--- conflicted
+++ resolved
@@ -8,13 +8,9 @@
 #include "bm_spaces.h"
 
 class BM_VecSimSpaces_FP16 : public BM_VecSimSpaces<vecsim_types::float16> {
-<<<<<<< HEAD
-    virtual vecsim_types::float16 DoubleToType(double val) { return vecsim_types::FP32_to_FP16(val); }
-=======
     vecsim_types::float16 DoubleToType(double val) override {
         return vecsim_types::FP32_to_FP16(val);
     }
->>>>>>> 1e6bc9aa
 };
 
 #ifdef CPU_FEATURES_ARCH_X86_64
@@ -34,13 +30,8 @@
 
 // OPT_AVX512F functions
 #ifdef OPT_AVX512F
-<<<<<<< HEAD
 bool avx512f_supported = opt.avx512f;
 INITIALIZE_BENCHMARKS_SET(BM_VecSimSpaces_FP16, FP16, AVX512F, 32, avx512f_supported);
-=======
-bool avx512_supported = opt.avx512f;
-INITIALIZE_BENCHMARKS_SET(BM_VecSimSpaces_FP16, FP16, AVX512, 32, avx512_supported);
->>>>>>> 1e6bc9aa
 #endif // OPT_AVX512F
 // AVX functions
 #ifdef OPT_F16C
@@ -52,8 +43,4 @@
 
 INITIALIZE_NAIVE_BM(BM_VecSimSpaces_FP16, FP16, InnerProduct, 32);
 INITIALIZE_NAIVE_BM(BM_VecSimSpaces_FP16, FP16, L2Sqr, 32);
-<<<<<<< HEAD
-=======
-
->>>>>>> 1e6bc9aa
 BENCHMARK_MAIN();