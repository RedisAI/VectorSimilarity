<<<<<<< HEAD
BM_TYPE=$1;
# default label run basics fp32 single + multi, and spaces
if [ -z "$BM_TYPE"  ] || [ "$BM_TYPE" = "benchmarks-all" ]; then 
    for bm_class in basics batch_iterator; do 
        for type in single multi; do 
            for data_type in fp32 fp64; do 
                echo ${bm_class}_${type}_${data_type}; 
            done 
        done 
    done
    echo updated_index_single_fp32
    echo spaces_fp32
    echo spaces_fp64
elif [ "$BM_TYPE" = "benchmarks-default" ]; then 
    echo basics_single_fp32
    echo basics_multi_fp32
    echo spaces_fp32
    echo spaces_fp64
# Basic benchmarks
elif [ "$BM_TYPE" = "bm-basics-fp32-single" ] ; then 
    echo basics_single_fp32
elif [ "$BM_TYPE" = "bm-basics-fp32-multi" ] ; then 
    echo basics_multi_fp32
elif [ "$BM_TYPE" = "bm-basics-fp64-single" ] ; then 
    echo basics_single_fp64
elif [ "$BM_TYPE" = "bm-basics-fp64-multi" ] ; then 
    echo basics_multi_fp64

# Batch iterator benchmarks
elif [ "$BM_TYPE" = "bm-batch-iter-fp32-single" ] ; then 
    echo batch_iterator_single_fp32
elif [ "$BM_TYPE" = "bm-batch-iter-fp32-multi" ] ; then 
    echo batch_iterator_multi_fp32
elif [ "$BM_TYPE" = "bm-batch-iter-fp64-single" ] ; then 
    echo batch_iterator_single_fp64
elif [ "$BM_TYPE" = "bm-batch-iter-fp64-multi" ] ; then 
    echo batch_iterator_multi_fp64

# Updated index benchmarks
elif [ "$BM_TYPE" = "bm-updated-fp32-single" ] ; then 
    echo updated_index_single_fp32

# Spaces benchmarks
elif [ "$BM_TYPE" = "bm-spaces" ] ; then 
    echo spaces_fp32
    echo spaces_fp64
fi
=======
echo basics
# echo updated_index
# echo spaces
# echo batch_iterator
>>>>>>> a307b406
<|MERGE_RESOLUTION|>--- conflicted
+++ resolved
@@ -1,54 +1,47 @@
-<<<<<<< HEAD
 BM_TYPE=$1;
 # default label run basics fp32 single + multi, and spaces
-if [ -z "$BM_TYPE"  ] || [ "$BM_TYPE" = "benchmarks-all" ]; then 
-    for bm_class in basics batch_iterator; do 
-        for type in single multi; do 
-            for data_type in fp32 fp64; do 
-                echo ${bm_class}_${type}_${data_type}; 
-            done 
-        done 
+if [ -z "$BM_TYPE"  ] || [ "$BM_TYPE" = "benchmarks-all" ]; then
+    for bm_class in basics batch_iterator; do
+        for type in single multi; do
+            for data_type in fp32 fp64; do
+                echo ${bm_class}_${type}_${data_type};
+            done
+        done
     done
     echo updated_index_single_fp32
     echo spaces_fp32
     echo spaces_fp64
-elif [ "$BM_TYPE" = "benchmarks-default" ]; then 
+elif [ "$BM_TYPE" = "benchmarks-default" ]; then
     echo basics_single_fp32
     echo basics_multi_fp32
     echo spaces_fp32
     echo spaces_fp64
 # Basic benchmarks
-elif [ "$BM_TYPE" = "bm-basics-fp32-single" ] ; then 
+elif [ "$BM_TYPE" = "bm-basics-fp32-single" ] ; then
     echo basics_single_fp32
-elif [ "$BM_TYPE" = "bm-basics-fp32-multi" ] ; then 
+elif [ "$BM_TYPE" = "bm-basics-fp32-multi" ] ; then
     echo basics_multi_fp32
-elif [ "$BM_TYPE" = "bm-basics-fp64-single" ] ; then 
+elif [ "$BM_TYPE" = "bm-basics-fp64-single" ] ; then
     echo basics_single_fp64
-elif [ "$BM_TYPE" = "bm-basics-fp64-multi" ] ; then 
+elif [ "$BM_TYPE" = "bm-basics-fp64-multi" ] ; then
     echo basics_multi_fp64
 
 # Batch iterator benchmarks
-elif [ "$BM_TYPE" = "bm-batch-iter-fp32-single" ] ; then 
+elif [ "$BM_TYPE" = "bm-batch-iter-fp32-single" ] ; then
     echo batch_iterator_single_fp32
-elif [ "$BM_TYPE" = "bm-batch-iter-fp32-multi" ] ; then 
+elif [ "$BM_TYPE" = "bm-batch-iter-fp32-multi" ] ; then
     echo batch_iterator_multi_fp32
-elif [ "$BM_TYPE" = "bm-batch-iter-fp64-single" ] ; then 
+elif [ "$BM_TYPE" = "bm-batch-iter-fp64-single" ] ; then
     echo batch_iterator_single_fp64
-elif [ "$BM_TYPE" = "bm-batch-iter-fp64-multi" ] ; then 
+elif [ "$BM_TYPE" = "bm-batch-iter-fp64-multi" ] ; then
     echo batch_iterator_multi_fp64
 
 # Updated index benchmarks
-elif [ "$BM_TYPE" = "bm-updated-fp32-single" ] ; then 
+elif [ "$BM_TYPE" = "bm-updated-fp32-single" ] ; then
     echo updated_index_single_fp32
 
 # Spaces benchmarks
-elif [ "$BM_TYPE" = "bm-spaces" ] ; then 
+elif [ "$BM_TYPE" = "bm-spaces" ] ; then
     echo spaces_fp32
     echo spaces_fp64
-fi
-=======
-echo basics
-# echo updated_index
-# echo spaces
-# echo batch_iterator
->>>>>>> a307b406
+fi