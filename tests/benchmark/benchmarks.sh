--- conflicted
+++ resolved
@@ -11,11 +11,8 @@
     echo updated_index_single_fp32
     echo svs_training_fp32
     echo svs_training_fp16
-<<<<<<< HEAD
     echo basics_svs_single_fp32
     echo basics_svs_single_fp32_LVQ8
-=======
->>>>>>> 1a15b598
     echo spaces_fp32
     echo spaces_fp64
     echo spaces_bf16
@@ -87,18 +84,19 @@
     echo batch_iterator_single_uint8
 elif [ "$BM_TYPE" = "bm-batch-iter-uint8-multi" ] ; then
     echo batch_iterator_multi_uint8
-elif [ "$BM_TYPE" = "bm-basics-svs-fp32-single" ] ; then
-    echo basics_svs_single_fp32
-    echo basics_svs_single_fp32_LVQ8
 
 # Updated index benchmarks
 elif [ "$BM_TYPE" = "bm-updated-fp32-single" ] ; then
     echo updated_index_single_fp32
 
+# SVS benchmarks
 elif [ "$BM_TYPE" = "bm-svs-train-fp32" ] ; then
     echo svs_training_fp32
 elif [ "$BM_TYPE" = "bm-svs-train-fp16" ] ; then
     echo svs_training_fp16
+elif [ "$BM_TYPE" = "bm-basics-svs-fp32-single" ] ; then
+    echo basics_svs_single_fp32
+    echo basics_svs_single_fp32_LVQ8
 
 # Spaces benchmarks
 elif [ "$BM_TYPE" = "bm-spaces" ] ; then
