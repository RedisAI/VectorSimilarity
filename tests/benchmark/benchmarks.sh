--- conflicted
+++ resolved
@@ -15,13 +15,8 @@
     echo spaces_fp64
     echo spaces_bf16
     echo spaces_fp16
-<<<<<<< HEAD
     echo spaces_int8
     echo spaces_uint8
-=======
-    echo spaces_int8    
-
->>>>>>> 3291f63c
 elif [ "$BM_TYPE" = "benchmarks-default" ]; then
     echo basics_single_fp32
     echo basics_multi_fp32
@@ -50,6 +45,7 @@
     echo basics_multi_fp16
 elif [ "$BM_TYPE" = "bm-basics-int8-single" ] ; then
     echo basics_single_int8
+
 # Batch iterator benchmarks
 elif [ "$BM_TYPE" = "bm-batch-iter-fp32-single" ] ; then
     echo batch_iterator_single_fp32
