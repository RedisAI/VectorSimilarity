#include <benchmark/benchmark.h>
#include <random>
#include <unistd.h>
#include "VecSim/utils/arr_cpp.h"
#include "VecSim/spaces/space_includes.h"
#include "VecSim/spaces/space_aux.h"

#include "bm_spaces_class.h"

// Defining the generic benchmark flow: if there is support for the optimization, benchmark the
// function.
#define BENCHMARK_DISTANCE_F(arch, settings, func)                                                 \
    BENCHMARK_DEFINE_F(BM_VecSimSpaces, arch##_##settings)(benchmark::State & st) {                \
        if (opt < ARCH_OPT_##arch) {                                                               \
            st.SkipWithError("This benchmark requires " #arch ", which is not available");         \
            return;                                                                                \
        }                                                                                          \
        for (auto _ : st) {                                                                        \
            func(v1, v2, dim);                                                                     \
        }                                                                                          \
    }

// AVX512 functions
#ifdef __AVX512F__
#include "VecSim/spaces/L2/L2_AVX512.h"
#include "VecSim/spaces/IP/IP_AVX512.h"

BENCHMARK_DISTANCE_F(AVX512, L2_16, FP32_L2SqrSIMD16Ext_AVX512)
BENCHMARK_DISTANCE_F(AVX512, L2_4, FP32_L2SqrSIMD4Ext_AVX512)
BENCHMARK_DISTANCE_F(AVX512, L2_16_Residuals, FP32_L2SqrSIMD16ExtResiduals_AVX512)
BENCHMARK_DISTANCE_F(AVX512, L2_4_Residuals, FP32_L2SqrSIMD4ExtResiduals_AVX512)

BENCHMARK_DISTANCE_F(AVX512, IP_16, FP32_InnerProductSIMD16Ext_AVX512)
BENCHMARK_DISTANCE_F(AVX512, IP_4, FP32_InnerProductSIMD4Ext_AVX512)
BENCHMARK_DISTANCE_F(AVX512, IP_16_Residuals, FP32_InnerProductSIMD16ExtResiduals_AVX512)
BENCHMARK_DISTANCE_F(AVX512, IP_4_Residuals, FP32_InnerProductSIMD4ExtResiduals_AVX512)
#endif // AVX512F

// AVX functions
#ifdef __AVX__
#include "VecSim/spaces/L2/L2_AVX.h"
#include "VecSim/spaces/IP/IP_AVX.h"

BENCHMARK_DISTANCE_F(AVX, L2_16, FP32_L2SqrSIMD16Ext_AVX)
BENCHMARK_DISTANCE_F(AVX, L2_4, FP32_L2SqrSIMD4Ext_AVX)
BENCHMARK_DISTANCE_F(AVX, L2_16_Residuals, FP32_L2SqrSIMD16ExtResiduals_AVX)
BENCHMARK_DISTANCE_F(AVX, L2_4_Residuals, FP32_L2SqrSIMD4ExtResiduals_AVX)

BENCHMARK_DISTANCE_F(AVX, IP_16, FP32_InnerProductSIMD16Ext_AVX)
BENCHMARK_DISTANCE_F(AVX, IP_4, FP32_InnerProductSIMD4Ext_AVX)
BENCHMARK_DISTANCE_F(AVX, IP_16_Residuals, FP32_InnerProductSIMD16ExtResiduals_AVX)
BENCHMARK_DISTANCE_F(AVX, IP_4_Residuals, FP32_InnerProductSIMD4ExtResiduals_AVX)
#endif // AVX

// SSE functions
#ifdef __SSE__
#include "VecSim/spaces/L2/L2_SSE.h"
#include "VecSim/spaces/IP/IP_SSE.h"

BENCHMARK_DISTANCE_F(SSE, L2_16, FP32_L2SqrSIMD16Ext_SSE)
BENCHMARK_DISTANCE_F(SSE, L2_4, FP32_L2SqrSIMD4Ext_SSE)
BENCHMARK_DISTANCE_F(SSE, L2_16_Residuals, FP32_L2SqrSIMD16ExtResiduals_SSE)
BENCHMARK_DISTANCE_F(SSE, L2_4_Residuals, FP32_L2SqrSIMD4ExtResiduals_SSE)

BENCHMARK_DISTANCE_F(SSE, IP_16, FP32_InnerProductSIMD16Ext_SSE)
BENCHMARK_DISTANCE_F(SSE, IP_4, FP32_InnerProductSIMD4Ext_SSE)
BENCHMARK_DISTANCE_F(SSE, IP_16_Residuals, FP32_InnerProductSIMD16ExtResiduals_SSE)
BENCHMARK_DISTANCE_F(SSE, IP_4_Residuals, FP32_InnerProductSIMD4ExtResiduals_SSE)
#endif // SSE

// Naive algorithms

#include "VecSim/spaces/L2/L2.h"
#include "VecSim/spaces/IP/IP.h"

BENCHMARK_DEFINE_F(BM_VecSimSpaces, NAIVE_IP)(benchmark::State &st) {
    for (auto _ : st) {
<<<<<<< HEAD
        FP32_InnerProduct(v1, v2, &dim);
=======
        FP32_InnerProduct(v1, v2, dim);
>>>>>>> d9c5c38d
    }
}

BENCHMARK_DEFINE_F(BM_VecSimSpaces, NAIVE_L2)(benchmark::State &st) {
    for (auto _ : st) {
<<<<<<< HEAD
        FP32_L2Sqr(v1, v2, &dim);
=======
        FP32_L2Sqr(v1, v2, dim);
>>>>>>> d9c5c38d
    }
}

// Register the function as a benchmark

// For exact functions, taking dimensions that are 16 multiplications.
#define EXACT_PARAMS                                                                               \
    ->Arg(16)->Arg(128)->Arg(400)->ArgName("Dimension")->Unit(benchmark::kNanosecond)

// For residual functions, taking dimensions that are 16 multiplications +-1, to show which of
// 16_residual and 4_residual is better in which case.
#define RESIDUAL_PARAMS                                                                            \
    ->Arg(16 - 1)                                                                                  \
        ->Arg(16 + 1)                                                                              \
        ->Arg(128 - 1)                                                                             \
        ->Arg(128 + 1)                                                                             \
        ->Arg(400 - 1)                                                                             \
        ->Arg(400 + 1)                                                                             \
        ->ArgName("Dimension")                                                                     \
        ->Unit(benchmark::kNanosecond)

#ifdef __AVX512F__
BENCHMARK_REGISTER_F(BM_VecSimSpaces, AVX512_L2_16) EXACT_PARAMS;
BENCHMARK_REGISTER_F(BM_VecSimSpaces, AVX512_L2_4) EXACT_PARAMS;
BENCHMARK_REGISTER_F(BM_VecSimSpaces, AVX512_L2_16_Residuals) RESIDUAL_PARAMS;
BENCHMARK_REGISTER_F(BM_VecSimSpaces, AVX512_L2_4_Residuals) RESIDUAL_PARAMS;
BENCHMARK_REGISTER_F(BM_VecSimSpaces, AVX512_IP_16) EXACT_PARAMS;
BENCHMARK_REGISTER_F(BM_VecSimSpaces, AVX512_IP_4) EXACT_PARAMS;
BENCHMARK_REGISTER_F(BM_VecSimSpaces, AVX512_IP_16_Residuals) RESIDUAL_PARAMS;
BENCHMARK_REGISTER_F(BM_VecSimSpaces, AVX512_IP_4_Residuals) RESIDUAL_PARAMS;
#endif

#ifdef __AVX__
BENCHMARK_REGISTER_F(BM_VecSimSpaces, AVX_L2_16) EXACT_PARAMS;
BENCHMARK_REGISTER_F(BM_VecSimSpaces, AVX_L2_4) EXACT_PARAMS;
BENCHMARK_REGISTER_F(BM_VecSimSpaces, AVX_L2_16_Residuals) RESIDUAL_PARAMS;
BENCHMARK_REGISTER_F(BM_VecSimSpaces, AVX_L2_4_Residuals) RESIDUAL_PARAMS;
BENCHMARK_REGISTER_F(BM_VecSimSpaces, AVX_IP_16) EXACT_PARAMS;
BENCHMARK_REGISTER_F(BM_VecSimSpaces, AVX_IP_4) EXACT_PARAMS;
BENCHMARK_REGISTER_F(BM_VecSimSpaces, AVX_IP_16_Residuals) RESIDUAL_PARAMS;
BENCHMARK_REGISTER_F(BM_VecSimSpaces, AVX_IP_4_Residuals) RESIDUAL_PARAMS;
#endif

#ifdef __SSE__
BENCHMARK_REGISTER_F(BM_VecSimSpaces, SSE_L2_16) EXACT_PARAMS;
BENCHMARK_REGISTER_F(BM_VecSimSpaces, SSE_L2_4) EXACT_PARAMS;
BENCHMARK_REGISTER_F(BM_VecSimSpaces, SSE_L2_16_Residuals) RESIDUAL_PARAMS;
BENCHMARK_REGISTER_F(BM_VecSimSpaces, SSE_L2_4_Residuals) RESIDUAL_PARAMS;
BENCHMARK_REGISTER_F(BM_VecSimSpaces, SSE_IP_16) EXACT_PARAMS;
BENCHMARK_REGISTER_F(BM_VecSimSpaces, SSE_IP_4) EXACT_PARAMS;
BENCHMARK_REGISTER_F(BM_VecSimSpaces, SSE_IP_16_Residuals) RESIDUAL_PARAMS;
BENCHMARK_REGISTER_F(BM_VecSimSpaces, SSE_IP_4_Residuals) RESIDUAL_PARAMS;
#endif

// Naive
BENCHMARK_REGISTER_F(BM_VecSimSpaces, NAIVE_L2) EXACT_PARAMS;
BENCHMARK_REGISTER_F(BM_VecSimSpaces, NAIVE_L2) RESIDUAL_PARAMS;
BENCHMARK_REGISTER_F(BM_VecSimSpaces, NAIVE_IP) EXACT_PARAMS;
BENCHMARK_REGISTER_F(BM_VecSimSpaces, NAIVE_IP) RESIDUAL_PARAMS;

BENCHMARK_MAIN();<|MERGE_RESOLUTION|>--- conflicted
+++ resolved
@@ -75,21 +75,13 @@
 
 BENCHMARK_DEFINE_F(BM_VecSimSpaces, NAIVE_IP)(benchmark::State &st) {
     for (auto _ : st) {
-<<<<<<< HEAD
-        FP32_InnerProduct(v1, v2, &dim);
-=======
         FP32_InnerProduct(v1, v2, dim);
->>>>>>> d9c5c38d
     }
 }
 
 BENCHMARK_DEFINE_F(BM_VecSimSpaces, NAIVE_L2)(benchmark::State &st) {
     for (auto _ : st) {
-<<<<<<< HEAD
-        FP32_L2Sqr(v1, v2, &dim);
-=======
         FP32_L2Sqr(v1, v2, dim);
->>>>>>> d9c5c38d
     }
 }
 
