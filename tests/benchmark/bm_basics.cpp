--- conflicted
+++ resolved
@@ -5,119 +5,6 @@
 #include "VecSim/query_results.h"
 #include "VecSim/utils/arr_cpp.h"
 #include "VecSim/algorithms/hnsw/serialization.h"
-<<<<<<< HEAD
-
-static void GetHNSWIndex(VecSimIndex *hnsw_index) {
-
-    // Load the index file, if it exists in the expected path.
-    auto location = std::string(std::string(getenv("ROOT")));
-    auto file_name = location + "/tests/benchmark/data/DBpedia-n1M-cosine-d768-M64-EFC512.hnsw_v1";
-    auto serializer =
-        hnswlib::HNSWIndexSerializer(reinterpret_cast<HNSWIndex *>(hnsw_index)->getHNSWIndex());
-    std::ifstream input(file_name, std::ios::binary);
-    if (input.is_open()) {
-        serializer.loadIndex(file_name);
-        if (!serializer.checkIntegrity().valid_state) {
-            throw std::runtime_error("The loaded HNSW index is corrupted. Exiting...");
-        }
-    } else {
-        throw std::runtime_error("HNSW index file was not found in path. Exiting...");
-    }
-}
-
-static void GetTestVectors(std::vector<std::vector<float>> &queries, size_t n_queries, size_t dim) {
-    auto location = std::string(std::string(getenv("ROOT")));
-    auto file_name = location + "/tests/benchmark/data/DBpedia-test_vectors-n10k.raw";
-
-    std::ifstream input(file_name, std::ios::binary);
-
-    queries.reserve(n_queries);
-    if (input.is_open()) {
-        input.seekg(0, std::ifstream::beg);
-        for (size_t i = 0; i < n_queries; i++) {
-            std::vector<float> query(dim);
-            input.read((char *)query.data(), dim * sizeof(float));
-            queries[i] = query;
-        }
-    } else {
-        throw std::runtime_error("Test vectors file was not found in path. Exiting...");
-    }
-}
-
-class BM_VecSimBasics : public benchmark::Fixture {
-protected:
-    VecSimIndex *bf_index;
-    VecSimIndex *hnsw_index;
-    size_t dim;
-    size_t n_vectors;
-    std::vector<std::vector<float>> *queries;
-    size_t n_queries;
-
-    // We use this class as a singleton for every test case, so we won't hold several indices (to
-    // reduce memory consumption).
-    static BM_VecSimBasics *instance;
-    static size_t ref_count;
-
-    BM_VecSimBasics() {
-        dim = 768;
-        n_vectors = 1000000;
-        n_queries = 10000;
-        ref_count++;
-        if (instance != nullptr) {
-            // Use the same indices and query vectors for every instance.
-            queries = instance->queries;
-            bf_index = instance->bf_index;
-            hnsw_index = instance->hnsw_index;
-        } else {
-            // Initialize and load HNSW index for DBPedia data set.
-            size_t M = 64;
-            size_t ef_c = 512;
-            VecSimParams params = {.algo = VecSimAlgo_HNSWLIB,
-                                   .hnswParams = HNSWParams{.type = VecSimType_FLOAT32,
-                                                            .dim = dim,
-                                                            .metric = VecSimMetric_Cosine,
-                                                            .initialCapacity = n_vectors,
-                                                            .M = M,
-                                                            .efConstruction = ef_c}};
-            hnsw_index = VecSimIndex_New(&params);
-
-            // Load pre-generated HNSW index.
-            GetHNSWIndex(hnsw_index);
-            size_t ef_r = 10;
-            reinterpret_cast<HNSWIndex *>(hnsw_index)->setEf(ef_r);
-
-            VecSimParams bf_params = {.algo = VecSimAlgo_BF,
-                                      .bfParams = BFParams{.type = VecSimType_FLOAT32,
-                                                           .dim = dim,
-                                                           .metric = VecSimMetric_Cosine,
-                                                           .initialCapacity = n_vectors}};
-            bf_index = VecSimIndex_New(&bf_params);
-
-            // Add the same vectors to Flat index.
-            for (size_t i = 0; i < n_vectors; ++i) {
-                char *blob = reinterpret_cast<HNSWIndex *>(hnsw_index)
-                                 ->getHNSWIndex()
-                                 ->getDataByInternalId(i);
-                VecSimIndex_AddVector(bf_index, blob, i);
-            }
-            // Load the test query vectors form file.
-            queries = new std::vector<std::vector<float>>;
-            GetTestVectors(*queries, n_queries, dim);
-            instance = this;
-        }
-    }
-
-public:
-    ~BM_VecSimBasics() {
-        ref_count--;
-        if (ref_count == 0) {
-            VecSimIndex_Free(hnsw_index);
-            VecSimIndex_Free(bf_index);
-            delete queries;
-        }
-    }
-};
-=======
 #include "VecSim/algorithms/brute_force/brute_force.h"
 #include "bm_utils.h"
 
@@ -135,7 +22,6 @@
     "tests/benchmark/data/DBpedia-n1M-cosine-d768-M64-EFC512.hnsw_v1";
 const char *BM_VecSimBasics::test_vectors_file =
     "tests/benchmark/data/DBpedia-test_vectors-n10k.raw";
->>>>>>> c42e6539
 
 size_t BM_VecSimBasics::ref_count = 0;
 
