/*
 * Copyright (c) 2006-Present, Redis Ltd.
 * All rights reserved.
 *
 * Licensed under your choice of the Redis Source Available License 2.0
 * (RSALv2); or (b) the Server Side Public License v1 (SSPLv1); or (c) the
 * GNU Affero General Public License v3 (AGPLv3).
 */

#pragma once
#include <atomic>
#include "bm_common.h"
#include <chrono>
#include "types_ranges.h"

using namespace std::chrono;

template <typename index_type_t>
class BM_VecSimBasics : public BM_VecSimCommon<index_type_t> {
public:
    using data_t = typename index_type_t::data_t;
    using dist_t = typename index_type_t::dist_t;

    BM_VecSimBasics() = default;
    ~BM_VecSimBasics() = default;

    // Add one label in each iteration. For multi index adds multiple vectors under the same label
    // per iteration, for single index adds one vector per iteration.
    static void AddLabel(benchmark::State &st);
    static void AddLabel_SVS(benchmark::State &st);
    static void AddLabel_AsyncIngest_SVS(benchmark::State &st);

    static void Build_SVS(benchmark::State &st) {
        // Add vectors to svs
<<<<<<< HEAD
        auto hnsw_index = dynamic_cast<HNSWIndex<data_t, dist_t> *>(INDICES.at(INDEX_HNSW));
        for (auto _ : st) {
            for (size_t i = 0; i < N_VECTORS; ++i) {
                const char *blob = hnsw_index->getDataByInternalId(i);
                VecSimIndex_AddVector(INDICES.at(INDEX_SVS), blob, i);
=======
        auto hnsw_index =
            dynamic_cast<HNSWIndex<data_t, dist_t> *>(INDICES[INDEX_VecSimAlgo_HNSWLIB]);
        for (auto _ : st) {
            for (size_t i = 0; i < N_VECTORS; ++i) {
                const char *blob = hnsw_index->getDataByInternalId(i);
                VecSimIndex_AddVector(INDICES[INDEX_VecSimAlgo_SVS], blob, i);
>>>>>>> 29cf964a
            }
        }
    }

    static void AddLabel_AsyncIngest(benchmark::State &st);

    static void DeleteLabel_AsyncRepair(benchmark::State &st);
    static void DeleteLabel_AsyncRepair_SVS(benchmark::State &st);

    // We pass a specific index pointer instead of VecSimIndex * so we can use GetDataByLabel
    // which is not known to VecSimIndex class.
    // We delete one label in each iteration. For multi index deletes multiple vectors per
    // iteration, for single index deletes one vector per iteration.
    template <typename algo_t>
    static void DeleteLabel(algo_t *index, benchmark::State &st);

    template <typename algo_t>
    static void DeleteLabel_SVS(algo_t *index, benchmark::State &st);

    static void Range_BF(benchmark::State &st);
    static void Range_HNSW(benchmark::State &st);
    static void Range_SVS(benchmark::State &st);

private:
    // Vectors of vector to store deleted labels' data.
    using LabelData = std::vector<std::vector<data_t>>;
};

template <typename index_type_t>
void BM_VecSimBasics<index_type_t>::AddLabel_SVS(benchmark::State &st) {

<<<<<<< HEAD
    auto index = INDICES.at(st.range(0));
=======
    auto index = INDICES[st.range(0)];
>>>>>>> 29cf964a
    std::cout << "Index type blu blu: " << st.range(0) << std::endl;
    std::cout << VecSimIndex_IndexSize(index) << " vectors in the index." << std::endl;
    size_t index_size = N_VECTORS;
    size_t initial_label_count = index->indexLabelCount();

    // In a single vector per label index, index size should equal label count.
    size_t vec_per_label = index_size % initial_label_count == 0
                               ? index_size / initial_label_count
                               : index_size / initial_label_count + 1;
    labelType label = initial_label_count;
    size_t added_vec_count = 0;

    size_t memory_delta = index->getAllocationSize();
    // Add a new label from the test set in every iteration.
    for (auto _ : st) {
        // Add one label
        for (labelType vec = 0; vec < vec_per_label; ++vec) {
            VecSimIndex_AddVector(index, QUERIES[added_vec_count % N_QUERIES].data(), label);
        }
        added_vec_count += vec_per_label;
        label++;
    }
    memory_delta = index->getAllocationSize() - memory_delta;

    st.counters["memory_per_vector"] = (double)memory_delta / (double)added_vec_count;
    st.counters["vectors_per_label"] = vec_per_label;

    assert(VecSimIndex_IndexSize(index) == N_VECTORS + added_vec_count);

    // Clean-up all the new vectors to restore the index size to its original value.
    // Note we loop over the new labels and not the internal ids. This way in multi indices BM all
    // the new vectors added under the same label will be removed in one call.
    size_t new_label_count = index->indexLabelCount();
<<<<<<< HEAD
    for (size_t label = initial_label_count; label < new_label_count; label++) {
        // If index is tiered HNSW, remove directly from the underline HNSW.
        auto index_algo = st.range(0);
        VecSimIndex_DeleteVector(INDICES.at(index_algo), label);
        if (st.range(0) == INDEX_TIERED_SVS) {
            VecSimTieredIndex_GC(INDICES.at(INDEX_TIERED_SVS));
        } else {
            index->runGC();
        }
    }
    assert(VecSimIndex_IndexSize(index) == N_VECTORS);
=======
    std::cout << "New label count hiy: " << new_label_count << std::endl;
    for (size_t label = initial_label_count; label < new_label_count; label++) {
        // If index is tiered HNSW, remove directly from the underline HNSW.
        auto index_algo = st.range(0);
        std::cout << "count before delete: " << index->indexLabelCount() << std::endl;
        VecSimIndex_DeleteVector(INDICES[index_algo], label);
        std::cout << "count after delete: " << index->indexLabelCount() << std::endl;
        if (st.range(0) == INDEX_VecSimAlgo_TIERED_SVS) {
            VecSimTieredIndex_GC(INDICES[INDEX_VecSimAlgo_TIERED_SVS]);
        } else {
            index->runGC();
        }
        std::cout << "count after gc: " << index->indexLabelCount() << std::endl;
    }

    std::cout << "New label count asdas: " << index->indexLabelCount() << std::endl;

    assert(VecSimIndex_IndexSize(index) == N_VECTORS);
    std::cout << "New label count asdas2: " << index->indexLabelCount() << std::endl;
>>>>>>> 29cf964a
}

template <typename index_type_t>
void BM_VecSimBasics<index_type_t>::AddLabel(benchmark::State &st) {

    auto index = INDICES.at(st.range(0));
    size_t index_size = N_VECTORS;
    size_t initial_label_count = index->indexLabelCount();
    std::cout << "Initial label count: " << initial_label_count << std::endl;

    // In a single vector per label index, index size should equal label count.
    size_t vec_per_label = index_size % initial_label_count == 0
                               ? index_size / initial_label_count
                               : index_size / initial_label_count + 1;
    labelType label = initial_label_count;
    size_t added_vec_count = 0;

    index->fitMemory();
    size_t memory_delta = index->getAllocationSize();
    // Add a new label from the test set in every iteration.
    for (auto _ : st) {
        // Add one label
        for (labelType vec = 0; vec < vec_per_label; ++vec) {
            VecSimIndex_AddVector(index, QUERIES[added_vec_count % N_QUERIES].data(), label);
        }
        added_vec_count += vec_per_label;
        label++;
    }
    memory_delta = index->getAllocationSize() - memory_delta;
    // For tiered index, wait for all threads to finish indexing
    BM_VecSimGeneral::mock_thread_pool.thread_pool_wait();

    st.counters["memory_per_vector"] = (double)memory_delta / (double)added_vec_count;
    st.counters["vectors_per_label"] = vec_per_label;

    assert(VecSimIndex_IndexSize(index) == N_VECTORS + added_vec_count);

    // Clean-up all the new vectors to restore the index size to its original value.
    // Note we loop over the new labels and not the internal ids. This way in multi indices BM all
    // the new vectors added under the same label will be removed in one call.
    size_t new_label_count = index->indexLabelCount();
    for (size_t label = initial_label_count; label < new_label_count; label++) {
        // If index is tiered HNSW, remove directly from the underline HNSW.
        VecSimIndex_DeleteVector(
<<<<<<< HEAD
            INDICES.at(st.range(0) == INDEX_TIERED_HNSW ? INDEX_HNSW : st.range(0)), label);
=======
            INDICES[st.range(0) == INDEX_VecSimAlgo_TIERED_HNSW ? INDEX_VecSimAlgo_HNSWLIB
                                                                : st.range(0)],
            label);
    }
    assert(VecSimIndex_IndexSize(index) == N_VECTORS);
}

template <typename index_type_t>
void BM_VecSimBasics<index_type_t>::AddLabel_AsyncIngest_SVS(benchmark::State &st) {
    auto index = INDICES[st.range(0)];
    size_t index_size = N_VECTORS;
    size_t initial_label_count = index->indexLabelCount();

    // In a single vector per label index, index size should equal label count.
    size_t vec_per_label = index_size % initial_label_count == 0
                               ? index_size / initial_label_count
                               : index_size / initial_label_count + 1;

    size_t memory_before = index->getAllocationSize();
    labelType label = initial_label_count;
    size_t added_vec_count = 0;

    // Add a new label from the test set in every iteration.
    for (auto _ : st) {
        // Add one label
        for (labelType vec = 0; vec < vec_per_label; ++vec) {
            VecSimIndex_AddVector(index, QUERIES[added_vec_count % N_QUERIES].data(), label);
        }
        added_vec_count += vec_per_label;
        label++;
    }

    // run GC to ensure all threads finish indexing.
    VecSimTieredIndex_GC(index);

    size_t memory_delta = index->getAllocationSize() - memory_before;
    st.counters["memory_per_vector"] = (double)memory_delta / (double)added_vec_count;
    st.counters["vectors_per_label"] = vec_per_label;
    st.counters["num_threads"] = BM_VecSimGeneral::mock_thread_pool.thread_pool_size;

    size_t index_size_after = VecSimIndex_IndexSize(index);
    assert(index_size_after == N_VECTORS + added_vec_count);
    // Clean-up all the new vectors to restore the index size to its original value.
    // Note we loop over the new labels and not the internal ids. This way in multi indices BM all
    // the new vectors added under the same label will be removed in one call.
    size_t new_label_count = index->indexLabelCount();
    for (size_t label = initial_label_count; label < new_label_count; label++) {
        VecSimIndex_DeleteVector(index, label);
>>>>>>> 29cf964a
    }
    VecSimTieredIndex_GC(index);
    assert(VecSimIndex_IndexSize(index) == N_VECTORS);
}

template <typename index_type_t>
void BM_VecSimBasics<index_type_t>::AddLabel_AsyncIngest_SVS(benchmark::State &st) {
    auto index = INDICES.at(st.range(0));
    size_t index_size = N_VECTORS;
    size_t initial_label_count = index->indexLabelCount();

    // In a single vector per label index, index size should equal label count.
    size_t vec_per_label = index_size % initial_label_count == 0
                               ? index_size / initial_label_count
                               : index_size / initial_label_count + 1;

    size_t memory_before = index->getAllocationSize();
    labelType label = initial_label_count;
    size_t added_vec_count = 0;

    // Add a new label from the test set in every iteration.
    for (auto _ : st) {
        // Add one label
        for (labelType vec = 0; vec < vec_per_label; ++vec) {
            VecSimIndex_AddVector(index, QUERIES[added_vec_count % N_QUERIES].data(), label);
        }
        added_vec_count += vec_per_label;
        label++;
    }

    // run GC to ensure all threads finish indexing.
    VecSimTieredIndex_GC(index);

    size_t memory_delta = index->getAllocationSize() - memory_before;
    st.counters["memory_per_vector"] = (double)memory_delta / (double)added_vec_count;
    st.counters["vectors_per_label"] = vec_per_label;
    st.counters["num_threads"] = BM_VecSimGeneral::mock_thread_pool.thread_pool_size;

    size_t index_size_after = VecSimIndex_IndexSize(index);
    assert(index_size_after == N_VECTORS + added_vec_count);
    // Clean-up all the new vectors to restore the index size to its original value.
    // Note we loop over the new labels and not the internal ids. This way in multi indices BM all
    // the new vectors added under the same label will be removed in one call.
    size_t new_label_count = index->indexLabelCount();
    for (size_t label = initial_label_count; label < new_label_count; label++) {
        VecSimIndex_DeleteVector(index, label);
    }
    VecSimTieredIndex_GC(index);
    assert(VecSimIndex_IndexSize(index) == N_VECTORS);
}

template <typename index_type_t>
void BM_VecSimBasics<index_type_t>::AddLabel_AsyncIngest(benchmark::State &st) {

    auto index = INDICES.at(st.range(0));
    size_t index_size = N_VECTORS;
    size_t initial_label_count = index->indexLabelCount();

    // In a single vector per label index, index size should equal label count.
    size_t vec_per_label = index_size % initial_label_count == 0
                               ? index_size / initial_label_count
                               : index_size / initial_label_count + 1;

    index->fitMemory();
    size_t memory_before = index->getAllocationSize();
    labelType label = initial_label_count;
    size_t added_vec_count = 0;

    // Add a new label from the test set in every iteration.
    for (auto _ : st) {
        // Add one label
        for (labelType vec = 0; vec < vec_per_label; ++vec) {
            VecSimIndex_AddVector(index, QUERIES[added_vec_count % N_QUERIES].data(), label);
        }
        added_vec_count += vec_per_label;
        label++;
        if (label == initial_label_count + BM_VecSimGeneral::block_size) {
            BM_VecSimGeneral::mock_thread_pool.thread_pool_wait();
        }
    }

    size_t memory_delta = index->getAllocationSize() - memory_before;
    st.counters["memory_per_vector"] = (double)memory_delta / (double)added_vec_count;
    st.counters["vectors_per_label"] = vec_per_label;
    st.counters["num_threads"] = BM_VecSimGeneral::mock_thread_pool.thread_pool_size;

    size_t index_size_after = VecSimIndex_IndexSize(index);
    assert(index_size_after == N_VECTORS + added_vec_count);

    // Clean-up all the new vectors to restore the index size to its original value.
    // Note we loop over the new labels and not the internal ids. This way in multi indices BM all
    // the new vectors added under the same label will be removed in one call.
    size_t new_label_count = index->indexLabelCount();
    // Remove directly inplace from the underline HNSW index.
    for (size_t label_ = initial_label_count; label_ < new_label_count; label_++) {
<<<<<<< HEAD
        VecSimIndex_DeleteVector(INDICES.at(INDEX_HNSW), label_);
=======
        VecSimIndex_DeleteVector(INDICES[INDEX_VecSimAlgo_HNSWLIB], label_);
    }

    assert(VecSimIndex_IndexSize(index) == N_VECTORS);
}

template <typename index_type_t>
template <typename algo_t>
void BM_VecSimBasics<index_type_t>::DeleteLabel_SVS(algo_t *index, benchmark::State &st) {
    // Remove a different vector in every execution.
    size_t label_to_remove = 0;
    double memory_before = index->getAllocationSize();
    size_t removed_vectors_count = 0;
    std::vector<LabelData> removed_labels_data;
    auto hnsw_index = dynamic_cast<HNSWIndex<data_t, dist_t> *>(INDICES[INDEX_VecSimAlgo_HNSWLIB]);
    for (auto _ : st) {
        st.PauseTiming();
        LabelData data(0);
        // Get label id(s) data.

        hnsw_index->getDataByLabel(label_to_remove, data);

        removed_labels_data.push_back(data);

        removed_vectors_count += data.size();
        st.ResumeTiming();

        // Delete label
        VecSimIndex_DeleteVector(index, label_to_remove++);
    }
    double memory_delta = index->getAllocationSize() - memory_before;
    st.counters["memory_per_vector"] = memory_delta / (double)removed_vectors_count;

    if (VecSimIndex_BasicInfo(index).algo == VecSimAlgo_TIERED) {
        VecSimTieredIndex_GC(index);
>>>>>>> 29cf964a
    }

    // Restore index state.
    // For each label in removed_labels_data
    for (size_t label_idx = 0; label_idx < removed_labels_data.size(); label_idx++) {
        size_t vec_count = removed_labels_data[label_idx].size();
        // Reinsert all the deleted vectors under this label.
        for (size_t vec_idx = 0; vec_idx < vec_count; ++vec_idx) {
            VecSimIndex_AddVector(index, removed_labels_data[label_idx][vec_idx].data(), label_idx);
        }
    }
    size_t cur_index_size = VecSimIndex_IndexSize(index);
    assert(VecSimIndex_IndexSize(index) == N_VECTORS);
}

template <typename index_type_t>
template <typename algo_t>
void BM_VecSimBasics<index_type_t>::DeleteLabel_SVS(algo_t *index, benchmark::State &st) {
    // Remove a different vector in every execution.
    size_t label_to_remove = 0;
    double memory_before = index->getAllocationSize();
    size_t removed_vectors_count = 0;
    std::vector<LabelData> removed_labels_data;
    auto hnsw_index = dynamic_cast<HNSWIndex<data_t, dist_t> *>(INDICES.at(INDEX_HNSW));
    for (auto _ : st) {
        st.PauseTiming();
        LabelData data(0);
        // Get label id(s) data.

        hnsw_index->getDataByLabel(label_to_remove, data);

        removed_labels_data.push_back(data);

        removed_vectors_count += data.size();
        st.ResumeTiming();

        // Delete label
        VecSimIndex_DeleteVector(index, label_to_remove++);
    }
    double memory_delta = index->getAllocationSize() - memory_before;
    st.counters["memory_per_vector"] = memory_delta / (double)removed_vectors_count;

    if (VecSimIndex_BasicInfo(index).algo == VecSimAlgo_TIERED) {
        VecSimTieredIndex_GC(index);
    }

    // Restore index state.
    // For each label in removed_labels_data
    for (size_t label_idx = 0; label_idx < removed_labels_data.size(); label_idx++) {
        size_t vec_count = removed_labels_data[label_idx].size();
        // Reinsert all the deleted vectors under this label.
        for (size_t vec_idx = 0; vec_idx < vec_count; ++vec_idx) {
            VecSimIndex_AddVector(index, removed_labels_data[label_idx][vec_idx].data(), label_idx);
        }
    }
    size_t cur_index_size = VecSimIndex_IndexSize(index);
    assert(VecSimIndex_IndexSize(index) == N_VECTORS);
}

template <typename index_type_t>
template <typename algo_t>
void BM_VecSimBasics<index_type_t>::DeleteLabel(algo_t *index, benchmark::State &st) {
    // Remove a different vector in every execution.
    size_t label_to_remove = 0;
    index->fitMemory();
    double memory_delta, memory_before = index->getAllocationSize();
    size_t removed_vectors_count = 0;
    std::vector<LabelData> removed_labels_data;

    for (auto _ : st) {
        st.PauseTiming();
        LabelData data(0);
        // Get label id(s) data.
        index->getDataByLabel(label_to_remove, data);

        removed_labels_data.push_back(data);

        removed_vectors_count += data.size();
        st.ResumeTiming();

        // Delete label
        VecSimIndex_DeleteVector(index, label_to_remove++);
    }
    memory_delta = index->getAllocationSize() - memory_before;

    BM_VecSimGeneral::mock_thread_pool.thread_pool_wait();
    // Remove the rest of the vectors that hadn't been swapped yet for tiered index.
    if (VecSimIndex_BasicInfo(index).algo == VecSimAlgo_TIERED) {
        dynamic_cast<TieredHNSWIndex<data_t, dist_t> *>(index)->executeReadySwapJobs();
    }
    st.counters["memory_per_vector"] = memory_delta / (double)removed_vectors_count;

    // Restore index state.
    // For each label in removed_labels_data
    for (size_t label_idx = 0; label_idx < removed_labels_data.size(); label_idx++) {
        size_t vec_count = removed_labels_data[label_idx].size();
        // Reinsert all the deleted vectors under this label.
        for (size_t vec_idx = 0; vec_idx < vec_count; ++vec_idx) {
            VecSimIndex_AddVector(index, removed_labels_data[label_idx][vec_idx].data(), label_idx);
        }
    }
    BM_VecSimGeneral::mock_thread_pool.thread_pool_wait();
    size_t cur_index_size = VecSimIndex_IndexSize(index);
    assert(VecSimIndex_IndexSize(index) == N_VECTORS);
}

template <typename index_type_t>
void BM_VecSimBasics<index_type_t>::DeleteLabel_AsyncRepair_SVS(benchmark::State &st) {
    // Remove a different vector in every execution.
    size_t label_to_remove = 0;
<<<<<<< HEAD
    auto *tiered_index = dynamic_cast<TieredSVSIndex<data_t> *>(INDICES.at(INDEX_TIERED_SVS));
=======
    auto *tiered_index =
        dynamic_cast<TieredSVSIndex<data_t> *>(INDICES[INDEX_VecSimAlgo_TIERED_SVS]);
>>>>>>> 29cf964a

    double memory_before = tiered_index->getAllocationSize();
    size_t removed_vectors_count = 0;
    std::vector<LabelData> removed_labels_data;

    for (auto _ : st) {
        st.PauseTiming();
        LabelData data(0);
        // Get label id(s) data.
        tiered_index->getDataByLabel(label_to_remove, data);

        removed_labels_data.push_back(data);

        removed_vectors_count += data.size();
        st.ResumeTiming();

        // Delete label
        VecSimIndex_DeleteVector(tiered_index, label_to_remove++);
    }

    // Avg. memory delta per vector equals the total memory delta divided by the number
    // of deleted vectors.
    double memory_delta = tiered_index->getAllocationSize() - memory_before;
    st.counters["memory_per_vector"] = memory_delta / (double)removed_vectors_count;
    st.counters["num_threads"] = (double)BM_VecSimGeneral::mock_thread_pool.thread_pool_size;

    // Remove the rest of the vectors that hadn't been swapped yet.
    auto start = high_resolution_clock::now();
    VecSimTieredIndex_GC(tiered_index);
    auto end = high_resolution_clock::now();
    st.counters["cleanup_time"] = (double)duration_cast<milliseconds>(end - start).count();

    // Restore index state.
    // For each label in removed_labels_data
    for (size_t label_idx = 0; label_idx < removed_labels_data.size(); label_idx++) {
        size_t vec_count = removed_labels_data[label_idx].size();
        // Reinsert all the deleted vectors under this label.
        for (size_t vec_idx = 0; vec_idx < vec_count; ++vec_idx) {
            VecSimIndex_AddVector(tiered_index, removed_labels_data[label_idx][vec_idx].data(),
                                  label_idx);
        }
    }
    VecSimTieredIndex_GC(tiered_index);

    assert(VecSimIndex_IndexSize(tiered_index) == N_VECTORS);
}
// run the gc and measures
template <typename index_type_t>
void BM_VecSimBasics<index_type_t>::DeleteLabel_AsyncRepair(benchmark::State &st) {
    // Remove a different vector in every execution.
    size_t label_to_remove = 0;
    auto *tiered_index =
<<<<<<< HEAD
        dynamic_cast<TieredHNSWIndex<data_t, dist_t> *>(INDICES.at(INDEX_TIERED_HNSW));
=======
        dynamic_cast<TieredHNSWIndex<data_t, dist_t> *>(INDICES[INDEX_VecSimAlgo_TIERED_HNSW]);
>>>>>>> 29cf964a

    tiered_index->fitMemory();
    double memory_before = tiered_index->getAllocationSize();
    size_t removed_vectors_count = 0;
    std::vector<LabelData> removed_labels_data;
    tiered_index->pendingSwapJobsThreshold = st.range(0);

    for (auto _ : st) {
        st.PauseTiming();
        LabelData data(0);
        // Get label id(s) data.
        tiered_index->getDataByLabel(label_to_remove, data);

        removed_labels_data.push_back(data);

        removed_vectors_count += data.size();
        st.ResumeTiming();

        // Delete label
        VecSimIndex_DeleteVector(tiered_index, label_to_remove++);
        if (label_to_remove == BM_VecSimGeneral::block_size) {
            BM_VecSimGeneral::mock_thread_pool.thread_pool_wait();
        }
    }

    // Avg. memory delta per vector equals the total memory delta divided by the number
    // of deleted vectors.
    double memory_delta = tiered_index->getAllocationSize() - memory_before;
    st.counters["memory_per_vector"] = memory_delta / (double)removed_vectors_count;
    st.counters["num_threads"] = (double)BM_VecSimGeneral::mock_thread_pool.thread_pool_size;
    st.counters["num_zombies"] = tiered_index->idToSwapJob.size();

    // Remove the rest of the vectors that hadn't been swapped yet.
    auto start = high_resolution_clock::now();
    tiered_index->pendingSwapJobsThreshold = 1;
    tiered_index->executeReadySwapJobs();
    tiered_index->pendingSwapJobsThreshold = DEFAULT_PENDING_SWAP_JOBS_THRESHOLD;
    auto end = high_resolution_clock::now();
    st.counters["cleanup_time"] = (double)duration_cast<milliseconds>(end - start).count();

    // Restore index state.
    // For each label in removed_labels_data
    for (size_t label_idx = 0; label_idx < removed_labels_data.size(); label_idx++) {
        size_t vec_count = removed_labels_data[label_idx].size();
        // Reinsert all the deleted vectors under this label.
        for (size_t vec_idx = 0; vec_idx < vec_count; ++vec_idx) {
            VecSimIndex_AddVector(tiered_index, removed_labels_data[label_idx][vec_idx].data(),
                                  label_idx);
        }
    }
    BM_VecSimGeneral::mock_thread_pool.thread_pool_wait();
    assert(VecSimIndex_IndexSize(tiered_index) == N_VECTORS);
}

template <typename index_type_t>
void BM_VecSimBasics<index_type_t>::Range_BF(benchmark::State &st) {
    double radius = (1.0 / 100.0) * (double)st.range(0);
    size_t iter = 0;
    size_t total_res = 0;

    for (auto _ : st) {
<<<<<<< HEAD
        auto res = VecSimIndex_RangeQuery(INDICES.at(INDEX_BF), QUERIES[iter % N_QUERIES].data(),
                                          radius, nullptr, BY_ID);
=======
        auto res = VecSimIndex_RangeQuery(INDICES[INDEX_VecSimAlgo_BF],
                                          QUERIES[iter % N_QUERIES].data(), radius, nullptr, BY_ID);
>>>>>>> 29cf964a
        total_res += VecSimQueryReply_Len(res);
        iter++;
    }
    st.counters["Avg. results number"] = (double)total_res / iter;
}

template <typename index_type_t>
void BM_VecSimBasics<index_type_t>::Range_HNSW(benchmark::State &st) {
    double radius = (1.0 / 100.0) * (double)st.range(0);
    double epsilon = (1.0 / 1000.0) * (double)st.range(1);
    size_t iter = 0;
    size_t total_res = 0;
    size_t total_res_bf = 0;
    HNSWRuntimeParams hnswRuntimeParams = {.epsilon = epsilon};
    auto query_params = BM_VecSimGeneral::CreateQueryParams(hnswRuntimeParams);

    for (auto _ : st) {
<<<<<<< HEAD
        auto hnsw_results = VecSimIndex_RangeQuery(
            INDICES.at(INDEX_HNSW), QUERIES[iter % N_QUERIES].data(), radius, &query_params, BY_ID);
=======
        auto hnsw_results =
            VecSimIndex_RangeQuery(INDICES[INDEX_VecSimAlgo_HNSWLIB],
                                   QUERIES[iter % N_QUERIES].data(), radius, &query_params, BY_ID);
>>>>>>> 29cf964a
        st.PauseTiming();
        total_res += VecSimQueryReply_Len(hnsw_results);

        // Measure recall:
        auto bf_results = VecSimIndex_RangeQuery(
<<<<<<< HEAD
            INDICES.at(INDEX_BF), QUERIES[iter % N_QUERIES].data(), radius, nullptr, BY_ID);
=======
            INDICES[INDEX_VecSimAlgo_BF], QUERIES[iter % N_QUERIES].data(), radius, nullptr, BY_ID);
>>>>>>> 29cf964a
        total_res_bf += VecSimQueryReply_Len(bf_results);

        VecSimQueryReply_Free(bf_results);
        VecSimQueryReply_Free(hnsw_results);
        iter++;
        st.ResumeTiming();
    }
    st.counters["Avg. results number"] = (double)total_res / iter;
    st.counters["Recall"] = (float)total_res / total_res_bf;
}

template <typename index_type_t>
void BM_VecSimBasics<index_type_t>::Range_SVS(benchmark::State &st) {
    double radius = (1.0 / 100.0) * (double)st.range(0);
    double epsilon = (1.0 / 1000.0) * (double)st.range(1);
    size_t windowSize = st.range(2);
    VecSimOptionMode searchHistory = static_cast<VecSimOptionMode>(st.range(3));
    size_t iter = 0;
    size_t total_res = 0;
    size_t total_res_bf = 0;
    SVSRuntimeParams svsRuntimeParams = {
        .windowSize = windowSize, .searchHistory = searchHistory, .epsilon = epsilon};
    auto query_params = BM_VecSimGeneral::CreateQueryParams(svsRuntimeParams);

    for (auto _ : st) {
<<<<<<< HEAD
        auto svs_results = VecSimIndex_RangeQuery(
            INDICES.at(INDEX_SVS), QUERIES[iter % N_QUERIES].data(), radius, &query_params, BY_ID);
=======
        auto svs_results =
            VecSimIndex_RangeQuery(INDICES[INDEX_VecSimAlgo_SVS], QUERIES[iter % N_QUERIES].data(),
                                   radius, &query_params, BY_ID);
>>>>>>> 29cf964a
        st.PauseTiming();
        total_res += VecSimQueryReply_Len(svs_results);

        // Measure recall:
        auto bf_results = VecSimIndex_RangeQuery(
<<<<<<< HEAD
            INDICES.at(INDEX_BF), QUERIES[iter % N_QUERIES].data(), radius, nullptr, BY_ID);
=======
            INDICES[INDEX_VecSimAlgo_BF], QUERIES[iter % N_QUERIES].data(), radius, nullptr, BY_ID);
>>>>>>> 29cf964a
        total_res_bf += VecSimQueryReply_Len(bf_results);

        VecSimQueryReply_Free(bf_results);
        VecSimQueryReply_Free(svs_results);
        iter++;
        st.ResumeTiming();
    }
    st.counters["Avg. results number"] = (double)total_res / iter;
    st.counters["Recall"] = (float)total_res / total_res_bf;
}

#define UNIT_AND_ITERATIONS Unit(benchmark::kMillisecond)->Iterations(BM_VecSimGeneral::block_size)

// These macros are used to make sure the expansion of other macros happens when needed
#define MACRO_EXPAND_AND_CONCATENATE(a, b) a##b
#define MACRO_CONCATENATE(a, b)            MACRO_EXPAND_AND_CONCATENATE(a, b)

// The actual radius will be the given arg divided by 100, since arg must be an integer.
#define REGISTER_Range_BF(BM_FUNC, TYPENAME)                                                       \
    static void MACRO_CONCATENATE(BM_FUNC, _Args)(benchmark::internal::Benchmark * b) {            \
        for (int radius : benchmark_range<TYPENAME>::get_radii()) {                                \
            b->Args({radius});                                                                     \
        }                                                                                          \
    }                                                                                              \
    BENCHMARK_REGISTER_F(BM_VecSimBasics, BM_FUNC)                                                 \
        ->Apply(MACRO_CONCATENATE(BM_FUNC, _Args))                                                 \
        ->ArgNames({"radiusX100"})                                                                 \
        ->Iterations(10)                                                                           \
        ->Unit(benchmark::kMillisecond);

// {radius*100, epsilon*1000}
// The actual radius will be the given arg divided by 100, and the actual epsilon values
// will be the given arg divided by 1000.
#define REGISTER_Range_HNSW(BM_FUNC, TYPENAME)                                                     \
    static void MACRO_CONCATENATE(BM_FUNC, _Args)(benchmark::internal::Benchmark * b) {            \
        for (int radius : benchmark_range<TYPENAME>::get_radii()) {                                \
            for (int epsilon : benchmark_range<TYPENAME>::get_epsilons()) {                        \
                b->Args({radius, epsilon});                                                        \
            }                                                                                      \
        }                                                                                          \
    }                                                                                              \
    BENCHMARK_REGISTER_F(BM_VecSimBasics, BM_FUNC)                                                 \
        ->Apply(MACRO_CONCATENATE(BM_FUNC, _Args))                                                 \
        ->ArgNames({"radiusX100", "epsilonX1000"})                                                 \
        ->Iterations(10)                                                                           \
        ->Unit(benchmark::kMillisecond)

// {radius*100, epsilon*1000, window_size, search_history}
// The actual radius will be the given arg divided by 100, and the actual epsilon values
// will be the given arg divided by 1000.
// search_history: 0=AUTO, 1=ENABLE, 2=DISABLE
#define REGISTER_Range_SVS(BM_FUNC, TYPENAME)                                                      \
    static void MACRO_CONCATENATE(BM_FUNC, _Args)(benchmark::internal::Benchmark * b) {            \
        for (int radius : benchmark_range<TYPENAME>::get_radii()) {                                \
            for (int epsilon : benchmark_range<TYPENAME>::get_epsilons()) {                        \
                for (int window_size : {10, 100, 200, 500}) {                                      \
                    for (int search_history : {0, 1, 2}) {                                         \
                        b->Args({radius, epsilon, window_size, search_history});                   \
                    }                                                                              \
                }                                                                                  \
            }                                                                                      \
        }                                                                                          \
    }                                                                                              \
    BENCHMARK_REGISTER_F(BM_VecSimBasics, BM_FUNC)                                                 \
        ->Apply(MACRO_CONCATENATE(BM_FUNC, _Args))                                                 \
        ->ArgNames({"radiusX100", "epsilonX1000", "window_size", "search_history"})                \
        ->Iterations(10)                                                                           \
        ->Unit(benchmark::kMillisecond)

#define REGISTER_AddLabel(BM_FUNC, VecSimAlgo)                                                     \
    BENCHMARK_REGISTER_F(BM_VecSimBasics, BM_FUNC)                                                 \
        ->UNIT_AND_ITERATIONS->Arg(VecSimAlgo)                                                     \
        ->ArgName(#VecSimAlgo)

// DeleteLabel define and register macros
#define DEFINE_DELETE_LABEL(BM_FUNC, INDEX_TYPE, INDEX_NAME, DATA_TYPE, DIST_TYPE, VecSimAlgo)     \
    BENCHMARK_TEMPLATE_DEFINE_F(BM_VecSimBasics, BM_FUNC, INDEX_TYPE)(benchmark::State & st) {     \
        DeleteLabel<INDEX_NAME<DATA_TYPE, DIST_TYPE>>(                                             \
            dynamic_cast<INDEX_NAME<DATA_TYPE, DIST_TYPE> *>(                                      \
                BM_VecSimIndex<INDEX_TYPE>::indices[VecSimAlgo]),                                  \
            st);                                                                                   \
    }
#define DEFINE_DELETE_LABEL_SVS(BM_FUNC, INDEX_TYPE, INDEX_NAME, DATA_TYPE, DIST_TYPE, VecSimAlgo) \
    BENCHMARK_TEMPLATE_DEFINE_F(BM_VecSimBasics, BM_FUNC, INDEX_TYPE)(benchmark::State & st) {     \
        DeleteLabel_SVS<INDEX_NAME<DATA_TYPE, DIST_TYPE>>(                                         \
            dynamic_cast<INDEX_NAME<DATA_TYPE, DIST_TYPE> *>(                                      \
                BM_VecSimIndex<INDEX_TYPE>::indices[VecSimAlgo]),                                  \
            st);                                                                                   \
    }
#define REGISTER_DeleteLabel(BM_FUNC)                                                              \
    BENCHMARK_REGISTER_F(BM_VecSimBasics, BM_FUNC)->UNIT_AND_ITERATIONS<|MERGE_RESOLUTION|>--- conflicted
+++ resolved
@@ -32,20 +32,11 @@
 
     static void Build_SVS(benchmark::State &st) {
         // Add vectors to svs
-<<<<<<< HEAD
         auto hnsw_index = dynamic_cast<HNSWIndex<data_t, dist_t> *>(INDICES.at(INDEX_HNSW));
         for (auto _ : st) {
             for (size_t i = 0; i < N_VECTORS; ++i) {
                 const char *blob = hnsw_index->getDataByInternalId(i);
                 VecSimIndex_AddVector(INDICES.at(INDEX_SVS), blob, i);
-=======
-        auto hnsw_index =
-            dynamic_cast<HNSWIndex<data_t, dist_t> *>(INDICES[INDEX_VecSimAlgo_HNSWLIB]);
-        for (auto _ : st) {
-            for (size_t i = 0; i < N_VECTORS; ++i) {
-                const char *blob = hnsw_index->getDataByInternalId(i);
-                VecSimIndex_AddVector(INDICES[INDEX_VecSimAlgo_SVS], blob, i);
->>>>>>> 29cf964a
             }
         }
     }
@@ -77,11 +68,7 @@
 template <typename index_type_t>
 void BM_VecSimBasics<index_type_t>::AddLabel_SVS(benchmark::State &st) {
 
-<<<<<<< HEAD
     auto index = INDICES.at(st.range(0));
-=======
-    auto index = INDICES[st.range(0)];
->>>>>>> 29cf964a
     std::cout << "Index type blu blu: " << st.range(0) << std::endl;
     std::cout << VecSimIndex_IndexSize(index) << " vectors in the index." << std::endl;
     size_t index_size = N_VECTORS;
@@ -115,7 +102,6 @@
     // Note we loop over the new labels and not the internal ids. This way in multi indices BM all
     // the new vectors added under the same label will be removed in one call.
     size_t new_label_count = index->indexLabelCount();
-<<<<<<< HEAD
     for (size_t label = initial_label_count; label < new_label_count; label++) {
         // If index is tiered HNSW, remove directly from the underline HNSW.
         auto index_algo = st.range(0);
@@ -127,27 +113,6 @@
         }
     }
     assert(VecSimIndex_IndexSize(index) == N_VECTORS);
-=======
-    std::cout << "New label count hiy: " << new_label_count << std::endl;
-    for (size_t label = initial_label_count; label < new_label_count; label++) {
-        // If index is tiered HNSW, remove directly from the underline HNSW.
-        auto index_algo = st.range(0);
-        std::cout << "count before delete: " << index->indexLabelCount() << std::endl;
-        VecSimIndex_DeleteVector(INDICES[index_algo], label);
-        std::cout << "count after delete: " << index->indexLabelCount() << std::endl;
-        if (st.range(0) == INDEX_VecSimAlgo_TIERED_SVS) {
-            VecSimTieredIndex_GC(INDICES[INDEX_VecSimAlgo_TIERED_SVS]);
-        } else {
-            index->runGC();
-        }
-        std::cout << "count after gc: " << index->indexLabelCount() << std::endl;
-    }
-
-    std::cout << "New label count asdas: " << index->indexLabelCount() << std::endl;
-
-    assert(VecSimIndex_IndexSize(index) == N_VECTORS);
-    std::cout << "New label count asdas2: " << index->indexLabelCount() << std::endl;
->>>>>>> 29cf964a
 }
 
 template <typename index_type_t>
@@ -192,19 +157,14 @@
     for (size_t label = initial_label_count; label < new_label_count; label++) {
         // If index is tiered HNSW, remove directly from the underline HNSW.
         VecSimIndex_DeleteVector(
-<<<<<<< HEAD
             INDICES.at(st.range(0) == INDEX_TIERED_HNSW ? INDEX_HNSW : st.range(0)), label);
-=======
-            INDICES[st.range(0) == INDEX_VecSimAlgo_TIERED_HNSW ? INDEX_VecSimAlgo_HNSWLIB
-                                                                : st.range(0)],
-            label);
     }
     assert(VecSimIndex_IndexSize(index) == N_VECTORS);
 }
 
 template <typename index_type_t>
 void BM_VecSimBasics<index_type_t>::AddLabel_AsyncIngest_SVS(benchmark::State &st) {
-    auto index = INDICES[st.range(0)];
+    auto index = INDICES.at(st.range(0));
     size_t index_size = N_VECTORS;
     size_t initial_label_count = index->indexLabelCount();
 
@@ -243,53 +203,6 @@
     size_t new_label_count = index->indexLabelCount();
     for (size_t label = initial_label_count; label < new_label_count; label++) {
         VecSimIndex_DeleteVector(index, label);
->>>>>>> 29cf964a
-    }
-    VecSimTieredIndex_GC(index);
-    assert(VecSimIndex_IndexSize(index) == N_VECTORS);
-}
-
-template <typename index_type_t>
-void BM_VecSimBasics<index_type_t>::AddLabel_AsyncIngest_SVS(benchmark::State &st) {
-    auto index = INDICES.at(st.range(0));
-    size_t index_size = N_VECTORS;
-    size_t initial_label_count = index->indexLabelCount();
-
-    // In a single vector per label index, index size should equal label count.
-    size_t vec_per_label = index_size % initial_label_count == 0
-                               ? index_size / initial_label_count
-                               : index_size / initial_label_count + 1;
-
-    size_t memory_before = index->getAllocationSize();
-    labelType label = initial_label_count;
-    size_t added_vec_count = 0;
-
-    // Add a new label from the test set in every iteration.
-    for (auto _ : st) {
-        // Add one label
-        for (labelType vec = 0; vec < vec_per_label; ++vec) {
-            VecSimIndex_AddVector(index, QUERIES[added_vec_count % N_QUERIES].data(), label);
-        }
-        added_vec_count += vec_per_label;
-        label++;
-    }
-
-    // run GC to ensure all threads finish indexing.
-    VecSimTieredIndex_GC(index);
-
-    size_t memory_delta = index->getAllocationSize() - memory_before;
-    st.counters["memory_per_vector"] = (double)memory_delta / (double)added_vec_count;
-    st.counters["vectors_per_label"] = vec_per_label;
-    st.counters["num_threads"] = BM_VecSimGeneral::mock_thread_pool.thread_pool_size;
-
-    size_t index_size_after = VecSimIndex_IndexSize(index);
-    assert(index_size_after == N_VECTORS + added_vec_count);
-    // Clean-up all the new vectors to restore the index size to its original value.
-    // Note we loop over the new labels and not the internal ids. This way in multi indices BM all
-    // the new vectors added under the same label will be removed in one call.
-    size_t new_label_count = index->indexLabelCount();
-    for (size_t label = initial_label_count; label < new_label_count; label++) {
-        VecSimIndex_DeleteVector(index, label);
     }
     VecSimTieredIndex_GC(index);
     assert(VecSimIndex_IndexSize(index) == N_VECTORS);
@@ -339,57 +252,9 @@
     size_t new_label_count = index->indexLabelCount();
     // Remove directly inplace from the underline HNSW index.
     for (size_t label_ = initial_label_count; label_ < new_label_count; label_++) {
-<<<<<<< HEAD
         VecSimIndex_DeleteVector(INDICES.at(INDEX_HNSW), label_);
-=======
-        VecSimIndex_DeleteVector(INDICES[INDEX_VecSimAlgo_HNSWLIB], label_);
-    }
-
-    assert(VecSimIndex_IndexSize(index) == N_VECTORS);
-}
-
-template <typename index_type_t>
-template <typename algo_t>
-void BM_VecSimBasics<index_type_t>::DeleteLabel_SVS(algo_t *index, benchmark::State &st) {
-    // Remove a different vector in every execution.
-    size_t label_to_remove = 0;
-    double memory_before = index->getAllocationSize();
-    size_t removed_vectors_count = 0;
-    std::vector<LabelData> removed_labels_data;
-    auto hnsw_index = dynamic_cast<HNSWIndex<data_t, dist_t> *>(INDICES[INDEX_VecSimAlgo_HNSWLIB]);
-    for (auto _ : st) {
-        st.PauseTiming();
-        LabelData data(0);
-        // Get label id(s) data.
-
-        hnsw_index->getDataByLabel(label_to_remove, data);
-
-        removed_labels_data.push_back(data);
-
-        removed_vectors_count += data.size();
-        st.ResumeTiming();
-
-        // Delete label
-        VecSimIndex_DeleteVector(index, label_to_remove++);
-    }
-    double memory_delta = index->getAllocationSize() - memory_before;
-    st.counters["memory_per_vector"] = memory_delta / (double)removed_vectors_count;
-
-    if (VecSimIndex_BasicInfo(index).algo == VecSimAlgo_TIERED) {
-        VecSimTieredIndex_GC(index);
->>>>>>> 29cf964a
-    }
-
-    // Restore index state.
-    // For each label in removed_labels_data
-    for (size_t label_idx = 0; label_idx < removed_labels_data.size(); label_idx++) {
-        size_t vec_count = removed_labels_data[label_idx].size();
-        // Reinsert all the deleted vectors under this label.
-        for (size_t vec_idx = 0; vec_idx < vec_count; ++vec_idx) {
-            VecSimIndex_AddVector(index, removed_labels_data[label_idx][vec_idx].data(), label_idx);
-        }
-    }
-    size_t cur_index_size = VecSimIndex_IndexSize(index);
+    }
+
     assert(VecSimIndex_IndexSize(index) == N_VECTORS);
 }
 
@@ -488,12 +353,7 @@
 void BM_VecSimBasics<index_type_t>::DeleteLabel_AsyncRepair_SVS(benchmark::State &st) {
     // Remove a different vector in every execution.
     size_t label_to_remove = 0;
-<<<<<<< HEAD
     auto *tiered_index = dynamic_cast<TieredSVSIndex<data_t> *>(INDICES.at(INDEX_TIERED_SVS));
-=======
-    auto *tiered_index =
-        dynamic_cast<TieredSVSIndex<data_t> *>(INDICES[INDEX_VecSimAlgo_TIERED_SVS]);
->>>>>>> 29cf964a
 
     double memory_before = tiered_index->getAllocationSize();
     size_t removed_vectors_count = 0;
@@ -546,11 +406,7 @@
     // Remove a different vector in every execution.
     size_t label_to_remove = 0;
     auto *tiered_index =
-<<<<<<< HEAD
         dynamic_cast<TieredHNSWIndex<data_t, dist_t> *>(INDICES.at(INDEX_TIERED_HNSW));
-=======
-        dynamic_cast<TieredHNSWIndex<data_t, dist_t> *>(INDICES[INDEX_VecSimAlgo_TIERED_HNSW]);
->>>>>>> 29cf964a
 
     tiered_index->fitMemory();
     double memory_before = tiered_index->getAllocationSize();
@@ -612,13 +468,8 @@
     size_t total_res = 0;
 
     for (auto _ : st) {
-<<<<<<< HEAD
         auto res = VecSimIndex_RangeQuery(INDICES.at(INDEX_BF), QUERIES[iter % N_QUERIES].data(),
                                           radius, nullptr, BY_ID);
-=======
-        auto res = VecSimIndex_RangeQuery(INDICES[INDEX_VecSimAlgo_BF],
-                                          QUERIES[iter % N_QUERIES].data(), radius, nullptr, BY_ID);
->>>>>>> 29cf964a
         total_res += VecSimQueryReply_Len(res);
         iter++;
     }
@@ -636,24 +487,14 @@
     auto query_params = BM_VecSimGeneral::CreateQueryParams(hnswRuntimeParams);
 
     for (auto _ : st) {
-<<<<<<< HEAD
         auto hnsw_results = VecSimIndex_RangeQuery(
             INDICES.at(INDEX_HNSW), QUERIES[iter % N_QUERIES].data(), radius, &query_params, BY_ID);
-=======
-        auto hnsw_results =
-            VecSimIndex_RangeQuery(INDICES[INDEX_VecSimAlgo_HNSWLIB],
-                                   QUERIES[iter % N_QUERIES].data(), radius, &query_params, BY_ID);
->>>>>>> 29cf964a
         st.PauseTiming();
         total_res += VecSimQueryReply_Len(hnsw_results);
 
         // Measure recall:
         auto bf_results = VecSimIndex_RangeQuery(
-<<<<<<< HEAD
             INDICES.at(INDEX_BF), QUERIES[iter % N_QUERIES].data(), radius, nullptr, BY_ID);
-=======
-            INDICES[INDEX_VecSimAlgo_BF], QUERIES[iter % N_QUERIES].data(), radius, nullptr, BY_ID);
->>>>>>> 29cf964a
         total_res_bf += VecSimQueryReply_Len(bf_results);
 
         VecSimQueryReply_Free(bf_results);
@@ -679,24 +520,14 @@
     auto query_params = BM_VecSimGeneral::CreateQueryParams(svsRuntimeParams);
 
     for (auto _ : st) {
-<<<<<<< HEAD
         auto svs_results = VecSimIndex_RangeQuery(
             INDICES.at(INDEX_SVS), QUERIES[iter % N_QUERIES].data(), radius, &query_params, BY_ID);
-=======
-        auto svs_results =
-            VecSimIndex_RangeQuery(INDICES[INDEX_VecSimAlgo_SVS], QUERIES[iter % N_QUERIES].data(),
-                                   radius, &query_params, BY_ID);
->>>>>>> 29cf964a
         st.PauseTiming();
         total_res += VecSimQueryReply_Len(svs_results);
 
         // Measure recall:
         auto bf_results = VecSimIndex_RangeQuery(
-<<<<<<< HEAD
             INDICES.at(INDEX_BF), QUERIES[iter % N_QUERIES].data(), radius, nullptr, BY_ID);
-=======
-            INDICES[INDEX_VecSimAlgo_BF], QUERIES[iter % N_QUERIES].data(), radius, nullptr, BY_ID);
->>>>>>> 29cf964a
         total_res_bf += VecSimQueryReply_Len(bf_results);
 
         VecSimQueryReply_Free(bf_results);
