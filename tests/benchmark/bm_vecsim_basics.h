#pragma once
#include <atomic>
#include "bm_common.h"

template <typename index_type_t>
class BM_VecSimBasics : public BM_VecSimCommon<index_type_t> {
public:
    using data_t = typename index_type_t::data_t;

    BM_VecSimBasics() = default;
    ~BM_VecSimBasics() = default;

    // Add one label in each iteration. For multi index adds multiple vectors under the same label
    // per iteration, for single index adds one vector per iteration.
    static void AddLabel(benchmark::State &st);

    static void AddLabel_AsyncIngest(benchmark::State &st);

    static void DeleteLabel_AsyncRepair(benchmark::State &st);

    // We pass a specific index pointer instead of VecSimIndex * so we can use GetDataByLabel
    // which is not known to VecSimIndex class.
    // We delete one label in each iteration. For multi index deletes multiple vectors per
    // iteration, for single index deletes one vector per iteration.
    template <typename algo_t>
    static void DeleteLabel(algo_t *index, benchmark::State &st);

    static void Range_BF(benchmark::State &st);
    static void Range_HNSW(benchmark::State &st);

private:
    // Vectors of vector to store deleted labels' data.
    using LabelData = std::vector<std::vector<data_t>>;
};

template <typename index_type_t>
void BM_VecSimBasics<index_type_t>::AddLabel(benchmark::State &st) {

    auto index = INDICES[st.range(0)];
    size_t index_size = N_VECTORS;
    size_t initial_label_count = index->indexLabelCount();

    // In a single vector per label index, index size should equal label count.
    size_t vec_per_label = index_size % initial_label_count == 0
                               ? index_size / initial_label_count
                               : index_size / initial_label_count + 1;
<<<<<<< HEAD
    size_t memory_before = (INDICES[st.range(0)])->getAllocationSize();
    labelType label = initial_label_count;
    size_t added_vec_count = 0;

    // Add a new label from the test set in every iteration.
    for (auto _ : st) {
        // Add one label
        for (labelType vec = 0; vec < vec_per_label; ++vec) {
            VecSimIndex_AddVector(INDICES[st.range(0)], QUERIES[added_vec_count % N_QUERIES].data(),
                                  label);
        }
        added_vec_count += vec_per_label;
        label++;
    }
    // For tiered index, wait for all threads to finish indexing
    BM_VecSimGeneral::thread_pool_wait();

    size_t memory_delta = (INDICES[st.range(0)])->getAllocationSize() - memory_before;
    st.counters["memory_per_vector"] = (double)memory_delta / (double)added_vec_count;
    st.counters["vectors_per_label"] = vec_per_label;

    size_t index_size_after = VecSimIndex_IndexSize(INDICES[st.range(0)]);
    assert(index_size_after == N_VECTORS + added_vec_count);

    // Clean-up all the new vectors to restore the index size to its original value.
    // Note we loop over the new labels and not the internal ids. This way in multi indices BM all
    // the new vectors added under the same label will be removed in one call.
    size_t new_label_count = (INDICES[st.range(0)])->indexLabelCount();
    for (size_t label = initial_label_count; label < new_label_count; label++) {
        // If index is tiered HNSW, remove directly from the underline HNSW.
        VecSimIndex_DeleteVector(
            INDICES[st.range(0) == VecSimAlgo_TIERED ? VecSimAlgo_HNSWLIB : st.range(0)], label);
    }
    BM_VecSimGeneral::thread_pool_wait();
    assert(VecSimIndex_IndexSize(INDICES[st.range(0)]) == N_VECTORS);
}

template <typename index_type_t>
void BM_VecSimBasics<index_type_t>::AddLabel_AsyncIngest(benchmark::State &st) {

    size_t index_size = N_VECTORS;
    size_t initial_label_count = (INDICES[st.range(0)])->indexLabelCount();

    // In a single vector per label index, index size should equal label count.
    size_t vec_per_label = index_size % initial_label_count == 0
                               ? index_size / initial_label_count
                               : index_size / initial_label_count + 1;
    size_t memory_before = (INDICES[st.range(0)])->getAllocationSize();
=======
>>>>>>> bcecee3c
    labelType label = initial_label_count;
    size_t added_vec_count = 0;

    size_t memory_delta = index->getAllocationSize();
    // Add a new label from the test set in every iteration.
    for (auto _ : st) {
        // Add one label
        for (labelType vec = 0; vec < vec_per_label; ++vec) {
<<<<<<< HEAD
            VecSimIndex_AddVector(INDICES[st.range(0)], QUERIES[added_vec_count % N_QUERIES].data(),
                                  label);
=======
            VecSimIndex_AddVector(index, QUERIES[added_vec_count % N_QUERIES].data(), label);
>>>>>>> bcecee3c
        }
        added_vec_count += vec_per_label;
        label++;
//        if (label == N_VECTORS + BM_VecSimGeneral::block_size) {
        if (label == N_VECTORS + 10000) {
            BM_VecSimGeneral::thread_pool_wait();
        }
    }
    memory_delta = index->getAllocationSize() - memory_delta;

    size_t memory_delta = (INDICES[st.range(0)])->getAllocationSize() - memory_before;
    st.counters["memory_per_vector"] = (double)memory_delta / (double)added_vec_count;
    st.counters["vectors_per_label"] = vec_per_label;
    st.counters["num_threads"] = BM_VecSimGeneral::thread_pool_size;

<<<<<<< HEAD
    size_t index_size_after = VecSimIndex_IndexSize(INDICES[st.range(0)]);
    assert(index_size_after == N_VECTORS + added_vec_count);
=======
    assert(VecSimIndex_IndexSize(index) == N_VECTORS + added_vec_count);
>>>>>>> bcecee3c

    // Clean-up all the new vectors to restore the index size to its original value.
    // Note we loop over the new labels and not the internal ids. This way in multi indices BM all
    // the new vectors added under the same label will be removed in one call.
<<<<<<< HEAD
    size_t new_label_count = (INDICES[st.range(0)])->indexLabelCount();
    // Remove directly inplace from the underline HNSW index.
    for (size_t label = initial_label_count; label < new_label_count; label++) {
        VecSimIndex_DeleteVector(INDICES[VecSimAlgo_HNSWLIB], label);
=======
    size_t new_label_count = index->indexLabelCount();
    for (size_t label = initial_label_count; label < new_label_count; label++) {
        VecSimIndex_DeleteVector(index, label);
>>>>>>> bcecee3c
    }

    assert(VecSimIndex_IndexSize(index) == N_VECTORS);
}

template <typename index_type_t>
template <typename algo_t>
void BM_VecSimBasics<index_type_t>::DeleteLabel(algo_t *index, benchmark::State &st) {
    // Remove a different vector in every execution.
    size_t label_to_remove = 0;
<<<<<<< HEAD
    int memory_before = index->getAllocationSize();
=======
    double memory_delta, memory_before = index->getAllocationSize();
>>>>>>> bcecee3c
    size_t removed_vectors_count = 0;
    std::vector<LabelData> removed_labels_data;

    for (auto _ : st) {
        st.PauseTiming();
        LabelData data(0);
        // Get label id(s) data.
        index->getDataByLabel(label_to_remove, data);

        removed_labels_data.push_back(data);

        removed_vectors_count += data.size();
        st.ResumeTiming();

        // Delete label
        VecSimIndex_DeleteVector(index, label_to_remove++);
<<<<<<< HEAD
    }

    BM_VecSimGeneral::thread_pool_wait();
    // Remove the rest of the vectors that hadn't been swapped yet for tiered index.
    if (VecSimIndex_Info(index).algo == VecSimAlgo_TIERED) {
        reinterpret_cast<TieredHNSWIndex<data_t, data_t>*>(index)->pendingSwapJobsThreshold = 1;
        reinterpret_cast<TieredHNSWIndex<data_t, data_t>*>(index)->executeReadySwapJobs();
        reinterpret_cast<TieredHNSWIndex<data_t, data_t>*>(index)->pendingSwapJobsThreshold
            = DEFAULT_PENDING_SWAP_JOBS_THRESHOLD;
=======
>>>>>>> bcecee3c
    }
    memory_delta = index->getAllocationSize() - memory_before;

    // Avg. memory delta per vector equals the total memory delta divided by the number
    // of deleted vectors.
    int memory_delta = index->getAllocationSize() - memory_before;
    st.counters["memory_per_vector"] = memory_delta / (double)removed_vectors_count;

    // Restore index state.
    // For each label in removed_labels_data
    for (size_t label_idx = 0; label_idx < removed_labels_data.size(); label_idx++) {
        size_t vec_count = removed_labels_data[label_idx].size();
        // Reinsert all the deleted vectors under this label.
        for (size_t vec_idx = 0; vec_idx < vec_count; ++vec_idx) {
            VecSimIndex_AddVector(index, removed_labels_data[label_idx][vec_idx].data(), label_idx);
        }
    }
    BM_VecSimGeneral::thread_pool_wait();
    size_t cur_index_size = VecSimIndex_IndexSize(index);
    assert(VecSimIndex_IndexSize(index) == N_VECTORS);
}

template <typename index_type_t>
void BM_VecSimBasics<index_type_t>::DeleteLabel_AsyncRepair(benchmark::State &st) {
    // Remove a different vector in every execution.
    size_t label_to_remove = 0;
    auto *tiered_index = reinterpret_cast<TieredHNSWIndex<data_t, data_t>*>(INDICES[VecSimAlgo_TIERED]);
    int memory_before = tiered_index->getAllocationSize();
    size_t removed_vectors_count = 0;
    std::vector<LabelData> removed_labels_data;
    tiered_index->pendingSwapJobsThreshold = st.range(0);

    for (auto _ : st) {
        st.PauseTiming();
        LabelData data(0);
        // Get label id(s) data.
        tiered_index->getDataByLabel(label_to_remove, data);

        removed_labels_data.push_back(data);

        removed_vectors_count += data.size();
        st.ResumeTiming();

        // Delete label
        VecSimIndex_DeleteVector(tiered_index, label_to_remove++);
        if (label_to_remove == BM_VecSimGeneral::block_size) {
            BM_VecSimGeneral::thread_pool_wait();
        }
    }

    // Avg. memory delta per vector equals the total memory delta divided by the number
    // of deleted vectors.
    int memory_delta = tiered_index->getAllocationSize() - memory_before;
    st.counters["memory_per_vector"] = memory_delta / (double)removed_vectors_count;
    st.counters["num_threads"] = (double )BM_VecSimGeneral::thread_pool_size;
    st.counters["num_zombies"] = tiered_index->idToSwapJob.size();

    // Remove the rest of the vectors that hadn't been swapped yet.
#include <chrono>
    using namespace std::chrono;
    auto start = high_resolution_clock::now();
    tiered_index->pendingSwapJobsThreshold = 1;
    tiered_index->executeReadySwapJobs();
    tiered_index->pendingSwapJobsThreshold = DEFAULT_PENDING_SWAP_JOBS_THRESHOLD;
    auto end = high_resolution_clock::now();
    st.counters["cleanup_time"] = duration_cast<microseconds>(end - start).count() / 1000.0;

    // Restore index state.
    // For each label in removed_labels_data
    for (size_t label_idx = 0; label_idx < removed_labels_data.size(); label_idx++) {
        size_t vec_count = removed_labels_data[label_idx].size();
        // Reinsert all the deleted vectors under this label.
        for (size_t vec_idx = 0; vec_idx < vec_count; ++vec_idx) {
            VecSimIndex_AddVector(tiered_index, removed_labels_data[label_idx][vec_idx].data(),
                                  label_idx);
        }
    }
    BM_VecSimGeneral::thread_pool_wait();
    assert(VecSimIndex_IndexSize(tiered_index) == N_VECTORS);
}

template <typename index_type_t>
void BM_VecSimBasics<index_type_t>::Range_BF(benchmark::State &st) {
    double radius = (1.0 / 100.0) * (double)st.range(0);
    size_t iter = 0;
    size_t total_res = 0;

    for (auto _ : st) {
        auto res = VecSimIndex_RangeQuery(INDICES[VecSimAlgo_BF], QUERIES[iter % N_QUERIES].data(),
                                          radius, nullptr, BY_ID);
        total_res += VecSimQueryResult_Len(res);
        iter++;
    }
    st.counters["Avg. results number"] = (double)total_res / iter;
}

template <typename index_type_t>
void BM_VecSimBasics<index_type_t>::Range_HNSW(benchmark::State &st) {
    double radius = (1.0 / 100.0) * (double)st.range(0);
    double epsilon = (1.0 / 1000.0) * (double)st.range(1);
    size_t iter = 0;
    size_t total_res = 0;
    size_t total_res_bf = 0;
    HNSWRuntimeParams hnswRuntimeParams = {.epsilon = epsilon};
    auto query_params = BM_VecSimGeneral::CreateQueryParams(hnswRuntimeParams);

    for (auto _ : st) {
        auto hnsw_results =
            VecSimIndex_RangeQuery(INDICES[VecSimAlgo_HNSWLIB], QUERIES[iter % N_QUERIES].data(),
                                   radius, &query_params, BY_ID);
        st.PauseTiming();
        total_res += VecSimQueryResult_Len(hnsw_results);

        // Measure recall:
        auto bf_results = VecSimIndex_RangeQuery(
            INDICES[VecSimAlgo_BF], QUERIES[iter % N_QUERIES].data(), radius, nullptr, BY_ID);
        total_res_bf += VecSimQueryResult_Len(bf_results);

        VecSimQueryResult_Free(bf_results);
        VecSimQueryResult_Free(hnsw_results);
        iter++;
        st.ResumeTiming();
    }
    st.counters["Avg. results number"] = (double)total_res / iter;
    st.counters["Recall"] = (float)total_res / total_res_bf;
}

#define UNIT_AND_ITERATIONS                                                                        \
    Unit(benchmark::kMillisecond)->Iterations(BM_VecSimGeneral::block_size)

// The actual radius will be the given arg divided by 100, since arg must be an integer.
#define REGISTER_Range_BF(BM_FUNC)                                                                 \
    BENCHMARK_REGISTER_F(BM_VecSimBasics, BM_FUNC)                                                 \
        ->Arg(20)                                                                                  \
        ->Arg(35)                                                                                  \
        ->Arg(50)                                                                                  \
        ->ArgName("radiusX100")                                                                    \
        ->Iterations(10)                                                                           \
        ->Unit(benchmark::kMillisecond)

// {radius*100, epsilon*1000}
// The actual radius will be the given arg divided by 100, and the actual epsilon values
// will be the given arg divided by 1000.
#define REGISTER_Range_HNSW(BM_FUNC)                                                               \
    BENCHMARK_REGISTER_F(BM_VecSimBasics, BM_FUNC)                                                 \
        ->Args({20, 1})                                                                            \
        ->Args({20, 10})                                                                           \
        ->Args({20, 100})                                                                          \
        ->Args({35, 1})                                                                            \
        ->Args({35, 10})                                                                           \
        ->Args({35, 100})                                                                          \
        ->Args({50, 1})                                                                            \
        ->Args({50, 10})                                                                           \
        ->Args({50, 100})                                                                          \
        ->ArgNames({"radiusX100", "epsilonX1000"})                                                 \
        ->Iterations(10)                                                                           \
        ->Unit(benchmark::kMillisecond)

#define REGISTER_AddLabel(BM_FUNC, VecSimAlgo)                                                     \
    BENCHMARK_REGISTER_F(BM_VecSimBasics, BM_FUNC)                                                 \
        ->UNIT_AND_ITERATIONS->Arg(VecSimAlgo)                                                     \
        ->ArgName(#VecSimAlgo)

// DeleteLabel define and register macros
#define DEFINE_DELETE_LABEL(BM_FUNC, INDEX_TYPE, INDEX_NAME, DATA_TYPE, DIST_TYPE, VecSimAlgo)     \
    BENCHMARK_TEMPLATE_DEFINE_F(BM_VecSimBasics, BM_FUNC, INDEX_TYPE)(benchmark::State & st) {     \
        DeleteLabel<INDEX_NAME<DATA_TYPE, DIST_TYPE>>(                                             \
            reinterpret_cast<INDEX_NAME<DATA_TYPE, DIST_TYPE> *>(                                  \
                BM_VecSimIndex<INDEX_TYPE>::indices[VecSimAlgo]),                                  \
            st);                                                                                   \
    }
#define REGISTER_DeleteLabel(BM_FUNC)                                                              \
    BENCHMARK_REGISTER_F(BM_VecSimBasics, BM_FUNC)->UNIT_AND_ITERATIONS<|MERGE_RESOLUTION|>--- conflicted
+++ resolved
@@ -44,42 +44,39 @@
     size_t vec_per_label = index_size % initial_label_count == 0
                                ? index_size / initial_label_count
                                : index_size / initial_label_count + 1;
-<<<<<<< HEAD
-    size_t memory_before = (INDICES[st.range(0)])->getAllocationSize();
     labelType label = initial_label_count;
     size_t added_vec_count = 0;
 
+    size_t memory_delta = index->getAllocationSize();
     // Add a new label from the test set in every iteration.
     for (auto _ : st) {
         // Add one label
         for (labelType vec = 0; vec < vec_per_label; ++vec) {
-            VecSimIndex_AddVector(INDICES[st.range(0)], QUERIES[added_vec_count % N_QUERIES].data(),
-                                  label);
+            VecSimIndex_AddVector(index, QUERIES[added_vec_count % N_QUERIES].data(), label);
         }
         added_vec_count += vec_per_label;
         label++;
     }
+    memory_delta = index->getAllocationSize() - memory_delta;
     // For tiered index, wait for all threads to finish indexing
     BM_VecSimGeneral::thread_pool_wait();
 
-    size_t memory_delta = (INDICES[st.range(0)])->getAllocationSize() - memory_before;
     st.counters["memory_per_vector"] = (double)memory_delta / (double)added_vec_count;
     st.counters["vectors_per_label"] = vec_per_label;
 
-    size_t index_size_after = VecSimIndex_IndexSize(INDICES[st.range(0)]);
-    assert(index_size_after == N_VECTORS + added_vec_count);
+    assert(VecSimIndex_IndexSize(index) == N_VECTORS + added_vec_count);
 
     // Clean-up all the new vectors to restore the index size to its original value.
     // Note we loop over the new labels and not the internal ids. This way in multi indices BM all
     // the new vectors added under the same label will be removed in one call.
-    size_t new_label_count = (INDICES[st.range(0)])->indexLabelCount();
+    size_t new_label_count = index->indexLabelCount();
     for (size_t label = initial_label_count; label < new_label_count; label++) {
         // If index is tiered HNSW, remove directly from the underline HNSW.
         VecSimIndex_DeleteVector(
             INDICES[st.range(0) == VecSimAlgo_TIERED ? VecSimAlgo_HNSWLIB : st.range(0)], label);
     }
     BM_VecSimGeneral::thread_pool_wait();
-    assert(VecSimIndex_IndexSize(INDICES[st.range(0)]) == N_VECTORS);
+    assert(VecSimIndex_IndexSize(index) == N_VECTORS);
 }
 
 template <typename index_type_t>
@@ -93,60 +90,42 @@
                                ? index_size / initial_label_count
                                : index_size / initial_label_count + 1;
     size_t memory_before = (INDICES[st.range(0)])->getAllocationSize();
-=======
->>>>>>> bcecee3c
     labelType label = initial_label_count;
     size_t added_vec_count = 0;
 
-    size_t memory_delta = index->getAllocationSize();
     // Add a new label from the test set in every iteration.
     for (auto _ : st) {
         // Add one label
         for (labelType vec = 0; vec < vec_per_label; ++vec) {
-<<<<<<< HEAD
             VecSimIndex_AddVector(INDICES[st.range(0)], QUERIES[added_vec_count % N_QUERIES].data(),
                                   label);
-=======
-            VecSimIndex_AddVector(index, QUERIES[added_vec_count % N_QUERIES].data(), label);
->>>>>>> bcecee3c
         }
         added_vec_count += vec_per_label;
         label++;
-//        if (label == N_VECTORS + BM_VecSimGeneral::block_size) {
+        //        if (label == N_VECTORS + BM_VecSimGeneral::block_size) {
         if (label == N_VECTORS + 10000) {
             BM_VecSimGeneral::thread_pool_wait();
         }
     }
-    memory_delta = index->getAllocationSize() - memory_delta;
 
     size_t memory_delta = (INDICES[st.range(0)])->getAllocationSize() - memory_before;
     st.counters["memory_per_vector"] = (double)memory_delta / (double)added_vec_count;
     st.counters["vectors_per_label"] = vec_per_label;
     st.counters["num_threads"] = BM_VecSimGeneral::thread_pool_size;
 
-<<<<<<< HEAD
     size_t index_size_after = VecSimIndex_IndexSize(INDICES[st.range(0)]);
     assert(index_size_after == N_VECTORS + added_vec_count);
-=======
-    assert(VecSimIndex_IndexSize(index) == N_VECTORS + added_vec_count);
->>>>>>> bcecee3c
 
     // Clean-up all the new vectors to restore the index size to its original value.
     // Note we loop over the new labels and not the internal ids. This way in multi indices BM all
     // the new vectors added under the same label will be removed in one call.
-<<<<<<< HEAD
     size_t new_label_count = (INDICES[st.range(0)])->indexLabelCount();
     // Remove directly inplace from the underline HNSW index.
     for (size_t label = initial_label_count; label < new_label_count; label++) {
         VecSimIndex_DeleteVector(INDICES[VecSimAlgo_HNSWLIB], label);
-=======
-    size_t new_label_count = index->indexLabelCount();
-    for (size_t label = initial_label_count; label < new_label_count; label++) {
-        VecSimIndex_DeleteVector(index, label);
->>>>>>> bcecee3c
-    }
-
-    assert(VecSimIndex_IndexSize(index) == N_VECTORS);
+    }
+
+    assert(VecSimIndex_IndexSize(INDICES[st.range(0)]) == N_VECTORS);
 }
 
 template <typename index_type_t>
@@ -154,11 +133,7 @@
 void BM_VecSimBasics<index_type_t>::DeleteLabel(algo_t *index, benchmark::State &st) {
     // Remove a different vector in every execution.
     size_t label_to_remove = 0;
-<<<<<<< HEAD
-    int memory_before = index->getAllocationSize();
-=======
     double memory_delta, memory_before = index->getAllocationSize();
->>>>>>> bcecee3c
     size_t removed_vectors_count = 0;
     std::vector<LabelData> removed_labels_data;
 
@@ -175,24 +150,17 @@
 
         // Delete label
         VecSimIndex_DeleteVector(index, label_to_remove++);
-<<<<<<< HEAD
-    }
+    }
+    memory_delta = index->getAllocationSize() - memory_before;
 
     BM_VecSimGeneral::thread_pool_wait();
     // Remove the rest of the vectors that hadn't been swapped yet for tiered index.
     if (VecSimIndex_Info(index).algo == VecSimAlgo_TIERED) {
-        reinterpret_cast<TieredHNSWIndex<data_t, data_t>*>(index)->pendingSwapJobsThreshold = 1;
-        reinterpret_cast<TieredHNSWIndex<data_t, data_t>*>(index)->executeReadySwapJobs();
-        reinterpret_cast<TieredHNSWIndex<data_t, data_t>*>(index)->pendingSwapJobsThreshold
-            = DEFAULT_PENDING_SWAP_JOBS_THRESHOLD;
-=======
->>>>>>> bcecee3c
-    }
-    memory_delta = index->getAllocationSize() - memory_before;
-
-    // Avg. memory delta per vector equals the total memory delta divided by the number
-    // of deleted vectors.
-    int memory_delta = index->getAllocationSize() - memory_before;
+        reinterpret_cast<TieredHNSWIndex<data_t, data_t> *>(index)->pendingSwapJobsThreshold = 1;
+        reinterpret_cast<TieredHNSWIndex<data_t, data_t> *>(index)->executeReadySwapJobs();
+        reinterpret_cast<TieredHNSWIndex<data_t, data_t> *>(index)->pendingSwapJobsThreshold =
+            DEFAULT_PENDING_SWAP_JOBS_THRESHOLD;
+    }
     st.counters["memory_per_vector"] = memory_delta / (double)removed_vectors_count;
 
     // Restore index state.
@@ -213,7 +181,8 @@
 void BM_VecSimBasics<index_type_t>::DeleteLabel_AsyncRepair(benchmark::State &st) {
     // Remove a different vector in every execution.
     size_t label_to_remove = 0;
-    auto *tiered_index = reinterpret_cast<TieredHNSWIndex<data_t, data_t>*>(INDICES[VecSimAlgo_TIERED]);
+    auto *tiered_index =
+        reinterpret_cast<TieredHNSWIndex<data_t, data_t> *>(INDICES[VecSimAlgo_TIERED]);
     int memory_before = tiered_index->getAllocationSize();
     size_t removed_vectors_count = 0;
     std::vector<LabelData> removed_labels_data;
@@ -241,7 +210,7 @@
     // of deleted vectors.
     int memory_delta = tiered_index->getAllocationSize() - memory_before;
     st.counters["memory_per_vector"] = memory_delta / (double)removed_vectors_count;
-    st.counters["num_threads"] = (double )BM_VecSimGeneral::thread_pool_size;
+    st.counters["num_threads"] = (double)BM_VecSimGeneral::thread_pool_size;
     st.counters["num_zombies"] = tiered_index->idToSwapJob.size();
 
     // Remove the rest of the vectors that hadn't been swapped yet.
@@ -314,8 +283,7 @@
     st.counters["Recall"] = (float)total_res / total_res_bf;
 }
 
-#define UNIT_AND_ITERATIONS                                                                        \
-    Unit(benchmark::kMillisecond)->Iterations(BM_VecSimGeneral::block_size)
+#define UNIT_AND_ITERATIONS Unit(benchmark::kMillisecond)->Iterations(BM_VecSimGeneral::block_size)
 
 // The actual radius will be the given arg divided by 100, since arg must be an integer.
 #define REGISTER_Range_BF(BM_FUNC)                                                                 \
