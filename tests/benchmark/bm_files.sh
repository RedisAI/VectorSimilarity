--- conflicted
+++ resolved
@@ -1,14 +1,7 @@
-<<<<<<< HEAD
-GIT_LABEL=$1
-if [ -z "$GIT_LABEL"  ] || [ "$GIT_LABEL" = "benchmarks-all" ]; then 
-    file_name="all"
-elif [ "$GIT_LABEL" = "bm-spaces" ]; then
-=======
 BM_TYPE=$1
 if [ -z "$BM_TYPE"  ] || [ "$BM_TYPE" = "benchmarks-all" ]; then 
     file_name="all"
 elif [ "$BM_TYPE" = "bm-spaces" ]; then
->>>>>>> a97be5f5
     :
 elif [ "$BM_TYPE" = "benchmarks-default" ] \
 || [ "$BM_TYPE" = "bm-basics-fp32-single" ] \
@@ -17,17 +10,13 @@
 || [ "$BM_TYPE" = "bm-batch-iter-fp32-multi" ] 
 then
     file_name="basic_fp32"
-<<<<<<< HEAD
-elif [ "$GIT_LABEL" = "bm-basics-fp64-single" ] \
-|| [ "$GIT_LABEL" = "bm-basics-fp64-multi" ] \
-|| [ "$GIT_LABEL" = "bm-batch-iter-fp64-single" ] \
-|| [ "$GIT_LABEL" = "bm-batch-iter-fp64-multi" ] 
+elif [ "$BM_TYPE" = "bm-basics-fp64-single" ] \
+|| [ "$BM_TYPE" = "bm-basics-fp64-multi" ] \
+|| [ "$BM_TYPE" = "bm-batch-iter-fp64-single" ] \
+|| [ "$BM_TYPE" = "bm-batch-iter-fp64-multi" ] 
 then
     file_name="basic_fp64"
-elif [ "$GIT_LABEL" = "bm-updated-fp32-single" ]; then
-=======
 elif [ "$BM_TYPE" = "bm-updated-fp32-single" ]; then
->>>>>>> a97be5f5
     file_name="updated"
 fi
 
