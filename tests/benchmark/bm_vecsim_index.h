--- conflicted
+++ resolved
@@ -77,14 +77,6 @@
     static void Initialize();
     static void InsertToQueries(std::ifstream &input);
     static void loadTestVectors(const std::string &test_file, VecSimType type);
-<<<<<<< HEAD
-
-    // FBIN loading configuration
-    static constexpr size_t BATCH_SIZE = 40;
-    static constexpr const char *FBIN_PATH = "tests/benchmark/data/deep.base.1M.fbin";
-
-=======
->>>>>>> 750e04b4
 };
 
 template <typename index_type_t>
