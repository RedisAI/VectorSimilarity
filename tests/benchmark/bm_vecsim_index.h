#pragma once

#include "bm_vecsim_general.h"
#include "VecSim/index_factories/tiered_factory.h"

template <typename index_type_t>
class BM_VecSimIndex : public BM_VecSimGeneral {
public:
    using data_t = typename index_type_t::data_t;
    using dist_t = typename index_type_t::dist_t;

    static size_t ref_count;

    static std::vector<std::vector<data_t>> queries;

    static std::vector<VecSimIndex *> indices;

    BM_VecSimIndex();

    virtual ~BM_VecSimIndex();

protected:
    static inline HNSWIndex<data_t, dist_t> *CastToHNSW(VecSimIndex *index) {
        return reinterpret_cast<HNSWIndex<data_t, dist_t> *>(index);
    }
    static inline const char *GetHNSWDataByInternalId(size_t id, unsigned short index_offset = 0) {
        return CastToHNSW(indices[VecSimAlgo_HNSWLIB + index_offset])->getDataByInternalId(id);
    }

private:
    static void Initialize();
    static void InsertToQueries(std::ifstream &input);
    static void loadTestVectors(const std::string &test_file, VecSimType type);
};

template <typename index_type_t>
size_t BM_VecSimIndex<index_type_t>::ref_count = 0;

// Needs to be explicitly initalized
template <>
std::vector<std::vector<float>> BM_VecSimIndex<fp32_index_t>::queries{};

template <>
std::vector<std::vector<double>> BM_VecSimIndex<fp64_index_t>::queries{};

template <>
std::vector<VecSimIndex *> BM_VecSimIndex<fp32_index_t>::indices{};

template <>
std::vector<VecSimIndex *> BM_VecSimIndex<fp64_index_t>::indices{};

template <typename index_type_t>
BM_VecSimIndex<index_type_t>::~BM_VecSimIndex() {
    ref_count--;
    if (ref_count == 0) {
        VecSimIndex_Free(indices[VecSimAlgo_BF]);
        // Terminate the mock thread pool.
        tieredIndexMock::thread_pool_join();

        /* Note that VecSimAlgo_HNSW will be destroyed as part of the tiered index release, and
         * the VecSimAlgo_Tiered index ptr will be deleted when ctx object is destroyed.
         * Also, we must hold the allocator so it won't deallocate itself */
        auto allocator = tieredIndexMock::ctx->index_strong_ref->getAllocator();
        delete tieredIndexMock::ctx;
    }
}

template <typename index_type_t>
BM_VecSimIndex<index_type_t>::BM_VecSimIndex() {
    if (ref_count == 0) {
        // Initialize the static members.
        Initialize();
    }
    ref_count++;
}

template <typename index_type_t>
void BM_VecSimIndex<index_type_t>::Initialize() {

    VecSimType type = index_type_t::get_index_type();
    // dim, block_size, M, EF_C, n_veectors, is_multi, n_queries, hnsw_index_file and
    // test_queries_file are BM_VecSimGeneral static data members that are defined for a specific
    // index type benchmarks.
    BFParams bf_params = {.type = type,
                          .dim = dim,
                          .metric = VecSimMetric_Cosine,
                          .multi = is_multi,
                          .initialCapacity = n_vectors,
                          .blockSize = block_size};

    indices.push_back(CreateNewIndex(bf_params));

    // Initialize and load HNSW index for DBPedia data set.
<<<<<<< HEAD
    indices.push_back(HNSWFactory::NewIndex(AttachRootPath(hnsw_index_file)));

=======
    indices.push_back(HNSWFactory::NewIndex(AttachRootPath(hnsw_index_file), &params));
>>>>>>> 50304933
    auto *hnsw_index = CastToHNSW(indices[VecSimAlgo_HNSWLIB]);
    size_t ef_r = 10;
    hnsw_index->setEf(ef_r);

    // Create tiered index from the loaded HNSW index.
    auto primary_index_params = VecSimParams{.algo = VecSimAlgo_HNSWLIB,
                                             .algoParams = {.hnswParams = HNSWParams{params}},
                                             .logCtx = nullptr};
    tieredIndexMock::ctx = new tieredIndexMock::IndexExtCtx();
    TieredIndexParams tiered_params = {.jobQueue = &tieredIndexMock::jobQ,
                                       .jobQueueCtx = tieredIndexMock::ctx,
                                       .submitCb = tieredIndexMock::submit_callback,
                                       .flatBufferLimit = block_size,
                                       .primaryIndexParams = &primary_index_params,
                                       .specificParams = {TieredHNSWParams{.swapJobThreshold = 0}}};

    auto *tiered_index =
        TieredFactory::TieredHNSWFactory::NewIndex<data_t, dist_t>(&tiered_params, hnsw_index);
    tieredIndexMock::ctx->index_strong_ref.reset(tiered_index);

    indices.push_back(tiered_index);

    // Launch the BG threads loop that takes jobs from the queue and executes them.
    tieredIndexMock::run_thread = true;
    for (size_t i = 0; i < tieredIndexMock::THREAD_POOL_SIZE; i++) {
        tieredIndexMock::thread_pool.emplace_back(tieredIndexMock::thread_main_loop, i);
    }

    // Add the same vectors to Flat index.
    for (size_t i = 0; i < n_vectors; ++i) {
        const char *blob = GetHNSWDataByInternalId(i);
        // Fot multi value indices, the internal id is not necessarily equal the label.
        size_t label = CastToHNSW(indices[VecSimAlgo_HNSWLIB])->getExternalLabel(i);
        VecSimIndex_AddVector(indices[VecSimAlgo_BF], blob, label);
    }

    // Load the test query vectors form file. Index file path is relative to repository root dir.
    loadTestVectors(AttachRootPath(test_queries_file), type);
}

template <typename index_type_t>
void BM_VecSimIndex<index_type_t>::loadTestVectors(const std::string &test_file, VecSimType type) {

    std::ifstream input(test_file, std::ios::binary);

    if (!input.is_open()) {
        throw std::runtime_error("Test vectors file was not found in path. Exiting...");
    }
    input.seekg(0, std::ifstream::beg);

    InsertToQueries(input);
}

template <typename index_type_t>
void BM_VecSimIndex<index_type_t>::InsertToQueries(std::ifstream &input) {
    for (size_t i = 0; i < n_queries; i++) {
        std::vector<data_t> query(dim);
        input.read((char *)query.data(), dim * sizeof(data_t));
        queries.push_back(query);
    }
}<|MERGE_RESOLUTION|>--- conflicted
+++ resolved
@@ -91,12 +91,8 @@
     indices.push_back(CreateNewIndex(bf_params));
 
     // Initialize and load HNSW index for DBPedia data set.
-<<<<<<< HEAD
     indices.push_back(HNSWFactory::NewIndex(AttachRootPath(hnsw_index_file)));
 
-=======
-    indices.push_back(HNSWFactory::NewIndex(AttachRootPath(hnsw_index_file), &params));
->>>>>>> 50304933
     auto *hnsw_index = CastToHNSW(indices[VecSimAlgo_HNSWLIB]);
     size_t ef_r = 10;
     hnsw_index->setEf(ef_r);
