--- conflicted
+++ resolved
@@ -91,26 +91,19 @@
     indices.push_back(CreateNewIndex(bf_params));
 
     // Initialize and load HNSW index for DBPedia data set.
-<<<<<<< HEAD
     indices.push_back(HNSWFactory::NewIndex(AttachRootPath(hnsw_index_file)));
 
-=======
-    indices.push_back(HNSWFactory::NewIndex(AttachRootPath(hnsw_index_file), &params));
->>>>>>> 3bbb71b3
     auto *hnsw_index = CastToHNSW(indices[VecSimAlgo_HNSWLIB]);
     size_t ef_r = 10;
     hnsw_index->setEf(ef_r);
 
     // Create tiered index from the loaded HNSW index.
-    auto primary_index_params = VecSimParams{.algo = VecSimAlgo_HNSWLIB,
-                                             .algoParams = {.hnswParams = HNSWParams{params}},
-                                             .logCtx = nullptr};
     tieredIndexMock::ctx = new tieredIndexMock::IndexExtCtx();
     TieredIndexParams tiered_params = {.jobQueue = &tieredIndexMock::jobQ,
                                        .jobQueueCtx = tieredIndexMock::ctx,
                                        .submitCb = tieredIndexMock::submit_callback,
                                        .flatBufferLimit = block_size,
-                                       .primaryIndexParams = &primary_index_params,
+                                       .primaryIndexParams = nullptr,
                                        .specificParams = {TieredHNSWParams{.swapJobThreshold = 0}}};
 
     auto *tiered_index =
