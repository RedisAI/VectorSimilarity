--- conflicted
+++ resolved
@@ -254,12 +254,9 @@
                           .str());
     if constexpr (is_async)
         test_utils::verifyNumThreads(tiered_index, mock_thread_pool.thread_pool_size,
-<<<<<<< HEAD
                                      mock_thread_pool.thread_pool_size,
                                      std::string("runTrainBMIteration"));
-=======
-                                     mock_thread_pool.thread_pool_size);
->>>>>>> a955f34a
+                                    
 
     // Resume for next iteration
     st.ResumeTiming();
