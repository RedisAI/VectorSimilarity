/*
 *Copyright Redis Ltd. 2021 - present
 *Licensed under your choice of the Redis Source Available License 2.0 (RSALv2) or
 *the Server Side Public License v1 (SSPLv1).
 */

#include "gtest/gtest.h"
#include "VecSim/vec_sim.h"
#include "VecSim/algorithms/hnsw/hnsw_single.h"
#include "test_utils.h"
#include "VecSim/query_result_struct.h"
#include <unistd.h>
#include <random>
#include <thread>
#include <atomic>

// Helper macro to get the closest even number which is equal or lower than x.
#define FLOOR_EVEN(x) ((x) - ((x)&1))

template <typename index_type_t>
class HNSWTestParallel : public ::testing::Test {
public:
    using data_t = typename index_type_t::data_t;
    using dist_t = typename index_type_t::dist_t;

protected:
    VecSimIndex *CreateNewIndex(HNSWParams &params, bool is_multi = false) {
        return test_utils::CreateNewIndex(params, index_type_t::get_index_type(), is_multi);
    }
    HNSWIndex<data_t, dist_t> *CastToHNSW(VecSimIndex *index) {
        return reinterpret_cast<HNSWIndex<data_t, dist_t> *>(index);
    }
    HNSWIndex_Single<data_t, dist_t> *CastToHNSW_Single(VecSimIndex *index) {
        return reinterpret_cast<HNSWIndex_Single<data_t, dist_t> *>(index);
    }

    /* Helper methods for testing repair jobs:
<<<<<<< HEAD
     * Collect all the nodes that require repairment due to the deletions, from top level down, and
     * insert them into a queue.
     */
    void CollectRepairJobs(HNSWIndex<data_t, dist_t> *hnsw_index,
                           std::queue<pair<idType, size_t>> &jobQ) {
        size_t n = hnsw_index->indexSize();
        for (size_t element_id = 0; element_id < n; element_id++) {
=======
     * Collect all the nodes that require repair due to the deletions, from top level down, and
     * insert them into a queue.
     */
    void CollectRepairJobs(HNSWIndex<data_t, dist_t> *hnsw_index,
                           std::vector<pair<idType, size_t>> &jobQ) {
        size_t n = hnsw_index->indexSize();
        for (labelType element_id = 0; element_id < n; element_id++) {
>>>>>>> f3ebe855
            if (!hnsw_index->isMarkedDeleted(element_id)) {
                continue;
            }
            size_t element_top_level = hnsw_index->element_levels_[element_id];

            for (size_t level = 0; level <= element_top_level; level++) {
                idType *node_neighbours = hnsw_index->getNodeNeighborsAtLevel(element_id, level);
                auto neighbours_count = hnsw_index->getNodeNeighborsCount(node_neighbours);

                // Go over the neighbours of the element in a specific level.
                for (size_t i = 0; i < neighbours_count; i++) {
                    idType cur_neighbor = node_neighbours[i];
                    auto *neighbour_neighbours =
                        hnsw_index->getNodeNeighborsAtLevel(cur_neighbor, level);
                    auto neighbor_neighbours_count =
                        hnsw_index->getNodeNeighborsCount(neighbour_neighbours);
                    for (size_t j = 0; j < neighbor_neighbours_count; j++) {
                        // If the edge is bidirectional, do repair for this neighbor
                        if (neighbour_neighbours[j] == element_id) {
<<<<<<< HEAD
                            jobQ.emplace(cur_neighbor, level);
=======
                            jobQ.emplace_back(cur_neighbor, level);
>>>>>>> f3ebe855
                            break;
                        }
                    }
                }
                // Next, go over the rest of incoming edges (the ones that are not bidirectional)
                // and make repairs.
                auto *incoming_edges = hnsw_index->getIncomingEdgesPtr(element_id, level);
                for (auto incoming_edge : *incoming_edges) {
<<<<<<< HEAD
                    jobQ.emplace(incoming_edge, level);
=======
                    jobQ.emplace_back(incoming_edge, level);
>>>>>>> f3ebe855
                }
            }
        }
    }
};

// DataTypeSet, TEST_DATA_T and TEST_DIST_T are defined in test_utils.h

TYPED_TEST_SUITE(HNSWTestParallel, DataTypeSet);

TYPED_TEST(HNSWTestParallel, parallelSearchKnn) {
    size_t n = 20000;
    size_t k = 11;
    size_t dim = 45;

    HNSWParams params = {.dim = dim,
                         .metric = VecSimMetric_L2,
                         .initialCapacity = n,
                         .M = 64,
                         .efConstruction = 200,
                         .efRuntime = n};
    VecSimIndex *index = this->CreateNewIndex(params);

    for (size_t i = 0; i < n; i++) {
        GenerateAndAddVector<TEST_DATA_T>(index, dim, i, i);
    }
    ASSERT_EQ(VecSimIndex_IndexSize(index), n);

    size_t n_threads = MIN(8, std::thread::hardware_concurrency());
    std::atomic_int successful_searches(0);
    // Save the number fo tasks done by thread i in the i-th entry.
    std::vector<size_t> completed_tasks(n_threads, 0);

    // Run parallel searches where every searching thread expects to get different labels as results
    // (determined by the thread id), which are labels in the range [50+myID-5, 50+myID+5].
    auto parallel_search = [&](int myID) {
        completed_tasks[myID]++;
        TEST_DATA_T query_val = 50 + myID;
        TEST_DATA_T query[dim];
        GenerateVector<TEST_DATA_T>(query, dim, query_val);
        auto verify_res = [&](size_t id, double score, size_t res_index) {
            // We expect to get the results with increasing order of the distance between the res
            // label and the query val (query_val, query_val-1, query_val+1, query_val-2,
            // query_val+2, ...) The score is the L2 distance between the vectors that correspond
            // the ids.
            size_t diff_id = (id > query_val) ? (id - query_val) : (query_val - id);
            ASSERT_EQ(diff_id, (res_index + 1) / 2);
            ASSERT_EQ(score, (dim * (diff_id * diff_id)));
        };
        runTopKSearchTest(index, query, k, verify_res);
        successful_searches++;
    };

    size_t memory_before = index->info().hnswInfo.memory;
    std::thread thread_objs[n_threads];
    for (size_t i = 0; i < n_threads; i++) {
        thread_objs[i] = std::thread(parallel_search, i);
    }
    for (size_t i = 0; i < n_threads; i++) {
        thread_objs[i].join();
    }
    ASSERT_EQ(successful_searches, n_threads);

    // Validate that every thread executed a single job.
    ASSERT_EQ(*std::min_element(completed_tasks.begin(), completed_tasks.end()), 1);
    ASSERT_EQ(*std::max_element(completed_tasks.begin(), completed_tasks.end()), 1);
    // Make sure that we properly update the allocator atomically during the searches. The expected
    // Memory delta should only be the visited nodes handler added to the pool.
    size_t expected_memory = memory_before + (index->info().hnswInfo.visitedNodesPoolSize - 1) *
                                                 (sizeof(VisitedNodesHandler) + sizeof(tag_t) * n +
                                                  2 * sizeof(size_t) + sizeof(void *));
    ASSERT_EQ(expected_memory, index->info().hnswInfo.memory);

    VecSimIndex_Free(index);
}

TYPED_TEST(HNSWTestParallel, parallelSearchKNNMulti) {
    size_t dim = 45;
    size_t n = 20000;
    size_t n_labels = 1000;
    size_t k = 11;

    HNSWParams params = {
        .dim = dim, .metric = VecSimMetric_L2, .initialCapacity = n, .M = 64, .efRuntime = n};
    VecSimIndex *index = this->CreateNewIndex(params, true);

    for (size_t i = 0; i < n; i++) {
        GenerateAndAddVector<TEST_DATA_T>(index, dim, i % n_labels, i);
    }
    ASSERT_EQ(VecSimIndex_IndexSize(index), n);
    ASSERT_EQ(index->indexLabelCount(), n_labels);

    size_t n_threads = MIN(8, std::thread::hardware_concurrency());
    std::atomic_int successful_searches(0);
    // Save the number fo tasks done by thread i in the i-th entry.
    std::vector<size_t> completed_tasks(n_threads, 0);

    // Run parallel searches where every searching thread expects to get different label as results
    // (determined by the thread id), which are labels in the range [50+myID-5, 50+myID+5].
    auto parallel_search = [&](int myID) {
        completed_tasks[myID]++;
        TEST_DATA_T query_val = 50 + myID;
        TEST_DATA_T query[dim];
        GenerateVector<TEST_DATA_T>(query, dim, query_val);
        auto verify_res = [&](size_t id, double score, size_t res_index) {
            size_t diff_id = (id > query_val) ? (id - query_val) : (query_val - id);
            ASSERT_EQ(diff_id, (res_index + 1) / 2);
            ASSERT_EQ(score, (dim * ((res_index + 1) / 2) * ((res_index + 1) / 2)));
        };
        runTopKSearchTest(index, query, k, verify_res);
        successful_searches++;
    };

    std::thread thread_objs[n_threads];
    for (size_t i = 0; i < n_threads; i++) {
        thread_objs[i] = std::thread(parallel_search, i);
    }
    for (size_t i = 0; i < n_threads; i++) {
        thread_objs[i].join();
    }
    ASSERT_EQ(successful_searches, n_threads);
    // Validate that every thread executed a single job.
    ASSERT_EQ(*std::min_element(completed_tasks.begin(), completed_tasks.end()), 1);
    ASSERT_EQ(*std::max_element(completed_tasks.begin(), completed_tasks.end()), 1);

    VecSimIndex_Free(index);
}

TYPED_TEST(HNSWTestParallel, parallelSearchCombined) {
    size_t n = 10000;
    size_t k = 11;
    size_t dim = 64;

    HNSWParams params = {.dim = dim,
                         .metric = VecSimMetric_L2,
                         .initialCapacity = n,
                         .M = 64,
                         .efConstruction = 200,
                         .efRuntime = n};
    VecSimIndex *index = this->CreateNewIndex(params);

    for (size_t i = 0; i < n; i++) {
        GenerateAndAddVector<TEST_DATA_T>(index, dim, i, i);
    }
    ASSERT_EQ(VecSimIndex_IndexSize(index), n);

    size_t n_threads = MIN(15, std::thread::hardware_concurrency());
    std::atomic_int successful_searches(0);
    // Save the number fo tasks done by thread i in the i-th entry.
    std::vector<size_t> completed_tasks(n_threads, 0);

    /* Run parallel searches of three kinds: KNN, range, and batched search. */

    // In knn, we expect to get different labels as results (determined by the thread id), which are
    // labels in the range [50+myID-5, 50+myID+5].
    auto parallel_knn_search = [&](int myID) {
        completed_tasks[myID]++;
        TEST_DATA_T query_val = 50 + myID;
        TEST_DATA_T query[dim];
        GenerateVector<TEST_DATA_T>(query, dim, query_val);
        auto verify_res = [&](size_t id, double score, size_t res_index) {
            // We expect to get the results with increasing order of the distance between the res
            // label and the query val (query_val, query_val-1, query_val+1, query_val-2,
            // query_val+2, ...) The score is the L2 distance between the vectors that correspond
            // the ids.
            size_t diff_id = std::abs(id - query_val);
            ASSERT_EQ(diff_id, (res_index + 1) / 2);
            ASSERT_EQ(score, (dim * (diff_id * diff_id)));
        };
        runTopKSearchTest(index, query, k, verify_res);
        successful_searches++;
    };

    auto parallel_range_search = [&](int myID) {
        completed_tasks[myID]++;
        TEST_DATA_T pivot_id = 100 + myID;
        TEST_DATA_T query[dim];
        GenerateVector<TEST_DATA_T>(query, dim, pivot_id);
        auto verify_res_by_score = [&](size_t id, double score, size_t res_index) {
            size_t diff_id = std::abs(id - pivot_id);
            ASSERT_EQ(diff_id, (res_index + 1) / 2);
            ASSERT_EQ(score, dim * (diff_id * diff_id));
        };
        uint expected_num_results = 11;
        // To get 11 results in the range [pivot_id-5, pivot_id+5], set the radius as the L2 score
        // in the boundaries.
        double radius = (double)dim * pow((double)expected_num_results / 2, 2);
        runRangeQueryTest(index, query, radius, verify_res_by_score, expected_num_results,
                          BY_SCORE);
        successful_searches++;
    };

    auto parallel_batched_search = [&](int myID) {
        completed_tasks[myID]++;
        TEST_DATA_T query[dim];
        GenerateVector<TEST_DATA_T>(query, dim, n);

        VecSimBatchIterator *batchIterator = VecSimBatchIterator_New(index, query, nullptr);
        size_t iteration_num = 0;

        // Get the 5 vectors whose ids are the maximal among those that hasn't been returned yet
        // in every iteration. The results order should be sorted by their score (distance from the
        // query vector), which means sorted from the largest id to the lowest.
        // Run different number of iterations for every thread id.
        size_t total_iterations = myID;
        size_t n_res = 5;
        while (VecSimBatchIterator_HasNext(batchIterator) && iteration_num < total_iterations) {
            std::vector<size_t> expected_ids(n_res);
            for (size_t i = 0; i < n_res; i++) {
                expected_ids[i] = (n - iteration_num * n_res - i - 1);
            }
            auto verify_res = [&](size_t id, double score, size_t res_index) {
                ASSERT_TRUE(expected_ids[res_index] == id);
            };
            runBatchIteratorSearchTest(batchIterator, n_res, verify_res);
            iteration_num++;
        }
        ASSERT_EQ(iteration_num, total_iterations);
        VecSimBatchIterator_Free(batchIterator);
        successful_searches++;
    };

    std::thread thread_objs[n_threads];
    size_t memory_before = index->info().hnswInfo.memory;
    for (size_t i = 0; i < n_threads; i++) {
        if (i % 3 == 0) {
            thread_objs[i] = std::thread(parallel_knn_search, i);
        } else if (i % 3 == 1) {
            thread_objs[i] = std::thread(parallel_range_search, i);
        } else {
            thread_objs[i] = std::thread(parallel_batched_search, i);
        }
    }
    for (size_t i = 0; i < n_threads; i++) {
        thread_objs[i].join();
    }
    ASSERT_EQ(successful_searches, n_threads);
    // Validate that every thread executed a single job.
    ASSERT_EQ(*std::min_element(completed_tasks.begin(), completed_tasks.end()), 1);
    ASSERT_EQ(*std::max_element(completed_tasks.begin(), completed_tasks.end()), 1);

    // Make sure that we properly update the allocator atomically during the searches.
    // Memory delta should only be the visited nodes handler added to the pool.
    size_t expected_memory = memory_before + (index->info().hnswInfo.visitedNodesPoolSize - 1) *
                                                 (sizeof(VisitedNodesHandler) + sizeof(tag_t) * n +
                                                  2 * sizeof(size_t) + sizeof(void *));
    ASSERT_EQ(expected_memory, index->info().hnswInfo.memory);
    VecSimIndex_Free(index);
}

TYPED_TEST(HNSWTestParallel, parallelInsert) {
    size_t n = 10000;
    size_t k = 11;
    size_t dim = 32;

    HNSWParams params = {.dim = dim,
                         .metric = VecSimMetric_L2,
                         .initialCapacity = n,
                         .M = 16,
                         .efConstruction = 200};

    VecSimIndex *parallel_index = this->CreateNewIndex(params);
    size_t n_threads = 10;

    // Save the number fo tasks done by thread i in the i-th entry.
    std::vector<size_t> completed_tasks(n_threads, 0);

    auto parallel_insert = [&](int myID) {
        for (labelType label = myID; label < n; label += n_threads) {
            completed_tasks[myID]++;
            GenerateAndAddVector<TEST_DATA_T>(parallel_index, dim, label, label);
        }
    };
    std::thread thread_objs[n_threads];
    for (size_t i = 0; i < n_threads; i++) {
        thread_objs[i] = std::thread(parallel_insert, i);
    }
    for (size_t i = 0; i < n_threads; i++) {
        thread_objs[i].join();
    }
    ASSERT_EQ(VecSimIndex_IndexSize(parallel_index), n);
    // Validate that every thread executed n/n_threads jobs.
    ASSERT_EQ(*std::min_element(completed_tasks.begin(), completed_tasks.end()), n / n_threads);
    ASSERT_EQ(*std::max_element(completed_tasks.begin(), completed_tasks.end()),
              ceil((double)n / n_threads));

    TEST_DATA_T query[dim];
    GenerateVector<TEST_DATA_T>(query, dim, (TEST_DATA_T)n / 2);
    auto verify_res = [&](size_t id, double score, size_t res_index) {
        // We expect to get the results with increasing order of the distance between the res
        // label and the query val (n/2, n/2-1, n/2+1, n/2-2, n/2+2, ...) The score is the L2
        // distance between the vectors that correspond the ids.
        size_t diff_id = std::abs(int(id - n / 2));
        ASSERT_EQ(diff_id, (res_index + 1) / 2);
        ASSERT_EQ(score, (dim * (diff_id * diff_id)));
    };
    runTopKSearchTest(parallel_index, query, k, verify_res);
    VecSimIndex_Free(parallel_index);
}

TYPED_TEST(HNSWTestParallel, parallelInsertMulti) {
    size_t n = 10000;
    size_t n_labels = 1000;
    size_t per_label = n / n_labels;
    size_t k = 11;
    size_t dim = 32;

    HNSWParams params = {.dim = dim,
                         .metric = VecSimMetric_L2,
                         .initialCapacity = n,
                         .M = 16,
                         .efConstruction = 200};

    VecSimIndex *parallel_index = this->CreateNewIndex(params, true);
    size_t n_threads = 10;

    // Save the number fo tasks done by thread i in the i-th entry.
    std::vector<size_t> completed_tasks(n_threads, 0);
    auto parallel_insert = [&](int myID) {
        for (size_t i = myID; i < n; i += n_threads) {
            completed_tasks[myID]++;
            GenerateAndAddVector<TEST_DATA_T>(parallel_index, dim, i % n_labels, i);
        }
    };
    std::thread thread_objs[n_threads];
    for (size_t i = 0; i < n_threads; i++) {
        thread_objs[i] = std::thread(parallel_insert, i);
    }
    for (size_t i = 0; i < n_threads; i++) {
        thread_objs[i].join();
    }
    ASSERT_EQ(VecSimIndex_IndexSize(parallel_index), n);
    // Validate that every thread executed n/n_threads jobs.
    ASSERT_EQ(*std::min_element(completed_tasks.begin(), completed_tasks.end()), n / n_threads);
    ASSERT_EQ(*std::max_element(completed_tasks.begin(), completed_tasks.end()),
              ceil((double)n / n_threads));

    TEST_DATA_T query[dim];
    TEST_DATA_T query_val = (TEST_DATA_T)n / 2 + 10;
    GenerateVector<TEST_DATA_T>(query, dim, (TEST_DATA_T)query_val);
    auto verify_res = [&](size_t id, double score, size_t res_index) {
        // We expect to get the results with increasing order of the distance between the res
        // label and query_val%n_labels (that is ids 10, 9, 11, ... for the current arguments).
        // The score is the L2 distance between the vectors that correspond the ids.
        size_t diff_id = std::abs(int(id - (size_t)query_val % n_labels));
        ASSERT_EQ(diff_id, (res_index + 1) / 2);
        ASSERT_EQ(score, (dim * (diff_id * diff_id)));
    };
    runTopKSearchTest(parallel_index, query, k, verify_res);
    VecSimIndex_Free(parallel_index);
}

TYPED_TEST(HNSWTestParallel, parallelInsertSearch) {
    size_t n = 10000;
    size_t k = 11;
    size_t dim = 32;

    HNSWParams params = {.dim = dim,
                         .metric = VecSimMetric_L2,
                         .initialCapacity = n,
                         .M = 64,
                         .efConstruction = 200,
                         .efRuntime = n};

    for (bool is_multi : {true, false}) {
        VecSimIndex *parallel_index = this->CreateNewIndex(params, is_multi);
        size_t n_threads = MIN(10, FLOOR_EVEN(std::thread::hardware_concurrency()));
        // Save the number fo tasks done by thread i in the i-th entry.
        std::vector<size_t> completed_tasks(n_threads, 0);

        auto parallel_insert = [&](int myID) {
            for (labelType label = myID; label < n; label += n_threads / 2) {
                completed_tasks[myID]++;
                GenerateAndAddVector<TEST_DATA_T>(parallel_index, dim, label, label);
            }
        };

        TEST_DATA_T query_val = (TEST_DATA_T)n / 4;
        std::atomic_int successful_searches(0);
        auto parallel_knn_search = [&](int myID) {
            completed_tasks[myID]++;
            // Make sure were still indexing in parallel to the search (at most 90% if the vectors
            // were already indexed).
            ASSERT_LT(VecSimIndex_IndexSize(parallel_index), 0.9 * n);
            TEST_DATA_T query[dim];
            GenerateVector<TEST_DATA_T>(query, dim, query_val);
            auto verify_res = [&](size_t id, double score, size_t res_index) {
                // We expect to get the results with increasing order of the distance between the
                // res label and the query val (n/4, n/4-1, n/4+1, n/4-2, n/4+2, ...) The score is
                // the L2 distance between the vectors that correspond the ids.
                size_t diff_id = std::abs(int(id - query_val));
                ASSERT_EQ(diff_id, (res_index + 1) / 2);
                ASSERT_EQ(score, (dim * (diff_id * diff_id)));
            };
            runTopKSearchTest(parallel_index, query, k, verify_res);
            successful_searches++;
        };

        auto hnsw_index = this->CastToHNSW(parallel_index);
        std::thread thread_objs[n_threads];
        for (size_t i = 0; i < n_threads; i++) {
            if (i < n_threads / 2) {
                thread_objs[i] = std::thread(parallel_insert, i);
            } else {
                // Search threads are waiting in bust wait until the vectors of the query results
                // are done being indexed.
                bool wait_for_results = true;
                while (wait_for_results) {
                    wait_for_results = false;
                    for (labelType res_label = query_val - k / 2; res_label <= query_val + k / 2;
                         res_label++) {
                        if (!hnsw_index->safeCheckIfLabelExistsInIndex(res_label, true)) {
                            wait_for_results = true;
                            break; // results are not ready yet, restart the check.
                        }
                    }
                }
                thread_objs[i] = std::thread(parallel_knn_search, i);
            }
        }
        for (size_t i = 0; i < n_threads; i++) {
            thread_objs[i].join();
        }
        ASSERT_EQ(VecSimIndex_IndexSize(parallel_index), n);
        ASSERT_EQ(successful_searches, ceil(double(n_threads) / 2));
        // Validate that every insertion thread executed n/(n_threads/2_ jobs.
        ASSERT_EQ(
            *std::min_element(completed_tasks.begin(), completed_tasks.begin() + n_threads / 2),
            n / (n_threads / 2));
        ASSERT_EQ(
            *std::max_element(completed_tasks.begin(), completed_tasks.begin() + n_threads / 2),
            ceil((double)n / (n_threads / 2)));
        // Validate that every search thread executed a single job.
        ASSERT_EQ(*std::min_element(completed_tasks.begin() + n_threads / 2, completed_tasks.end()),
                  1);
        ASSERT_EQ(*std::max_element(completed_tasks.begin() + n_threads / 2, completed_tasks.end()),
                  1);
        VecSimIndex_Free(parallel_index);
    }
}

TYPED_TEST(HNSWTestParallel, parallelRepairs) {
    size_t n = 10000;
    size_t dim = 32;

    HNSWParams params = {.dim = dim, .metric = VecSimMetric_L2, .initialCapacity = n, .M = 64};

    auto *hnsw_index = this->CastToHNSW(this->CreateNewIndex(params));
    size_t n_threads = MIN(10, std::thread::hardware_concurrency());
    // Save the number fo tasks done by thread i in the i-th entry.
    std::vector<size_t> completed_tasks(n_threads, 0);

<<<<<<< HEAD
    for (size_t i = 0; i < n; i++) {
        GenerateAndAddVector<TEST_DATA_T>(hnsw_index, dim, i, i);
=======
    // Create some random vectors and insert them to the index.
    std::srand(10); // create pseudo random generator with ana arbitrary seed.
    for (size_t i = 0; i < n; i++) {
        TEST_DATA_T vector[dim];
        for (size_t j = 0; j < dim; j++) {
            vector[j] = std::rand() / (TEST_DATA_T)RAND_MAX;
        }
        VecSimIndex_AddVector(hnsw_index, vector, i);
>>>>>>> f3ebe855
    }
    ASSERT_EQ(VecSimIndex_IndexSize(hnsw_index), n);

    // Queue of repair jobs, each job is represented as {id, level}
<<<<<<< HEAD
    auto jobQ = std::queue<pair<idType, size_t>>();
    std::mutex queue_guard;
=======
    auto jobQ = std::vector<pair<idType, size_t>>();
>>>>>>> f3ebe855

    // Collect all the nodes that require repairment due to the deletions, from top level down.
    for (size_t element_id = 0; element_id < n; element_id += 2) {
        hnsw_index->markDelete(element_id);
    }
    ASSERT_EQ(hnsw_index->getNumMarkedDeleted(), n / 2);
<<<<<<< HEAD
    // Every deleted node i should have at least 2 connection to repair (to i-1 and i-1), except for
    // 0 and n-1 that has at least one connection to repair.
    ASSERT_GE(hnsw_index->checkIntegrity().connection_to_repair, n - 2);

    this->CollectRepairJobs(hnsw_index, jobQ);

    auto executeRepairJob = [&](int myID) {
        queue_guard.lock();
        while (!jobQ.empty()) {
            auto job = jobQ.front();
            jobQ.pop();
            queue_guard.unlock();
            hnsw_index->repairNodeConnections(job.first, job.second); // {element_id, level}
            completed_tasks[myID]++;
            queue_guard.lock();
        }
        queue_guard.unlock();
=======
    // Every that every deleted node should have at least 2 connections to repair.
    auto report = hnsw_index->checkIntegrity();
    ASSERT_GE(report.connections_to_repair, n);

    this->CollectRepairJobs(hnsw_index, jobQ);
    size_t n_jobs = jobQ.size();
    ASSERT_EQ(report.connections_to_repair, n_jobs);

    auto executeRepairJobs = [&](int myID) {
        for (size_t i = myID; i < n_jobs; i += n_threads) {
            auto job = jobQ[i];
            hnsw_index->repairNodeConnections(job.first, job.second); // {element_id, level}
            completed_tasks[myID]++;
        }
>>>>>>> f3ebe855
    };

    std::thread thread_objs[n_threads];
    for (size_t i = 0; i < n_threads; i++) {
<<<<<<< HEAD
        thread_objs[i] = std::thread(executeRepairJob, i);
=======
        thread_objs[i] = std::thread(executeRepairJobs, i);
>>>>>>> f3ebe855
    }
    for (size_t i = 0; i < n_threads; i++) {
        thread_objs[i].join();
    }
    // Check index integrity, also make sure that no node is pointing to a deleted node.
<<<<<<< HEAD
    auto report = hnsw_index->checkIntegrity();
    ASSERT_TRUE(report.valid_state);
    ASSERT_EQ(report.connection_to_repair, 0);

    // Validate that the tasks are spread among the threads - every thread ran at least one job.
    ASSERT_GE(*std::min_element(completed_tasks.begin(), completed_tasks.end()), 1);

=======
    report = hnsw_index->checkIntegrity();
    ASSERT_TRUE(report.valid_state);
    ASSERT_EQ(report.connections_to_repair, 0);

    // Validate that the tasks are spread among the threads uniformly.
    ASSERT_EQ(*std::min_element(completed_tasks.begin(), completed_tasks.end()),
              floorf((float)n_jobs / n_threads));
    ASSERT_EQ(*std::max_element(completed_tasks.begin(), completed_tasks.end()),
              ceilf((float)n_jobs / n_threads));
>>>>>>> f3ebe855
    VecSimIndex_Free(hnsw_index);
}

TYPED_TEST(HNSWTestParallel, parallelRepairSearch) {
    size_t n = 10000;
    size_t k = 10;
    size_t dim = 32;

    HNSWParams params = {
        .dim = dim, .metric = VecSimMetric_L2, .initialCapacity = n, .efRuntime = n};

    auto *hnsw_index = this->CastToHNSW(this->CreateNewIndex(params));
<<<<<<< HEAD
    size_t n_threads = MIN(10, std::thread::hardware_concurrency());
    // Save the number fo tasks done by thread i in the i-th entry.
=======
    size_t n_threads = MIN(10, FLOOR_EVEN(std::thread::hardware_concurrency()));
    // Save the number of tasks done by thread i in the i-th entry.
>>>>>>> f3ebe855
    std::vector<size_t> completed_tasks(n_threads, 0);

    for (size_t i = 0; i < n; i++) {
        GenerateAndAddVector<TEST_DATA_T>(hnsw_index, dim, i, i);
    }
    ASSERT_EQ(VecSimIndex_IndexSize(hnsw_index), n);

    // Queue of repair jobs, each job is represented as {id, level}
<<<<<<< HEAD
    auto jobQ = std::queue<pair<idType, size_t>>();
    std::mutex queue_guard;
=======
    auto jobQ = std::vector<pair<idType, size_t>>();
>>>>>>> f3ebe855

    for (size_t element_id = 0; element_id < n; element_id += 2) {
        hnsw_index->markDelete(element_id);
    }
    ASSERT_EQ(hnsw_index->getNumMarkedDeleted(), n / 2);
<<<<<<< HEAD
    // Every deleted node i should have at least 2 connection to repair (to i-1 and i-1), except for
    // 0 and n-1 that has at least one connection to repair.
    ASSERT_GE(hnsw_index->checkIntegrity().connection_to_repair, n - 2);

    // Collect all the nodes that require repairment due to the deletions, from top level down.
    this->CollectRepairJobs(hnsw_index, jobQ);

    auto executeRepairJob = [&](int myID) {
        queue_guard.lock();
        while (!jobQ.empty()) {
            auto job = jobQ.front();
            jobQ.pop();
            queue_guard.unlock();
            hnsw_index->repairNodeConnections(job.first, job.second); // {element_id, level}
            completed_tasks[myID]++;
            queue_guard.lock();
        }
        queue_guard.unlock();
    };

    TEST_DATA_T query_val = (TEST_DATA_T)n / 4;
    std::atomic_int successful_searches(0);
    auto parallel_knn_search = [&](int myID) {
        completed_tasks[myID]++;
=======
    // Every deleted node i should have at least 2 connection to repair (to i-1 and i+1), except for
    // 0 and n-1 that has at least one connection to repair.
    ASSERT_GE(hnsw_index->checkIntegrity().connections_to_repair, n - 2);

    // Collect all the nodes that require repairment due to the deletions, from top level down.
    this->CollectRepairJobs(hnsw_index, jobQ);
    size_t n_jobs = jobQ.size();

    auto executeRepairJobs = [&](int myID) {
        for (size_t i = myID; i < n_jobs; i += n_threads / 2) {
            auto job = jobQ[i];
            hnsw_index->repairNodeConnections(job.first, job.second); // {element_id, level}
            completed_tasks[myID]++;
        }
    };

    bool run_queries = true;
    auto parallel_knn_search = [&](int myID) {
        TEST_DATA_T query_val = (TEST_DATA_T)n / 4 + 2 * myID;
>>>>>>> f3ebe855
        TEST_DATA_T query[dim];
        GenerateVector<TEST_DATA_T>(query, dim, query_val);
        auto verify_res = [&](size_t id, double score, size_t res_index) {
            // We expect to get the results with increasing order of the distance between the
<<<<<<< HEAD
            // res label and the query val (n/4-1, n/4+1, n/4-3, n/4+3, ...) The score is
            // the L2 distance between the vectors that correspond the ids.
=======
            // res label and the query val and only odd labels (query_val-1, query_val+1,
            // query_val-3, query_val+3, ...) The score is the L2 distance between the vectors that
            // correspond the ids.
>>>>>>> f3ebe855
            size_t diff_id = std::abs(int(id - query_val));
            ASSERT_EQ(diff_id, res_index + (1 - res_index % 2));
            ASSERT_EQ(score, (dim * (diff_id * diff_id)));
        };
<<<<<<< HEAD
        runTopKSearchTest(hnsw_index, query, k, verify_res);
        successful_searches++;
    };

    std::thread thread_objs[n_threads];
    for (size_t i = 0; i < n_threads / 2; i++) {
        thread_objs[i] = std::thread(executeRepairJob, i);
    }

    // Start running queries after half of the job are executed.
    size_t job_len = jobQ.size();
    while (true) {
        std::unique_lock<std::mutex> lock(queue_guard);
        if (jobQ.size() < job_len / 2) {
            break;
        }
    }
=======
        while (run_queries) {
            runTopKSearchTest(hnsw_index, query, k, verify_res);
            completed_tasks[myID]++;
        }
    };

    std::thread thread_objs[n_threads];
>>>>>>> f3ebe855
    // Run queries, expect to get only non-deleted vector as results.
    for (size_t i = n_threads / 2; i < n_threads; i++) {
        thread_objs[i] = std::thread(parallel_knn_search, i);
    }
<<<<<<< HEAD
    for (size_t i = 0; i < n_threads; i++) {
        thread_objs[i].join();
    }
    // Check index integrity, also make sure that no node is pointing to a deleted node.
    auto report = hnsw_index->checkIntegrity();
    ASSERT_TRUE(report.valid_state);
    ASSERT_EQ(report.connection_to_repair, 0);

    // Validate that the tasks are spread among the threads - every thread ran at least one job.
    ASSERT_GE(*std::min_element(completed_tasks.begin(), completed_tasks.begin() + n_threads / 2),
              1);
    // Validate that every search thread executed a single job.
    ASSERT_EQ(*std::min_element(completed_tasks.begin() + n_threads / 2, completed_tasks.end()), 1);
    ASSERT_EQ(*std::max_element(completed_tasks.begin() + n_threads / 2, completed_tasks.end()), 1);
=======

    // Run the repair jobs.
    for (size_t i = 0; i < n_threads / 2; i++) {
        thread_objs[i] = std::thread(executeRepairJobs, i);
    }
    for (size_t i = 0; i < n_threads / 2; i++) {
        thread_objs[i].join();
    }
    // Once all the repair jobs are done, signal the query threads to finish.
    run_queries = false;
    for (size_t i = n_threads / 2; i < n_threads; i++) {
        thread_objs[i].join();
    }

    // Check index integrity, also make sure that no node is pointing to a deleted node.
    auto report = hnsw_index->checkIntegrity();
    ASSERT_TRUE(report.valid_state);
    ASSERT_EQ(report.connections_to_repair, 0);

    // Validate that every search thread ran at least one job.
    ASSERT_GE(*std::min_element(completed_tasks.begin() + n_threads / 2, completed_tasks.end()), 1);
    // Validate that the repair tasks are spread among the threads uniformly.
    ASSERT_EQ(*std::min_element(completed_tasks.begin(), completed_tasks.begin() + n_threads / 2),
              floorf((float)n_jobs / (n_threads / 2.0)));
    ASSERT_EQ(*std::max_element(completed_tasks.begin(), completed_tasks.begin() + n_threads / 2),
              ceilf((float)n_jobs / (n_threads / 2.0)));
>>>>>>> f3ebe855
    VecSimIndex_Free(hnsw_index);
}

TYPED_TEST(HNSWTestParallel, parallelRepairInsert) {
<<<<<<< HEAD
    size_t n = 10000;
=======
    size_t n = 1000;
>>>>>>> f3ebe855
    size_t k = 11;
    size_t dim = 32;

    HNSWParams params = {
<<<<<<< HEAD
        .dim = dim, .metric = VecSimMetric_L2, .initialCapacity = n, .M = 64, .efRuntime = n};

    auto *hnsw_index = this->CastToHNSW(this->CreateNewIndex(params));
    size_t n_threads = MIN(10, std::thread::hardware_concurrency());
=======
        .dim = dim, .metric = VecSimMetric_L2, .initialCapacity = n, .efRuntime = n};

    auto *hnsw_index = this->CastToHNSW(this->CreateNewIndex(params));
    size_t n_threads = MIN(8, FLOOR_EVEN(std::thread::hardware_concurrency()));
>>>>>>> f3ebe855
    // Save the number fo tasks done by thread i in the i-th entry.
    std::vector<size_t> completed_tasks(n_threads, 0);

    // Insert n/2 vectors to the index.
    for (size_t i = 0; i < n / 2; i++) {
        GenerateAndAddVector<TEST_DATA_T>(hnsw_index, dim, i, i);
    }
    ASSERT_EQ(VecSimIndex_IndexSize(hnsw_index), n / 2);

    // Queue of repair jobs, each job is represented as {id, level}
<<<<<<< HEAD
    auto jobQ = std::queue<pair<idType, size_t>>();
    std::mutex queue_guard;
=======
    auto jobQ = std::vector<pair<idType, size_t>>();
>>>>>>> f3ebe855
    for (size_t element_id = 0; element_id < n / 2; element_id += 2) {
        hnsw_index->markDelete(element_id);
    }
    ASSERT_EQ(hnsw_index->getNumMarkedDeleted(), n / 4);
    // Every deleted node i should have at least 2 connection to repair (to i-1 and i-1), except for
    // 0 that has at least one connection to repair.
<<<<<<< HEAD
    ASSERT_GE(hnsw_index->checkIntegrity().connection_to_repair, n / 2 - 1);

    // Collect all the nodes that require repairment due to the deletions, from top level down.
    this->CollectRepairJobs(hnsw_index, jobQ);

    auto executeRepairJob = [&](int myID) {
        queue_guard.lock();
        while (!jobQ.empty()) {
            auto job = jobQ.front();
            jobQ.pop();
            queue_guard.unlock();
            hnsw_index->repairNodeConnections(job.first, job.second); // {element_id, level}
            completed_tasks[myID]++;
            queue_guard.lock();
        }
        queue_guard.unlock();
=======
    ASSERT_GE(hnsw_index->checkIntegrity().connections_to_repair, n / 2 - 1);

    // Collect all the nodes that require repairment due to the deletions, from top level down.
    this->CollectRepairJobs(hnsw_index, jobQ);
    size_t n_jobs = jobQ.size();

    auto executeRepairJobs = [&](int myID) {
        for (size_t i = myID - n_threads / 2; i < n_jobs; i += n_threads / 2) {
            auto job = jobQ[i];
            hnsw_index->repairNodeConnections(job.first, job.second); // {element_id, level}
            completed_tasks[myID]++;
        }
>>>>>>> f3ebe855
    };

    auto parallel_insert = [&](int myID) {
        // Reinsert the even ids that were deleted, and n/4 more even ids.
        for (labelType label = 2 * myID; label < n; label += n_threads) {
            completed_tasks[myID]++;
            GenerateAndAddVector<TEST_DATA_T>(hnsw_index, dim, label, label);
        }
    };

    std::thread thread_objs[n_threads];

    // Insert n/2 new vectors while we repair connections.
    for (size_t i = 0; i < n_threads / 2; i++) {
        thread_objs[i] = std::thread(parallel_insert, i);
    }
    for (size_t i = n_threads / 2; i < n_threads; i++) {
<<<<<<< HEAD
        thread_objs[i] = std::thread(executeRepairJob, i);
=======
        thread_objs[i] = std::thread(executeRepairJobs, i);
>>>>>>> f3ebe855
    }
    for (size_t i = 0; i < n_threads; i++) {
        thread_objs[i].join();
    }
    // Check index integrity, also make sure that no node is pointing to a deleted node.
    ASSERT_EQ(hnsw_index->indexSize(), n);
    auto report = hnsw_index->checkIntegrity();
    ASSERT_TRUE(report.valid_state);
<<<<<<< HEAD
    ASSERT_EQ(report.connection_to_repair, 0);

    // Validate that the tasks are spread among the threads - every thread ran at least one job.
    ASSERT_GE(*std::min_element(completed_tasks.begin(), completed_tasks.end()), 1);
=======
    ASSERT_EQ(report.connections_to_repair, 0);

    // Validate that the repair tasks are spread among the threads uniformly.
    ASSERT_EQ(*std::min_element(completed_tasks.begin() + n_threads / 2, completed_tasks.end()),
              floorf((float)n_jobs / (n_threads / 2.0)));
    ASSERT_EQ(*std::max_element(completed_tasks.begin() + n_threads / 2, completed_tasks.end()),
              ceilf((float)n_jobs / (n_threads / 2.0)));
>>>>>>> f3ebe855

    // Run queries to validate the index new state.
    TEST_DATA_T query[dim];
    // Around 3n/4 we only have even numbers vectors.
    size_t query_val = 3 * n / 4;
    GenerateVector<TEST_DATA_T>(query, dim, query_val);
    auto verify_res_even = [&](size_t id, double score, size_t res_index) {
        // We expect to get the results with increasing order of the distance between the
        // res label and the query val (3n/4, 3n/4 - 2, 3n/4 + 2, 3n/4 - 4 3n/4 + 4, ...) The score
        // is the L2 distance between the vectors that correspond the ids.
        size_t diff_id = std::abs(int(id - query_val));
        ASSERT_EQ(diff_id, res_index % 2 ? res_index + 1 : res_index);
        ASSERT_EQ(score, (dim * (diff_id * diff_id)));
    };
    runTopKSearchTest(hnsw_index, query, k, verify_res_even);

    // Around n/4 we should have all vectors (even and odd).
    query_val = n / 4;
    GenerateVector<TEST_DATA_T>(query, dim, query_val);
    auto verify_res = [&](size_t id, double score, size_t res_index) {
        // We expect to get the results with increasing order of the distance between the
        // res label and the query val (n/4, n/4 - 1, n/4 + 1, n/4 - 2 n/4 + 2, ...) The score
        // is the L2 distance between the vectors that correspond the ids.
        size_t diff_id = std::abs(int(id - query_val));
        ASSERT_EQ(diff_id, (res_index + 1) / 2);
        ASSERT_EQ(score, (dim * (diff_id * diff_id)));
    };
    runTopKSearchTest(hnsw_index, query, k, verify_res);
    VecSimIndex_Free(hnsw_index);
}<|MERGE_RESOLUTION|>--- conflicted
+++ resolved
@@ -35,15 +35,6 @@
     }
 
     /* Helper methods for testing repair jobs:
-<<<<<<< HEAD
-     * Collect all the nodes that require repairment due to the deletions, from top level down, and
-     * insert them into a queue.
-     */
-    void CollectRepairJobs(HNSWIndex<data_t, dist_t> *hnsw_index,
-                           std::queue<pair<idType, size_t>> &jobQ) {
-        size_t n = hnsw_index->indexSize();
-        for (size_t element_id = 0; element_id < n; element_id++) {
-=======
      * Collect all the nodes that require repair due to the deletions, from top level down, and
      * insert them into a queue.
      */
@@ -51,7 +42,6 @@
                            std::vector<pair<idType, size_t>> &jobQ) {
         size_t n = hnsw_index->indexSize();
         for (labelType element_id = 0; element_id < n; element_id++) {
->>>>>>> f3ebe855
             if (!hnsw_index->isMarkedDeleted(element_id)) {
                 continue;
             }
@@ -71,11 +61,7 @@
                     for (size_t j = 0; j < neighbor_neighbours_count; j++) {
                         // If the edge is bidirectional, do repair for this neighbor
                         if (neighbour_neighbours[j] == element_id) {
-<<<<<<< HEAD
-                            jobQ.emplace(cur_neighbor, level);
-=======
                             jobQ.emplace_back(cur_neighbor, level);
->>>>>>> f3ebe855
                             break;
                         }
                     }
@@ -84,11 +70,7 @@
                 // and make repairs.
                 auto *incoming_edges = hnsw_index->getIncomingEdgesPtr(element_id, level);
                 for (auto incoming_edge : *incoming_edges) {
-<<<<<<< HEAD
-                    jobQ.emplace(incoming_edge, level);
-=======
                     jobQ.emplace_back(incoming_edge, level);
->>>>>>> f3ebe855
                 }
             }
         }
@@ -541,10 +523,6 @@
     // Save the number fo tasks done by thread i in the i-th entry.
     std::vector<size_t> completed_tasks(n_threads, 0);
 
-<<<<<<< HEAD
-    for (size_t i = 0; i < n; i++) {
-        GenerateAndAddVector<TEST_DATA_T>(hnsw_index, dim, i, i);
-=======
     // Create some random vectors and insert them to the index.
     std::srand(10); // create pseudo random generator with ana arbitrary seed.
     for (size_t i = 0; i < n; i++) {
@@ -553,42 +531,17 @@
             vector[j] = std::rand() / (TEST_DATA_T)RAND_MAX;
         }
         VecSimIndex_AddVector(hnsw_index, vector, i);
->>>>>>> f3ebe855
     }
     ASSERT_EQ(VecSimIndex_IndexSize(hnsw_index), n);
 
     // Queue of repair jobs, each job is represented as {id, level}
-<<<<<<< HEAD
-    auto jobQ = std::queue<pair<idType, size_t>>();
-    std::mutex queue_guard;
-=======
     auto jobQ = std::vector<pair<idType, size_t>>();
->>>>>>> f3ebe855
 
     // Collect all the nodes that require repairment due to the deletions, from top level down.
     for (size_t element_id = 0; element_id < n; element_id += 2) {
         hnsw_index->markDelete(element_id);
     }
     ASSERT_EQ(hnsw_index->getNumMarkedDeleted(), n / 2);
-<<<<<<< HEAD
-    // Every deleted node i should have at least 2 connection to repair (to i-1 and i-1), except for
-    // 0 and n-1 that has at least one connection to repair.
-    ASSERT_GE(hnsw_index->checkIntegrity().connection_to_repair, n - 2);
-
-    this->CollectRepairJobs(hnsw_index, jobQ);
-
-    auto executeRepairJob = [&](int myID) {
-        queue_guard.lock();
-        while (!jobQ.empty()) {
-            auto job = jobQ.front();
-            jobQ.pop();
-            queue_guard.unlock();
-            hnsw_index->repairNodeConnections(job.first, job.second); // {element_id, level}
-            completed_tasks[myID]++;
-            queue_guard.lock();
-        }
-        queue_guard.unlock();
-=======
     // Every that every deleted node should have at least 2 connections to repair.
     auto report = hnsw_index->checkIntegrity();
     ASSERT_GE(report.connections_to_repair, n);
@@ -603,30 +556,16 @@
             hnsw_index->repairNodeConnections(job.first, job.second); // {element_id, level}
             completed_tasks[myID]++;
         }
->>>>>>> f3ebe855
     };
 
     std::thread thread_objs[n_threads];
     for (size_t i = 0; i < n_threads; i++) {
-<<<<<<< HEAD
-        thread_objs[i] = std::thread(executeRepairJob, i);
-=======
         thread_objs[i] = std::thread(executeRepairJobs, i);
->>>>>>> f3ebe855
     }
     for (size_t i = 0; i < n_threads; i++) {
         thread_objs[i].join();
     }
     // Check index integrity, also make sure that no node is pointing to a deleted node.
-<<<<<<< HEAD
-    auto report = hnsw_index->checkIntegrity();
-    ASSERT_TRUE(report.valid_state);
-    ASSERT_EQ(report.connection_to_repair, 0);
-
-    // Validate that the tasks are spread among the threads - every thread ran at least one job.
-    ASSERT_GE(*std::min_element(completed_tasks.begin(), completed_tasks.end()), 1);
-
-=======
     report = hnsw_index->checkIntegrity();
     ASSERT_TRUE(report.valid_state);
     ASSERT_EQ(report.connections_to_repair, 0);
@@ -636,7 +575,6 @@
               floorf((float)n_jobs / n_threads));
     ASSERT_EQ(*std::max_element(completed_tasks.begin(), completed_tasks.end()),
               ceilf((float)n_jobs / n_threads));
->>>>>>> f3ebe855
     VecSimIndex_Free(hnsw_index);
 }
 
@@ -649,13 +587,8 @@
         .dim = dim, .metric = VecSimMetric_L2, .initialCapacity = n, .efRuntime = n};
 
     auto *hnsw_index = this->CastToHNSW(this->CreateNewIndex(params));
-<<<<<<< HEAD
-    size_t n_threads = MIN(10, std::thread::hardware_concurrency());
-    // Save the number fo tasks done by thread i in the i-th entry.
-=======
     size_t n_threads = MIN(10, FLOOR_EVEN(std::thread::hardware_concurrency()));
     // Save the number of tasks done by thread i in the i-th entry.
->>>>>>> f3ebe855
     std::vector<size_t> completed_tasks(n_threads, 0);
 
     for (size_t i = 0; i < n; i++) {
@@ -664,43 +597,12 @@
     ASSERT_EQ(VecSimIndex_IndexSize(hnsw_index), n);
 
     // Queue of repair jobs, each job is represented as {id, level}
-<<<<<<< HEAD
-    auto jobQ = std::queue<pair<idType, size_t>>();
-    std::mutex queue_guard;
-=======
     auto jobQ = std::vector<pair<idType, size_t>>();
->>>>>>> f3ebe855
 
     for (size_t element_id = 0; element_id < n; element_id += 2) {
         hnsw_index->markDelete(element_id);
     }
     ASSERT_EQ(hnsw_index->getNumMarkedDeleted(), n / 2);
-<<<<<<< HEAD
-    // Every deleted node i should have at least 2 connection to repair (to i-1 and i-1), except for
-    // 0 and n-1 that has at least one connection to repair.
-    ASSERT_GE(hnsw_index->checkIntegrity().connection_to_repair, n - 2);
-
-    // Collect all the nodes that require repairment due to the deletions, from top level down.
-    this->CollectRepairJobs(hnsw_index, jobQ);
-
-    auto executeRepairJob = [&](int myID) {
-        queue_guard.lock();
-        while (!jobQ.empty()) {
-            auto job = jobQ.front();
-            jobQ.pop();
-            queue_guard.unlock();
-            hnsw_index->repairNodeConnections(job.first, job.second); // {element_id, level}
-            completed_tasks[myID]++;
-            queue_guard.lock();
-        }
-        queue_guard.unlock();
-    };
-
-    TEST_DATA_T query_val = (TEST_DATA_T)n / 4;
-    std::atomic_int successful_searches(0);
-    auto parallel_knn_search = [&](int myID) {
-        completed_tasks[myID]++;
-=======
     // Every deleted node i should have at least 2 connection to repair (to i-1 and i+1), except for
     // 0 and n-1 that has at least one connection to repair.
     ASSERT_GE(hnsw_index->checkIntegrity().connections_to_repair, n - 2);
@@ -720,42 +622,17 @@
     bool run_queries = true;
     auto parallel_knn_search = [&](int myID) {
         TEST_DATA_T query_val = (TEST_DATA_T)n / 4 + 2 * myID;
->>>>>>> f3ebe855
         TEST_DATA_T query[dim];
         GenerateVector<TEST_DATA_T>(query, dim, query_val);
         auto verify_res = [&](size_t id, double score, size_t res_index) {
             // We expect to get the results with increasing order of the distance between the
-<<<<<<< HEAD
-            // res label and the query val (n/4-1, n/4+1, n/4-3, n/4+3, ...) The score is
-            // the L2 distance between the vectors that correspond the ids.
-=======
             // res label and the query val and only odd labels (query_val-1, query_val+1,
             // query_val-3, query_val+3, ...) The score is the L2 distance between the vectors that
             // correspond the ids.
->>>>>>> f3ebe855
             size_t diff_id = std::abs(int(id - query_val));
             ASSERT_EQ(diff_id, res_index + (1 - res_index % 2));
             ASSERT_EQ(score, (dim * (diff_id * diff_id)));
         };
-<<<<<<< HEAD
-        runTopKSearchTest(hnsw_index, query, k, verify_res);
-        successful_searches++;
-    };
-
-    std::thread thread_objs[n_threads];
-    for (size_t i = 0; i < n_threads / 2; i++) {
-        thread_objs[i] = std::thread(executeRepairJob, i);
-    }
-
-    // Start running queries after half of the job are executed.
-    size_t job_len = jobQ.size();
-    while (true) {
-        std::unique_lock<std::mutex> lock(queue_guard);
-        if (jobQ.size() < job_len / 2) {
-            break;
-        }
-    }
-=======
         while (run_queries) {
             runTopKSearchTest(hnsw_index, query, k, verify_res);
             completed_tasks[myID]++;
@@ -763,27 +640,10 @@
     };
 
     std::thread thread_objs[n_threads];
->>>>>>> f3ebe855
     // Run queries, expect to get only non-deleted vector as results.
     for (size_t i = n_threads / 2; i < n_threads; i++) {
         thread_objs[i] = std::thread(parallel_knn_search, i);
     }
-<<<<<<< HEAD
-    for (size_t i = 0; i < n_threads; i++) {
-        thread_objs[i].join();
-    }
-    // Check index integrity, also make sure that no node is pointing to a deleted node.
-    auto report = hnsw_index->checkIntegrity();
-    ASSERT_TRUE(report.valid_state);
-    ASSERT_EQ(report.connection_to_repair, 0);
-
-    // Validate that the tasks are spread among the threads - every thread ran at least one job.
-    ASSERT_GE(*std::min_element(completed_tasks.begin(), completed_tasks.begin() + n_threads / 2),
-              1);
-    // Validate that every search thread executed a single job.
-    ASSERT_EQ(*std::min_element(completed_tasks.begin() + n_threads / 2, completed_tasks.end()), 1);
-    ASSERT_EQ(*std::max_element(completed_tasks.begin() + n_threads / 2, completed_tasks.end()), 1);
-=======
 
     // Run the repair jobs.
     for (size_t i = 0; i < n_threads / 2; i++) {
@@ -810,31 +670,19 @@
               floorf((float)n_jobs / (n_threads / 2.0)));
     ASSERT_EQ(*std::max_element(completed_tasks.begin(), completed_tasks.begin() + n_threads / 2),
               ceilf((float)n_jobs / (n_threads / 2.0)));
->>>>>>> f3ebe855
     VecSimIndex_Free(hnsw_index);
 }
 
 TYPED_TEST(HNSWTestParallel, parallelRepairInsert) {
-<<<<<<< HEAD
-    size_t n = 10000;
-=======
     size_t n = 1000;
->>>>>>> f3ebe855
     size_t k = 11;
     size_t dim = 32;
 
     HNSWParams params = {
-<<<<<<< HEAD
-        .dim = dim, .metric = VecSimMetric_L2, .initialCapacity = n, .M = 64, .efRuntime = n};
-
-    auto *hnsw_index = this->CastToHNSW(this->CreateNewIndex(params));
-    size_t n_threads = MIN(10, std::thread::hardware_concurrency());
-=======
         .dim = dim, .metric = VecSimMetric_L2, .initialCapacity = n, .efRuntime = n};
 
     auto *hnsw_index = this->CastToHNSW(this->CreateNewIndex(params));
     size_t n_threads = MIN(8, FLOOR_EVEN(std::thread::hardware_concurrency()));
->>>>>>> f3ebe855
     // Save the number fo tasks done by thread i in the i-th entry.
     std::vector<size_t> completed_tasks(n_threads, 0);
 
@@ -845,36 +693,13 @@
     ASSERT_EQ(VecSimIndex_IndexSize(hnsw_index), n / 2);
 
     // Queue of repair jobs, each job is represented as {id, level}
-<<<<<<< HEAD
-    auto jobQ = std::queue<pair<idType, size_t>>();
-    std::mutex queue_guard;
-=======
     auto jobQ = std::vector<pair<idType, size_t>>();
->>>>>>> f3ebe855
     for (size_t element_id = 0; element_id < n / 2; element_id += 2) {
         hnsw_index->markDelete(element_id);
     }
     ASSERT_EQ(hnsw_index->getNumMarkedDeleted(), n / 4);
     // Every deleted node i should have at least 2 connection to repair (to i-1 and i-1), except for
     // 0 that has at least one connection to repair.
-<<<<<<< HEAD
-    ASSERT_GE(hnsw_index->checkIntegrity().connection_to_repair, n / 2 - 1);
-
-    // Collect all the nodes that require repairment due to the deletions, from top level down.
-    this->CollectRepairJobs(hnsw_index, jobQ);
-
-    auto executeRepairJob = [&](int myID) {
-        queue_guard.lock();
-        while (!jobQ.empty()) {
-            auto job = jobQ.front();
-            jobQ.pop();
-            queue_guard.unlock();
-            hnsw_index->repairNodeConnections(job.first, job.second); // {element_id, level}
-            completed_tasks[myID]++;
-            queue_guard.lock();
-        }
-        queue_guard.unlock();
-=======
     ASSERT_GE(hnsw_index->checkIntegrity().connections_to_repair, n / 2 - 1);
 
     // Collect all the nodes that require repairment due to the deletions, from top level down.
@@ -887,7 +712,6 @@
             hnsw_index->repairNodeConnections(job.first, job.second); // {element_id, level}
             completed_tasks[myID]++;
         }
->>>>>>> f3ebe855
     };
 
     auto parallel_insert = [&](int myID) {
@@ -905,11 +729,7 @@
         thread_objs[i] = std::thread(parallel_insert, i);
     }
     for (size_t i = n_threads / 2; i < n_threads; i++) {
-<<<<<<< HEAD
-        thread_objs[i] = std::thread(executeRepairJob, i);
-=======
         thread_objs[i] = std::thread(executeRepairJobs, i);
->>>>>>> f3ebe855
     }
     for (size_t i = 0; i < n_threads; i++) {
         thread_objs[i].join();
@@ -918,12 +738,6 @@
     ASSERT_EQ(hnsw_index->indexSize(), n);
     auto report = hnsw_index->checkIntegrity();
     ASSERT_TRUE(report.valid_state);
-<<<<<<< HEAD
-    ASSERT_EQ(report.connection_to_repair, 0);
-
-    // Validate that the tasks are spread among the threads - every thread ran at least one job.
-    ASSERT_GE(*std::min_element(completed_tasks.begin(), completed_tasks.end()), 1);
-=======
     ASSERT_EQ(report.connections_to_repair, 0);
 
     // Validate that the repair tasks are spread among the threads uniformly.
@@ -931,7 +745,6 @@
               floorf((float)n_jobs / (n_threads / 2.0)));
     ASSERT_EQ(*std::max_element(completed_tasks.begin() + n_threads / 2, completed_tasks.end()),
               ceilf((float)n_jobs / (n_threads / 2.0)));
->>>>>>> f3ebe855
 
     // Run queries to validate the index new state.
     TEST_DATA_T query[dim];
