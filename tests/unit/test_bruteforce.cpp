#include "gtest/gtest.h"
#include "VecSim/vec_sim.h"
#include "test_utils.h"

class BruteForceTest : public ::testing::Test {
protected:
    BruteForceTest() {}

    ~BruteForceTest() override {}

    void SetUp() override {}

    void TearDown() override {}
};

TEST_F(BruteForceTest, brute_force_vector_add_test) {
    size_t dim = 4;
    VecSimParams params = {.bfParams = {.initialCapacity = 200},
                           .type = VecSimType_FLOAT32,
                           .size = dim,
                           .metric = VecSimMetric_IP,
                           .algo = VecSimAlgo_BF};
    VecSimIndex *index = VecSimIndex_New(&params);
    ASSERT_EQ(VecSimIndex_IndexSize(index), 0);

    float a[dim];
    for (size_t i = 0; i < dim; i++) {
        a[i] = (float)i;
    }
    VecSimIndex_AddVector(index, (const void *)a, 1);
    ASSERT_EQ(VecSimIndex_IndexSize(index), 1);
    VecSimIndex_Free(index);
}

TEST_F(BruteForceTest, brute_force_vector_search_test_ip) {
    size_t dim = 4;
    size_t n = 100;
    size_t k = 11;

    VecSimParams params = {.bfParams = {.initialCapacity = 200},
                           .type = VecSimType_FLOAT32,
                           .size = dim,
                           .metric = VecSimMetric_IP,
                           .algo = VecSimAlgo_BF};
    VecSimIndex *index = VecSimIndex_New(&params);

    for (int i = 0; i < n; i++) {
        float f[dim];
        for (size_t j = 0; j < dim; j++) {
            f[j] = (float)i;
        }
        VecSimIndex_AddVector(index, (const void *)f, (size_t)i);
    }
    ASSERT_EQ(VecSimIndex_IndexSize(index), n);

<<<<<<< HEAD
    float query[] = {50, 50, 50, 50};
    std::set<size_t> expected_ids;
=======
    float query[4] = {50, 50, 50, 50};
    size_t ids[100] = {0};
    VecSimQueryResult *res = VecSimIndex_TopKQuery(index, (const void *)query, k, NULL, BY_SCORE);
    ASSERT_EQ(VecSimQueryResult_Len(res), k);
    for (int i = 0; i < k; i++) {
        ids[res[i].id] = res[i].id;
    }
>>>>>>> 151b2ed8
    for (size_t i = n - 1; i > n - 1 - k; i--) {
        expected_ids.insert(i);
    }
    auto verify_res = [&](int id, float score, size_t index) {
        ASSERT_TRUE(expected_ids.find(id) != expected_ids.end());
        expected_ids.erase(id);
    };
    runTopKSearchTest(index, query, k, verify_res);
    VecSimIndex_Free(index);
}

TEST_F(BruteForceTest, brute_force_vector_search_test_l2) {
    size_t n = 100;
    size_t k = 11;
    size_t dim = 4;

    VecSimParams params = {.bfParams = {.initialCapacity = 200},
                           .type = VecSimType_FLOAT32,
                           .size = dim,
                           .metric = VecSimMetric_L2,
                           .algo = VecSimAlgo_BF};

    VecSimIndex *index = VecSimIndex_New(&params);

    for (int i = 0; i < n; i++) {
        float f[dim];
        for (size_t j = 0; j < dim; j++) {
            f[j] = (float)i;
        }
        VecSimIndex_AddVector(index, (const void *)f, (int)i);
    }
    ASSERT_EQ(VecSimIndex_IndexSize(index), n);

<<<<<<< HEAD
    auto verify_res = [&](int id, float score, size_t index) {
        int diff_id = ((id - 50) > 0) ? (id - 50) : (50 - id);
        ASSERT_TRUE(((diff_id == (index + 1) / 2)) &&
                    (score == (4 * ((index + 1) / 2) * ((index + 1) / 2))));
    };
    float query[] = {50, 50, 50, 50};
    runTopKSearchTest(index, query, k, verify_res);

=======
    float query[4] = {50, 50, 50, 50};
    VecSimQueryResult *res = VecSimIndex_TopKQuery(index, (const void *)query, k, NULL, BY_SCORE);
    ASSERT_EQ(VecSimQueryResult_Len(res), k);
    for (int i = 0; i < k; i++) {
        int diff_id = ((int)(res[i].id - 50) > 0) ? (res[i].id - 50) : (50 - res[i].id);
        int dist = res[i].score;
        ASSERT_TRUE(((diff_id == (i + 1) / 2)) && (dist == (4 * ((i + 1) / 2) * ((i + 1) / 2))));
    }
    VecSimQueryResult_Free(res);
>>>>>>> 151b2ed8
    VecSimIndex_Free(index);
}

TEST_F(BruteForceTest, brute_force_vector_search_by_id_test) {
    size_t n = 100;
    size_t k = 11;
    size_t dim = 4;

    VecSimParams params = {.bfParams = {.initialCapacity = 200},
                           .type = VecSimType_FLOAT32,
                           .size = dim,
                           .metric = VecSimMetric_L2,
                           .algo = VecSimAlgo_BF};
    VecSimIndex *index = VecSimIndex_New(&params);

    for (int i = 0; i < n; i++) {
        float f[dim];
        for (size_t j = 0; j < dim; j++) {
            f[j] = (float)i;
        }
        VecSimIndex_AddVector(index, (const void *)f, (int)i);
    }
    ASSERT_EQ(VecSimIndex_IndexSize(index), n);

    float query[] = {50, 50, 50, 50};
    auto verify_res = [&](int id, float score, size_t index) { ASSERT_EQ(id, (index + 45)); };
    runTopKSearchTest(index, query, k, verify_res, nullptr, BY_ID);

    VecSimIndex_Free(index);
}

TEST_F(BruteForceTest, brute_force_indexing_same_vector) {
    size_t n = 100;
    size_t k = 10;
    size_t dim = 4;

    VecSimParams params = {.bfParams = {.initialCapacity = 200},
                           .type = VecSimType_FLOAT32,
                           .size = dim,
                           .metric = VecSimMetric_L2,
                           .algo = VecSimAlgo_BF};
    VecSimIndex *index = VecSimIndex_New(&params);

    for (size_t i = 0; i < n; i++) {
        float f[dim];
        for (size_t j = 0; j < dim; j++) {
            f[j] = (float)(i / 10); // i / 10 is in integer (take the "floor" value)
        }
        VecSimIndex_AddVector(index, (const void *)f, i);
    }
    ASSERT_EQ(VecSimIndex_IndexSize(index), n);

    // Run a query where all the results are supposed to be {5,5,5,5} (different ids).
<<<<<<< HEAD
    float query[] = {4.9, 4.95, 5.05, 5.1};
    auto verify_res = [&](int id, float score, size_t index) {
        ASSERT_TRUE(id >= 50 && id < 60 && score <= 1);
    };
    runTopKSearchTest(index, query, k, verify_res);

=======
    float query[4] = {4.9, 4.95, 5.05, 5.1};
    VecSimQueryResult *res = VecSimIndex_TopKQuery(index, (const void *)query, k, NULL, BY_SCORE);
    ASSERT_EQ(VecSimQueryResult_Len(res), k);
    for (int i = 0; i < 10; i++) {
        ASSERT_TRUE(res[i].id >= 50 && res[i].id < 60 && res[i].score <= 1);
    }
    VecSimQueryResult_Free(res);
>>>>>>> 151b2ed8
    VecSimIndex_Free(index);
}

TEST_F(BruteForceTest, brute_force_reindexing_same_vector) {
    size_t n = 100;
    size_t k = 10;
    size_t dim = 4;

    VecSimParams params = {.bfParams = {.initialCapacity = 200},
                           .type = VecSimType_FLOAT32,
                           .size = dim,
                           .metric = VecSimMetric_L2,
                           .algo = VecSimAlgo_BF};
    VecSimIndex *index = VecSimIndex_New(&params);

    for (size_t i = 0; i < n; i++) {
        float f[dim];
        for (size_t j = 0; j < dim; j++) {
            f[j] = (float)(i / 10); // i / 10 is in integer (take the "floor" value)
        }
        VecSimIndex_AddVector(index, (const void *)f, i);
    }
    ASSERT_EQ(VecSimIndex_IndexSize(index), n);

    // Run a query where all the results are supposed to be {5,5,5,5} (different ids).
<<<<<<< HEAD
    float query[] = {4.9, 4.95, 5.05, 5.1};
    auto verify_res = [&](int id, float score, size_t index) {
        ASSERT_TRUE(id >= 50 && id < 60 && score <= 1);
    };
    runTopKSearchTest(index, query, k, verify_res);
=======
    float query[4] = {4.9, 4.95, 5.05, 5.1};
    size_t ids[n] = {0};
    VecSimQueryResult *res = VecSimIndex_TopKQuery(index, (const void *)query, k, NULL, BY_SCORE);
    ASSERT_EQ(VecSimQueryResult_Len(res), k);
    for (int i = 0; i < 10; i++) {
        ASSERT_TRUE(res[i].id >= 50 && res[i].id < 60 && res[i].score <= 1);
        ids[res[i].id] = res[i].id;
    }
    VecSimQueryResult_Free(res);
    for (size_t i = 50; i < 60; i++) {
        ASSERT_EQ(ids[i], i);
        ids[i] = 0;
    }
>>>>>>> 151b2ed8

    for (size_t i = 0; i < n; i++) {
        VecSimIndex_DeleteVector(index, i);
    }
    ASSERT_EQ(VecSimIndex_IndexSize(index), 0);

    // Reinsert the same vectors under the same ids
    for (size_t i = 0; i < n; i++) {
        float f[dim];
        for (size_t j = 0; j < dim; j++) {
            f[j] = (float)(i / 10); // i / 10 is in integer (take the "floor" value)
        }
        VecSimIndex_AddVector(index, (const void *)f, i);
    }
    ASSERT_EQ(VecSimIndex_IndexSize(index), n);

<<<<<<< HEAD
    // Run the same query again
    runTopKSearchTest(index, query, k, verify_res);
=======
    // Run a query where all the results are supposed to be {5,5,5,5} (different ids).
    res = VecSimIndex_TopKQuery(index, (const void *)query, 10, NULL, BY_SCORE);
    ASSERT_EQ(VecSimQueryResult_Len(res), k);
    for (int i = 0; i < 10; i++) {
        ASSERT_TRUE(res[i].id >= 50 && res[i].id < 60 && res[i].score <= 1);
>>>>>>> 151b2ed8

    VecSimIndex_Free(index);
}

TEST_F(BruteForceTest, brute_force_reindexing_same_vector_different_id) {
    size_t n = 100;
    size_t k = 10;
    size_t dim = 4;

    VecSimParams params = {.bfParams = {.initialCapacity = 200},
                           .type = VecSimType_FLOAT32,
                           .size = dim,
                           .metric = VecSimMetric_L2,
                           .algo = VecSimAlgo_BF};
    VecSimIndex *index = VecSimIndex_New(&params);

    for (size_t i = 0; i < n; i++) {
        float f[dim];
        for (size_t j = 0; j < dim; j++) {
            f[j] = (float)(i / 10); // i / 10 is in integer (take the "floor" value)
        }
        VecSimIndex_AddVector(index, (const void *)f, i);
    }
    ASSERT_EQ(VecSimIndex_IndexSize(index), n);

    // Run a query where all the results are supposed to be {5,5,5,5} (different ids).
<<<<<<< HEAD
    float query[] = {4.9, 4.95, 5.05, 5.1};
    auto verify_res = [&](int id, float score, size_t index) {
        ASSERT_TRUE(id >= 50 && id < 60 && score <= 1);
    };
    runTopKSearchTest(index, query, k, verify_res);
=======
    float query[4] = {4.9, 4.95, 5.05, 5.1};
    size_t ids[100] = {0};
    VecSimQueryResult *res = VecSimIndex_TopKQuery(index, (const void *)query, 10, NULL, BY_SCORE);
    ASSERT_EQ(VecSimQueryResult_Len(res), k);
    for (int i = 0; i < 10; i++) {
        ASSERT_TRUE(res[i].id >= 50 && res[i].id < 60 && res[i].score <= 1);
        ids[res[i].id] = res[i].id;
    }
    VecSimQueryResult_Free(res);
    for (size_t i = 50; i < 60; i++) {
        ASSERT_EQ(ids[i], i);
        ids[i] = 0;
    }
>>>>>>> 151b2ed8

    for (size_t i = 0; i < n; i++) {
        VecSimIndex_DeleteVector(index, i);
    }
    ASSERT_EQ(VecSimIndex_IndexSize(index), 0);

    // Reinsert the same vectors under different ids than before
    for (size_t i = 0; i < n; i++) {
        float f[dim];
        for (size_t j = 0; j < dim; j++) {
            f[j] = (float)(i / 10); // i / 10 is in integer (take the "floor" value)
        }
        VecSimIndex_AddVector(index, (const void *)f, i + 10);
    }
    ASSERT_EQ(VecSimIndex_IndexSize(index), n);

<<<<<<< HEAD
    // Run the same query again
    auto verify_res_different_id = [&](int id, float score, size_t index) {
        ASSERT_TRUE(id >= 60 && id < 70 && score <= 1);
    };
    runTopKSearchTest(index, query, k, verify_res_different_id);

=======
    // Run a query where all the results are supposed to be {5,5,5,5} (different ids).
    res = VecSimIndex_TopKQuery(index, (const void *)query, 10, NULL, BY_SCORE);
    for (int i = 0; i < 10; i++) {
        ASSERT_TRUE(res[i].id >= 60 && res[i].id < 70 && res[i].score <= 1);
        ids[res[i].id] = res[i].id;
    }
    for (size_t i = 60; i < 70; i++) {
        ASSERT_EQ(ids[i], i);
        ids[i] = 0;
    }
    VecSimQueryResult_Free(res);
>>>>>>> 151b2ed8
    VecSimIndex_Free(index);
}

TEST_F(BruteForceTest, sanity_rinsert_1280) {
    size_t n = 5;
    size_t d = 1280;
    size_t k = 5;

    VecSimParams params = {
        .bfParams = {.initialCapacity = n},
        .type = VecSimType_FLOAT32,
        .size = d,
        .metric = VecSimMetric_L2,
        .algo = VecSimAlgo_BF,
    };
    VecSimIndex *index = VecSimIndex_New(&params);

    auto *vectors = (float *)malloc(n * d * sizeof(float));

    // Generate random vectors in every iteration and inert them under different ids
    for (size_t iter = 1; iter <= 3; iter++) {
        for (size_t i = 0; i < n; i++) {
            for (size_t j = 0; j < d; j++) {
                (vectors + i * d)[j] = (float)rand() / (float)(RAND_MAX) / 100;
            }
        }
        auto expected_ids = std::set<size_t>();
        for (size_t i = 0; i < n; i++) {
            VecSimIndex_AddVector(index, (const void *)(vectors + i * d), i * iter);
            expected_ids.insert(i * iter);
        }
<<<<<<< HEAD
        auto verify_res = [&](int id, float score, size_t index) {
            ASSERT_TRUE(expected_ids.find(id) != expected_ids.end());
            expected_ids.erase(id);
        };

        // Send arbitrary vector (the first) and search for top k. This should return all the
        // vectors that were inserted in this iteration - verify their ids.
        runTopKSearchTest(index, (const void *)vectors, k, verify_res);

        // Remove vectors form current iteration.
=======
        VecSimQueryResult *res =
            VecSimIndex_TopKQuery(index, (const void *)(vectors + 3 * d), k, NULL, BY_SCORE);
        ASSERT_EQ(VecSimQueryResult_Len(res), k);
        size_t ids[5] = {0};
        for (int i = 0; i < k; i++) {
            ids[res[i].id / iter] = res[i].id / iter;
        }
        for (size_t i = 0; i < k; i++) {
            ASSERT_EQ(ids[i], i);
            ids[i] = 0;
        }
>>>>>>> 151b2ed8
        for (size_t i = 0; i < n; i++) {
            VecSimIndex_DeleteVector(index, i * iter);
        }
    }
    free(vectors);
    VecSimIndex_Free(index);
}

TEST_F(BruteForceTest, test_bf_info) {
    size_t n = 100;
    size_t d = 128;

    // Build with default args
    VecSimParams params = {
        .bfParams =
            {
                .initialCapacity = n,
            },
        .type = VecSimType_FLOAT32,
        .size = d,
        .metric = VecSimMetric_L2,
        .algo = VecSimAlgo_BF,
    };
    VecSimIndex *index = VecSimIndex_New(&params);
    VecSimIndexInfo info = VecSimIndex_Info(index);
    ASSERT_EQ(info.algo, VecSimAlgo_BF);
    ASSERT_EQ(info.d, d);
    // Default args
    ASSERT_EQ(info.bfInfo.blockSize, BF_DEFAULT_BLOCK_SIZE);
    ASSERT_EQ(info.bfInfo.indexSize, 0);
    VecSimIndex_Free(index);

    d = 1280;
    params = {
        .bfParams = {.initialCapacity = n, .blockSize = 1

        },
        .type = VecSimType_FLOAT32,
        .size = d,
        .metric = VecSimMetric_L2,
        .algo = VecSimAlgo_BF,
    };
    index = VecSimIndex_New(&params);
    info = VecSimIndex_Info(index);
    ASSERT_EQ(info.algo, VecSimAlgo_BF);
    ASSERT_EQ(info.d, d);
    // User args
    ASSERT_EQ(info.bfInfo.blockSize, 1);
    ASSERT_EQ(info.bfInfo.indexSize, 0);
    VecSimIndex_Free(index);
}

TEST_F(BruteForceTest, brute_force_vector_search_test_ip_blocksize_1) {
    size_t dim = 4;
    size_t n = 100;
    size_t k = 11;

    VecSimParams params = {.bfParams = {.initialCapacity = 200, .blockSize = 1},
                           .type = VecSimType_FLOAT32,
                           .size = dim,
                           .metric = VecSimMetric_IP,
                           .algo = VecSimAlgo_BF};
    VecSimIndex *index = VecSimIndex_New(&params);

    VecSimIndexInfo info = VecSimIndex_Info(index);
    ASSERT_EQ(info.algo, VecSimAlgo_BF);
    ASSERT_EQ(info.bfInfo.blockSize, 1);

    for (int i = 0; i < n; i++) {
        float f[dim];
        for (size_t j = 0; j < dim; j++) {
            f[j] = (float)i;
        }
        VecSimIndex_AddVector(index, (const void *)f, i);
    }
    ASSERT_EQ(VecSimIndex_IndexSize(index), n);

<<<<<<< HEAD
    float query[] = {50, 50, 50, 50};
    std::set<size_t> expected_ids;
=======
    float query[4] = {50, 50, 50, 50};
    size_t ids[100] = {0};
    VecSimQueryResult *res = VecSimIndex_TopKQuery(index, (const void *)query, k, NULL, BY_SCORE);
    ASSERT_EQ(VecSimQueryResult_Len(res), k);
    for (int i = 0; i < k; i++) {
        ids[res[i].id] = res[i].id;
    }
>>>>>>> 151b2ed8
    for (size_t i = n - 1; i > n - 1 - k; i--) {
        expected_ids.insert(i);
    }
    auto verify_res = [&](int id, float score, size_t index) {
        ASSERT_TRUE(expected_ids.find(id) != expected_ids.end());
        expected_ids.erase(id);
    };
    runTopKSearchTest(index, query, k, verify_res);
    VecSimIndex_Free(index);
}

TEST_F(BruteForceTest, brute_force_vector_search_test_l2_blocksize_1) {
    size_t dim = 4;
    size_t n = 100;
    size_t k = 11;

    VecSimParams params = {.bfParams = {.initialCapacity = 200, .blockSize = 1},
                           .type = VecSimType_FLOAT32,
                           .size = dim,
                           .metric = VecSimMetric_L2,
                           .algo = VecSimAlgo_BF};
    VecSimIndex *index = VecSimIndex_New(&params);

    VecSimIndexInfo info = VecSimIndex_Info(index);
    ASSERT_EQ(info.algo, VecSimAlgo_BF);
    ASSERT_EQ(info.bfInfo.blockSize, 1);

    for (int i = 0; i < n; i++) {
        float f[dim];
        for (size_t j = 0; j < dim; j++) {
            f[j] = (float)i;
        }
        VecSimIndex_AddVector(index, (const void *)f, i);
    }
    ASSERT_EQ(VecSimIndex_IndexSize(index), n);

<<<<<<< HEAD
    auto verify_res = [&](int id, float score, size_t index) {
        int diff_id = ((id - 50) > 0) ? (id - 50) : (50 - id);
        ASSERT_TRUE(((diff_id == (index + 1) / 2)) &&
                    (score == (4 * ((index + 1) / 2) * ((index + 1) / 2))));
    };
    float query[] = {50, 50, 50, 50};
    runTopKSearchTest(index, query, k, verify_res);

=======
    float query[4] = {50, 50, 50, 50};
    VecSimQueryResult *res = VecSimIndex_TopKQuery(index, (const void *)query, k, NULL, BY_SCORE);
    ASSERT_EQ(VecSimQueryResult_Len(res), k);
    for (int i = 0; i < k; i++) {
        int diff_id = ((int)(res[i].id - 50) > 0) ? (res[i].id - 50) : (50 - res[i].id);
        int dist = res[i].score;
        ASSERT_TRUE(((diff_id == (i + 1) / 2)) && (dist == (4 * ((i + 1) / 2) * ((i + 1) / 2))));
    }
    VecSimQueryResult_Free(res);
>>>>>>> 151b2ed8
    VecSimIndex_Free(index);
}

TEST_F(BruteForceTest, brute_force_search_empty_index) {
    size_t dim = 4;
    size_t n = 100;
    size_t k = 11;

    VecSimParams params = {.bfParams = {.initialCapacity = 200},
                           .type = VecSimType_FLOAT32,
                           .size = dim,
                           .metric = VecSimMetric_L2,
                           .algo = VecSimAlgo_BF};
    VecSimIndex *index = VecSimIndex_New(&params);
    ASSERT_EQ(VecSimIndex_IndexSize(index), 0);

<<<<<<< HEAD
    float query[] = {50, 50, 50, 50};

    // We do not expect any results
    VecSimQueryResult_List *res = VecSimIndex_TopKQuery(index, (const void *)query, k, NULL);
=======
    float query[4] = {50, 50, 50, 50};
    VecSimQueryResult *res = VecSimIndex_TopKQuery(index, (const void *)query, k, NULL, BY_SCORE);
>>>>>>> 151b2ed8
    ASSERT_EQ(VecSimQueryResult_Len(res), 0);
    VecSimQueryResult_Iterator *it = VecSimQueryResult_List_GetIterator(res);
    ASSERT_EQ(VecSimQueryResult_IteratorNext(it), nullptr);
    VecSimQueryResult_IteratorFree(it);
    VecSimQueryResult_Free(res);

    // Add some vectors and remove them all from index, so it will be empty again.
    for (int i = 0; i < n; i++) {
        float f[dim];
        for (size_t j = 0; j < dim; j++) {
            f[j] = (float)i;
        }
        VecSimIndex_AddVector(index, (const void *)f, i);
    }
    ASSERT_EQ(VecSimIndex_IndexSize(index), n);
    for (size_t i = 0; i < n; i++) {
        VecSimIndex_DeleteVector(index, i);
    }
    ASSERT_EQ(VecSimIndex_IndexSize(index), 0);

<<<<<<< HEAD
    // Again - we do not expect any results
    res = VecSimIndex_TopKQuery(index, (const void *)query, k, NULL);
=======
    res = VecSimIndex_TopKQuery(index, (const void *)query, k, NULL, BY_SCORE);
>>>>>>> 151b2ed8
    ASSERT_EQ(VecSimQueryResult_Len(res), 0);
    it = VecSimQueryResult_List_GetIterator(res);
    ASSERT_EQ(VecSimQueryResult_IteratorNext(it), nullptr);
    VecSimQueryResult_IteratorFree(it);
    VecSimQueryResult_Free(res);

    VecSimIndex_Free(index);
}

TEST_F(BruteForceTest, brute_force_test_inf_score) {
    size_t n = 4;
    size_t k = 4;
    size_t dim = 2;
    VecSimParams params = {.bfParams = {.initialCapacity = n},
                           .type = VecSimType_FLOAT32,
                           .size = dim,
                           .metric = VecSimMetric_L2,
                           .algo = VecSimAlgo_BF};
    VecSimIndex *index = VecSimIndex_New(&params);

    // The 32 bits of "efgh" and "efgg", and the 32 bits of "abcd" and "abbd" will
    // yield "inf" result when we calculate distance between the vectors.
    VecSimIndex_AddVector(index, "abcdefgh", 1);
    VecSimIndex_AddVector(index, "abcdefgg", 2);
    VecSimIndex_AddVector(index, "aacdefgh", 3);
    VecSimIndex_AddVector(index, "abbdefgh", 4);
    ASSERT_EQ(VecSimIndex_IndexSize(index), 4);

<<<<<<< HEAD
    auto verify_res = [&](int id, float score, size_t index) {
        if (index == 0) {
            ASSERT_EQ(1, id);
        } else if (index == 1) {
            ASSERT_EQ(3, id);
        } else {
            ASSERT_TRUE(id == 2 || id == 4);
        }
    };
    runTopKSearchTest(index, "abcdefgh", k, verify_res);
=======
    VecSimQueryResult *res = VecSimIndex_TopKQuery(index, "abcdefgh", k, NULL, BY_SCORE);
    ASSERT_EQ(VecSimQueryResult_Len(res), 4);
    ASSERT_EQ(1, res[0].id);
    ASSERT_EQ(3, res[1].id);
    ASSERT_TRUE((2 == res[2].id && 4 == res[3].id) || (4 == res[2].id && 2 == res[3].id));

    VecSimQueryResult_Free(res);
>>>>>>> 151b2ed8
    VecSimIndex_Free(index);
}

TEST_F(BruteForceTest, brute_force_remove_vector_after_replacing_block) {
    size_t dim = 4;
    size_t n = 2;

    VecSimParams params = {.bfParams = {.initialCapacity = 200, .blockSize = 1},
                           .type = VecSimType_FLOAT32,
                           .size = dim,
                           .metric = VecSimMetric_L2,
                           .algo = VecSimAlgo_BF};
    VecSimIndex *index = VecSimIndex_New(&params);
    ASSERT_EQ(VecSimIndex_IndexSize(index), 0);

    // Add 2 vectors, into 2 separated blocks.
    for (int i = 0; i < n; i++) {
        float f[dim];
        for (size_t j = 0; j < dim; j++) {
            f[j] = (float)i;
        }
        VecSimIndex_AddVector(index, (const void *)f, i);
    }
    ASSERT_EQ(VecSimIndex_IndexSize(index), n);

    // After deleting the first vector, the second one will be moved to the first block
    for (size_t i = 0; i < n; i++) {
        VecSimIndex_DeleteVector(index, i);
    }
    ASSERT_EQ(VecSimIndex_IndexSize(index), 0);

    VecSimIndex_Free(index);
}<|MERGE_RESOLUTION|>--- conflicted
+++ resolved
@@ -53,18 +53,8 @@
     }
     ASSERT_EQ(VecSimIndex_IndexSize(index), n);
 
-<<<<<<< HEAD
     float query[] = {50, 50, 50, 50};
     std::set<size_t> expected_ids;
-=======
-    float query[4] = {50, 50, 50, 50};
-    size_t ids[100] = {0};
-    VecSimQueryResult *res = VecSimIndex_TopKQuery(index, (const void *)query, k, NULL, BY_SCORE);
-    ASSERT_EQ(VecSimQueryResult_Len(res), k);
-    for (int i = 0; i < k; i++) {
-        ids[res[i].id] = res[i].id;
-    }
->>>>>>> 151b2ed8
     for (size_t i = n - 1; i > n - 1 - k; i--) {
         expected_ids.insert(i);
     }
@@ -98,7 +88,6 @@
     }
     ASSERT_EQ(VecSimIndex_IndexSize(index), n);
 
-<<<<<<< HEAD
     auto verify_res = [&](int id, float score, size_t index) {
         int diff_id = ((id - 50) > 0) ? (id - 50) : (50 - id);
         ASSERT_TRUE(((diff_id == (index + 1) / 2)) &&
@@ -107,17 +96,6 @@
     float query[] = {50, 50, 50, 50};
     runTopKSearchTest(index, query, k, verify_res);
 
-=======
-    float query[4] = {50, 50, 50, 50};
-    VecSimQueryResult *res = VecSimIndex_TopKQuery(index, (const void *)query, k, NULL, BY_SCORE);
-    ASSERT_EQ(VecSimQueryResult_Len(res), k);
-    for (int i = 0; i < k; i++) {
-        int diff_id = ((int)(res[i].id - 50) > 0) ? (res[i].id - 50) : (50 - res[i].id);
-        int dist = res[i].score;
-        ASSERT_TRUE(((diff_id == (i + 1) / 2)) && (dist == (4 * ((i + 1) / 2) * ((i + 1) / 2))));
-    }
-    VecSimQueryResult_Free(res);
->>>>>>> 151b2ed8
     VecSimIndex_Free(index);
 }
 
@@ -171,22 +149,12 @@
     ASSERT_EQ(VecSimIndex_IndexSize(index), n);
 
     // Run a query where all the results are supposed to be {5,5,5,5} (different ids).
-<<<<<<< HEAD
     float query[] = {4.9, 4.95, 5.05, 5.1};
     auto verify_res = [&](int id, float score, size_t index) {
         ASSERT_TRUE(id >= 50 && id < 60 && score <= 1);
     };
     runTopKSearchTest(index, query, k, verify_res);
 
-=======
-    float query[4] = {4.9, 4.95, 5.05, 5.1};
-    VecSimQueryResult *res = VecSimIndex_TopKQuery(index, (const void *)query, k, NULL, BY_SCORE);
-    ASSERT_EQ(VecSimQueryResult_Len(res), k);
-    for (int i = 0; i < 10; i++) {
-        ASSERT_TRUE(res[i].id >= 50 && res[i].id < 60 && res[i].score <= 1);
-    }
-    VecSimQueryResult_Free(res);
->>>>>>> 151b2ed8
     VecSimIndex_Free(index);
 }
 
@@ -212,27 +180,11 @@
     ASSERT_EQ(VecSimIndex_IndexSize(index), n);
 
     // Run a query where all the results are supposed to be {5,5,5,5} (different ids).
-<<<<<<< HEAD
     float query[] = {4.9, 4.95, 5.05, 5.1};
     auto verify_res = [&](int id, float score, size_t index) {
         ASSERT_TRUE(id >= 50 && id < 60 && score <= 1);
     };
     runTopKSearchTest(index, query, k, verify_res);
-=======
-    float query[4] = {4.9, 4.95, 5.05, 5.1};
-    size_t ids[n] = {0};
-    VecSimQueryResult *res = VecSimIndex_TopKQuery(index, (const void *)query, k, NULL, BY_SCORE);
-    ASSERT_EQ(VecSimQueryResult_Len(res), k);
-    for (int i = 0; i < 10; i++) {
-        ASSERT_TRUE(res[i].id >= 50 && res[i].id < 60 && res[i].score <= 1);
-        ids[res[i].id] = res[i].id;
-    }
-    VecSimQueryResult_Free(res);
-    for (size_t i = 50; i < 60; i++) {
-        ASSERT_EQ(ids[i], i);
-        ids[i] = 0;
-    }
->>>>>>> 151b2ed8
 
     for (size_t i = 0; i < n; i++) {
         VecSimIndex_DeleteVector(index, i);
@@ -249,99 +201,61 @@
     }
     ASSERT_EQ(VecSimIndex_IndexSize(index), n);
 
-<<<<<<< HEAD
     // Run the same query again
     runTopKSearchTest(index, query, k, verify_res);
-=======
+
+    VecSimIndex_Free(index);
+}
+
+TEST_F(BruteForceTest, brute_force_reindexing_same_vector_different_id) {
+    size_t n = 100;
+    size_t k = 10;
+    size_t dim = 4;
+
+    VecSimParams params = {.bfParams = {.initialCapacity = 200},
+                           .type = VecSimType_FLOAT32,
+                           .size = dim,
+                           .metric = VecSimMetric_L2,
+                           .algo = VecSimAlgo_BF};
+    VecSimIndex *index = VecSimIndex_New(&params);
+
+    for (size_t i = 0; i < n; i++) {
+        float f[dim];
+        for (size_t j = 0; j < dim; j++) {
+            f[j] = (float)(i / 10); // i / 10 is in integer (take the "floor" value)
+        }
+        VecSimIndex_AddVector(index, (const void *)f, i);
+    }
+    ASSERT_EQ(VecSimIndex_IndexSize(index), n);
+
     // Run a query where all the results are supposed to be {5,5,5,5} (different ids).
-    res = VecSimIndex_TopKQuery(index, (const void *)query, 10, NULL, BY_SCORE);
-    ASSERT_EQ(VecSimQueryResult_Len(res), k);
-    for (int i = 0; i < 10; i++) {
-        ASSERT_TRUE(res[i].id >= 50 && res[i].id < 60 && res[i].score <= 1);
->>>>>>> 151b2ed8
-
-    VecSimIndex_Free(index);
-}
-
-TEST_F(BruteForceTest, brute_force_reindexing_same_vector_different_id) {
-    size_t n = 100;
-    size_t k = 10;
-    size_t dim = 4;
-
-    VecSimParams params = {.bfParams = {.initialCapacity = 200},
-                           .type = VecSimType_FLOAT32,
-                           .size = dim,
-                           .metric = VecSimMetric_L2,
-                           .algo = VecSimAlgo_BF};
-    VecSimIndex *index = VecSimIndex_New(&params);
-
+    float query[] = {4.9, 4.95, 5.05, 5.1};
+    auto verify_res = [&](int id, float score, size_t index) {
+        ASSERT_TRUE(id >= 50 && id < 60 && score <= 1);
+    };
+    runTopKSearchTest(index, query, k, verify_res);
+
+    for (size_t i = 0; i < n; i++) {
+        VecSimIndex_DeleteVector(index, i);
+    }
+    ASSERT_EQ(VecSimIndex_IndexSize(index), 0);
+
+    // Reinsert the same vectors under different ids than before
     for (size_t i = 0; i < n; i++) {
         float f[dim];
         for (size_t j = 0; j < dim; j++) {
             f[j] = (float)(i / 10); // i / 10 is in integer (take the "floor" value)
         }
-        VecSimIndex_AddVector(index, (const void *)f, i);
-    }
-    ASSERT_EQ(VecSimIndex_IndexSize(index), n);
-
-    // Run a query where all the results are supposed to be {5,5,5,5} (different ids).
-<<<<<<< HEAD
-    float query[] = {4.9, 4.95, 5.05, 5.1};
-    auto verify_res = [&](int id, float score, size_t index) {
-        ASSERT_TRUE(id >= 50 && id < 60 && score <= 1);
-    };
-    runTopKSearchTest(index, query, k, verify_res);
-=======
-    float query[4] = {4.9, 4.95, 5.05, 5.1};
-    size_t ids[100] = {0};
-    VecSimQueryResult *res = VecSimIndex_TopKQuery(index, (const void *)query, 10, NULL, BY_SCORE);
-    ASSERT_EQ(VecSimQueryResult_Len(res), k);
-    for (int i = 0; i < 10; i++) {
-        ASSERT_TRUE(res[i].id >= 50 && res[i].id < 60 && res[i].score <= 1);
-        ids[res[i].id] = res[i].id;
-    }
-    VecSimQueryResult_Free(res);
-    for (size_t i = 50; i < 60; i++) {
-        ASSERT_EQ(ids[i], i);
-        ids[i] = 0;
-    }
->>>>>>> 151b2ed8
-
-    for (size_t i = 0; i < n; i++) {
-        VecSimIndex_DeleteVector(index, i);
-    }
-    ASSERT_EQ(VecSimIndex_IndexSize(index), 0);
-
-    // Reinsert the same vectors under different ids than before
-    for (size_t i = 0; i < n; i++) {
-        float f[dim];
-        for (size_t j = 0; j < dim; j++) {
-            f[j] = (float)(i / 10); // i / 10 is in integer (take the "floor" value)
-        }
         VecSimIndex_AddVector(index, (const void *)f, i + 10);
     }
     ASSERT_EQ(VecSimIndex_IndexSize(index), n);
 
-<<<<<<< HEAD
     // Run the same query again
     auto verify_res_different_id = [&](int id, float score, size_t index) {
         ASSERT_TRUE(id >= 60 && id < 70 && score <= 1);
     };
     runTopKSearchTest(index, query, k, verify_res_different_id);
 
-=======
-    // Run a query where all the results are supposed to be {5,5,5,5} (different ids).
-    res = VecSimIndex_TopKQuery(index, (const void *)query, 10, NULL, BY_SCORE);
-    for (int i = 0; i < 10; i++) {
-        ASSERT_TRUE(res[i].id >= 60 && res[i].id < 70 && res[i].score <= 1);
-        ids[res[i].id] = res[i].id;
-    }
-    for (size_t i = 60; i < 70; i++) {
-        ASSERT_EQ(ids[i], i);
-        ids[i] = 0;
-    }
-    VecSimQueryResult_Free(res);
->>>>>>> 151b2ed8
     VecSimIndex_Free(index);
 }
 
@@ -373,7 +287,6 @@
             VecSimIndex_AddVector(index, (const void *)(vectors + i * d), i * iter);
             expected_ids.insert(i * iter);
         }
-<<<<<<< HEAD
         auto verify_res = [&](int id, float score, size_t index) {
             ASSERT_TRUE(expected_ids.find(id) != expected_ids.end());
             expected_ids.erase(id);
@@ -384,19 +297,6 @@
         runTopKSearchTest(index, (const void *)vectors, k, verify_res);
 
         // Remove vectors form current iteration.
-=======
-        VecSimQueryResult *res =
-            VecSimIndex_TopKQuery(index, (const void *)(vectors + 3 * d), k, NULL, BY_SCORE);
-        ASSERT_EQ(VecSimQueryResult_Len(res), k);
-        size_t ids[5] = {0};
-        for (int i = 0; i < k; i++) {
-            ids[res[i].id / iter] = res[i].id / iter;
-        }
-        for (size_t i = 0; i < k; i++) {
-            ASSERT_EQ(ids[i], i);
-            ids[i] = 0;
-        }
->>>>>>> 151b2ed8
         for (size_t i = 0; i < n; i++) {
             VecSimIndex_DeleteVector(index, i * iter);
         }
@@ -474,18 +374,8 @@
     }
     ASSERT_EQ(VecSimIndex_IndexSize(index), n);
 
-<<<<<<< HEAD
     float query[] = {50, 50, 50, 50};
     std::set<size_t> expected_ids;
-=======
-    float query[4] = {50, 50, 50, 50};
-    size_t ids[100] = {0};
-    VecSimQueryResult *res = VecSimIndex_TopKQuery(index, (const void *)query, k, NULL, BY_SCORE);
-    ASSERT_EQ(VecSimQueryResult_Len(res), k);
-    for (int i = 0; i < k; i++) {
-        ids[res[i].id] = res[i].id;
-    }
->>>>>>> 151b2ed8
     for (size_t i = n - 1; i > n - 1 - k; i--) {
         expected_ids.insert(i);
     }
@@ -522,7 +412,6 @@
     }
     ASSERT_EQ(VecSimIndex_IndexSize(index), n);
 
-<<<<<<< HEAD
     auto verify_res = [&](int id, float score, size_t index) {
         int diff_id = ((id - 50) > 0) ? (id - 50) : (50 - id);
         ASSERT_TRUE(((diff_id == (index + 1) / 2)) &&
@@ -531,17 +420,6 @@
     float query[] = {50, 50, 50, 50};
     runTopKSearchTest(index, query, k, verify_res);
 
-=======
-    float query[4] = {50, 50, 50, 50};
-    VecSimQueryResult *res = VecSimIndex_TopKQuery(index, (const void *)query, k, NULL, BY_SCORE);
-    ASSERT_EQ(VecSimQueryResult_Len(res), k);
-    for (int i = 0; i < k; i++) {
-        int diff_id = ((int)(res[i].id - 50) > 0) ? (res[i].id - 50) : (50 - res[i].id);
-        int dist = res[i].score;
-        ASSERT_TRUE(((diff_id == (i + 1) / 2)) && (dist == (4 * ((i + 1) / 2) * ((i + 1) / 2))));
-    }
-    VecSimQueryResult_Free(res);
->>>>>>> 151b2ed8
     VecSimIndex_Free(index);
 }
 
@@ -558,15 +436,11 @@
     VecSimIndex *index = VecSimIndex_New(&params);
     ASSERT_EQ(VecSimIndex_IndexSize(index), 0);
 
-<<<<<<< HEAD
     float query[] = {50, 50, 50, 50};
 
     // We do not expect any results
-    VecSimQueryResult_List *res = VecSimIndex_TopKQuery(index, (const void *)query, k, NULL);
-=======
-    float query[4] = {50, 50, 50, 50};
-    VecSimQueryResult *res = VecSimIndex_TopKQuery(index, (const void *)query, k, NULL, BY_SCORE);
->>>>>>> 151b2ed8
+    VecSimQueryResult_List *res =
+        VecSimIndex_TopKQuery(index, (const void *)query, k, NULL, BY_SCORE);
     ASSERT_EQ(VecSimQueryResult_Len(res), 0);
     VecSimQueryResult_Iterator *it = VecSimQueryResult_List_GetIterator(res);
     ASSERT_EQ(VecSimQueryResult_IteratorNext(it), nullptr);
@@ -587,12 +461,8 @@
     }
     ASSERT_EQ(VecSimIndex_IndexSize(index), 0);
 
-<<<<<<< HEAD
     // Again - we do not expect any results
-    res = VecSimIndex_TopKQuery(index, (const void *)query, k, NULL);
-=======
     res = VecSimIndex_TopKQuery(index, (const void *)query, k, NULL, BY_SCORE);
->>>>>>> 151b2ed8
     ASSERT_EQ(VecSimQueryResult_Len(res), 0);
     it = VecSimQueryResult_List_GetIterator(res);
     ASSERT_EQ(VecSimQueryResult_IteratorNext(it), nullptr);
@@ -621,7 +491,6 @@
     VecSimIndex_AddVector(index, "abbdefgh", 4);
     ASSERT_EQ(VecSimIndex_IndexSize(index), 4);
 
-<<<<<<< HEAD
     auto verify_res = [&](int id, float score, size_t index) {
         if (index == 0) {
             ASSERT_EQ(1, id);
@@ -632,15 +501,6 @@
         }
     };
     runTopKSearchTest(index, "abcdefgh", k, verify_res);
-=======
-    VecSimQueryResult *res = VecSimIndex_TopKQuery(index, "abcdefgh", k, NULL, BY_SCORE);
-    ASSERT_EQ(VecSimQueryResult_Len(res), 4);
-    ASSERT_EQ(1, res[0].id);
-    ASSERT_EQ(3, res[1].id);
-    ASSERT_TRUE((2 == res[2].id && 4 == res[3].id) || (4 == res[2].id && 2 == res[3].id));
-
-    VecSimQueryResult_Free(res);
->>>>>>> 151b2ed8
     VecSimIndex_Free(index);
 }
 
