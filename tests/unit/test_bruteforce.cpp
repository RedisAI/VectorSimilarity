--- conflicted
+++ resolved
@@ -71,12 +71,7 @@
     ASSERT_EQ(reinterpret_cast<BruteForceIndex *>(index)->idToLabelMapping.size(), n);
 
     // Check update.
-<<<<<<< HEAD
-    VectorBlock *block = reinterpret_cast<BruteForceIndex *>(index)->getVectorVectorBlock(0);
-    float *vector_data = (float *)block->getVector(0);
-=======
     float *vector_data = reinterpret_cast<BruteForceIndex *>(index)->getDataByInternalId(0);
->>>>>>> 47dadaf5
     for (size_t i = 0; i < dim; ++i) {
         ASSERT_EQ(*vector_data, 2);
         ++vector_data;
@@ -568,12 +563,7 @@
               reinterpret_cast<BruteForceIndex_Single *>(bf_index)->labelToIdLookup.end());
 
     // The vector in index1 should hold id5 data.
-<<<<<<< HEAD
-    VectorBlock *block = bf_index->getVectorVectorBlock(1);
-    float *vector_data = (float *)block->getVector(1);
-=======
     float *vector_data = bf_index->getDataByInternalId(1);
->>>>>>> 47dadaf5
     for (size_t i = 0; i < dim; ++i) {
         ASSERT_EQ(*vector_data, 5);
         ++vector_data;
