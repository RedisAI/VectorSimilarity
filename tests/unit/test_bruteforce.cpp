#include "gtest/gtest.h"
#include "VecSim/vec_sim.h"
#include "test_utils.h"
#include "VecSim/utils/arr_cpp.h"
#include "VecSim/algorithms/brute_force/brute_force.h"
#include <cmath>

class BruteForceTest : public ::testing::Test {
protected:
    BruteForceTest() {}

    ~BruteForceTest() override {}

    void SetUp() override {}

    void TearDown() override {}
};

TEST_F(BruteForceTest, brute_force_vector_add_test) {
    size_t dim = 4;
    VecSimParams params{.algo = VecSimAlgo_BF,
                        .bfParams = BFParams{.type = VecSimType_FLOAT32,
                                             .dim = dim,
                                             .metric = VecSimMetric_IP,
                                             .initialCapacity = 200}};
    VecSimIndex *index = VecSimIndex_New(&params);
    ASSERT_EQ(VecSimIndex_IndexSize(index), 0);

    float a[dim];
    for (size_t i = 0; i < dim; i++) {
        a[i] = (float)i;
    }
    VecSimIndex_AddVector(index, (const void *)a, 1);

    ASSERT_EQ(VecSimIndex_IndexSize(index), 1);

    VecSimIndex_Free(index);
}

TEST_F(BruteForceTest, brute_force_vector_update_test) {
    size_t dim = 4;
    size_t n = 1;
    VecSimParams params{.algo = VecSimAlgo_BF,
                        .bfParams = BFParams{.type = VecSimType_FLOAT32,
                                             .dim = dim,
                                             .metric = VecSimMetric_IP,
                                             .initialCapacity = n}};
    VecSimIndex *index = VecSimIndex_New(&params);
    ASSERT_EQ(VecSimIndex_IndexSize(index), 0);

    float a[dim];
    for (size_t i = 0; i < dim; i++) {
        a[i] = (float)1;
    }
    VecSimIndex_AddVector(index, (const void *)a, 1);
    ASSERT_EQ(VecSimIndex_IndexSize(index), 1);

    // Prepare new vector data.
    for (size_t i = 0; i < dim; i++) {
        a[i] = (float)2;
    }
    // Call addVEctor with the same id, different data.
    VecSimIndex_AddVector(index, (const void *)a, 1);

    // Index size shouldn't cahnge.
    ASSERT_EQ(VecSimIndex_IndexSize(index), 1);

    // id2label size should remain the same, although we seemingly tried to exceed
    // initialcapacity.
    ASSERT_EQ(reinterpret_cast<BruteForceIndex *>(index)->idToLabelMapping.size(), n);

    // Check update.
    VectorBlock *block = reinterpret_cast<BruteForceIndex *>(index)->getVectorVectorBlock(0);
    float *vector_data = block->getVector(0);
    for (size_t i = 0; i < dim; ++i) {
        ASSERT_EQ(*vector_data, 2);
        ++vector_data;
    }

    VecSimIndex_Free(index);
}

TEST_F(BruteForceTest, resizeIndex) {
    size_t dim = 4;
    size_t n = 15;
<<<<<<< HEAD
    size_t bs = 20;
=======
    size_t blockSize = 10;
>>>>>>> 4aa3ca5e
    VecSimParams params{.algo = VecSimAlgo_BF,
                        .bfParams = BFParams{.type = VecSimType_FLOAT32,
                                             .dim = dim,
                                             .metric = VecSimMetric_L2,
                                             .initialCapacity = n,
<<<<<<< HEAD
                                             .blockSize = bs}};
=======
                                             .blockSize = blockSize}};
>>>>>>> 4aa3ca5e
    VecSimIndex *index = VecSimIndex_New(&params);
    ASSERT_EQ(VecSimIndex_IndexSize(index), 0);

    float a[dim];
    for (size_t i = 0; i < n; i++) {
        for (size_t j = 0; j < dim; j++) {
            a[j] = (float)i;
        }
        VecSimIndex_AddVector(index, (const void *)a, i);
    }
    ASSERT_EQ(reinterpret_cast<BruteForceIndex *>(index)->idToLabelMapping.size(), n);
    ASSERT_EQ(VecSimIndex_IndexSize(index), n);

    // remove invalid id
    VecSimIndex_DeleteVector(index, 3459);

    // This should do nothing
    ASSERT_EQ(VecSimIndex_IndexSize(index), n);
    ASSERT_EQ(reinterpret_cast<BruteForceIndex *>(index)->idToVectorBlockMemberMapping.size(), n);
    // Add another vector, since index size equals to the capacity, this should cause resizing
<<<<<<< HEAD
    // to be aligned with the blockSize.
    VecSimIndex_AddVector(index, (const void *)a, n);
    ASSERT_EQ(VecSimIndex_IndexSize(index), n + 1);

    size_t curr_id2labelmapping_size =
        reinterpret_cast<BruteForceIndex *>(index)->idToLabelMapping.size();
    ASSERT_EQ(curr_id2labelmapping_size, bs);

    // Add up to blockSize + 1.
    for (size_t i = n + 1; i < bs + 1; i++) {
        for (size_t j = 0; j < dim; j++) {
            a[j] = (float)i;
        }
        VecSimIndex_AddVector(index, (const void *)a, i);
    }

    // Size should be bs + 1.
    ASSERT_EQ(VecSimIndex_IndexSize(index), bs + 1);

    // id2labelMappting should be increased by blocksize and aligned
    ASSERT_EQ(reinterpret_cast<BruteForceIndex *>(index)->idToLabelMapping.size(),
              curr_id2labelmapping_size + bs);
=======
    // (to fit a multiplication of block_size).
    VecSimIndex_AddVector(index, (const void *)a, n + 1);
    ASSERT_EQ(VecSimIndex_IndexSize(index), n + 1);
    // Check alignment.
    ASSERT_EQ(reinterpret_cast<BruteForceIndex *>(index)->idToVectorBlockMemberMapping.size() %
                  blockSize,
              0);
    // Check new capacity size, should be blockSize * 2.
    ASSERT_EQ(reinterpret_cast<BruteForceIndex *>(index)->idToVectorBlockMemberMapping.size(),
              2 * blockSize);

    // Now size = n + 1 = 16, capacity = 2* bs = 20. Test capacity overflow again
    // to check that it stays aligned with blocksize.

    size_t add_vectors_count = 8;
    for (size_t i = 0; i < add_vectors_count; i++) {
        for (size_t j = 0; j < dim; j++) {
            a[j] = (float)i;
        }
        VecSimIndex_AddVector(index, (const void *)a, n + 2 + i);
    }

    // Size should be n + 1 + 8 = 24.
    ASSERT_EQ(VecSimIndex_IndexSize(index), n + 1 + add_vectors_count);
    // Check alignment of the capacity
    ASSERT_EQ(reinterpret_cast<BruteForceIndex *>(index)->idToVectorBlockMemberMapping.size() %
                  blockSize,
              0);
    // Check new capacity size, should be blockSize * 3.
    ASSERT_EQ(reinterpret_cast<BruteForceIndex *>(index)->idToVectorBlockMemberMapping.size(),
              3 * blockSize);

    VecSimIndex_Free(index);
>>>>>>> 4aa3ca5e
}

TEST_F(BruteForceTest, brute_force_vector_search_test_ip) {
    size_t dim = 4;
    size_t n = 100;
    size_t k = 11;

    VecSimParams params{.algo = VecSimAlgo_BF,
                        .bfParams = BFParams{.type = VecSimType_FLOAT32,
                                             .dim = dim,
                                             .metric = VecSimMetric_IP,
                                             .initialCapacity = 200}};
    VecSimIndex *index = VecSimIndex_New(&params);

    for (size_t i = 0; i < n; i++) {
        float f[dim];
        for (size_t j = 0; j < dim; j++) {
            f[j] = (float)i;
        }
        VecSimIndex_AddVector(index, (const void *)f, (size_t)i);
    }
    ASSERT_EQ(VecSimIndex_IndexSize(index), n);

    float query[] = {50, 50, 50, 50};
    std::set<size_t> expected_ids;
    for (size_t i = n - 1; i > n - 1 - k; i--) {
        expected_ids.insert(i);
    }
    auto verify_res = [&](size_t id, float score, size_t index) {
        ASSERT_TRUE(expected_ids.find(id) != expected_ids.end());
        expected_ids.erase(id);
    };
    runTopKSearchTest(index, query, k, verify_res);
    VecSimIndex_Free(index);
}

TEST_F(BruteForceTest, brute_force_vector_search_test_l2) {
    size_t n = 100;
    size_t k = 11;
    size_t dim = 4;

    VecSimParams params{.algo = VecSimAlgo_BF,
                        .bfParams = BFParams{.type = VecSimType_FLOAT32,
                                             .dim = dim,
                                             .metric = VecSimMetric_L2,
                                             .initialCapacity = 200}};
    VecSimIndex *index = VecSimIndex_New(&params);

    for (size_t i = 0; i < n; i++) {
        float f[dim];
        for (size_t j = 0; j < dim; j++) {
            f[j] = (float)i;
        }
        VecSimIndex_AddVector(index, (const void *)f, (int)i);
    }
    ASSERT_EQ(VecSimIndex_IndexSize(index), n);

    auto verify_res = [&](size_t id, float score, size_t index) {
        size_t diff_id = ((int)(id - 50) > 0) ? (id - 50) : (50 - id);
        ASSERT_EQ(diff_id, (index + 1) / 2);
        ASSERT_EQ(score, (4 * ((index + 1) / 2) * ((index + 1) / 2)));
    };
    float query[] = {50, 50, 50, 50};
    runTopKSearchTest(index, query, k, verify_res);

    VecSimIndex_Free(index);
}

TEST_F(BruteForceTest, brute_force_vector_search_by_id_test) {
    size_t n = 100;
    size_t k = 11;
    size_t dim = 4;

    VecSimParams params{.algo = VecSimAlgo_BF,
                        .bfParams = BFParams{.type = VecSimType_FLOAT32,
                                             .dim = dim,
                                             .metric = VecSimMetric_L2,
                                             .initialCapacity = 200}};
    VecSimIndex *index = VecSimIndex_New(&params);

    for (size_t i = 0; i < n; i++) {
        float f[dim];
        for (size_t j = 0; j < dim; j++) {
            f[j] = (float)i;
        }
        VecSimIndex_AddVector(index, (const void *)f, (int)i);
    }
    ASSERT_EQ(VecSimIndex_IndexSize(index), n);

    float query[] = {50, 50, 50, 50};
    auto verify_res = [&](size_t id, float score, size_t index) { ASSERT_EQ(id, (index + 45)); };
    runTopKSearchTest(index, query, k, verify_res, nullptr, BY_ID);

    VecSimIndex_Free(index);
}

TEST_F(BruteForceTest, brute_force_indexing_same_vector) {
    size_t n = 100;
    size_t k = 10;
    size_t dim = 4;

    VecSimParams params{.algo = VecSimAlgo_BF,
                        .bfParams = BFParams{.type = VecSimType_FLOAT32,
                                             .dim = dim,
                                             .metric = VecSimMetric_L2,
                                             .initialCapacity = 200}};
    VecSimIndex *index = VecSimIndex_New(&params);

    for (size_t i = 0; i < n; i++) {
        float f[dim];
        for (size_t j = 0; j < dim; j++) {
            f[j] = (float)(i / 10); // i / 10 is in integer (take the "floor" value).
        }
        VecSimIndex_AddVector(index, (const void *)f, i);
    }
    ASSERT_EQ(VecSimIndex_IndexSize(index), n);

    // Run a query where all the results are supposed to be {5,5,5,5} (different ids).
    float query[] = {4.9, 4.95, 5.05, 5.1};
    auto verify_res = [&](size_t id, float score, size_t index) {
        ASSERT_TRUE(id >= 50 && id < 60 && score <= 1);
    };
    runTopKSearchTest(index, query, k, verify_res);

    VecSimIndex_Free(index);
}

TEST_F(BruteForceTest, brute_force_reindexing_same_vector) {
    size_t n = 100;
    size_t k = 10;
    size_t dim = 4;
    size_t initial_capacity = 200;

    VecSimParams params{.algo = VecSimAlgo_BF,
                        .bfParams = BFParams{.type = VecSimType_FLOAT32,
                                             .dim = dim,
                                             .metric = VecSimMetric_L2,
                                             .initialCapacity = initial_capacity}};
    VecSimIndex *index = VecSimIndex_New(&params);

    for (size_t i = 0; i < n; i++) {
        float f[dim];
        for (size_t j = 0; j < dim; j++) {
            f[j] = (float)(i / 10); // i / 10 is in integer (take the "floor" value)
        }
        VecSimIndex_AddVector(index, (const void *)f, i);
    }
    ASSERT_EQ(VecSimIndex_IndexSize(index), n);

    // Run a query where all the results are supposed to be {5,5,5,5} (different ids).
    float query[] = {4.9, 4.95, 5.05, 5.1};
    auto verify_res = [&](size_t id, float score, size_t index) {
        ASSERT_TRUE(id >= 50 && id < 60 && score <= 1);
    };
    runTopKSearchTest(index, query, k, verify_res);

    // Delete all vectors.
    for (size_t i = 0; i < n; i++) {
        VecSimIndex_DeleteVector(index, i);
    }
    ASSERT_EQ(VecSimIndex_IndexSize(index), 0);

<<<<<<< HEAD
    // The vector block should be removed.
    ASSERT_EQ(reinterpret_cast<BruteForceIndex *>(index)->getVectorBlocks().size(), 0);

    // id2label size should remain the same.
    ASSERT_EQ(reinterpret_cast<BruteForceIndex *>(index)->idToLabelMapping.size(),
              initial_capacity);

    // Reinsert the same vectors under the same ids
=======
    // Reinsert the same vectors under the same ids.
>>>>>>> 4aa3ca5e
    for (size_t i = 0; i < n; i++) {
        float f[dim];
        for (size_t j = 0; j < dim; j++) {
            f[j] = (float)(i / 10); // i / 10 is in integer (take the "floor" value)
        }
        VecSimIndex_AddVector(index, (const void *)f, i);
    }
    ASSERT_EQ(VecSimIndex_IndexSize(index), n);

    // Run the same query again.
    runTopKSearchTest(index, query, k, verify_res);

    VecSimIndex_Free(index);
}

TEST_F(BruteForceTest, brute_force_reindexing_same_vector_different_id) {
    size_t n = 100;
    size_t k = 10;
    size_t dim = 4;

    VecSimParams params{.algo = VecSimAlgo_BF,
                        .bfParams = BFParams{.type = VecSimType_FLOAT32,
                                             .dim = dim,
                                             .metric = VecSimMetric_L2,
                                             .initialCapacity = 200}};
    VecSimIndex *index = VecSimIndex_New(&params);

    for (size_t i = 0; i < n; i++) {
        float f[dim];
        for (size_t j = 0; j < dim; j++) {
            f[j] = (float)(i / 10); // i / 10 is in integer (take the "floor" value)
        }
        VecSimIndex_AddVector(index, (const void *)f, i);
    }
    ASSERT_EQ(VecSimIndex_IndexSize(index), n);

    // Run a query where all the results are supposed to be {5,5,5,5} (different ids).
    float query[] = {4.9, 4.95, 5.05, 5.1};
    auto verify_res = [&](size_t id, float score, size_t index) {
        ASSERT_TRUE(id >= 50 && id < 60 && score <= 1);
    };
    runTopKSearchTest(index, query, k, verify_res);

    for (size_t i = 0; i < n; i++) {
        VecSimIndex_DeleteVector(index, i);
    }
    ASSERT_EQ(VecSimIndex_IndexSize(index), 0);

    // Reinsert the same vectors under different ids than before.
    for (size_t i = 0; i < n; i++) {
        float f[dim];
        for (size_t j = 0; j < dim; j++) {
            f[j] = (float)(i / 10); // i / 10 is in integer (take the "floor" value)
        }
        VecSimIndex_AddVector(index, (const void *)f, i + 10);
    }
    ASSERT_EQ(VecSimIndex_IndexSize(index), n);

    // Run the same query again.
    auto verify_res_different_id = [&](int id, float score, size_t index) {
        ASSERT_TRUE(id >= 60 && id < 70 && score <= 1);
    };
    runTopKSearchTest(index, query, k, verify_res_different_id);

    VecSimIndex_Free(index);
}

TEST_F(BruteForceTest, test_delete_swap_block) {
    size_t n = 6;
    size_t k = 5;
    size_t dim = 2;

    // This test creates 2 vector blocks with size of 3
    // Insert 6 vectors with ascending ids; The vector blocks will look like
    // 0 [0, 1, 2]
    // 1 [3, 4, 5]
    // Delete the id 1 will delete it from the first vector block 0 [0 ,1, 2] and will move vector
    // data of id 5 to vector block 0 at index 1. id2label[1] should hold the label of the vector
    // that was in id 5.
    VecSimParams params{.algo = VecSimAlgo_BF,
                        .bfParams = BFParams{.type = VecSimType_FLOAT32,
                                             .dim = dim,
                                             .metric = VecSimMetric_L2,
                                             .initialCapacity = 3,
                                             .blockSize = 3}};
    VecSimIndex *index = VecSimIndex_New(&params);
    BruteForceIndex *bf_index = reinterpret_cast<BruteForceIndex *>(index);
    for (size_t i = 0; i < n; i++) {
        float f[dim];
        for (size_t j = 0; j < dim; j++) {
            f[j] = (float)i; // i
        }
        VecSimIndex_AddVector(index, (const void *)f, i);
    }
    ASSERT_EQ(VecSimIndex_IndexSize(index), n);

    labelType id1_prev_label = bf_index->getVectorLabel(1);
    labelType id5_prev_label = bf_index->getVectorLabel(5);

    // Here the shift should happen.
    VecSimIndex_DeleteVector(index, 1);

    // id1 gets what was previously id5's label.
    ASSERT_EQ(bf_index->getVectorLabel(1), id5_prev_label);

    // The label of what initiailly was in id1 should be removed.
    auto deleted_label_id_pair = bf_index->labelToIdLookup.find(id1_prev_label);
    ASSERT_EQ(deleted_label_id_pair, bf_index->labelToIdLookup.end());

    // The vector in index1 should hold id5 data.
    VectorBlock *block = reinterpret_cast<BruteForceIndex *>(index)->getVectorVectorBlock(1);
    float *vector_data = block->getVector(1);
    for (size_t i = 0; i < dim; ++i) {
        ASSERT_EQ(*vector_data, 5);
        ++vector_data;
    }

    float query[] = {0.0, 0.0};
    auto verify_res = [&](size_t id, float score, size_t index) {
        if (index == 0) {
            ASSERT_EQ(id, index);
        } else {
            ASSERT_EQ(id, index + 1);
        }
    };
    runTopKSearchTest(index, query, k, verify_res);
    VecSimIndex_Free(index);
}

TEST_F(BruteForceTest, sanity_rinsert_1280) {
    size_t n = 5;
    size_t d = 1280;
    size_t k = 5;

    VecSimParams params{
        .algo = VecSimAlgo_BF,
        .bfParams = BFParams{
            .type = VecSimType_FLOAT32, .dim = d, .metric = VecSimMetric_L2, .initialCapacity = n}};
    VecSimIndex *index = VecSimIndex_New(&params);

    auto *vectors = (float *)malloc(n * d * sizeof(float));

    // Generate random vectors in every iteration and inert them under different ids.
    for (size_t iter = 1; iter <= 3; iter++) {
        for (size_t i = 0; i < n; i++) {
            for (size_t j = 0; j < d; j++) {
                (vectors + i * d)[j] = (float)rand() / (float)(RAND_MAX) / 100;
            }
        }
        auto expected_ids = std::set<size_t>();
        for (size_t i = 0; i < n; i++) {
            VecSimIndex_AddVector(index, (const void *)(vectors + i * d), i * iter);
            expected_ids.insert(i * iter);
        }
        auto verify_res = [&](size_t id, float score, size_t index) {
            ASSERT_TRUE(expected_ids.find(id) != expected_ids.end());
            expected_ids.erase(id);
        };

        // Send arbitrary vector (the first) and search for top k. This should return all the
        // vectors that were inserted in this iteration - verify their ids.
        runTopKSearchTest(index, (const void *)vectors, k, verify_res);

        // Remove vectors form current iteration.
        for (size_t i = 0; i < n; i++) {
            VecSimIndex_DeleteVector(index, i * iter);
        }
    }
    free(vectors);
    VecSimIndex_Free(index);
}

TEST_F(BruteForceTest, test_bf_info) {
    size_t n = 100;
    size_t d = 128;

    // Build with default args.
    VecSimParams params = {
        .algo = VecSimAlgo_BF,
        .bfParams = BFParams{
            .type = VecSimType_FLOAT32, .dim = d, .metric = VecSimMetric_L2, .initialCapacity = n}};
    VecSimIndex *index = VecSimIndex_New(&params);
    VecSimIndexInfo info = VecSimIndex_Info(index);
    ASSERT_EQ(info.algo, VecSimAlgo_BF);
    ASSERT_EQ(info.bfInfo.dim, d);
    // Default args.
    ASSERT_EQ(info.bfInfo.blockSize, DEFAULT_BLOCK_SIZE);
    ASSERT_EQ(info.bfInfo.indexSize, 0);
    VecSimIndex_Free(index);

    d = 1280;
    params = VecSimParams{.algo = VecSimAlgo_BF,
                          .bfParams = BFParams{.type = VecSimType_FLOAT32,
                                               .dim = d,
                                               .metric = VecSimMetric_L2,
                                               .initialCapacity = n,
                                               .blockSize = 1}};
    index = VecSimIndex_New(&params);
    info = VecSimIndex_Info(index);
    ASSERT_EQ(info.algo, VecSimAlgo_BF);
    ASSERT_EQ(info.bfInfo.dim, d);
    // User args.
    ASSERT_EQ(info.bfInfo.blockSize, 1);
    ASSERT_EQ(info.bfInfo.indexSize, 0);
    VecSimIndex_Free(index);
}

TEST_F(BruteForceTest, test_basic_bf_info_iterator) {
    size_t n = 100;
    size_t d = 128;
    VecSimMetric metrics[3] = {VecSimMetric_Cosine, VecSimMetric_IP, VecSimMetric_L2};

    for (size_t i = 0; i < 3; i++) {
        // Build with default args.
        VecSimParams params{
            .algo = VecSimAlgo_BF,
            .bfParams = BFParams{
                .type = VecSimType_FLOAT32, .dim = d, .metric = metrics[i], .initialCapacity = n}};
        VecSimIndex *index = VecSimIndex_New(&params);
        VecSimIndexInfo info = VecSimIndex_Info(index);
        VecSimInfoIterator *infoIter = VecSimIndex_InfoIterator(index);
        compareFlatIndexInfoToIterator(info, infoIter);
        VecSimInfoIterator_Free(infoIter);
        VecSimIndex_Free(index);
    }
}

TEST_F(BruteForceTest, test_dynamic_bf_info_iterator) {
    size_t d = 128;
    VecSimParams params{
        .algo = VecSimAlgo_BF,
        .bfParams = BFParams{
            .type = VecSimType_FLOAT32, .dim = d, .metric = VecSimMetric_L2, .blockSize = 1}};
    float v[d];
    for (size_t i = 0; i < d; i++) {
        v[i] = (float)i;
    }
    VecSimIndex *index = VecSimIndex_New(&params);
    VecSimIndexInfo info = VecSimIndex_Info(index);
    VecSimInfoIterator *infoIter = VecSimIndex_InfoIterator(index);
    ASSERT_EQ(1, info.bfInfo.blockSize);
    ASSERT_EQ(0, info.bfInfo.indexSize);
    compareFlatIndexInfoToIterator(info, infoIter);
    VecSimInfoIterator_Free(infoIter);

    // Add vector.
    VecSimIndex_AddVector(index, v, 0);
    info = VecSimIndex_Info(index);
    infoIter = VecSimIndex_InfoIterator(index);
    ASSERT_EQ(1, info.bfInfo.indexSize);
    compareFlatIndexInfoToIterator(info, infoIter);
    VecSimInfoIterator_Free(infoIter);

    // Delete vector.
    VecSimIndex_DeleteVector(index, 0);
    info = VecSimIndex_Info(index);
    infoIter = VecSimIndex_InfoIterator(index);
    ASSERT_EQ(0, info.bfInfo.indexSize);
    compareFlatIndexInfoToIterator(info, infoIter);
    VecSimInfoIterator_Free(infoIter);

    // Perform (or simulate) Search in all modes.
    VecSimIndex_AddVector(index, v, 0);
    auto res = VecSimIndex_TopKQuery(index, v, 1, nullptr, BY_SCORE);
    VecSimQueryResult_Free(res);
    info = VecSimIndex_Info(index);
    infoIter = VecSimIndex_InfoIterator(index);
    ASSERT_EQ(STANDARD_KNN, info.bfInfo.last_mode);
    compareFlatIndexInfoToIterator(info, infoIter);
    VecSimInfoIterator_Free(infoIter);

    res = VecSimIndex_RangeQuery(index, v, 1, nullptr, BY_SCORE);
    VecSimQueryResult_Free(res);
    info = VecSimIndex_Info(index);
    infoIter = VecSimIndex_InfoIterator(index);
    ASSERT_EQ(RANGE_QUERY, info.bfInfo.last_mode);
    compareFlatIndexInfoToIterator(info, infoIter);
    VecSimInfoIterator_Free(infoIter);

    ASSERT_TRUE(VecSimIndex_PreferAdHocSearch(index, 1, 1, true));
    info = VecSimIndex_Info(index);
    infoIter = VecSimIndex_InfoIterator(index);
    ASSERT_EQ(HYBRID_ADHOC_BF, info.bfInfo.last_mode);
    compareFlatIndexInfoToIterator(info, infoIter);
    VecSimInfoIterator_Free(infoIter);

    // Set the index size artificially so that BATCHES mode will be selected by the heuristics.
    reinterpret_cast<BruteForceIndex *>(index)->count = 1e4;
    ASSERT_FALSE(VecSimIndex_PreferAdHocSearch(index, 7e3, 1, true));
    info = VecSimIndex_Info(index);
    infoIter = VecSimIndex_InfoIterator(index);
    ASSERT_EQ(HYBRID_BATCHES, info.bfInfo.last_mode);
    compareFlatIndexInfoToIterator(info, infoIter);
    VecSimInfoIterator_Free(infoIter);

    // Simulate the case where another call to the heuristics is done after realizing that
    // the subset size is smaller, and change the policy as a result.
    ASSERT_TRUE(VecSimIndex_PreferAdHocSearch(index, 1, 1, false));
    info = VecSimIndex_Info(index);
    infoIter = VecSimIndex_InfoIterator(index);
    ASSERT_EQ(HYBRID_BATCHES_TO_ADHOC_BF, info.bfInfo.last_mode);
    compareFlatIndexInfoToIterator(info, infoIter);
    VecSimInfoIterator_Free(infoIter);

    VecSimIndex_Free(index);
}

TEST_F(BruteForceTest, brute_force_vector_search_test_ip_blocksize_1) {
    size_t dim = 4;
    size_t n = 100;
    size_t k = 11;

    VecSimParams params{.algo = VecSimAlgo_BF,
                        .bfParams = BFParams{.type = VecSimType_FLOAT32,
                                             .dim = dim,
                                             .metric = VecSimMetric_IP,
                                             .initialCapacity = 200,
                                             .blockSize = 1}};
    VecSimIndex *index = VecSimIndex_New(&params);

    VecSimIndexInfo info = VecSimIndex_Info(index);
    ASSERT_EQ(info.algo, VecSimAlgo_BF);
    ASSERT_EQ(info.bfInfo.blockSize, 1);

    for (size_t i = 0; i < n; i++) {
        float f[dim];
        for (size_t j = 0; j < dim; j++) {
            f[j] = (float)i;
        }
        VecSimIndex_AddVector(index, (const void *)f, i);
    }
    ASSERT_EQ(VecSimIndex_IndexSize(index), n);

    float query[] = {50, 50, 50, 50};
    std::set<size_t> expected_ids;
    for (size_t i = n - 1; i > n - 1 - k; i--) {
        expected_ids.insert(i);
    }
    auto verify_res = [&](size_t id, float score, size_t index) {
        ASSERT_TRUE(expected_ids.find(id) != expected_ids.end());
        expected_ids.erase(id);
    };
    runTopKSearchTest(index, query, k, verify_res);
    VecSimIndex_Free(index);
}

TEST_F(BruteForceTest, brute_force_vector_search_test_l2_blocksize_1) {
    size_t dim = 4;
    size_t n = 100;
    size_t k = 11;

    VecSimParams params{.algo = VecSimAlgo_BF,
                        .bfParams = BFParams{.type = VecSimType_FLOAT32,
                                             .dim = dim,
                                             .metric = VecSimMetric_L2,
                                             .initialCapacity = 200,
                                             .blockSize = 1}};
    VecSimIndex *index = VecSimIndex_New(&params);

    VecSimIndexInfo info = VecSimIndex_Info(index);
    ASSERT_EQ(info.algo, VecSimAlgo_BF);
    ASSERT_EQ(info.bfInfo.blockSize, 1);

    for (size_t i = 0; i < n; i++) {
        float f[dim];
        for (size_t j = 0; j < dim; j++) {
            f[j] = (float)i;
        }
        VecSimIndex_AddVector(index, (const void *)f, i);
    }
    ASSERT_EQ(VecSimIndex_IndexSize(index), n);

    auto verify_res = [&](size_t id, float score, size_t index) {
        size_t diff_id = ((int)(id - 50) > 0) ? (id - 50) : (50 - id);
        ASSERT_EQ(diff_id, (index + 1) / 2);
        ASSERT_EQ(score, (4 * ((index + 1) / 2) * ((index + 1) / 2)));
    };
    float query[] = {50, 50, 50, 50};
    runTopKSearchTest(index, query, k, verify_res);

    VecSimIndex_Free(index);
}

TEST_F(BruteForceTest, brute_force_search_empty_index) {
    size_t dim = 4;
    size_t n = 100;
    size_t k = 11;

    VecSimParams params{.algo = VecSimAlgo_BF,
                        .bfParams = BFParams{.type = VecSimType_FLOAT32,
                                             .dim = dim,
                                             .metric = VecSimMetric_L2,
                                             .initialCapacity = 200}};
    VecSimIndex *index = VecSimIndex_New(&params);
    ASSERT_EQ(VecSimIndex_IndexSize(index), 0);

    float query[] = {50, 50, 50, 50};

    // We do not expect any results.
    VecSimQueryResult_List res =
        VecSimIndex_TopKQuery(index, (const void *)query, k, NULL, BY_SCORE);
    ASSERT_EQ(VecSimQueryResult_Len(res), 0);
    VecSimQueryResult_Iterator *it = VecSimQueryResult_List_GetIterator(res);
    ASSERT_EQ(VecSimQueryResult_IteratorNext(it), nullptr);
    VecSimQueryResult_IteratorFree(it);
    VecSimQueryResult_Free(res);

    res = VecSimIndex_RangeQuery(index, (const void *)query, 1.0f, NULL, BY_SCORE);
    ASSERT_EQ(VecSimQueryResult_Len(res), 0);
    VecSimQueryResult_Free(res);

    // Add some vectors and remove them all from index, so it will be empty again.
    for (size_t i = 0; i < n; i++) {
        float f[dim];
        for (size_t j = 0; j < dim; j++) {
            f[j] = (float)i;
        }
        VecSimIndex_AddVector(index, (const void *)f, i);
    }
    ASSERT_EQ(VecSimIndex_IndexSize(index), n);
    for (size_t i = 0; i < n; i++) {
        VecSimIndex_DeleteVector(index, i);
    }
    ASSERT_EQ(VecSimIndex_IndexSize(index), 0);

    // Again - we do not expect any results.
    res = VecSimIndex_TopKQuery(index, (const void *)query, k, NULL, BY_SCORE);
    ASSERT_EQ(VecSimQueryResult_Len(res), 0);
    it = VecSimQueryResult_List_GetIterator(res);
    ASSERT_EQ(VecSimQueryResult_IteratorNext(it), nullptr);
    VecSimQueryResult_IteratorFree(it);
    VecSimQueryResult_Free(res);

    res = VecSimIndex_RangeQuery(index, (const void *)query, 1.0f, NULL, BY_SCORE);
    ASSERT_EQ(VecSimQueryResult_Len(res), 0);
    VecSimQueryResult_Free(res);

    VecSimIndex_Free(index);
}

TEST_F(BruteForceTest, brute_force_test_inf_score) {
    size_t n = 4;
    size_t k = 4;
    size_t dim = 2;

    VecSimParams params{.algo = VecSimAlgo_BF,
                        .bfParams = BFParams{.type = VecSimType_FLOAT32,
                                             .dim = dim,
                                             .metric = VecSimMetric_L2,
                                             .initialCapacity = n}};
    VecSimIndex *index = VecSimIndex_New(&params);

    // The 32 bits of "efgh" and "efgg", and the 32 bits of "abcd" and "abbd" will
    // yield "inf" result when we calculate distance between the vectors.
    VecSimIndex_AddVector(index, "abcdefgh", 1);
    VecSimIndex_AddVector(index, "abcdefgg", 2);
    VecSimIndex_AddVector(index, "aacdefgh", 3);
    VecSimIndex_AddVector(index, "abbdefgh", 4);
    ASSERT_EQ(VecSimIndex_IndexSize(index), 4);

    auto verify_res = [&](size_t id, float score, size_t index) {
        if (index == 0) {
            ASSERT_EQ(1, id);
        } else if (index == 1) {
            ASSERT_EQ(3, id);
        } else {
            ASSERT_TRUE(id == 2 || id == 4);
        }
    };
    runTopKSearchTest(index, "abcdefgh", k, verify_res);
    VecSimIndex_Free(index);
}

TEST_F(BruteForceTest, brute_force_remove_vector_after_replacing_block) {
    size_t dim = 4;
    size_t n = 2;

    VecSimParams params{.algo = VecSimAlgo_BF,
                        .bfParams = BFParams{.type = VecSimType_FLOAT32,
                                             .dim = dim,
                                             .metric = VecSimMetric_L2,
                                             .initialCapacity = 200,
                                             .blockSize = 1}};
    VecSimIndex *index = VecSimIndex_New(&params);
    ASSERT_EQ(VecSimIndex_IndexSize(index), 0);

    // Add 2 vectors, into 2 separated blocks.
    for (size_t i = 0; i < n; i++) {
        float f[dim];
        for (size_t j = 0; j < dim; j++) {
            f[j] = (float)i;
        }
        VecSimIndex_AddVector(index, (const void *)f, i);
    }
    ASSERT_EQ(VecSimIndex_IndexSize(index), n);

    // After deleting the first vector, the second one will be moved to the first block.
    for (size_t i = 0; i < n; i++) {
        VecSimIndex_DeleteVector(index, i);
    }
    ASSERT_EQ(VecSimIndex_IndexSize(index), 0);

    VecSimIndex_Free(index);
}

TEST_F(BruteForceTest, brute_force_zero_minimal_capacity) {
    size_t dim = 4;
    size_t n = 2;

    VecSimParams params{.algo = VecSimAlgo_BF,
                        .bfParams = BFParams{.type = VecSimType_FLOAT32,
                                             .dim = dim,
                                             .metric = VecSimMetric_L2,
                                             .initialCapacity = 0,
                                             .blockSize = 1}};
    VecSimIndex *index = VecSimIndex_New(&params);
    ASSERT_EQ(VecSimIndex_IndexSize(index), 0);

    float vec[dim];
    // Add 2 vectors, into 2 separated blocks.
    for (size_t i = 0; i < n; i++) {
        VecSimIndex_AddVector(index, vec, i);
    }
    ASSERT_EQ(VecSimIndex_IndexSize(index), n);

<<<<<<< HEAD
    // id2label size should be the same as index size
    ASSERT_EQ(reinterpret_cast<BruteForceIndex *>(index)->idToLabelMapping.size(), n);

    // After deleting the first vector, the second one will be moved to the first block
=======
    // After deleting the first vector, the second one will be moved to the first block.
>>>>>>> 4aa3ca5e
    for (size_t i = 0; i < n; i++) {
        VecSimIndex_DeleteVector(index, i);
    }
    ASSERT_EQ(VecSimIndex_IndexSize(index), 0);
    // id2label size should be the same as index size
    ASSERT_EQ(reinterpret_cast<BruteForceIndex *>(index)->idToLabelMapping.size(), 0);

    VecSimIndex_Free(index);
}

TEST_F(BruteForceTest, brute_force_batch_iterator) {
    size_t dim = 4;

    VecSimParams params{.algo = VecSimAlgo_BF,
                        .bfParams = BFParams{.type = VecSimType_FLOAT32,
                                             .dim = dim,
                                             .metric = VecSimMetric_L2,
                                             .initialCapacity = 200,
                                             .blockSize = 5}};
    VecSimIndex *index = VecSimIndex_New(&params);

    // run the test twice - for index of size 100, every iteration will run select-based search,
    // as the number of results is 5, which is more than 0.1% of the index size. for index of size
    // 10000, we will run the heap-based search until we return 5000 results, and then switch to
    // select-based search.
    for (size_t n : {100, 10000}) {
        for (size_t i = 0; i < n; i++) {
            float f[dim];
            for (size_t j = 0; j < dim; j++) {
                f[j] = (float)i;
            }
            VecSimIndex_AddVector(index, (const void *)f, i);
        }
        ASSERT_EQ(VecSimIndex_IndexSize(index), n);

        // Query for (n,n,...,n) vector (recall that n is the largest id in te index).
        float query[dim];
        for (size_t j = 0; j < dim; j++) {
            query[j] = (float)n;
        }
        VecSimBatchIterator *batchIterator = VecSimBatchIterator_New(index, query, nullptr);
        size_t iteration_num = 0;

        // Get the 10 vectors whose ids are the maximal among those that hasn't been returned yet,
        // in every iteration. The order should be from the largest to the lowest id.
        size_t n_res = 5;
        while (VecSimBatchIterator_HasNext(batchIterator)) {
            std::vector<size_t> expected_ids(n_res);
            for (size_t i = 0; i < n_res; i++) {
                expected_ids[i] = (n - iteration_num * n_res - i - 1);
            }
            auto verify_res = [&](size_t id, float score, size_t index) {
                ASSERT_TRUE(expected_ids[index] == id);
            };
            runBatchIteratorSearchTest(batchIterator, n_res, verify_res);
            iteration_num++;
        }
        ASSERT_EQ(iteration_num, n / n_res);
        VecSimBatchIterator_Free(batchIterator);
    }
    VecSimIndex_Free(index);
}

TEST_F(BruteForceTest, brute_force_batch_iterator_non_unique_scores) {
    size_t dim = 4;

    VecSimParams params{.algo = VecSimAlgo_BF,
                        .bfParams = BFParams{.type = VecSimType_FLOAT32,
                                             .dim = dim,
                                             .metric = VecSimMetric_L2,
                                             .initialCapacity = 200,
                                             .blockSize = 5}};
    VecSimIndex *index = VecSimIndex_New(&params);

    // Run the test twice - for index of size 100, every iteration will run select-based search,
    // as the number of results is 5, which is more than 0.1% of the index size. for index of size
    // 10000, we will run the heap-based search until we return 5000 results, and then switch to
    // select-based search.
    for (size_t n : {100, 10000}) {
        for (size_t i = 0; i < n; i++) {
            float f[dim];
            for (size_t j = 0; j < dim; j++) {
                f[j] = (float)(i / 10);
            }
            VecSimIndex_AddVector(index, (const void *)f, i);
        }
        ASSERT_EQ(VecSimIndex_IndexSize(index), n);

        // Query for (n,n,...,n) vector (recall that n is the largest id in te index).
        float query[dim];
        for (size_t j = 0; j < dim; j++) {
            query[j] = (float)n;
        }
        VecSimBatchIterator *batchIterator = VecSimBatchIterator_New(index, query, nullptr);
        size_t iteration_num = 0;

        // Get the 5 vectors whose ids are the maximal among those that hasn't been returned yet, in
        // every iteration. there are n/10 groups of 10 different vectors with the same score.
        size_t n_res = 5;
        bool even_iteration = false;
        std::set<size_t> expected_ids;
        while (VecSimBatchIterator_HasNext(batchIterator)) {
            // Insert the maximal 10 ids in every odd iteration.
            if (!even_iteration) {
                for (size_t i = 1; i <= 2 * n_res; i++) {
                    expected_ids.insert(n - iteration_num * n_res - i);
                }
            }
            auto verify_res = [&](size_t id, float score, size_t index) {
                ASSERT_TRUE(expected_ids.find(id) != expected_ids.end());
                expected_ids.erase(id);
            };
            runBatchIteratorSearchTest(batchIterator, n_res, verify_res);
            // Make sure that the expected ids set is empty after two iterations.
            if (even_iteration) {
                ASSERT_TRUE(expected_ids.empty());
            }
            iteration_num++;
            even_iteration = !even_iteration;
        }
        ASSERT_EQ(iteration_num, n / n_res);
        VecSimBatchIterator_Free(batchIterator);
    }
    VecSimIndex_Free(index);
}

TEST_F(BruteForceTest, brute_force_batch_iterator_reset) {
    size_t dim = 4;

    VecSimParams params{.algo = VecSimAlgo_BF,
                        .bfParams = BFParams{.type = VecSimType_FLOAT32,
                                             .dim = dim,
                                             .metric = VecSimMetric_L2,
                                             .initialCapacity = 100000,
                                             .blockSize = 100000}};
    VecSimIndex *index = VecSimIndex_New(&params);

    size_t n = 10000;
    for (size_t i = 0; i < n; i++) {
        float f[dim];
        for (size_t j = 0; j < dim; j++) {
            f[j] = (float)i;
        }
        VecSimIndex_AddVector(index, (const void *)f, i);
    }
    ASSERT_EQ(VecSimIndex_IndexSize(index), n);

    // Query for (n,n,...,n) vector (recall that n is the largest id in te index).
    float query[dim];
    for (size_t j = 0; j < dim; j++) {
        query[j] = (float)n;
    }
    VecSimBatchIterator *batchIterator = VecSimBatchIterator_New(index, query, nullptr);

    // Get the 100 vectors whose ids are the maximal among those that hasn't been returned yet, in
    // every iteration. run this flow for 5 times, each time for 10 iteration, and reset the
    // iterator.
    size_t n_res = 100;
    size_t total_iteration = 5;
    size_t re_runs = 3;

    for (size_t take = 0; take < re_runs; take++) {
        size_t iteration_num = 0;
        while (VecSimBatchIterator_HasNext(batchIterator)) {
            std::set<size_t> expected_ids;
            for (size_t i = 1; i <= n_res; i++) {
                expected_ids.insert(n - iteration_num * n_res - i);
            }
            auto verify_res = [&](size_t id, float score, size_t index) {
                ASSERT_TRUE(expected_ids.find(id) != expected_ids.end());
                expected_ids.erase(id);
            };
            runBatchIteratorSearchTest(batchIterator, n_res, verify_res);
            iteration_num++;
            if (iteration_num == total_iteration) {
                break;
            }
        }
        VecSimBatchIterator_Reset(batchIterator);
    }
    VecSimBatchIterator_Free(batchIterator);
    VecSimIndex_Free(index);
}

TEST_F(BruteForceTest, brute_force_batch_iterator_corner_cases) {
    size_t dim = 4;
    size_t n = 1000;

    VecSimParams params{.algo = VecSimAlgo_BF,
                        .bfParams = BFParams{.type = VecSimType_FLOAT32,
                                             .dim = dim,
                                             .metric = VecSimMetric_L2,
                                             .initialCapacity = n}};
    VecSimIndex *index = VecSimIndex_New(&params);

    // Query for (n,n,...,n) vector (recall that n is the largest id in te index)
    float query[dim];
    for (size_t j = 0; j < dim; j++) {
        query[j] = (float)n;
    }

    // Create batch iterator for empty index.
    VecSimBatchIterator *batchIterator = VecSimBatchIterator_New(index, query, nullptr);
    // Try to get more results even though there are no.
    VecSimQueryResult_List res = VecSimBatchIterator_Next(batchIterator, 1, BY_SCORE);
    ASSERT_EQ(VecSimQueryResult_Len(res), 0);
    VecSimQueryResult_Free(res);
    // Retry to get results.
    res = VecSimBatchIterator_Next(batchIterator, 1, BY_SCORE);
    ASSERT_EQ(VecSimQueryResult_Len(res), 0);
    VecSimQueryResult_Free(res);
    VecSimBatchIterator_Free(batchIterator);

    for (size_t i = 0; i < n; i++) {
        float f[dim];
        for (size_t j = 0; j < dim; j++) {
            f[j] = (float)i;
        }
        VecSimIndex_AddVector(index, (const void *)f, i);
    }
    ASSERT_EQ(VecSimIndex_IndexSize(index), n);

    batchIterator = VecSimBatchIterator_New(index, query, nullptr);

    // Ask for zero results.
    res = VecSimBatchIterator_Next(batchIterator, 0, BY_SCORE);
    ASSERT_EQ(VecSimQueryResult_Len(res), 0);
    VecSimQueryResult_Free(res);

    // Get all in first iteration, expect to use select search.
    size_t n_res = n;
    auto verify_res = [&](size_t id, float score, size_t index) {
        ASSERT_TRUE(id == n - 1 - index);
    };
    runBatchIteratorSearchTest(batchIterator, n_res, verify_res);
    ASSERT_FALSE(VecSimBatchIterator_HasNext(batchIterator));

    // Try to get more results even though there are no.
    res = VecSimBatchIterator_Next(batchIterator, n_res, BY_SCORE);
    ASSERT_EQ(VecSimQueryResult_Len(res), 0);
    VecSimQueryResult_Free(res);

    // Reset, and run in batches, but the final batch is partial.
    VecSimBatchIterator_Reset(batchIterator);
    res = VecSimBatchIterator_Next(batchIterator, n_res / 2, BY_SCORE);
    ASSERT_EQ(VecSimQueryResult_Len(res), n / 2);
    VecSimQueryResult_Free(res);
    res = VecSimBatchIterator_Next(batchIterator, n_res / 2 + 1, BY_SCORE);
    ASSERT_EQ(VecSimQueryResult_Len(res), n / 2);
    VecSimQueryResult_Free(res);
    ASSERT_FALSE(VecSimBatchIterator_HasNext(batchIterator));

    VecSimBatchIterator_Free(batchIterator);
    VecSimIndex_Free(index);
}

TEST_F(BruteForceTest, brute_force_resolve_params) {
    size_t dim = 4;

    VecSimParams params{.algo = VecSimAlgo_BF,
                        .bfParams = BFParams{.type = VecSimType_FLOAT32,
                                             .dim = dim,
                                             .metric = VecSimMetric_L2,
                                             .initialCapacity = 0,
                                             .blockSize = 5}};
    VecSimIndex *index = VecSimIndex_New(&params);

    VecSimQueryParams qparams, zero;
    bzero(&zero, sizeof(VecSimQueryParams));

    auto *rparams = array_new<VecSimRawParam>(2);

    // EF_RUNTIME is not a valid parameter for BF index.
    array_append(rparams, (VecSimRawParam){.name = "ef_runtime",
                                           .nameLen = strlen("ef_runtime"),
                                           .value = "200",
                                           .valLen = strlen("200")});
    ASSERT_EQ(VecSimIndex_ResolveParams(index, rparams, array_len(rparams), &qparams, false),
              VecSimParamResolverErr_UnknownParam);

    /** Testing with hybrid query params - cases which are only relevant for BF flat index. **/
    // Sending only "batch_size" param is valid.
    array_append(rparams, (VecSimRawParam){.name = "batch_size",
                                           .nameLen = strlen("batch_size"),
                                           .value = "100",
                                           .valLen = strlen("100")});
    ASSERT_EQ(VecSimIndex_ResolveParams(index, rparams + 1, 1, &qparams, true), VecSim_OK);
    ASSERT_EQ(qparams.batchSize, 100);

    // With EF_RUNTIME, its again invalid (for hybrid queries as well).
    ASSERT_EQ(VecSimIndex_ResolveParams(index, rparams, array_len(rparams), &qparams, true),
              VecSimParamResolverErr_UnknownParam);

    VecSimIndex_Free(index);
    array_free(rparams);
}

TEST_F(BruteForceTest, brute_get_distance) {
    size_t n = 4;
    size_t dim = 2;
    size_t numIndex = 3;
    VecSimIndex *index[numIndex];
    std::vector<double> distances;

    float v1[] = {M_PI, M_PI};
    float v2[] = {M_E, M_E};
    float v3[] = {M_PI, M_E};
    float v4[] = {M_SQRT2, -M_SQRT2};

    VecSimParams params{
        .algo = VecSimAlgo_BF,
        .hnswParams = HNSWParams{.type = VecSimType_FLOAT32, .dim = dim, .initialCapacity = n}};

    for (size_t i = 0; i < numIndex; i++) {
        params.bfParams.metric = (VecSimMetric)i;
        index[i] = VecSimIndex_New(&params);
        VecSimIndex_AddVector(index[i], v1, 1);
        VecSimIndex_AddVector(index[i], v2, 2);
        VecSimIndex_AddVector(index[i], v3, 3);
        VecSimIndex_AddVector(index[i], v4, 4);
        ASSERT_EQ(VecSimIndex_IndexSize(index[i]), 4);
    }

    void *query = v1;
    void *norm = v2;                                 // {e, e}
    VecSim_Normalize(norm, dim, VecSimType_FLOAT32); // now {1/sqrt(2), 1/sqrt(2)}
    ASSERT_FLOAT_EQ(((float *)norm)[0], 1.0f / sqrt(2.0f));
    ASSERT_FLOAT_EQ(((float *)norm)[1], 1.0f / sqrt(2.0f));
    double dist;

    // VecSimMetric_L2
    distances = {0, 0.3583844006061554, 0.1791922003030777, 23.739208221435547};
    for (size_t i = 0; i < n; i++) {
        dist = VecSimIndex_GetDistanceFrom(index[VecSimMetric_L2], i + 1, query);
        ASSERT_DOUBLE_EQ(dist, distances[i]);
    }

    // VecSimMetric_IP
    distances = {-18.73921012878418, -16.0794677734375, -17.409339904785156, 1};
    for (size_t i = 0; i < n; i++) {
        dist = VecSimIndex_GetDistanceFrom(index[VecSimMetric_IP], i + 1, query);
        ASSERT_DOUBLE_EQ(dist, distances[i]);
    }

    // VecSimMetric_Cosine
    distances = {5.9604644775390625e-08, 5.9604644775390625e-08, 0.0025991201400756836, 1};
    for (size_t i = 0; i < n; i++) {
        dist = VecSimIndex_GetDistanceFrom(index[VecSimMetric_Cosine], i + 1, norm);
        ASSERT_DOUBLE_EQ(dist, distances[i]);
    }

    // Bad values
    dist = VecSimIndex_GetDistanceFrom(index[VecSimMetric_Cosine], 0, norm);
    ASSERT_TRUE(std::isnan(dist));
    dist = VecSimIndex_GetDistanceFrom(index[VecSimMetric_L2], 46, query);
    ASSERT_TRUE(std::isnan(dist));

    // Clean-up.
    for (size_t i = 0; i < numIndex; i++) {
        VecSimIndex_Free(index[i]);
    }
}

TEST_F(BruteForceTest, preferAdHocOptimization) {
    // Save the expected ratio which is the threshold between ad-hoc and batches mode
    // for every combination of index size and dim.
    std::map<std::pair<size_t, size_t>, float> threshold;
    threshold[{1000, 4}] = threshold[{1000, 80}] = threshold[{1000, 350}] = threshold[{1000, 780}] =
        1.0;
    threshold[{6000, 4}] = 0.2;
    threshold[{6000, 80}] = 0.4;
    threshold[{6000, 350}] = 0.6;
    threshold[{6000, 780}] = 0.8;
    threshold[{600000, 4}] = threshold[{600000, 80}] = 0.2;
    threshold[{600000, 350}] = 0.6;
    threshold[{600000, 780}] = 0.8;

    for (size_t index_size : {1000, 6000, 600000}) {
        for (size_t dim : {4, 80, 350, 780}) {
            // Create index and check for the expected output of "prefer ad-hoc".
            VecSimParams params{.algo = VecSimAlgo_BF,
                                .bfParams = BFParams{.type = VecSimType_FLOAT32,
                                                     .dim = dim,
                                                     .metric = VecSimMetric_IP,
                                                     .initialCapacity = index_size}};
            VecSimIndex *index = VecSimIndex_New(&params);

            // Set the index size artificially to be the required one.
            reinterpret_cast<BruteForceIndex *>(index)->count = index_size;
            ASSERT_EQ(VecSimIndex_IndexSize(index), index_size);
            for (float r : {0.1f, 0.3f, 0.5f, 0.7f, 0.9f}) {
                bool res = VecSimIndex_PreferAdHocSearch(index, (size_t)(r * index_size), 50, true);
                // If r is below the threshold for this specific configuration of (index_size, dim),
                // expect that result will be ad-hoc (i.e., true), and otherwise, batches (i.e.,
                // false)
                bool expected_res = r < threshold[{index_size, dim}];
                ASSERT_EQ(res, expected_res);
            }
            VecSimIndex_Free(index);
        }
    }
    // Corner cases - empty index.
    VecSimParams params{
        .algo = VecSimAlgo_BF,
        .bfParams = BFParams{.type = VecSimType_FLOAT32, .dim = 4, .metric = VecSimMetric_IP}};
    VecSimIndex *index = VecSimIndex_New(&params);
    ASSERT_TRUE(VecSimIndex_PreferAdHocSearch(index, 0, 50, true));

    // Corner cases - subset size is greater than index size.
    try {
        VecSimIndex_PreferAdHocSearch(index, 1, 50, true);
        FAIL() << "Expected std::runtime error";
    } catch (std::runtime_error const &err) {
        EXPECT_EQ(err.what(),
                  std::string("internal error: subset size cannot be larger than index size"));
    }
    VecSimIndex_Free(index);
}

TEST_F(BruteForceTest, batchIteratorSwapIndices) {
    size_t dim = 4;
    size_t n = 10000;

    VecSimParams params{.algo = VecSimAlgo_BF,
                        .bfParams = BFParams{.type = VecSimType_FLOAT32,
                                             .dim = dim,
                                             .metric = VecSimMetric_L2,
                                             .initialCapacity = n}};
    VecSimIndex *index = VecSimIndex_New(&params);

    float close_vec[] = {1.0, 1.0, 1.0, 1.0};
    float further_vec[] = {2.0, 2.0, 2.0, 2.0};
    VecSimIndex_AddVector(index, (const void *)further_vec, 0);
    VecSimIndex_AddVector(index, (const void *)close_vec, 1);
    VecSimIndex_AddVector(index, (const void *)further_vec, 2);
    VecSimIndex_AddVector(index, (const void *)close_vec, 3);
    VecSimIndex_AddVector(index, (const void *)close_vec, 4);
    VecSimIndex_AddVector(index, (const void *)close_vec, 5);
    for (size_t i = 6; i < n; i++) {
        float f[dim];
        f[0] = f[1] = f[2] = f[3] = (float)i;
        VecSimIndex_AddVector(index, (const void *)f, i);
    }
    ASSERT_EQ(VecSimIndex_IndexSize(index), n);

    // Query for (1,1,1,1) vector.
    float query[dim];
    query[0] = query[1] = query[2] = query[3] = 1.0;
    VecSimBatchIterator *batchIterator = VecSimBatchIterator_New(index, query, nullptr);

    // Get first batch - expect to get ids 1,3,4,5.
    VecSimQueryResult_List res = VecSimBatchIterator_Next(batchIterator, 4, BY_ID);
    ASSERT_EQ(VecSimQueryResult_Len(res), 4);
    VecSimQueryResult_Iterator *iterator = VecSimQueryResult_List_GetIterator(res);
    int res_ind = 0;
    size_t expected_res[] = {1, 3, 4, 5};
    while (VecSimQueryResult_IteratorHasNext(iterator)) {
        VecSimQueryResult *item = VecSimQueryResult_IteratorNext(iterator);
        int id = (int)VecSimQueryResult_GetId(item);
        ASSERT_EQ(expected_res[res_ind++], id);
    }
    VecSimQueryResult_IteratorFree(iterator);
    VecSimQueryResult_Free(res);

    // Get another batch - expect to get ids 0,2,6,7. Make sure that ids 0,2 swapped properly.
    res = VecSimBatchIterator_Next(batchIterator, 4, BY_ID);
    ASSERT_EQ(VecSimQueryResult_Len(res), 4);
    iterator = VecSimQueryResult_List_GetIterator(res);
    res_ind = 0;
    size_t expected_res_2[] = {0, 2, 6, 7};
    while (VecSimQueryResult_IteratorHasNext(iterator)) {
        VecSimQueryResult *item = VecSimQueryResult_IteratorNext(iterator);
        int id = (int)VecSimQueryResult_GetId(item);
        ASSERT_EQ(expected_res_2[res_ind++], id);
    }
    VecSimQueryResult_IteratorFree(iterator);
    VecSimQueryResult_Free(res);

    VecSimBatchIterator_Free(batchIterator);
    VecSimIndex_Free(index);
}

TEST_F(BruteForceTest, testCosine) {
    size_t dim = 128;
    size_t n = 100;

    VecSimParams params{.algo = VecSimAlgo_BF,
                        .bfParams = BFParams{.type = VecSimType_FLOAT32,
                                             .dim = dim,
                                             .metric = VecSimMetric_Cosine,
                                             .initialCapacity = n}};
    VecSimIndex *index = VecSimIndex_New(&params);

    for (size_t i = 1; i <= n; i++) {
        float f[dim];
        f[0] = (float)i / n;
        for (size_t j = 1; j < dim; j++) {
            f[j] = 1.0f;
        }
        VecSimIndex_AddVector(index, (const void *)f, i);
    }
    ASSERT_EQ(VecSimIndex_IndexSize(index), n);
    float query[dim];
    for (size_t i = 0; i < dim; i++) {
        query[i] = 1.0f;
    }
    auto verify_res = [&](size_t id, float score, size_t index) {
        ASSERT_EQ(id, (n - index));
        float first_coordinate = (float)id / n;
        // By cosine definition: 1 - ((A \dot B) / (norm(A)*norm(B))), where A is the query vector
        // and B is the current result vector.
        float expected_score =
            1.0f -
            ((first_coordinate + (float)dim - 1.0f) /
             (sqrtf((float)dim) * sqrtf((float)(dim - 1) + first_coordinate * first_coordinate)));
        // Verify that abs difference between the actual and expected score is at most 1/10^6.
        ASSERT_NEAR(score, expected_score, 1e-5);
    };
    runTopKSearchTest(index, query, 10, verify_res);

    // Test with batch iterator.
    VecSimBatchIterator *batchIterator = VecSimBatchIterator_New(index, query, nullptr);
    size_t iteration_num = 0;

    // get the 10 vectors whose ids are the maximal among those that hasn't been returned yet,
    // in every iteration. The order should be from the largest to the lowest id.
    size_t n_res = 10;
    while (VecSimBatchIterator_HasNext(batchIterator)) {
        std::vector<size_t> expected_ids(n_res);
        auto verify_res_batch = [&](size_t id, float score, size_t index) {
            ASSERT_EQ(id, (n - n_res * iteration_num - index));
            float first_coordinate = (float)id / n;
            // By cosine definition: 1 - ((A \dot B) / (norm(A)*norm(B))), where A is the query
            // vector and B is the current result vector.
            float expected_score =
                1.0f - ((first_coordinate + (float)dim - 1.0f) /
                        (sqrtf((float)dim) *
                         sqrtf((float)(dim - 1) + first_coordinate * first_coordinate)));
            // Verify that abs difference between the actual and expected score is at most 1/10^6.
            ASSERT_NEAR(score, expected_score, 1e-5);
        };
        runBatchIteratorSearchTest(batchIterator, n_res, verify_res_batch);
        iteration_num++;
    }
    ASSERT_EQ(iteration_num, n / n_res);
    VecSimBatchIterator_Free(batchIterator);
    VecSimIndex_Free(index);
}

TEST_F(BruteForceTest, testSizeEstimation) {
    size_t dim = 128;
    size_t n = 0;
    size_t bs = DEFAULT_BLOCK_SIZE;

    VecSimParams params{.algo = VecSimAlgo_BF,
                        .bfParams = BFParams{.type = VecSimType_FLOAT32,
                                             .dim = dim,
                                             .metric = VecSimMetric_Cosine,
                                             .initialCapacity = n,
                                             .blockSize = bs}};
    float vec[dim];
    for (size_t i = 0; i < dim; i++) {
        vec[i] = 1.0f;
    }

    size_t estimation = VecSimIndex_EstimateInitialSize(&params);
    VecSimIndex *index = VecSimIndex_New(&params);

    size_t actual = index->getAllocator()->getAllocationSize();
    ASSERT_EQ(estimation, actual);

    estimation = VecSimIndex_EstimateElementSize(&params) * bs;
    actual = VecSimIndex_AddVector(index, vec, 0);
    ASSERT_GE(estimation * 1.01, actual);
    ASSERT_LE(estimation * 0.99, actual);

    VecSimIndex_Free(index);
}

TEST_F(BruteForceTest, testTimeoutReturn) {
    size_t dim = 4;
    float vec[] = {1.0f, 1.0f, 1.0f, 1.0f};
    VecSimQueryResult_List rl;

    VecSimParams params{.algo = VecSimAlgo_BF,
                        .bfParams = BFParams{.type = VecSimType_FLOAT32,
                                             .dim = dim,
                                             .metric = VecSimMetric_L2,
                                             .initialCapacity = 1,
                                             .blockSize = 5}};
    VecSimIndex *index = VecSimIndex_New(&params);
    VecSimIndex_AddVector(index, vec, 0);
    VecSim_SetTimeoutCallbackFunction([](void *ctx) { return 1; }); // Always times out

    // Checks return code on timeout - knn
    rl = VecSimIndex_TopKQuery(index, vec, 1, NULL, BY_ID);
    ASSERT_EQ(rl.code, VecSim_QueryResult_TimedOut);
    ASSERT_EQ(VecSimQueryResult_Len(rl), 0);
    VecSimQueryResult_Free(rl);

    // Check timeout again - range query
    rl = VecSimIndex_RangeQuery(index, vec, 1, NULL, BY_ID);
    ASSERT_EQ(rl.code, VecSim_QueryResult_TimedOut);
    ASSERT_EQ(VecSimQueryResult_Len(rl), 0);
    VecSimQueryResult_Free(rl);

    VecSimIndex_Free(index);
    VecSim_SetTimeoutCallbackFunction([](void *ctx) { return 0; }); // cleanup
}

TEST_F(BruteForceTest, testTimeoutReturn_batch_iterator) {
    size_t dim = 4;
    size_t n = 10;
    VecSimQueryResult_List rl;

    VecSimParams params{.algo = VecSimAlgo_BF,
                        .bfParams = BFParams{.type = VecSimType_FLOAT32,
                                             .dim = dim,
                                             .metric = VecSimMetric_L2,
                                             .initialCapacity = n,
                                             .blockSize = 5}};
    VecSimIndex *index = VecSimIndex_New(&params);

    for (size_t i = 0; i < n; i++) {
        float f[dim];
        for (size_t j = 0; j < dim; j++) {
            f[j] = (float)i;
        }
        VecSimIndex_AddVector(index, (const void *)f, i);
    }
    ASSERT_EQ(VecSimIndex_IndexSize(index), n);

    float query[dim];
    for (size_t j = 0; j < dim; j++) {
        query[j] = (float)n;
    }

    // Fail on second batch (after calculation already completed)
    VecSimBatchIterator *batchIterator = VecSimBatchIterator_New(index, query, nullptr);

    rl = VecSimBatchIterator_Next(batchIterator, 1, BY_ID);
    ASSERT_EQ(rl.code, VecSim_QueryResult_OK);
    ASSERT_NE(VecSimQueryResult_Len(rl), 0);
    VecSimQueryResult_Free(rl);

    VecSim_SetTimeoutCallbackFunction([](void *ctx) { return 1; }); // Always times out
    rl = VecSimBatchIterator_Next(batchIterator, 1, BY_ID);
    ASSERT_EQ(rl.code, VecSim_QueryResult_TimedOut);
    ASSERT_EQ(VecSimQueryResult_Len(rl), 0);
    VecSimQueryResult_Free(rl);

    VecSimBatchIterator_Free(batchIterator);

    // Fail on first batch (while calculating)
    // Timeout callback function already set to always time out
    batchIterator = VecSimBatchIterator_New(index, query, nullptr);

    rl = VecSimBatchIterator_Next(batchIterator, 1, BY_ID);
    ASSERT_EQ(rl.code, VecSim_QueryResult_TimedOut);
    ASSERT_EQ(VecSimQueryResult_Len(rl), 0);
    VecSimQueryResult_Free(rl);

    VecSimBatchIterator_Free(batchIterator);

    VecSimIndex_Free(index);
    VecSim_SetTimeoutCallbackFunction([](void *ctx) { return 0; }); // cleanup
}

TEST_F(BruteForceTest, rangeQuery) {
    size_t n = 2000;
    size_t dim = 4;

    VecSimParams params{
        .algo = VecSimAlgo_BF,
        .bfParams = BFParams{
            .type = VecSimType_FLOAT32, .dim = dim, .metric = VecSimMetric_L2, .blockSize = n / 2}};
    VecSimIndex *index = VecSimIndex_New(&params);

    for (size_t i = 0; i < n; i++) {
        float f[dim];
        for (size_t j = 0; j < dim; j++) {
            f[j] = (float)i;
        }
        VecSimIndex_AddVector(index, (const void *)f, (int)i);
    }
    ASSERT_EQ(VecSimIndex_IndexSize(index), n);

    size_t pivot_id = n / 2; // The id to return vectors around it.
    float query[] = {(float)pivot_id, (float)pivot_id, (float)pivot_id, (float)pivot_id};

    // Validate invalid params are caught with runtime exception.
    try {
        VecSimIndex_RangeQuery(index, (const void *)query, -1, nullptr, BY_SCORE);
        FAIL();
    } catch (std::runtime_error const &err) {
        EXPECT_EQ(err.what(), std::string("radius must be non-negative"));
    }
    try {
        VecSimIndex_RangeQuery(index, (const void *)query, 1, nullptr, VecSimQueryResult_Order(2));
        FAIL();
    } catch (std::runtime_error const &err) {
        EXPECT_EQ(err.what(), std::string("Possible order values are only 'BY_ID' or 'BY_SCORE'"));
    }

    auto verify_res_by_score = [&](size_t id, float score, size_t index) {
        ASSERT_EQ(std::abs(int(id - pivot_id)), (index + 1) / 2);
        ASSERT_EQ(score, dim * powf((index + 1) / 2, 2));
    };
    uint expected_num_results = 11;
    // To get 11 results in the range [pivot_id - 5, pivot_id + 5], set the radius as the L2 score
    // in the boundaries.
    float radius = dim * powf(expected_num_results / 2, 2);
    runRangeQueryTest(index, query, radius, verify_res_by_score, expected_num_results, BY_SCORE);

    // Get results by id.
    auto verify_res_by_id = [&](size_t id, float score, size_t index) {
        ASSERT_EQ(id, pivot_id - expected_num_results / 2 + index);
        ASSERT_EQ(score, dim * pow(std::abs(int(id - pivot_id)), 2));
    };
    runRangeQueryTest(index, query, radius, verify_res_by_id, expected_num_results);

    VecSimIndex_Free(index);
}

TEST_F(BruteForceTest, rangeQueryCosine) {
    size_t n = 100;
    size_t dim = 4;

    VecSimParams params{.algo = VecSimAlgo_BF,
                        .bfParams = BFParams{.type = VecSimType_FLOAT32,
                                             .dim = dim,
                                             .metric = VecSimMetric_Cosine,
                                             .blockSize = n / 2}};
    VecSimIndex *index = VecSimIndex_New(&params);

    for (size_t i = 0; i < n; i++) {
        float f[dim];
        f[0] = float(i + 1) / n;
        for (size_t j = 1; j < dim; j++) {
            f[j] = 1.0f;
        }
        // Use as label := n - (internal id)
        VecSimIndex_AddVector(index, (const void *)f, n - i);
    }
    ASSERT_EQ(VecSimIndex_IndexSize(index), n);
    float query[dim];
    for (size_t i = 0; i < dim; i++) {
        query[i] = 1.0f;
    }
    auto verify_res = [&](size_t id, float score, size_t index) {
        ASSERT_EQ(id, index + 1);
        float first_coordinate = float(n - index) / n;
        // By cosine definition: 1 - ((A \dot B) / (norm(A)*norm(B))), where A is the query vector
        // and B is the current result vector.
        float expected_score =
            1.0f -
            ((first_coordinate + (float)dim - 1.0f) /
             (sqrtf((float)dim) * sqrtf((float)(dim - 1) + first_coordinate * first_coordinate)));
        // Verify that abs difference between the actual and expected score is at most 1/10^5.
        ASSERT_NEAR(score, expected_score, 1e-5);
    };
    uint expected_num_results = 31;
    // Calculate the score of the 31st distant vector from the query vector (whose id should be 30)
    // to get the radius.
    float edge_first_coordinate = (float)(n - expected_num_results + 1) / n;
    float radius =
        1.0f - ((edge_first_coordinate + (float)dim - 1.0f) /
                (sqrtf((float)dim) *
                 sqrtf((float)(dim - 1) + edge_first_coordinate * edge_first_coordinate)));
    runRangeQueryTest(index, query, radius, verify_res, expected_num_results, BY_SCORE);
    // Return results BY_ID should give the same results.
    runRangeQueryTest(index, query, radius, verify_res, expected_num_results, BY_ID);

    VecSimIndex_Free(index);
}<|MERGE_RESOLUTION|>--- conflicted
+++ resolved
@@ -83,21 +83,13 @@
 TEST_F(BruteForceTest, resizeIndex) {
     size_t dim = 4;
     size_t n = 15;
-<<<<<<< HEAD
-    size_t bs = 20;
-=======
     size_t blockSize = 10;
->>>>>>> 4aa3ca5e
     VecSimParams params{.algo = VecSimAlgo_BF,
                         .bfParams = BFParams{.type = VecSimType_FLOAT32,
                                              .dim = dim,
                                              .metric = VecSimMetric_L2,
                                              .initialCapacity = n,
-<<<<<<< HEAD
-                                             .blockSize = bs}};
-=======
                                              .blockSize = blockSize}};
->>>>>>> 4aa3ca5e
     VecSimIndex *index = VecSimIndex_New(&params);
     ASSERT_EQ(VecSimIndex_IndexSize(index), 0);
 
@@ -118,37 +110,9 @@
     ASSERT_EQ(VecSimIndex_IndexSize(index), n);
     ASSERT_EQ(reinterpret_cast<BruteForceIndex *>(index)->idToVectorBlockMemberMapping.size(), n);
     // Add another vector, since index size equals to the capacity, this should cause resizing
-<<<<<<< HEAD
-    // to be aligned with the blockSize.
-    VecSimIndex_AddVector(index, (const void *)a, n);
-    ASSERT_EQ(VecSimIndex_IndexSize(index), n + 1);
-
-    size_t curr_id2labelmapping_size =
-        reinterpret_cast<BruteForceIndex *>(index)->idToLabelMapping.size();
-    ASSERT_EQ(curr_id2labelmapping_size, bs);
-
-    // Add up to blockSize + 1.
-    for (size_t i = n + 1; i < bs + 1; i++) {
-        for (size_t j = 0; j < dim; j++) {
-            a[j] = (float)i;
-        }
-        VecSimIndex_AddVector(index, (const void *)a, i);
-    }
-
-    // Size should be bs + 1.
-    ASSERT_EQ(VecSimIndex_IndexSize(index), bs + 1);
-
-    // id2labelMappting should be increased by blocksize and aligned
-    ASSERT_EQ(reinterpret_cast<BruteForceIndex *>(index)->idToLabelMapping.size(),
-              curr_id2labelmapping_size + bs);
-=======
     // (to fit a multiplication of block_size).
     VecSimIndex_AddVector(index, (const void *)a, n + 1);
     ASSERT_EQ(VecSimIndex_IndexSize(index), n + 1);
-    // Check alignment.
-    ASSERT_EQ(reinterpret_cast<BruteForceIndex *>(index)->idToVectorBlockMemberMapping.size() %
-                  blockSize,
-              0);
     // Check new capacity size, should be blockSize * 2.
     ASSERT_EQ(reinterpret_cast<BruteForceIndex *>(index)->idToVectorBlockMemberMapping.size(),
               2 * blockSize);
@@ -166,16 +130,12 @@
 
     // Size should be n + 1 + 8 = 24.
     ASSERT_EQ(VecSimIndex_IndexSize(index), n + 1 + add_vectors_count);
-    // Check alignment of the capacity
-    ASSERT_EQ(reinterpret_cast<BruteForceIndex *>(index)->idToVectorBlockMemberMapping.size() %
-                  blockSize,
-              0);
+
     // Check new capacity size, should be blockSize * 3.
     ASSERT_EQ(reinterpret_cast<BruteForceIndex *>(index)->idToVectorBlockMemberMapping.size(),
               3 * blockSize);
 
     VecSimIndex_Free(index);
->>>>>>> 4aa3ca5e
 }
 
 TEST_F(BruteForceTest, brute_force_vector_search_test_ip) {
@@ -338,7 +298,6 @@
     }
     ASSERT_EQ(VecSimIndex_IndexSize(index), 0);
 
-<<<<<<< HEAD
     // The vector block should be removed.
     ASSERT_EQ(reinterpret_cast<BruteForceIndex *>(index)->getVectorBlocks().size(), 0);
 
@@ -346,10 +305,7 @@
     ASSERT_EQ(reinterpret_cast<BruteForceIndex *>(index)->idToLabelMapping.size(),
               initial_capacity);
 
-    // Reinsert the same vectors under the same ids
-=======
     // Reinsert the same vectors under the same ids.
->>>>>>> 4aa3ca5e
     for (size_t i = 0; i < n; i++) {
         float f[dim];
         for (size_t j = 0; j < dim; j++) {
@@ -875,14 +831,10 @@
     }
     ASSERT_EQ(VecSimIndex_IndexSize(index), n);
 
-<<<<<<< HEAD
-    // id2label size should be the same as index size
+    // id2label size should be the same as index size.
     ASSERT_EQ(reinterpret_cast<BruteForceIndex *>(index)->idToLabelMapping.size(), n);
 
-    // After deleting the first vector, the second one will be moved to the first block
-=======
     // After deleting the first vector, the second one will be moved to the first block.
->>>>>>> 4aa3ca5e
     for (size_t i = 0; i < n; i++) {
         VecSimIndex_DeleteVector(index, i);
     }
