#include "gtest/gtest.h"
#include "VecSim/vec_sim.h"
#include "test_utils.h"

class BruteForceTest : public ::testing::Test {
protected:
    BruteForceTest() {}

    ~BruteForceTest() override {}

    void SetUp() override {}

    void TearDown() override {}
};

TEST_F(BruteForceTest, brute_force_vector_add_test) {
    size_t dim = 4;
    VecSimParams params = {.bfParams = {.initialCapacity = 200},
                           .type = VecSimType_FLOAT32,
                           .size = dim,
                           .metric = VecSimMetric_IP,
                           .algo = VecSimAlgo_BF};
    VecSimIndex *index = VecSimIndex_New(&params);
    ASSERT_EQ(VecSimIndex_IndexSize(index), 0);

    float a[dim];
    for (size_t i = 0; i < dim; i++) {
        a[i] = (float)i;
    }
    VecSimIndex_AddVector(index, (const void *)a, 1);
    ASSERT_EQ(VecSimIndex_IndexSize(index), 1);
    VecSimIndex_Free(index);
}

TEST_F(BruteForceTest, brute_force_vector_search_test_ip) {
    size_t dim = 4;
    size_t n = 100;
    size_t k = 11;

    VecSimParams params = {.bfParams = {.initialCapacity = 200},
                           .type = VecSimType_FLOAT32,
                           .size = dim,
                           .metric = VecSimMetric_IP,
                           .algo = VecSimAlgo_BF};
    VecSimIndex *index = VecSimIndex_New(&params);

    for (int i = 0; i < n; i++) {
        float f[dim];
        for (size_t j = 0; j < dim; j++) {
            f[j] = (float)i;
        }
        VecSimIndex_AddVector(index, (const void *)f, (size_t)i);
    }
    ASSERT_EQ(VecSimIndex_IndexSize(index), n);

    float query[] = {50, 50, 50, 50};
    std::set<size_t> expected_ids;
    for (size_t i = n - 1; i > n - 1 - k; i--) {
        expected_ids.insert(i);
    }
    auto verify_res = [&](int id, float score, size_t index) {
        ASSERT_TRUE(expected_ids.find(id) != expected_ids.end());
        expected_ids.erase(id);
    };
    runTopKSearchTest(index, query, k, verify_res);
    VecSimIndex_Free(index);
}

TEST_F(BruteForceTest, brute_force_vector_search_test_l2) {
    size_t n = 100;
    size_t k = 11;
    size_t dim = 4;

    VecSimParams params = {.bfParams = {.initialCapacity = 200},
                           .type = VecSimType_FLOAT32,
                           .size = dim,
                           .metric = VecSimMetric_L2,
                           .algo = VecSimAlgo_BF};

    VecSimIndex *index = VecSimIndex_New(&params);

    for (int i = 0; i < n; i++) {
        float f[dim];
        for (size_t j = 0; j < dim; j++) {
            f[j] = (float)i;
        }
        VecSimIndex_AddVector(index, (const void *)f, (int)i);
    }
    ASSERT_EQ(VecSimIndex_IndexSize(index), n);

    auto verify_res = [&](int id, float score, size_t index) {
        int diff_id = ((id - 50) > 0) ? (id - 50) : (50 - id);
        ASSERT_TRUE(((diff_id == (index + 1) / 2)) &&
                    (score == (4 * ((index + 1) / 2) * ((index + 1) / 2))));
    };
    float query[] = {50, 50, 50, 50};
    runTopKSearchTest(index, query, k, verify_res);

    VecSimIndex_Free(index);
}

TEST_F(BruteForceTest, brute_force_vector_search_by_id_test) {
    size_t n = 100;
    size_t k = 11;
    size_t dim = 4;

    VecSimParams params = {.bfParams = {.initialCapacity = 200},
                           .type = VecSimType_FLOAT32,
                           .size = dim,
                           .metric = VecSimMetric_L2,
                           .algo = VecSimAlgo_BF};
    VecSimIndex *index = VecSimIndex_New(&params);

    for (int i = 0; i < n; i++) {
        float f[dim];
        for (size_t j = 0; j < dim; j++) {
            f[j] = (float)i;
        }
        VecSimIndex_AddVector(index, (const void *)f, (int)i);
    }
    ASSERT_EQ(VecSimIndex_IndexSize(index), n);

    float query[] = {50, 50, 50, 50};
    auto verify_res = [&](int id, float score, size_t index) { ASSERT_EQ(id, (index + 45)); };
    runTopKSearchTest(index, query, k, verify_res, nullptr, VecSimIndex_TopKQueryByID);

<<<<<<< HEAD
=======
    float query[4] = {50, 50, 50, 50};
    VecSimQueryResult *res = VecSimIndex_TopKQuery(index, (const void *)query, k, NULL, BY_ID);
    ASSERT_EQ(VecSimQueryResult_Len(res), k);
    for (int i = 0; i < k; i++) {
        ASSERT_EQ(res[i].id, (i + 45));
    }
    VecSimQueryResult_Free(res);
>>>>>>> b117fef2
    VecSimIndex_Free(index);
}

TEST_F(BruteForceTest, brute_force_indexing_same_vector) {
    size_t n = 100;
    size_t k = 10;
    size_t dim = 4;

    VecSimParams params = {.bfParams = {.initialCapacity = 200},
                           .type = VecSimType_FLOAT32,
                           .size = dim,
                           .metric = VecSimMetric_L2,
                           .algo = VecSimAlgo_BF};
    VecSimIndex *index = VecSimIndex_New(&params);

    for (size_t i = 0; i < n; i++) {
        float f[dim];
        for (size_t j = 0; j < dim; j++) {
            f[j] = (float) (i / 10); // i / 10 is in integer (take the "floor" value)
        }
        VecSimIndex_AddVector(index, (const void *)f, i);
    }
    ASSERT_EQ(VecSimIndex_IndexSize(index), n);

    // Run a query where all the results are supposed to be {5,5,5,5} (different ids).
    float query[] = {4.9, 4.95, 5.05, 5.1};
    auto verify_res = [&](int id, float score, size_t index) {
        ASSERT_TRUE(id >= 50 && id < 60 && score <= 1);
    };
    runTopKSearchTest(index, query, k, verify_res);

    VecSimIndex_Free(index);
}

TEST_F(BruteForceTest, brute_force_reindexing_same_vector) {
    size_t n = 100;
    size_t k = 10;
    size_t dim = 4;

    VecSimParams params = {.bfParams = {.initialCapacity = 200},
                           .type = VecSimType_FLOAT32,
                           .size = dim,
                           .metric = VecSimMetric_L2,
                           .algo = VecSimAlgo_BF};
    VecSimIndex *index = VecSimIndex_New(&params);

    for (size_t i = 0; i < n; i++) {
        float f[dim];
        for (size_t j = 0; j < dim; j++) {
            f[j] = (float) (i / 10); // i / 10 is in integer (take the "floor" value)
        }
        VecSimIndex_AddVector(index, (const void *) f, i);
    }
    ASSERT_EQ(VecSimIndex_IndexSize(index), n);

    // Run a query where all the results are supposed to be {5,5,5,5} (different ids).
    float query[] = {4.9, 4.95, 5.05, 5.1};
    auto verify_res = [&](int id, float score, size_t index) {
        ASSERT_TRUE(id >= 50 && id < 60 && score <= 1);
    };
    runTopKSearchTest(index, query, k, verify_res);

    for (size_t i = 0; i < n; i++) {
        VecSimIndex_DeleteVector(index, i);
    }
    ASSERT_EQ(VecSimIndex_IndexSize(index), 0);

    // Reinsert the same vectors under the same ids
    for (size_t i = 0; i < n; i++) {
        float f[dim];
        for (size_t j = 0; j < dim; j++) {
            f[j] = (float) (i / 10); // i / 10 is in integer (take the "floor" value)
        }
        VecSimIndex_AddVector(index, (const void *) f, i);
    }
    ASSERT_EQ(VecSimIndex_IndexSize(index), n);

    // Run the same query again
    runTopKSearchTest(index, query, k, verify_res);

    VecSimIndex_Free(index);
}

TEST_F(BruteForceTest, brute_force_reindexing_same_vector_different_id) {
    size_t n = 100;
    size_t k = 10;
    size_t dim = 4;

    VecSimParams params = {.bfParams = {.initialCapacity = 200},
                           .type = VecSimType_FLOAT32,
                           .size = dim,
                           .metric = VecSimMetric_L2,
                           .algo = VecSimAlgo_BF};
    VecSimIndex *index = VecSimIndex_New(&params);

    for (size_t i = 0; i < n; i++) {
        float f[dim];
        for (size_t j = 0; j < dim; j++) {
            f[j] = (float) (i / 10); // i / 10 is in integer (take the "floor" value)
        }
        VecSimIndex_AddVector(index, (const void *) f, i);
    }
    ASSERT_EQ(VecSimIndex_IndexSize(index), n);

    // Run a query where all the results are supposed to be {5,5,5,5} (different ids).
    float query[] = {4.9, 4.95, 5.05, 5.1};
    auto verify_res = [&](int id, float score, size_t index) {
        ASSERT_TRUE(id >= 50 && id < 60 && score <= 1);
    };
    runTopKSearchTest(index, query, k, verify_res);

    for (size_t i = 0; i < n; i++) {
        VecSimIndex_DeleteVector(index, i);
    }
    ASSERT_EQ(VecSimIndex_IndexSize(index), 0);

    // Reinsert the same vectors under different ids than before
    for (size_t i = 0; i < n; i++) {
        float f[dim];
        for (size_t j = 0; j < dim; j++) {
            f[j] = (float) (i / 10); // i / 10 is in integer (take the "floor" value)
        }
        VecSimIndex_AddVector(index, (const void *) f, i+10);
    }
    ASSERT_EQ(VecSimIndex_IndexSize(index), n);

    // Run the same query again
    auto verify_res_different_id = [&](int id, float score, size_t index) {
        ASSERT_TRUE(id >= 60 && id < 70 && score <= 1);
    };
    runTopKSearchTest(index, query, k, verify_res_different_id);

    VecSimIndex_Free(index);
}

TEST_F(BruteForceTest, sanity_rinsert_1280) {
    size_t n = 5;
    size_t d = 1280;
    size_t k = 5;

    VecSimParams params = {
        .bfParams = {.initialCapacity = n},
        .type = VecSimType_FLOAT32,
        .size = d,
        .metric = VecSimMetric_L2,
        .algo = VecSimAlgo_BF,
    };
    VecSimIndex *index = VecSimIndex_New(&params);

    auto *vectors = (float *)malloc(n * d * sizeof(float));

    // Generate random vectors in every iteration and inert them under different ids
    for (size_t iter = 1; iter <= 3; iter++) {
        for (size_t i = 0; i < n; i++) {
            for (size_t j = 0; j < d; j++) {
                (vectors + i * d)[j] = (float)rand() / (float)(RAND_MAX) / 100;
            }
        }
        auto expected_ids = std::set<size_t>();
        for (size_t i = 0; i < n; i++) {
            VecSimIndex_AddVector(index, (const void *)(vectors + i * d), i * iter);
            expected_ids.insert(i * iter);
        }
        auto verify_res = [&](int id, float score, size_t index) {
            ASSERT_TRUE(expected_ids.find(id) != expected_ids.end());
            expected_ids.erase(id);
        };

        // Send arbitrary vector (the first) and search for top k. This should return all the
        // vectors that were inserted in this iteration - verify their ids.
        runTopKSearchTest(index, (const void *)vectors, k, verify_res);

        // Remove vectors form current iteration.
        for (size_t i = 0; i < n; i++) {
            VecSimIndex_DeleteVector(index, i * iter);
        }
    }
    free(vectors);
    VecSimIndex_Free(index);
}

TEST_F(BruteForceTest, test_bf_info) {
    size_t n = 100;
    size_t d = 128;

    // Build with default args
    VecSimParams params = {
        .bfParams =
            {
                .initialCapacity = n,
            },
        .type = VecSimType_FLOAT32,
        .size = d,
        .metric = VecSimMetric_L2,
        .algo = VecSimAlgo_BF,
    };
    VecSimIndex *index = VecSimIndex_New(&params);
    VecSimIndexInfo info = VecSimIndex_Info(index);
    ASSERT_EQ(info.algo, VecSimAlgo_BF);
    ASSERT_EQ(info.d, d);
    // Default args
    ASSERT_EQ(info.bfInfo.blockSize, BF_DEFAULT_BLOCK_SIZE);
    ASSERT_EQ(info.bfInfo.indexSize, 0);
    VecSimIndex_Free(index);

    d = 1280;
    params = {
        .bfParams = {.initialCapacity = n, .blockSize = 1

        },
        .type = VecSimType_FLOAT32,
        .size = d,
        .metric = VecSimMetric_L2,
        .algo = VecSimAlgo_BF,
    };
    index = VecSimIndex_New(&params);
    info = VecSimIndex_Info(index);
    ASSERT_EQ(info.algo, VecSimAlgo_BF);
    ASSERT_EQ(info.d, d);
    // User args
    ASSERT_EQ(info.bfInfo.blockSize, 1);
    ASSERT_EQ(info.bfInfo.indexSize, 0);
    VecSimIndex_Free(index);
}

TEST_F(BruteForceTest, brute_force_vector_search_test_ip_blocksize_1) {
    size_t dim = 4;
    size_t n = 100;
    size_t k = 11;

    VecSimParams params = {.bfParams = {.initialCapacity = 200, .blockSize = 1},
                           .type = VecSimType_FLOAT32,
                           .size = dim,
                           .metric = VecSimMetric_IP,
                           .algo = VecSimAlgo_BF};
    VecSimIndex *index = VecSimIndex_New(&params);

    VecSimIndexInfo info = VecSimIndex_Info(index);
    ASSERT_EQ(info.algo, VecSimAlgo_BF);
    ASSERT_EQ(info.bfInfo.blockSize, 1);

    for (int i = 0; i < n; i++) {
        float f[dim];
        for (size_t j = 0; j < dim; j++) {
            f[j] = (float)i;
        }
        VecSimIndex_AddVector(index, (const void *) f, i);
    }
    ASSERT_EQ(VecSimIndex_IndexSize(index), n);

    float query[] = {50, 50, 50, 50};
    std::set<size_t> expected_ids;
    for (size_t i = n - 1; i > n - 1 - k; i--) {
        expected_ids.insert(i);
    }
    auto verify_res = [&](int id, float score, size_t index) {
        ASSERT_TRUE(expected_ids.find(id) != expected_ids.end());
        expected_ids.erase(id);
    };
    runTopKSearchTest(index, query, k, verify_res);
    VecSimIndex_Free(index);
}

TEST_F(BruteForceTest, brute_force_vector_search_test_l2_blocksize_1) {
    size_t dim = 4;
    size_t n = 100;
    size_t k = 11;

    VecSimParams params = {.bfParams = {.initialCapacity = 200, .blockSize = 1},
                           .type = VecSimType_FLOAT32,
                           .size = dim,
                           .metric = VecSimMetric_L2,
                           .algo = VecSimAlgo_BF};
    VecSimIndex *index = VecSimIndex_New(&params);

    VecSimIndexInfo info = VecSimIndex_Info(index);
    ASSERT_EQ(info.algo, VecSimAlgo_BF);
    ASSERT_EQ(info.bfInfo.blockSize, 1);

    for (int i = 0; i < n; i++) {
        float f[dim];
        for (size_t j = 0; j < dim; j++) {
            f[j] = (float)i;
        }
        VecSimIndex_AddVector(index, (const void *) f, i);
    }
    ASSERT_EQ(VecSimIndex_IndexSize(index), n);

    auto verify_res = [&](int id, float score, size_t index) {
        int diff_id = ((id - 50) > 0) ? (id - 50) : (50 - id);
        ASSERT_TRUE(((diff_id == (index + 1) / 2)) &&
                    (score == (4 * ((index + 1) / 2) * ((index + 1) / 2))));
    };
    float query[] = {50, 50, 50, 50};
    runTopKSearchTest(index, query, k, verify_res);

    VecSimIndex_Free(index);
}

TEST_F(BruteForceTest, brute_force_search_empty_index) {
    size_t dim = 4;
    size_t n = 100;
    size_t k = 11;

    VecSimParams params = {.bfParams = {.initialCapacity = 200},
                           .type = VecSimType_FLOAT32,
                           .size = dim,
                           .metric = VecSimMetric_L2,
                           .algo = VecSimAlgo_BF};
    VecSimIndex *index = VecSimIndex_New(&params);
    ASSERT_EQ(VecSimIndex_IndexSize(index), 0);

    float query[] = {50, 50, 50, 50};

    // We do not expect any results
    VecSimQueryResult_List *res = VecSimIndex_TopKQuery(index, (const void *)query, k, NULL);
    ASSERT_EQ(VecSimQueryResult_Len(res), 0);
    VecSimQueryResult_Iterator *it = VecSimQueryResult_List_GetIterator(res);
    ASSERT_EQ(VecSimQueryResult_IteratorNext(it), nullptr);
    VecSimQueryResult_IteratorFree(it);
    VecSimQueryResult_Free(res);

    // Add some vectors and remove them all from index, so it will be empty again.
    for (int i = 0; i < n; i++) {
        float f[dim];
        for (size_t j = 0; j < dim; j++) {
            f[j] = (float)i;
        }
        VecSimIndex_AddVector(index, (const void *)f, i);
    }
    ASSERT_EQ(VecSimIndex_IndexSize(index), n);
    for (size_t i = 0; i < n; i++) {
        VecSimIndex_DeleteVector(index, i);
    }
    ASSERT_EQ(VecSimIndex_IndexSize(index), 0);

    // Again - we do not expect any results
    res = VecSimIndex_TopKQuery(index, (const void *)query, k, NULL);
    ASSERT_EQ(VecSimQueryResult_Len(res), 0);
    it = VecSimQueryResult_List_GetIterator(res);
    ASSERT_EQ(VecSimQueryResult_IteratorNext(it), nullptr);
    VecSimQueryResult_IteratorFree(it);
    VecSimQueryResult_Free(res);

    VecSimIndex_Free(index);
}

TEST_F(BruteForceTest, brute_force_test_inf_score) {
    size_t n = 4;
    size_t k = 4;
    size_t dim = 2;
    VecSimParams params = {.bfParams = {.initialCapacity = n},
                           .type = VecSimType_FLOAT32,
                           .size = dim,
                           .metric = VecSimMetric_L2,
                           .algo = VecSimAlgo_BF};
    VecSimIndex *index = VecSimIndex_New(&params);

    // The 32 bits of "efgh" and "efgg", and the 32 bits of "abcd" and "abbd" will
    // yield "inf" result when we calculate distance between the vectors.
    VecSimIndex_AddVector(index, "abcdefgh", 1);
    VecSimIndex_AddVector(index, "abcdefgg", 2);
    VecSimIndex_AddVector(index, "aacdefgh", 3);
    VecSimIndex_AddVector(index, "abbdefgh", 4);
    ASSERT_EQ(VecSimIndex_IndexSize(index), 4);

    auto verify_res = [&](int id, float score, size_t index) {
        if (index == 0) {
            ASSERT_EQ(1, id);
        } else if (index == 1) {
            ASSERT_EQ(3, id);
        } else {
            ASSERT_TRUE(id == 2 || id == 4);
        }
    };
    runTopKSearchTest(index, "abcdefgh", k, verify_res);
    VecSimIndex_Free(index);
}

TEST_F(BruteForceTest, brute_force_remove_vector_after_replacing_block) {
    size_t dim = 4;
    size_t n = 2;

    VecSimParams params = {.bfParams = {.initialCapacity = 200, .blockSize = 1},
                           .type = VecSimType_FLOAT32,
                           .size = dim,
                           .metric = VecSimMetric_L2,
                           .algo = VecSimAlgo_BF};
    VecSimIndex *index = VecSimIndex_New(&params);
    ASSERT_EQ(VecSimIndex_IndexSize(index), 0);

    // Add 2 vectors, into 2 separated blocks.
    for (int i = 0; i < n; i++) {
        float f[dim];
        for (size_t j = 0; j < dim; j++) {
            f[j] = (float)i;
        }
        VecSimIndex_AddVector(index, (const void *)f, i);
    }
    ASSERT_EQ(VecSimIndex_IndexSize(index), n);

    // After deleting the first vector, the second one will be moved to the first block
    for (size_t i = 0; i < n; i++) {
        VecSimIndex_DeleteVector(index, i);
    }
    ASSERT_EQ(VecSimIndex_IndexSize(index), 0);

    VecSimIndex_Free(index);
}<|MERGE_RESOLUTION|>--- conflicted
+++ resolved
@@ -122,18 +122,8 @@
 
     float query[] = {50, 50, 50, 50};
     auto verify_res = [&](int id, float score, size_t index) { ASSERT_EQ(id, (index + 45)); };
-    runTopKSearchTest(index, query, k, verify_res, nullptr, VecSimIndex_TopKQueryByID);
-
-<<<<<<< HEAD
-=======
-    float query[4] = {50, 50, 50, 50};
-    VecSimQueryResult *res = VecSimIndex_TopKQuery(index, (const void *)query, k, NULL, BY_ID);
-    ASSERT_EQ(VecSimQueryResult_Len(res), k);
-    for (int i = 0; i < k; i++) {
-        ASSERT_EQ(res[i].id, (i + 45));
-    }
-    VecSimQueryResult_Free(res);
->>>>>>> b117fef2
+    runTopKSearchTest(index, query, k, verify_res, nullptr, BY_ID);
+
     VecSimIndex_Free(index);
 }
 
@@ -152,7 +142,7 @@
     for (size_t i = 0; i < n; i++) {
         float f[dim];
         for (size_t j = 0; j < dim; j++) {
-            f[j] = (float) (i / 10); // i / 10 is in integer (take the "floor" value)
+            f[j] = (float)(i / 10); // i / 10 is in integer (take the "floor" value)
         }
         VecSimIndex_AddVector(index, (const void *)f, i);
     }
@@ -183,9 +173,9 @@
     for (size_t i = 0; i < n; i++) {
         float f[dim];
         for (size_t j = 0; j < dim; j++) {
-            f[j] = (float) (i / 10); // i / 10 is in integer (take the "floor" value)
-        }
-        VecSimIndex_AddVector(index, (const void *) f, i);
+            f[j] = (float)(i / 10); // i / 10 is in integer (take the "floor" value)
+        }
+        VecSimIndex_AddVector(index, (const void *)f, i);
     }
     ASSERT_EQ(VecSimIndex_IndexSize(index), n);
 
@@ -205,9 +195,9 @@
     for (size_t i = 0; i < n; i++) {
         float f[dim];
         for (size_t j = 0; j < dim; j++) {
-            f[j] = (float) (i / 10); // i / 10 is in integer (take the "floor" value)
-        }
-        VecSimIndex_AddVector(index, (const void *) f, i);
+            f[j] = (float)(i / 10); // i / 10 is in integer (take the "floor" value)
+        }
+        VecSimIndex_AddVector(index, (const void *)f, i);
     }
     ASSERT_EQ(VecSimIndex_IndexSize(index), n);
 
@@ -232,9 +222,9 @@
     for (size_t i = 0; i < n; i++) {
         float f[dim];
         for (size_t j = 0; j < dim; j++) {
-            f[j] = (float) (i / 10); // i / 10 is in integer (take the "floor" value)
-        }
-        VecSimIndex_AddVector(index, (const void *) f, i);
+            f[j] = (float)(i / 10); // i / 10 is in integer (take the "floor" value)
+        }
+        VecSimIndex_AddVector(index, (const void *)f, i);
     }
     ASSERT_EQ(VecSimIndex_IndexSize(index), n);
 
@@ -254,9 +244,9 @@
     for (size_t i = 0; i < n; i++) {
         float f[dim];
         for (size_t j = 0; j < dim; j++) {
-            f[j] = (float) (i / 10); // i / 10 is in integer (take the "floor" value)
-        }
-        VecSimIndex_AddVector(index, (const void *) f, i+10);
+            f[j] = (float)(i / 10); // i / 10 is in integer (take the "floor" value)
+        }
+        VecSimIndex_AddVector(index, (const void *)f, i + 10);
     }
     ASSERT_EQ(VecSimIndex_IndexSize(index), n);
 
@@ -380,7 +370,7 @@
         for (size_t j = 0; j < dim; j++) {
             f[j] = (float)i;
         }
-        VecSimIndex_AddVector(index, (const void *) f, i);
+        VecSimIndex_AddVector(index, (const void *)f, i);
     }
     ASSERT_EQ(VecSimIndex_IndexSize(index), n);
 
@@ -418,7 +408,7 @@
         for (size_t j = 0; j < dim; j++) {
             f[j] = (float)i;
         }
-        VecSimIndex_AddVector(index, (const void *) f, i);
+        VecSimIndex_AddVector(index, (const void *)f, i);
     }
     ASSERT_EQ(VecSimIndex_IndexSize(index), n);
 
