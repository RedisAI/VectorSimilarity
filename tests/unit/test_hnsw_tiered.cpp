--- conflicted
+++ resolved
@@ -437,276 +437,6 @@
     thread_pool.clear();
 }
 
-<<<<<<< HEAD
-TYPED_TEST(HNSWTieredIndexTest, deleteFromHNSWBasic) {
-    // Create TieredHNSW index instance with a mock queue.
-    std::shared_ptr<VecSimAllocator> allocator = VecSimAllocator::newVecsimAllocator();
-    size_t dim = 4;
-
-    for (auto isMulti : {false, true}) {
-        HNSWParams params = {.type = TypeParam::get_index_type(),
-                             .dim = dim,
-                             .metric = VecSimMetric_L2,
-                             .multi = isMulti};
-        auto jobQ = JobQueue();
-        size_t memory_ctx = 0;
-        auto index_ctx = IndexExtCtx();
-        TieredIndexParams tiered_params = {.jobQueue = &jobQ,
-                                           .jobQueueCtx = &index_ctx,
-                                           .submitCb = submit_callback,
-                                           .memoryCtx = &memory_ctx,
-                                           .UpdateMemCb = update_mem_callback};
-        TieredHNSWParams tiered_hnsw_params = {.hnswParams = params, .tieredParams = tiered_params};
-        auto *tiered_index = reinterpret_cast<TieredHNSWIndex<TEST_DATA_T, TEST_DIST_T> *>(
-            HNSWFactory::NewTieredIndex(&tiered_hnsw_params, allocator));
-
-        // Delete a non existing label.
-        ASSERT_EQ(tiered_index->deleteLabelFromHNSW(0), 0);
-        ASSERT_EQ(jobQ.size(), 0);
-
-        // Insert one vector to HNSW and then delete it (it should have no neighbors to repair).
-        GenerateAndAddVector<TEST_DATA_T>(tiered_index->index, dim, 0);
-        ASSERT_EQ(tiered_index->deleteLabelFromHNSW(0), 1);
-        ASSERT_EQ(jobQ.size(), 0);
-
-        // Add another vector and remove it. Since the other vector in the index has marked deleted,
-        // this vector should have no neighbors, and again, no neighbors to repair.
-        GenerateAndAddVector<TEST_DATA_T>(tiered_index->index, dim, 1, 1);
-        ASSERT_EQ(tiered_index->deleteLabelFromHNSW(1), 1);
-        ASSERT_EQ(jobQ.size(), 0);
-
-        // Add two vectors and delete one, expect that at least one repair job will be created.
-        GenerateAndAddVector<TEST_DATA_T>(tiered_index->index, dim, 2, 2);
-        GenerateAndAddVector<TEST_DATA_T>(tiered_index->index, dim, 3, 3);
-        ASSERT_EQ(tiered_index->deleteLabelFromHNSW(3), 1);
-
-        // The first job should be a repair job of the first inserted non-deleted node id (2)
-        // in level 0.
-        ASSERT_EQ(jobQ.size(), 1);
-        ASSERT_EQ(jobQ.front().job->jobType, HNSW_REPAIR_NODE_CONNECTIONS_JOB);
-        ASSERT_EQ(((HNSWRepairJob *)(jobQ.front().job))->node_id, 2);
-        ASSERT_EQ(((HNSWRepairJob *)(jobQ.front().job))->level, 0);
-        ASSERT_EQ(tiered_index->idToRepairJobs.size(), 1);
-        ASSERT_GE(tiered_index->idToRepairJobs.at(2).size(), 1);
-        ASSERT_EQ(tiered_index->idToRepairJobs.at(2)[0]->associatedSwapJobs.size(), 1);
-        ASSERT_EQ(tiered_index->idToRepairJobs.at(2)[0]->associatedSwapJobs[0]->deleted_id, 3);
-
-        ASSERT_EQ(tiered_index->indexSize(), 4);
-        ASSERT_EQ(tiered_index->getHNSWIndex()->getNumMarkedDeleted(), 3);
-        ASSERT_EQ(tiered_index->idToSwapJob.size(), 3);
-        jobQ.pop();
-    }
-}
-
-TYPED_TEST(HNSWTieredIndexTest, deleteFromHNSWMulti) {
-    // Create TieredHNSW index instance with a mock queue.
-    std::shared_ptr<VecSimAllocator> allocator = VecSimAllocator::newVecsimAllocator();
-    size_t dim = 4;
-
-    HNSWParams params = {
-        .type = TypeParam::get_index_type(), .dim = dim, .metric = VecSimMetric_L2, .multi = true};
-    auto jobQ = JobQueue();
-    size_t memory_ctx = 0;
-    auto index_ctx = IndexExtCtx();
-    TieredIndexParams tiered_params = {.jobQueue = &jobQ,
-                                       .jobQueueCtx = &index_ctx,
-                                       .submitCb = submit_callback,
-                                       .memoryCtx = &memory_ctx,
-                                       .UpdateMemCb = update_mem_callback};
-    TieredHNSWParams tiered_hnsw_params = {.hnswParams = params, .tieredParams = tiered_params};
-    auto *tiered_index = reinterpret_cast<TieredHNSWIndex<TEST_DATA_T, TEST_DIST_T> *>(
-        HNSWFactory::NewTieredIndex(&tiered_hnsw_params, allocator));
-
-    // Add two vectors and delete one, expect that at least one repair job will be created.
-    GenerateAndAddVector<TEST_DATA_T>(tiered_index->index, dim, 0, 0);
-    GenerateAndAddVector<TEST_DATA_T>(tiered_index->index, dim, 1, 1);
-    ASSERT_EQ(tiered_index->deleteLabelFromHNSW(0), 1);
-    ASSERT_EQ(tiered_index->idToRepairJobs.size(), 1);
-    ASSERT_EQ(tiered_index->idToRepairJobs.at(1).size(), 1);
-    ASSERT_EQ(tiered_index->idToRepairJobs.at(1)[0]->associatedSwapJobs.size(), 1);
-    ASSERT_EQ(tiered_index->idToRepairJobs.at(1)[0]->associatedSwapJobs[0]->deleted_id, 0);
-    ASSERT_EQ(((HNSWRepairJob *)(jobQ.front().job))->node_id, 1);
-    ASSERT_EQ(((HNSWRepairJob *)(jobQ.front().job))->level, 0);
-    jobQ.pop();
-
-    // Insert another vector under the label (1) that has not been deleted.
-    GenerateAndAddVector<TEST_DATA_T>(tiered_index->index, dim, 1, 2);
-
-    // Expect to see both ids stored under this label being deleted (1 and 2), and have both
-    // ids need repair (as the connection between the two vectors is mutual). However, 1 has
-    // also an outgoing edge to his other (deleted) neighbor (0), so there will be no new
-    // repair job created for 1, since the previous repair job is expected to have both 0 and 2 in
-    // its associated swap jobs. Also, there is an edge 0->1 whose going to be repaired as well.
-    ASSERT_EQ(tiered_index->deleteLabelFromHNSW(1), 2);
-    ASSERT_EQ(jobQ.size(), 2);
-    ASSERT_EQ(((HNSWRepairJob *)(jobQ.front().job))->node_id, 0);
-    ASSERT_EQ(((HNSWRepairJob *)(jobQ.front().job))->level, 0);
-    jobQ.pop();
-    ASSERT_EQ(((HNSWRepairJob *)(jobQ.front().job))->node_id, 2);
-    ASSERT_EQ(((HNSWRepairJob *)(jobQ.front().job))->level, 0);
-    jobQ.pop();
-    // No new job for deleting 1->2 edge, just another associated swap job for the existing repair
-    // job of 1 (in addition to 0, we have 2).
-    ASSERT_EQ(tiered_index->idToRepairJobs.size(), 3);
-    ASSERT_EQ(tiered_index->idToRepairJobs.at(1).size(), 1);
-    ASSERT_EQ(tiered_index->idToRepairJobs.at(1)[0]->associatedSwapJobs.size(), 2);
-    ASSERT_EQ(tiered_index->idToRepairJobs.at(1)[0]->associatedSwapJobs[1]->deleted_id, 2);
-
-    ASSERT_EQ(tiered_index->idToRepairJobs.at(0).size(), 1);
-    ASSERT_EQ(tiered_index->idToRepairJobs.at(0)[0]->associatedSwapJobs.size(), 1);
-    ASSERT_EQ(tiered_index->idToRepairJobs.at(0)[0]->associatedSwapJobs[0]->deleted_id, 1);
-
-    ASSERT_EQ(tiered_index->idToRepairJobs.at(2).size(), 1);
-    ASSERT_EQ(tiered_index->idToRepairJobs.at(2)[0]->associatedSwapJobs.size(), 1);
-    ASSERT_EQ(tiered_index->idToRepairJobs.at(2)[0]->associatedSwapJobs[0]->deleted_id, 1);
-
-    ASSERT_EQ(tiered_index->idToSwapJob.size(), 3);
-    delete tiered_index;
-}
-
-TYPED_TEST(HNSWTieredIndexTest, deleteFromHNSWMultiLevels) {
-    // Create TieredHNSW index instance with a mock queue.
-    std::shared_ptr<VecSimAllocator> allocator = VecSimAllocator::newVecsimAllocator();
-    size_t dim = 4;
-
-    HNSWParams params = {
-        .type = TypeParam::get_index_type(), .dim = dim, .metric = VecSimMetric_L2, .multi = false};
-    auto jobQ = JobQueue();
-    size_t memory_ctx = 0;
-    auto index_ctx = IndexExtCtx();
-    TieredIndexParams tiered_params = {.jobQueue = &jobQ,
-                                       .jobQueueCtx = &index_ctx,
-                                       .submitCb = submit_callback,
-                                       .memoryCtx = &memory_ctx,
-                                       .UpdateMemCb = update_mem_callback};
-    TieredHNSWParams tiered_hnsw_params = {.hnswParams = params, .tieredParams = tiered_params};
-    auto *tiered_index = reinterpret_cast<TieredHNSWIndex<TEST_DATA_T, TEST_DIST_T> *>(
-        HNSWFactory::NewTieredIndex(&tiered_hnsw_params, allocator));
-
-    // Test that repair jobs are created for multiple levels.
-    size_t num_elements_with_multiple_levels = 0;
-    int vec_id = -1;
-    do {
-        vec_id++;
-        GenerateAndAddVector<TEST_DATA_T>(tiered_index->index, dim, vec_id, vec_id);
-        if (tiered_index->getHNSWIndex()->element_levels_[vec_id] > 0) {
-            num_elements_with_multiple_levels++;
-        }
-    } while (num_elements_with_multiple_levels < 2);
-
-    // Delete the last inserted vector, which is in level 1.
-    ASSERT_EQ(tiered_index->deleteLabelFromHNSW(vec_id), 1);
-    ASSERT_EQ(tiered_index->getHNSWIndex()->element_levels_[vec_id], 1);
-    // This should be an array of length 1.
-    auto *level_one_neighbors = tiered_index->getHNSWIndex()->getNodeNeighborsAtLevel(vec_id, 1);
-    ASSERT_EQ(tiered_index->getHNSWIndex()->getNodeNeighborsCount(level_one_neighbors), 1);
-
-    size_t num_repair_jobs = jobQ.size();
-    // There should be at least two nodes to repair, the neighbors of next_id in levels 0 and 1
-    ASSERT_GE(num_repair_jobs, 2);
-    while (jobQ.size() > 1) {
-        // First we should have jobs for repairing nodes in level 0.
-        ASSERT_EQ(((HNSWRepairJob *)(jobQ.front().job))->level, 0);
-        jobQ.pop();
-    }
-
-    // The last job should be repairing the single neighbor in level 1.
-    ASSERT_EQ(((HNSWRepairJob *)(jobQ.front().job))->level, 1);
-    ASSERT_EQ(((HNSWRepairJob *)(jobQ.front().job))->node_id, *level_one_neighbors);
-
-    delete tiered_index;
-}
-
-TYPED_TEST(HNSWTieredIndexTest, deleteFromHNSWWithRepairJobExec) {
-    // Create TieredHNSW index instance with a mock queue.
-    std::shared_ptr<VecSimAllocator> allocator = VecSimAllocator::newVecsimAllocator();
-    size_t n = 1000;
-    size_t dim = 4;
-
-    for (auto isMulti : {false, true}) {
-        HNSWParams params = {.type = TypeParam::get_index_type(),
-                             .dim = dim,
-                             .metric = VecSimMetric_L2,
-                             .multi = isMulti,
-                             .M = 4};
-        auto jobQ = JobQueue();
-        size_t memory_ctx = 0;
-        auto index_ctx = IndexExtCtx();
-        TieredIndexParams tiered_params = {.jobQueue = &jobQ,
-                                           .jobQueueCtx = &index_ctx,
-                                           .submitCb = submit_callback,
-                                           .memoryCtx = &memory_ctx,
-                                           .UpdateMemCb = update_mem_callback};
-        TieredHNSWParams tiered_hnsw_params = {.hnswParams = params, .tieredParams = tiered_params};
-        auto *tiered_index = reinterpret_cast<TieredHNSWIndex<TEST_DATA_T, TEST_DIST_T> *>(
-            HNSWFactory::NewTieredIndex(&tiered_hnsw_params, allocator));
-
-        for (size_t i = 0; i < n; i++) {
-            GenerateAndAddVector(tiered_index->index, dim, i, i);
-        }
-
-        // Delete vectors one by one and run the resulted repair jobs.
-        while (tiered_index->getHNSWIndex()->getNumMarkedDeleted() < n) {
-            // Choose the current entry point each time (it should be modified after the deletion).
-            idType ep = tiered_index->getHNSWIndex()->safeGetEntryPointCopy();
-            auto ep_level = tiered_index->getHNSWIndex()->getMaxLevel();
-            auto incoming_neighbors =
-                tiered_index->getHNSWIndex()->safeCollectAllNodeIncomingNeighbors(ep, ep_level);
-            ASSERT_EQ(tiered_index->deleteLabelFromHNSW(ep), 1);
-            ASSERT_EQ(jobQ.size(), incoming_neighbors.size());
-            ASSERT_EQ(tiered_index->getHNSWIndex()->checkIntegrity().connections_to_repair,
-                      jobQ.size());
-            ASSERT_NE(tiered_index->getHNSWIndex()->safeGetEntryPointCopy(), ep);
-
-            // Execute synchronously all the repair jobs for the current deletion.
-            while (!jobQ.empty()) {
-                idType repair_node_id = ((HNSWRepairJob *)(jobQ.front().job))->node_id;
-                auto repair_node_level = ((HNSWRepairJob *)(jobQ.front().job))->level;
-                auto orig_neighbors = tiered_index->getHNSWIndex()->getNodeNeighborsAtLevel(
-                    repair_node_id, repair_node_level);
-
-                tiered_index->getHNSWIndex()->repairNodeConnections(repair_node_id,
-                                                                    repair_node_level);
-                auto new_neighbors = tiered_index->getHNSWIndex()->getNodeNeighborsAtLevel(
-                    repair_node_id, repair_node_level);
-                size_t new_neighbors_count =
-                    tiered_index->getHNSWIndex()->getNodeNeighborsCount(new_neighbors);
-                // This makes sure that the deleted node is no longer in the neighbors set of the
-                // repaired node.
-                ASSERT_TRUE(std::find(new_neighbors, new_neighbors + new_neighbors_count, ep) ==
-                            new_neighbors + new_neighbors_count);
-                // Remove the job from the id -> repair_jobs lookup, so we won't think that it is
-                // still pending and avoid creating new jobs for nodes that already been repaired
-                // as they were pointing to deleted elements.
-                tiered_index->idToRepairJobs.erase(repair_node_id);
-                delete jobQ.front().job;
-                jobQ.pop();
-            }
-            ASSERT_EQ(tiered_index->getHNSWIndex()->checkIntegrity().connections_to_repair, 0);
-        }
-        delete tiered_index;
-    }
-}
-
-TYPED_TEST(HNSWTieredIndexTest, manageIndexOwnershipWithPendingJobs) {
-    std::shared_ptr<VecSimAllocator> allocator = VecSimAllocator::newVecsimAllocator();
-
-    // Create TieredHNSW index instance with a mock queue.
-    for (auto is_multi : {true, false}) {
-        size_t dim = 4;
-        HNSWParams params = {.type = TypeParam::get_index_type(),
-                             .dim = dim,
-                             .metric = VecSimMetric_L2,
-                             .multi = is_multi};
-        auto jobQ = JobQueue();
-        auto *index_ctx = new IndexExtCtx();
-        size_t memory_ctx = 0;
-        TieredIndexParams tiered_params = {.jobQueue = &jobQ,
-                                           .jobQueueCtx = index_ctx,
-                                           .submitCb = submit_callback,
-                                           .memoryCtx = &memory_ctx,
-                                           .UpdateMemCb = update_mem_callback};
-=======
 TYPED_TEST(HNSWTieredIndexTest, KNNSearch) {
     size_t dim = 4;
     size_t k = 10;
@@ -1043,49 +773,10 @@
             .memoryCtx = &memory_ctx,
             .UpdateMemCb = update_mem_callback,
         };
->>>>>>> 66b79981
         TieredHNSWParams tiered_hnsw_params = {.hnswParams = params, .tieredParams = tiered_params};
         auto *tiered_index = reinterpret_cast<TieredHNSWIndex<TEST_DATA_T, TEST_DIST_T> *>(
             HNSWFactory::NewTieredIndex(&tiered_hnsw_params, allocator));
         // Set the created tiered index in the index external context.
-<<<<<<< HEAD
-        index_ctx->index_strong_ref.reset(tiered_index);
-        EXPECT_EQ(index_ctx->index_strong_ref.use_count(), 1);
-
-        // Add a vector and create a pending insert job.
-        GenerateAndAddVector<TEST_DATA_T>(tiered_index, dim, 0);
-        ASSERT_EQ(tiered_index->labelToInsertJobs.size(), 1);
-
-        // Delete the index before the job was executed.
-        EXPECT_EQ(jobQ.size(), 1);
-        EXPECT_EQ(jobQ.front().index_weak_ref.use_count(), 1);
-        delete index_ctx;
-        EXPECT_EQ(jobQ.size(), 1);
-        EXPECT_EQ(jobQ.front().index_weak_ref.use_count(), 0);
-        jobQ.pop();
-
-        // Recreate the index with a new ctx.
-        tiered_params.jobQueueCtx = index_ctx = new IndexExtCtx();
-        tiered_hnsw_params.tieredParams = tiered_params;
-        tiered_index = reinterpret_cast<TieredHNSWIndex<TEST_DATA_T, TEST_DIST_T> *>(
-            HNSWFactory::NewTieredIndex(&tiered_hnsw_params, allocator));
-        index_ctx->index_strong_ref.reset(tiered_index);
-        EXPECT_EQ(index_ctx->index_strong_ref.use_count(), 1);
-
-        // Add two vectors directly to HNSW, and remove one vector to create a repair job.
-        GenerateAndAddVector<TEST_DATA_T>(tiered_index->index, dim, 0, 0);
-        GenerateAndAddVector<TEST_DATA_T>(tiered_index->index, dim, 1, 1);
-        ASSERT_EQ(tiered_index->deleteLabelFromHNSW(0), 1);
-        ASSERT_EQ(tiered_index->idToRepairJobs.size(), 1);
-
-        // Delete the index before the job was executed.
-        EXPECT_EQ(jobQ.size(), 1);
-        EXPECT_EQ(jobQ.front().index_weak_ref.use_count(), 1);
-        delete index_ctx;
-        EXPECT_EQ(jobQ.size(), 1);
-        EXPECT_EQ(jobQ.front().index_weak_ref.use_count(), 0);
-    }
-=======
         index_ctx.index_strong_ref.reset(tiered_index);
         EXPECT_EQ(index_ctx.index_strong_ref.use_count(), 1);
 
@@ -1198,5 +889,314 @@
     // indexes should result in a list of unique vectors, even if the scores of the duplicates are
     // different.
     runTopKSearchTest(tiered_index, query, 5, 3, [](size_t _, double __, size_t ___) {});
->>>>>>> 66b79981
+}
+
+TYPED_TEST(HNSWTieredIndexTest, deleteFromHNSWBasic) {
+    // Create TieredHNSW index instance with a mock queue.
+    std::shared_ptr<VecSimAllocator> allocator = VecSimAllocator::newVecsimAllocator();
+    size_t dim = 4;
+
+    for (auto isMulti : {false, true}) {
+        HNSWParams params = {.type = TypeParam::get_index_type(),
+                             .dim = dim,
+                             .metric = VecSimMetric_L2,
+                             .multi = isMulti};
+        auto jobQ = JobQueue();
+        size_t memory_ctx = 0;
+        auto index_ctx = IndexExtCtx();
+        TieredIndexParams tiered_params = {.jobQueue = &jobQ,
+                                           .jobQueueCtx = &index_ctx,
+                                           .submitCb = submit_callback,
+                                           .memoryCtx = &memory_ctx,
+                                           .UpdateMemCb = update_mem_callback};
+        TieredHNSWParams tiered_hnsw_params = {.hnswParams = params, .tieredParams = tiered_params};
+        auto *tiered_index = reinterpret_cast<TieredHNSWIndex<TEST_DATA_T, TEST_DIST_T> *>(
+            HNSWFactory::NewTieredIndex(&tiered_hnsw_params, allocator));
+
+        // Delete a non existing label.
+        ASSERT_EQ(tiered_index->deleteLabelFromHNSW(0), 0);
+        ASSERT_EQ(jobQ.size(), 0);
+
+        // Insert one vector to HNSW and then delete it (it should have no neighbors to repair).
+        GenerateAndAddVector<TEST_DATA_T>(tiered_index->index, dim, 0);
+        ASSERT_EQ(tiered_index->deleteLabelFromHNSW(0), 1);
+        ASSERT_EQ(jobQ.size(), 0);
+
+        // Add another vector and remove it. Since the other vector in the index has marked deleted,
+        // this vector should have no neighbors, and again, no neighbors to repair.
+        GenerateAndAddVector<TEST_DATA_T>(tiered_index->index, dim, 1, 1);
+        ASSERT_EQ(tiered_index->deleteLabelFromHNSW(1), 1);
+        ASSERT_EQ(jobQ.size(), 0);
+
+        // Add two vectors and delete one, expect that at least one repair job will be created.
+        GenerateAndAddVector<TEST_DATA_T>(tiered_index->index, dim, 2, 2);
+        GenerateAndAddVector<TEST_DATA_T>(tiered_index->index, dim, 3, 3);
+        ASSERT_EQ(tiered_index->deleteLabelFromHNSW(3), 1);
+
+        // The first job should be a repair job of the first inserted non-deleted node id (2)
+        // in level 0.
+        ASSERT_EQ(jobQ.size(), 1);
+        ASSERT_EQ(jobQ.front().job->jobType, HNSW_REPAIR_NODE_CONNECTIONS_JOB);
+        ASSERT_EQ(((HNSWRepairJob *)(jobQ.front().job))->node_id, 2);
+        ASSERT_EQ(((HNSWRepairJob *)(jobQ.front().job))->level, 0);
+        ASSERT_EQ(tiered_index->idToRepairJobs.size(), 1);
+        ASSERT_GE(tiered_index->idToRepairJobs.at(2).size(), 1);
+        ASSERT_EQ(tiered_index->idToRepairJobs.at(2)[0]->associatedSwapJobs.size(), 1);
+        ASSERT_EQ(tiered_index->idToRepairJobs.at(2)[0]->associatedSwapJobs[0]->deleted_id, 3);
+
+        ASSERT_EQ(tiered_index->indexSize(), 4);
+        ASSERT_EQ(tiered_index->getHNSWIndex()->getNumMarkedDeleted(), 3);
+        ASSERT_EQ(tiered_index->idToSwapJob.size(), 3);
+        jobQ.pop();
+    }
+}
+
+TYPED_TEST(HNSWTieredIndexTest, deleteFromHNSWMulti) {
+    // Create TieredHNSW index instance with a mock queue.
+    std::shared_ptr<VecSimAllocator> allocator = VecSimAllocator::newVecsimAllocator();
+    size_t dim = 4;
+
+    HNSWParams params = {
+        .type = TypeParam::get_index_type(), .dim = dim, .metric = VecSimMetric_L2, .multi = true};
+    auto jobQ = JobQueue();
+    size_t memory_ctx = 0;
+    auto index_ctx = IndexExtCtx();
+    TieredIndexParams tiered_params = {.jobQueue = &jobQ,
+                                       .jobQueueCtx = &index_ctx,
+                                       .submitCb = submit_callback,
+                                       .memoryCtx = &memory_ctx,
+                                       .UpdateMemCb = update_mem_callback};
+    TieredHNSWParams tiered_hnsw_params = {.hnswParams = params, .tieredParams = tiered_params};
+    auto *tiered_index = reinterpret_cast<TieredHNSWIndex<TEST_DATA_T, TEST_DIST_T> *>(
+        HNSWFactory::NewTieredIndex(&tiered_hnsw_params, allocator));
+
+    // Add two vectors and delete one, expect that at least one repair job will be created.
+    GenerateAndAddVector<TEST_DATA_T>(tiered_index->index, dim, 0, 0);
+    GenerateAndAddVector<TEST_DATA_T>(tiered_index->index, dim, 1, 1);
+    ASSERT_EQ(tiered_index->deleteLabelFromHNSW(0), 1);
+    ASSERT_EQ(tiered_index->idToRepairJobs.size(), 1);
+    ASSERT_EQ(tiered_index->idToRepairJobs.at(1).size(), 1);
+    ASSERT_EQ(tiered_index->idToRepairJobs.at(1)[0]->associatedSwapJobs.size(), 1);
+    ASSERT_EQ(tiered_index->idToRepairJobs.at(1)[0]->associatedSwapJobs[0]->deleted_id, 0);
+    ASSERT_EQ(((HNSWRepairJob *)(jobQ.front().job))->node_id, 1);
+    ASSERT_EQ(((HNSWRepairJob *)(jobQ.front().job))->level, 0);
+    jobQ.pop();
+
+    // Insert another vector under the label (1) that has not been deleted.
+    GenerateAndAddVector<TEST_DATA_T>(tiered_index->index, dim, 1, 2);
+
+    // Expect to see both ids stored under this label being deleted (1 and 2), and have both
+    // ids need repair (as the connection between the two vectors is mutual). However, 1 has
+    // also an outgoing edge to his other (deleted) neighbor (0), so there will be no new
+    // repair job created for 1, since the previous repair job is expected to have both 0 and 2 in
+    // its associated swap jobs. Also, there is an edge 0->1 whose going to be repaired as well.
+    ASSERT_EQ(tiered_index->deleteLabelFromHNSW(1), 2);
+    ASSERT_EQ(jobQ.size(), 2);
+    ASSERT_EQ(((HNSWRepairJob *)(jobQ.front().job))->node_id, 0);
+    ASSERT_EQ(((HNSWRepairJob *)(jobQ.front().job))->level, 0);
+    jobQ.pop();
+    ASSERT_EQ(((HNSWRepairJob *)(jobQ.front().job))->node_id, 2);
+    ASSERT_EQ(((HNSWRepairJob *)(jobQ.front().job))->level, 0);
+    jobQ.pop();
+    // No new job for deleting 1->2 edge, just another associated swap job for the existing repair
+    // job of 1 (in addition to 0, we have 2).
+    ASSERT_EQ(tiered_index->idToRepairJobs.size(), 3);
+    ASSERT_EQ(tiered_index->idToRepairJobs.at(1).size(), 1);
+    ASSERT_EQ(tiered_index->idToRepairJobs.at(1)[0]->associatedSwapJobs.size(), 2);
+    ASSERT_EQ(tiered_index->idToRepairJobs.at(1)[0]->associatedSwapJobs[1]->deleted_id, 2);
+
+    ASSERT_EQ(tiered_index->idToRepairJobs.at(0).size(), 1);
+    ASSERT_EQ(tiered_index->idToRepairJobs.at(0)[0]->associatedSwapJobs.size(), 1);
+    ASSERT_EQ(tiered_index->idToRepairJobs.at(0)[0]->associatedSwapJobs[0]->deleted_id, 1);
+
+    ASSERT_EQ(tiered_index->idToRepairJobs.at(2).size(), 1);
+    ASSERT_EQ(tiered_index->idToRepairJobs.at(2)[0]->associatedSwapJobs.size(), 1);
+    ASSERT_EQ(tiered_index->idToRepairJobs.at(2)[0]->associatedSwapJobs[0]->deleted_id, 1);
+
+    ASSERT_EQ(tiered_index->idToSwapJob.size(), 3);
+    delete tiered_index;
+}
+
+TYPED_TEST(HNSWTieredIndexTest, deleteFromHNSWMultiLevels) {
+    // Create TieredHNSW index instance with a mock queue.
+    std::shared_ptr<VecSimAllocator> allocator = VecSimAllocator::newVecsimAllocator();
+    size_t dim = 4;
+
+    HNSWParams params = {
+        .type = TypeParam::get_index_type(), .dim = dim, .metric = VecSimMetric_L2, .multi = false};
+    auto jobQ = JobQueue();
+    size_t memory_ctx = 0;
+    auto index_ctx = IndexExtCtx();
+    TieredIndexParams tiered_params = {.jobQueue = &jobQ,
+                                       .jobQueueCtx = &index_ctx,
+                                       .submitCb = submit_callback,
+                                       .memoryCtx = &memory_ctx,
+                                       .UpdateMemCb = update_mem_callback};
+    TieredHNSWParams tiered_hnsw_params = {.hnswParams = params, .tieredParams = tiered_params};
+    auto *tiered_index = reinterpret_cast<TieredHNSWIndex<TEST_DATA_T, TEST_DIST_T> *>(
+        HNSWFactory::NewTieredIndex(&tiered_hnsw_params, allocator));
+
+    // Test that repair jobs are created for multiple levels.
+    size_t num_elements_with_multiple_levels = 0;
+    int vec_id = -1;
+    do {
+        vec_id++;
+        GenerateAndAddVector<TEST_DATA_T>(tiered_index->index, dim, vec_id, vec_id);
+        if (tiered_index->getHNSWIndex()->element_levels_[vec_id] > 0) {
+            num_elements_with_multiple_levels++;
+        }
+    } while (num_elements_with_multiple_levels < 2);
+
+    // Delete the last inserted vector, which is in level 1.
+    ASSERT_EQ(tiered_index->deleteLabelFromHNSW(vec_id), 1);
+    ASSERT_EQ(tiered_index->getHNSWIndex()->element_levels_[vec_id], 1);
+    // This should be an array of length 1.
+    auto *level_one_neighbors = tiered_index->getHNSWIndex()->getNodeNeighborsAtLevel(vec_id, 1);
+    ASSERT_EQ(tiered_index->getHNSWIndex()->getNodeNeighborsCount(level_one_neighbors), 1);
+
+    size_t num_repair_jobs = jobQ.size();
+    // There should be at least two nodes to repair, the neighbors of next_id in levels 0 and 1
+    ASSERT_GE(num_repair_jobs, 2);
+    while (jobQ.size() > 1) {
+        // First we should have jobs for repairing nodes in level 0.
+        ASSERT_EQ(((HNSWRepairJob *)(jobQ.front().job))->level, 0);
+        jobQ.pop();
+    }
+
+    // The last job should be repairing the single neighbor in level 1.
+    ASSERT_EQ(((HNSWRepairJob *)(jobQ.front().job))->level, 1);
+    ASSERT_EQ(((HNSWRepairJob *)(jobQ.front().job))->node_id, *level_one_neighbors);
+
+    delete tiered_index;
+}
+
+TYPED_TEST(HNSWTieredIndexTest, deleteFromHNSWWithRepairJobExec) {
+    // Create TieredHNSW index instance with a mock queue.
+    std::shared_ptr<VecSimAllocator> allocator = VecSimAllocator::newVecsimAllocator();
+    size_t n = 1000;
+    size_t dim = 4;
+
+    for (auto isMulti : {false, true}) {
+        HNSWParams params = {.type = TypeParam::get_index_type(),
+                             .dim = dim,
+                             .metric = VecSimMetric_L2,
+                             .multi = isMulti,
+                             .M = 4};
+        auto jobQ = JobQueue();
+        size_t memory_ctx = 0;
+        auto index_ctx = IndexExtCtx();
+        TieredIndexParams tiered_params = {.jobQueue = &jobQ,
+                                           .jobQueueCtx = &index_ctx,
+                                           .submitCb = submit_callback,
+                                           .memoryCtx = &memory_ctx,
+                                           .UpdateMemCb = update_mem_callback};
+        TieredHNSWParams tiered_hnsw_params = {.hnswParams = params, .tieredParams = tiered_params};
+        auto *tiered_index = reinterpret_cast<TieredHNSWIndex<TEST_DATA_T, TEST_DIST_T> *>(
+            HNSWFactory::NewTieredIndex(&tiered_hnsw_params, allocator));
+
+        for (size_t i = 0; i < n; i++) {
+            GenerateAndAddVector(tiered_index->index, dim, i, i);
+        }
+
+        // Delete vectors one by one and run the resulted repair jobs.
+        while (tiered_index->getHNSWIndex()->getNumMarkedDeleted() < n) {
+            // Choose the current entry point each time (it should be modified after the deletion).
+            idType ep = tiered_index->getHNSWIndex()->safeGetEntryPointCopy();
+            auto ep_level = tiered_index->getHNSWIndex()->getMaxLevel();
+            auto incoming_neighbors =
+                tiered_index->getHNSWIndex()->safeCollectAllNodeIncomingNeighbors(ep, ep_level);
+            ASSERT_EQ(tiered_index->deleteLabelFromHNSW(ep), 1);
+            ASSERT_EQ(jobQ.size(), incoming_neighbors.size());
+            ASSERT_EQ(tiered_index->getHNSWIndex()->checkIntegrity().connections_to_repair,
+                      jobQ.size());
+            ASSERT_NE(tiered_index->getHNSWIndex()->safeGetEntryPointCopy(), ep);
+
+            // Execute synchronously all the repair jobs for the current deletion.
+            while (!jobQ.empty()) {
+                idType repair_node_id = ((HNSWRepairJob *)(jobQ.front().job))->node_id;
+                auto repair_node_level = ((HNSWRepairJob *)(jobQ.front().job))->level;
+                auto orig_neighbors = tiered_index->getHNSWIndex()->getNodeNeighborsAtLevel(
+                    repair_node_id, repair_node_level);
+
+                tiered_index->getHNSWIndex()->repairNodeConnections(repair_node_id,
+                                                                    repair_node_level);
+                auto new_neighbors = tiered_index->getHNSWIndex()->getNodeNeighborsAtLevel(
+                    repair_node_id, repair_node_level);
+                size_t new_neighbors_count =
+                    tiered_index->getHNSWIndex()->getNodeNeighborsCount(new_neighbors);
+                // This makes sure that the deleted node is no longer in the neighbors set of the
+                // repaired node.
+                ASSERT_TRUE(std::find(new_neighbors, new_neighbors + new_neighbors_count, ep) ==
+                            new_neighbors + new_neighbors_count);
+                // Remove the job from the id -> repair_jobs lookup, so we won't think that it is
+                // still pending and avoid creating new jobs for nodes that already been repaired
+                // as they were pointing to deleted elements.
+                tiered_index->idToRepairJobs.erase(repair_node_id);
+                delete jobQ.front().job;
+                jobQ.pop();
+            }
+            ASSERT_EQ(tiered_index->getHNSWIndex()->checkIntegrity().connections_to_repair, 0);
+        }
+        delete tiered_index;
+    }
+}
+
+TYPED_TEST(HNSWTieredIndexTest, manageIndexOwnershipWithPendingJobs) {
+    std::shared_ptr<VecSimAllocator> allocator = VecSimAllocator::newVecsimAllocator();
+
+    // Create TieredHNSW index instance with a mock queue.
+    for (auto is_multi : {true, false}) {
+        size_t dim = 4;
+        HNSWParams params = {.type = TypeParam::get_index_type(),
+                             .dim = dim,
+                             .metric = VecSimMetric_L2,
+                             .multi = is_multi};
+        auto jobQ = JobQueue();
+        auto *index_ctx = new IndexExtCtx();
+        size_t memory_ctx = 0;
+        TieredIndexParams tiered_params = {.jobQueue = &jobQ,
+                                           .jobQueueCtx = index_ctx,
+                                           .submitCb = submit_callback,
+                                           .memoryCtx = &memory_ctx,
+                                           .UpdateMemCb = update_mem_callback};
+        TieredHNSWParams tiered_hnsw_params = {.hnswParams = params, .tieredParams = tiered_params};
+        auto *tiered_index = reinterpret_cast<TieredHNSWIndex<TEST_DATA_T, TEST_DIST_T> *>(
+            HNSWFactory::NewTieredIndex(&tiered_hnsw_params, allocator));
+        // Set the created tiered index in the index external context.
+        index_ctx->index_strong_ref.reset(tiered_index);
+        EXPECT_EQ(index_ctx->index_strong_ref.use_count(), 1);
+
+        // Add a vector and create a pending insert job.
+        GenerateAndAddVector<TEST_DATA_T>(tiered_index, dim, 0);
+        ASSERT_EQ(tiered_index->labelToInsertJobs.size(), 1);
+
+        // Delete the index before the job was executed.
+        EXPECT_EQ(jobQ.size(), 1);
+        EXPECT_EQ(jobQ.front().index_weak_ref.use_count(), 1);
+        delete index_ctx;
+        EXPECT_EQ(jobQ.size(), 1);
+        EXPECT_EQ(jobQ.front().index_weak_ref.use_count(), 0);
+        jobQ.pop();
+
+        // Recreate the index with a new ctx.
+        tiered_params.jobQueueCtx = index_ctx = new IndexExtCtx();
+        tiered_hnsw_params.tieredParams = tiered_params;
+        tiered_index = reinterpret_cast<TieredHNSWIndex<TEST_DATA_T, TEST_DIST_T> *>(
+            HNSWFactory::NewTieredIndex(&tiered_hnsw_params, allocator));
+        index_ctx->index_strong_ref.reset(tiered_index);
+        EXPECT_EQ(index_ctx->index_strong_ref.use_count(), 1);
+
+        // Add two vectors directly to HNSW, and remove one vector to create a repair job.
+        GenerateAndAddVector<TEST_DATA_T>(tiered_index->index, dim, 0, 0);
+        GenerateAndAddVector<TEST_DATA_T>(tiered_index->index, dim, 1, 1);
+        ASSERT_EQ(tiered_index->deleteLabelFromHNSW(0), 1);
+        ASSERT_EQ(tiered_index->idToRepairJobs.size(), 1);
+
+        // Delete the index before the job was executed.
+        EXPECT_EQ(jobQ.size(), 1);
+        EXPECT_EQ(jobQ.front().index_weak_ref.use_count(), 1);
+        delete index_ctx;
+        EXPECT_EQ(jobQ.size(), 1);
+        EXPECT_EQ(jobQ.front().index_weak_ref.use_count(), 0);
+    }
 }