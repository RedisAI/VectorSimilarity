--- conflicted
+++ resolved
@@ -1985,16 +1985,6 @@
     delete index_ctx;
 }
 
-<<<<<<< HEAD
-TYPED_TEST(HNSWTieredIndexTest, writeInPlaceMode) {
-    // Create TieredHNSW index instance with a mock queue.
-    size_t dim = 4;
-    HNSWParams params = {.type = TypeParam::get_index_type(),
-                         .dim = dim,
-                         .metric = VecSimMetric_L2,
-                         .multi = TypeParam::isMulti()};
-    VecSimParams hnsw_params = CreateParams(params);
-=======
 // A set of lambdas that determine whether a vector should be inserted to the
 // HNSW index (returns true) or to the flat index (returns false).
 inline constexpr std::array<std::pair<std::string_view, bool (*)(size_t, size_t)>, 11> lambdas = {{
@@ -2484,27 +2474,10 @@
         .multi = true,
     };
     VecSimParams params = CreateParams(hnsw_params);
->>>>>>> b9a12a61
     auto jobQ = JobQueue();
     auto index_ctx = new IndexExtCtx();
     size_t memory_ctx = 0;
 
-<<<<<<< HEAD
-    auto *tiered_index = this->CreateTieredHNSWIndex(hnsw_params, &jobQ, index_ctx, &memory_ctx);
-    auto allocator = tiered_index->getAllocator();
-
-    VecSim_SetWriteMode(VecSim_WriteInPlace);
-    // Validate that the vector was inserted directly to the HNSW index.
-    GenerateAndAddVector<TEST_DATA_T>(tiered_index, dim, 0, 0);
-    ASSERT_EQ(tiered_index->backendIndex->indexSize(), 1);
-    ASSERT_EQ(tiered_index->frontendIndex->indexSize(), 0);
-    ASSERT_EQ(tiered_index->labelToInsertJobs.size(), 0);
-
-    // Validate that the vector is removed in place.
-    tiered_index->deleteVector(0);
-    ASSERT_EQ(tiered_index->backendIndex->indexSize(), 0);
-    ASSERT_EQ(tiered_index->getHNSWIndex()->getNumMarkedDeleted(), 0);
-=======
     auto L2 = [&](size_t element) { return element * element * d; };
 
     // TEST 1:
@@ -2601,23 +2574,10 @@
     VecSimQueryResult_Free(batch);
     // TEST 2 clean up.
     VecSimBatchIterator_Free(iterator);
->>>>>>> b9a12a61
 
     delete index_ctx;
 }
 
-<<<<<<< HEAD
-TYPED_TEST(HNSWTieredIndexTest, burstThreadsScenario) {
-    // Create TieredHNSW index instance with a mock queue.
-    size_t dim = 16;
-    size_t n = 1000;
-    HNSWParams params = {.type = TypeParam::get_index_type(),
-                         .dim = dim,
-                         .metric = VecSimMetric_L2,
-                         .multi = TypeParam::isMulti(),
-                         .M = 32,
-                         .efRuntime = 2 * n};
-=======
 TYPED_TEST(HNSWTieredIndexTest, parallelBatchIteratorSearch) {
     size_t dim = 4;
     size_t ef = 500;
@@ -2637,7 +2597,6 @@
         .multi = isMulti,
         .efRuntime = ef,
     };
->>>>>>> b9a12a61
     VecSimParams hnsw_params = CreateParams(params);
     auto jobQ = JobQueue();
     auto index_ctx = new IndexExtCtx();
@@ -2645,87 +2604,6 @@
 
     auto *tiered_index = this->CreateTieredHNSWIndex(hnsw_params, &jobQ, index_ctx, &memory_ctx);
     auto allocator = tiered_index->getAllocator();
-<<<<<<< HEAD
-    VecSim_SetWriteMode(VecSim_WriteAsync);
-
-    // Launch the BG threads loop that takes jobs from the queue and executes them.
-    bool run_thread = true;
-    for (size_t i = 0; i < THREAD_POOL_SIZE; i++) {
-        thread_pool.emplace_back(thread_main_loop, std::ref(jobQ), std::ref(run_thread));
-    }
-
-    // Create and insert vectors one by one async.
-    size_t per_label = TypeParam::isMulti() ? 5 : 1;
-    size_t n_labels = n / per_label;
-    std::srand(10); // create pseudo random generator with any arbitrary seed.
-    for (size_t i = 0; i < n; i++) {
-        TEST_DATA_T vector[dim];
-        for (size_t j = 0; j < dim; j++) {
-            vector[j] = std::rand() / (TEST_DATA_T)RAND_MAX;
-        }
-        VecSimIndex_AddVector(tiered_index, vector, i % n_labels);
-    }
-
-    // Insert another n more vectors INPLACE, while the previous vectors are still being indexed.
-    VecSim_SetWriteMode(VecSim_WriteInPlace);
-    EXPECT_LT(tiered_index->backendIndex->indexSize(), n);
-    for (size_t i = 0; i < n; i++) {
-        TEST_DATA_T vector[dim];
-        for (size_t j = 0; j < dim; j++) {
-            vector[j] = std::rand() / (TEST_DATA_T)RAND_MAX;
-        }
-        VecSimIndex_AddVector(tiered_index, vector, i % n_labels + n_labels);
-    }
-    thread_pool_join(jobQ, run_thread);
-    EXPECT_EQ(tiered_index->backendIndex->indexSize(), 2 * n);
-
-    // Now delete the last n inserted vectors of the index using async jobs.
-    VecSim_SetWriteMode(VecSim_WriteAsync);
-    run_thread = true;
-    for (size_t i = 0; i < THREAD_POOL_SIZE; i++) {
-        thread_pool.emplace_back(thread_main_loop, std::ref(jobQ), std::ref(run_thread));
-    }
-    for (size_t i = 0; i < n_labels; i++) {
-        VecSimIndex_DeleteVector(tiered_index, n_labels + i);
-    }
-    // At this point, repair jobs should be executed in the background.
-    EXPECT_EQ(tiered_index->getHNSWIndex()->getNumMarkedDeleted(), n);
-
-    // Insert INPLACE another n vector (instead of the ones that were deleted).
-    VecSim_SetWriteMode(VecSim_WriteInPlace);
-    for (size_t i = 0; i < n; i++) {
-        TEST_DATA_T vector[dim];
-        for (size_t j = 0; j < dim; j++) {
-            vector[j] = std::rand() / (TEST_DATA_T)RAND_MAX;
-        }
-        VecSimIndex_AddVector(tiered_index, vector, i % n_labels + n_labels);
-        // Run a query and see that we only receive ids with label < n_labels+i (the label that we
-        // just inserted), and the first result should be this vector.
-        auto ver_res = [&](size_t label, double score, size_t index) {
-            if (index == 0) {
-                EXPECT_EQ(label, i % n_labels + n_labels);
-                EXPECT_DOUBLE_EQ(score, 0);
-            }
-            ASSERT_LE(label, i + n_labels);
-        };
-        runTopKSearchTest(tiered_index, vector, 10, ver_res);
-    }
-
-    thread_pool_join(jobQ, run_thread);
-    ASSERT_EQ(tiered_index->frontendIndex->indexSize(), 0);
-    ASSERT_EQ(tiered_index->backendIndex->indexLabelCount(), 2 * n_labels);
-
-    delete index_ctx;
-}
-
-TYPED_TEST(HNSWTieredIndexTest, bufferLimit) {
-    // Create TieredHNSW index instance with a mock queue.
-    size_t dim = 16;
-    HNSWParams params = {.type = TypeParam::get_index_type(),
-                         .dim = dim,
-                         .metric = VecSimMetric_L2,
-                         .multi = TypeParam::isMulti()};
-=======
 
     std::atomic_int successful_searches(0);
     auto parallel_10_batches = [](AsyncJob *job) {
@@ -2808,38 +2686,11 @@
     size_t n = 1000;
     HNSWParams params = {
         .type = TypeParam::get_index_type(), .dim = dim, .metric = VecSimMetric_L2, .multi = false};
->>>>>>> b9a12a61
     VecSimParams hnsw_params = CreateParams(params);
     auto jobQ = JobQueue();
     auto index_ctx = new IndexExtCtx();
     size_t memory_ctx = 0;
 
-<<<<<<< HEAD
-    // Create tiered index with buffer limit set to 0.
-    auto *tiered_index = this->CreateTieredHNSWIndex(hnsw_params, &jobQ, index_ctx, &memory_ctx,
-                                                     DEFAULT_PENDING_SWAP_JOBS_THRESHOLD, 0);
-    auto allocator = tiered_index->getAllocator();
-
-    GenerateAndAddVector<TEST_DATA_T>(tiered_index, dim, 0);
-    ASSERT_EQ(tiered_index->backendIndex->indexSize(), 1);
-    ASSERT_EQ(tiered_index->frontendIndex->indexSize(), 0);
-    ASSERT_EQ(tiered_index->labelToInsertJobs.size(), 0);
-
-    // Set the flat limit to 1 and insert another vector - expect it to go to the flat buffer.
-    tiered_index->flatBufferLimit = 1;
-    GenerateAndAddVector<TEST_DATA_T>(tiered_index, dim, 1);
-    ASSERT_EQ(tiered_index->backendIndex->indexSize(), 1);
-    ASSERT_EQ(tiered_index->frontendIndex->indexSize(), 1);
-    ASSERT_EQ(tiered_index->labelToInsertJobs.size(), 1);
-
-    // Insert another vector, this one should go directly to HNSW index since the buffer limit has
-    // reached.
-    GenerateAndAddVector<TEST_DATA_T>(tiered_index, dim, 2);
-    ASSERT_EQ(tiered_index->backendIndex->indexSize(), 2);
-    ASSERT_EQ(tiered_index->frontendIndex->indexSize(), 1);
-    ASSERT_EQ(tiered_index->labelToInsertJobs.size(), 1);
-    ASSERT_EQ(tiered_index->indexLabelCount(), 3);
-=======
     auto *tiered_index = this->CreateTieredHNSWIndex(hnsw_params, &jobQ, index_ctx, &memory_ctx, 1);
     auto allocator = tiered_index->getAllocator();
 
@@ -2892,12 +2743,226 @@
     ASSERT_EQ(tiered_index->frontendIndex->indexSize(), 0);
     ASSERT_EQ(tiered_index->indexLabelCount(), 1);
     ASSERT_EQ(tiered_index->getDistanceFrom(0, overwritten_vec), 0);
->>>>>>> b9a12a61
 
     delete index_ctx;
 }
 
-<<<<<<< HEAD
+TYPED_TEST(HNSWTieredIndexTestBasic, overwriteVectorAsync) {
+    // Create TieredHNSW index instance with a mock queue.
+    size_t dim = 4;
+    size_t n = 1000;
+    HNSWParams params = {
+        .type = TypeParam::get_index_type(), .dim = dim, .metric = VecSimMetric_L2, .multi = false};
+    VecSimParams hnsw_params = CreateParams(params);
+    for (size_t maxSwapJobs : {(int)n + 1, 1}) {
+        auto jobQ = JobQueue();
+        auto index_ctx = new IndexExtCtx();
+        size_t memory_ctx = 0;
+
+        auto *tiered_index =
+            this->CreateTieredHNSWIndex(hnsw_params, &jobQ, index_ctx, &memory_ctx, maxSwapJobs);
+        auto allocator = tiered_index->getAllocator();
+
+        // Launch the BG threads loop that takes jobs from the queue and executes them.
+        bool run_thread = true;
+        for (size_t i = 0; i < THREAD_POOL_SIZE; i++) {
+            thread_pool.emplace_back(thread_main_loop, std::ref(jobQ), std::ref(run_thread));
+        }
+
+        // Insert vectors and overwrite them multiple times while thread run in the background.
+        std::srand(10); // create pseudo random generator with any arbitrary seed.
+        for (size_t i = 0; i < n; i++) {
+            TEST_DATA_T vector[dim];
+            for (size_t j = 0; j < dim; j++) {
+                vector[j] = std::rand() / (TEST_DATA_T)RAND_MAX;
+            }
+            tiered_index->addVector(vector, i);
+        }
+        EXPECT_EQ(tiered_index->indexLabelCount(), n);
+
+        size_t num_overwrites = 1000;
+        for (size_t i = 0; i < num_overwrites; i++) {
+            size_t label_to_overwrite = std::rand() % n;
+            TEST_DATA_T vector[dim];
+            for (size_t j = 0; j < dim; j++) {
+                vector[j] = std::rand() / (TEST_DATA_T)RAND_MAX;
+            }
+            EXPECT_EQ(tiered_index->addVector(vector, label_to_overwrite), 0);
+        }
+
+        thread_pool_join(jobQ, run_thread);
+
+        EXPECT_EQ(tiered_index->indexSize() - tiered_index->getHNSWIndex()->getNumMarkedDeleted(),
+                  n);
+        EXPECT_EQ(tiered_index->frontendIndex->indexSize(), 0);
+        EXPECT_EQ(tiered_index->indexLabelCount(), n);
+        auto report = tiered_index->getHNSWIndex()->checkIntegrity();
+        EXPECT_EQ(report.connections_to_repair, 0);
+        EXPECT_EQ(report.valid_state, true);
+
+        delete index_ctx;
+    }
+}
+
+TYPED_TEST(HNSWTieredIndexTest, writeInPlaceMode) {
+    // Create TieredHNSW index instance with a mock queue.
+    size_t dim = 4;
+    HNSWParams params = {.type = TypeParam::get_index_type(),
+                         .dim = dim,
+                         .metric = VecSimMetric_L2,
+                         .multi = TypeParam::isMulti()};
+    VecSimParams hnsw_params = CreateParams(params);
+    auto jobQ = JobQueue();
+    auto index_ctx = new IndexExtCtx();
+    size_t memory_ctx = 0;
+
+    auto *tiered_index = this->CreateTieredHNSWIndex(hnsw_params, &jobQ, index_ctx, &memory_ctx);
+    auto allocator = tiered_index->getAllocator();
+
+    VecSim_SetWriteMode(VecSim_WriteInPlace);
+    // Validate that the vector was inserted directly to the HNSW index.
+    GenerateAndAddVector<TEST_DATA_T>(tiered_index, dim, 0, 0);
+    ASSERT_EQ(tiered_index->backendIndex->indexSize(), 1);
+    ASSERT_EQ(tiered_index->frontendIndex->indexSize(), 0);
+    ASSERT_EQ(tiered_index->labelToInsertJobs.size(), 0);
+
+    // Validate that the vector is removed in place.
+    tiered_index->deleteVector(0);
+    ASSERT_EQ(tiered_index->backendIndex->indexSize(), 0);
+    ASSERT_EQ(tiered_index->getHNSWIndex()->getNumMarkedDeleted(), 0);
+
+    delete index_ctx;
+}
+
+TYPED_TEST(HNSWTieredIndexTest, burstThreadsScenario) {
+    // Create TieredHNSW index instance with a mock queue.
+    size_t dim = 16;
+    size_t n = 1000;
+    HNSWParams params = {.type = TypeParam::get_index_type(),
+                         .dim = dim,
+                         .metric = VecSimMetric_L2,
+                         .multi = TypeParam::isMulti(),
+                         .M = 32,
+                         .efRuntime = 2 * n};
+    VecSimParams hnsw_params = CreateParams(params);
+    auto jobQ = JobQueue();
+    auto index_ctx = new IndexExtCtx();
+    size_t memory_ctx = 0;
+
+    auto *tiered_index = this->CreateTieredHNSWIndex(hnsw_params, &jobQ, index_ctx, &memory_ctx);
+    auto allocator = tiered_index->getAllocator();
+    VecSim_SetWriteMode(VecSim_WriteAsync);
+
+    // Launch the BG threads loop that takes jobs from the queue and executes them.
+    bool run_thread = true;
+    for (size_t i = 0; i < THREAD_POOL_SIZE; i++) {
+        thread_pool.emplace_back(thread_main_loop, std::ref(jobQ), std::ref(run_thread));
+    }
+
+    // Create and insert vectors one by one async.
+    size_t per_label = TypeParam::isMulti() ? 5 : 1;
+    size_t n_labels = n / per_label;
+    std::srand(10); // create pseudo random generator with any arbitrary seed.
+    for (size_t i = 0; i < n; i++) {
+        TEST_DATA_T vector[dim];
+        for (size_t j = 0; j < dim; j++) {
+            vector[j] = std::rand() / (TEST_DATA_T)RAND_MAX;
+        }
+        VecSimIndex_AddVector(tiered_index, vector, i % n_labels);
+    }
+
+    // Insert another n more vectors INPLACE, while the previous vectors are still being indexed.
+    VecSim_SetWriteMode(VecSim_WriteInPlace);
+    EXPECT_LT(tiered_index->backendIndex->indexSize(), n);
+    for (size_t i = 0; i < n; i++) {
+        TEST_DATA_T vector[dim];
+        for (size_t j = 0; j < dim; j++) {
+            vector[j] = std::rand() / (TEST_DATA_T)RAND_MAX;
+        }
+        VecSimIndex_AddVector(tiered_index, vector, i % n_labels + n_labels);
+    }
+    thread_pool_join(jobQ, run_thread);
+    EXPECT_EQ(tiered_index->backendIndex->indexSize(), 2 * n);
+
+    // Now delete the last n inserted vectors of the index using async jobs.
+    VecSim_SetWriteMode(VecSim_WriteAsync);
+    run_thread = true;
+    for (size_t i = 0; i < THREAD_POOL_SIZE; i++) {
+        thread_pool.emplace_back(thread_main_loop, std::ref(jobQ), std::ref(run_thread));
+    }
+    for (size_t i = 0; i < n_labels; i++) {
+        VecSimIndex_DeleteVector(tiered_index, n_labels + i);
+    }
+    // At this point, repair jobs should be executed in the background.
+    EXPECT_EQ(tiered_index->getHNSWIndex()->getNumMarkedDeleted(), n);
+
+    // Insert INPLACE another n vector (instead of the ones that were deleted).
+    VecSim_SetWriteMode(VecSim_WriteInPlace);
+    for (size_t i = 0; i < n; i++) {
+        TEST_DATA_T vector[dim];
+        for (size_t j = 0; j < dim; j++) {
+            vector[j] = std::rand() / (TEST_DATA_T)RAND_MAX;
+        }
+        VecSimIndex_AddVector(tiered_index, vector, i % n_labels + n_labels);
+        // Run a query and see that we only receive ids with label < n_labels+i (the label that we
+        // just inserted), and the first result should be this vector.
+        auto ver_res = [&](size_t label, double score, size_t index) {
+            if (index == 0) {
+                EXPECT_EQ(label, i % n_labels + n_labels);
+                EXPECT_DOUBLE_EQ(score, 0);
+            }
+            ASSERT_LE(label, i + n_labels);
+        };
+        runTopKSearchTest(tiered_index, vector, 10, ver_res);
+    }
+
+    thread_pool_join(jobQ, run_thread);
+    ASSERT_EQ(tiered_index->frontendIndex->indexSize(), 0);
+    ASSERT_EQ(tiered_index->backendIndex->indexLabelCount(), 2 * n_labels);
+
+    delete index_ctx;
+}
+
+TYPED_TEST(HNSWTieredIndexTest, bufferLimit) {
+    // Create TieredHNSW index instance with a mock queue.
+    size_t dim = 16;
+    HNSWParams params = {.type = TypeParam::get_index_type(),
+                         .dim = dim,
+                         .metric = VecSimMetric_L2,
+                         .multi = TypeParam::isMulti()};
+    VecSimParams hnsw_params = CreateParams(params);
+    auto jobQ = JobQueue();
+    auto index_ctx = new IndexExtCtx();
+    size_t memory_ctx = 0;
+
+    // Create tiered index with buffer limit set to 0.
+    auto *tiered_index = this->CreateTieredHNSWIndex(hnsw_params, &jobQ, index_ctx, &memory_ctx,
+                                                     DEFAULT_PENDING_SWAP_JOBS_THRESHOLD, 0);
+    auto allocator = tiered_index->getAllocator();
+
+    GenerateAndAddVector<TEST_DATA_T>(tiered_index, dim, 0);
+    ASSERT_EQ(tiered_index->backendIndex->indexSize(), 1);
+    ASSERT_EQ(tiered_index->frontendIndex->indexSize(), 0);
+    ASSERT_EQ(tiered_index->labelToInsertJobs.size(), 0);
+
+    // Set the flat limit to 1 and insert another vector - expect it to go to the flat buffer.
+    tiered_index->flatBufferLimit = 1;
+    GenerateAndAddVector<TEST_DATA_T>(tiered_index, dim, 1);
+    ASSERT_EQ(tiered_index->backendIndex->indexSize(), 1);
+    ASSERT_EQ(tiered_index->frontendIndex->indexSize(), 1);
+    ASSERT_EQ(tiered_index->labelToInsertJobs.size(), 1);
+
+    // Insert another vector, this one should go directly to HNSW index since the buffer limit has
+    // reached.
+    GenerateAndAddVector<TEST_DATA_T>(tiered_index, dim, 2);
+    ASSERT_EQ(tiered_index->backendIndex->indexSize(), 2);
+    ASSERT_EQ(tiered_index->frontendIndex->indexSize(), 1);
+    ASSERT_EQ(tiered_index->labelToInsertJobs.size(), 1);
+    ASSERT_EQ(tiered_index->indexLabelCount(), 3);
+
+    delete index_ctx;
+}
+
 TYPED_TEST(HNSWTieredIndexTest, bufferLimitAsync) {
     // Create TieredHNSW index instance with a mock queue.
     size_t dim = 16;
@@ -2943,61 +3008,4 @@
     EXPECT_EQ(tiered_index->indexLabelCount(), n_labels);
 
     delete index_ctx;
-=======
-TYPED_TEST(HNSWTieredIndexTestBasic, overwriteVectorAsync) {
-    // Create TieredHNSW index instance with a mock queue.
-    size_t dim = 4;
-    size_t n = 1000;
-    HNSWParams params = {
-        .type = TypeParam::get_index_type(), .dim = dim, .metric = VecSimMetric_L2, .multi = false};
-    VecSimParams hnsw_params = CreateParams(params);
-    for (size_t maxSwapJobs : {(int)n + 1, 1}) {
-        auto jobQ = JobQueue();
-        auto index_ctx = new IndexExtCtx();
-        size_t memory_ctx = 0;
-
-        auto *tiered_index =
-            this->CreateTieredHNSWIndex(hnsw_params, &jobQ, index_ctx, &memory_ctx, maxSwapJobs);
-        auto allocator = tiered_index->getAllocator();
-
-        // Launch the BG threads loop that takes jobs from the queue and executes them.
-        bool run_thread = true;
-        for (size_t i = 0; i < THREAD_POOL_SIZE; i++) {
-            thread_pool.emplace_back(thread_main_loop, std::ref(jobQ), std::ref(run_thread));
-        }
-
-        // Insert vectors and overwrite them multiple times while thread run in the background.
-        std::srand(10); // create pseudo random generator with any arbitrary seed.
-        for (size_t i = 0; i < n; i++) {
-            TEST_DATA_T vector[dim];
-            for (size_t j = 0; j < dim; j++) {
-                vector[j] = std::rand() / (TEST_DATA_T)RAND_MAX;
-            }
-            tiered_index->addVector(vector, i);
-        }
-        EXPECT_EQ(tiered_index->indexLabelCount(), n);
-
-        size_t num_overwrites = 1000;
-        for (size_t i = 0; i < num_overwrites; i++) {
-            size_t label_to_overwrite = std::rand() % n;
-            TEST_DATA_T vector[dim];
-            for (size_t j = 0; j < dim; j++) {
-                vector[j] = std::rand() / (TEST_DATA_T)RAND_MAX;
-            }
-            EXPECT_EQ(tiered_index->addVector(vector, label_to_overwrite), 0);
-        }
-
-        thread_pool_join(jobQ, run_thread);
-
-        EXPECT_EQ(tiered_index->indexSize() - tiered_index->getHNSWIndex()->getNumMarkedDeleted(),
-                  n);
-        EXPECT_EQ(tiered_index->frontendIndex->indexSize(), 0);
-        EXPECT_EQ(tiered_index->indexLabelCount(), n);
-        auto report = tiered_index->getHNSWIndex()->checkIntegrity();
-        EXPECT_EQ(report.connections_to_repair, 0);
-        EXPECT_EQ(report.valid_state, true);
-
-        delete index_ctx;
-    }
->>>>>>> b9a12a61
 }