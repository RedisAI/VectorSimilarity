--- conflicted
+++ resolved
@@ -1761,82 +1761,7 @@
     // Create TieredHNSW index instance with a mock queue.
     size_t dim = 4;
     size_t n = 1000;
-<<<<<<< HEAD
     for (size_t maxSwapJobs : {(int)n + 1, 10, 1}) {
-=======
-    HNSWParams params = {.type = TypeParam::get_index_type(),
-                         .dim = dim,
-                         .metric = VecSimMetric_L2,
-                         .multi = TypeParam::isMulti(),
-                         .blockSize = 100};
-    VecSimParams hnsw_params = CreateParams(params);
-    auto jobQ = JobQueue();
-    auto index_ctx = new IndexExtCtx();
-    size_t memory_ctx = 0;
-    TieredIndexParams tiered_hnsw_params = {.jobQueue = &jobQ,
-                                            .jobQueueCtx = index_ctx,
-                                            .submitCb = submit_callback,
-                                            .memoryCtx = &memory_ctx,
-                                            .UpdateMemCb = update_mem_callback,
-                                            .primaryIndexParams = &hnsw_params};
-    auto *tiered_index = reinterpret_cast<TieredHNSWIndex<TEST_DATA_T, TEST_DIST_T> *>(
-        TieredFactory::NewIndex(&tiered_hnsw_params));
-    auto allocator = tiered_index->getAllocator();
-    index_ctx->index_strong_ref.reset(tiered_index);
-
-    size_t per_label = TypeParam::isMulti() ? 50 : 1;
-    size_t n_labels = n / per_label;
-
-    // Launch the BG threads loop that takes jobs from the queue and executes them.
-    bool run_thread = true;
-    for (size_t i = 0; i < THREAD_POOL_SIZE; i++) {
-        thread_pool.emplace_back(thread_main_loop, std::ref(jobQ), std::ref(run_thread));
-    }
-
-    // Create and insert vectors one by one, then delete them one by one.
-    std::srand(10); // create pseudo random generator with any arbitrary seed.
-    for (size_t i = 0; i < n; i++) {
-        TEST_DATA_T vector[dim];
-        for (size_t j = 0; j < dim; j++) {
-            vector[j] = std::rand() / (TEST_DATA_T)RAND_MAX;
-        }
-        VecSimIndex_AddVector(tiered_index, vector, i % n_labels);
-    }
-    // While a thread is ingesting a vector into HNSW, a vector may appear in both indexes
-    // (hence it will be counted twice in the index size calculation).
-    EXPECT_GE(tiered_index->indexSize(), n);
-    EXPECT_LE(tiered_index->indexSize(), n + THREAD_POOL_SIZE);
-    EXPECT_EQ(tiered_index->indexLabelCount(), n_labels);
-    for (size_t i = 0; i < n_labels; i++) {
-        // Every vector associated with the label may appear in flat/HNSW index or in both if
-        // its just being ingested.
-        int num_deleted = tiered_index->deleteVector(i);
-        EXPECT_GE(num_deleted, per_label);
-        EXPECT_LE(num_deleted, MIN(2 * per_label, per_label + THREAD_POOL_SIZE));
-        EXPECT_EQ(tiered_index->deleteVector(i), 0); // delete already deleted label
-    }
-    EXPECT_EQ(tiered_index->indexLabelCount(), 0);
-
-    thread_pool_join(jobQ, run_thread);
-
-    EXPECT_EQ(tiered_index->getHNSWIndex()->checkIntegrity().connections_to_repair, 0);
-    EXPECT_EQ(tiered_index->getHNSWIndex()->safeGetEntryPointCopy(), INVALID_ID);
-    // Verify that we have no pending jobs.
-    EXPECT_EQ(tiered_index->labelToInsertJobs.size(), 0);
-    EXPECT_EQ(tiered_index->idToRepairJobs.size(), 0);
-    EXPECT_EQ(tiered_index->idToSwapJob.size(), tiered_index->swapJobs.size());
-    for (auto job : tiered_index->swapJobs) {
-        EXPECT_EQ(job->pending_repair_jobs_counter.load(), 0);
-    }
-    delete index_ctx;
-}
-
-TYPED_TEST(HNSWTieredIndexTest, alternateInsertDeleteAsync) {
-    // Create TieredHNSW index instance with a mock queue.
-    size_t dim = 16;
-    size_t n = 1000;
-    for (size_t M : {2, 16}) {
->>>>>>> edfbba0a
         HNSWParams params = {.type = TypeParam::get_index_type(),
                              .dim = dim,
                              .metric = VecSimMetric_L2,
@@ -1846,10 +1771,9 @@
         auto jobQ = JobQueue();
         auto index_ctx = new IndexExtCtx();
         size_t memory_ctx = 0;
-<<<<<<< HEAD
         TieredHNSWParams tiered_hnsw_params = {.swapJobThreshold = maxSwapJobs};
         TieredIndexParams tiered_params = {.jobQueue = &jobQ,
-                                           .jobQueueCtx = &index_ctx,
+                                           .jobQueueCtx = index_ctx,
                                            .submitCb = submit_callback,
                                            .memoryCtx = &memory_ctx,
                                            .UpdateMemCb = update_mem_callback,
@@ -1857,21 +1781,10 @@
                                            .tieredHnswParams = tiered_hnsw_params};
 
         auto *tiered_index = reinterpret_cast<TieredHNSWIndex<TEST_DATA_T, TEST_DIST_T> *>(
-            TieredFactory::TieredHNSWFactory::NewIndex(&tiered_params, allocator));
+            TieredFactory::TieredHNSWFactory::NewIndex(&tiered_params));
         // Set the created tiered index in the index external context.
-        index_ctx.index_strong_ref.reset(tiered_index);
-=======
-        TieredIndexParams tiered_hnsw_params = {.jobQueue = &jobQ,
-                                                .jobQueueCtx = index_ctx,
-                                                .submitCb = submit_callback,
-                                                .memoryCtx = &memory_ctx,
-                                                .UpdateMemCb = update_mem_callback,
-                                                .primaryIndexParams = &hnsw_params};
-        auto *tiered_index = reinterpret_cast<TieredHNSWIndex<TEST_DATA_T, TEST_DIST_T> *>(
-            TieredFactory::NewIndex(&tiered_hnsw_params));
         auto allocator = tiered_index->getAllocator();
         index_ctx->index_strong_ref.reset(tiered_index);
->>>>>>> edfbba0a
 
         size_t per_label = TypeParam::isMulti() ? 50 : 1;
         size_t n_labels = n / per_label;
@@ -1905,12 +1818,6 @@
             EXPECT_LE(num_deleted, MIN(2 * per_label, per_label + THREAD_POOL_SIZE));
             EXPECT_EQ(tiered_index->deleteVector(i), 0); // delete already deleted label
         }
-<<<<<<< HEAD
-=======
-        // Vectors are deleted from flat buffer in place (in HNSW they are only marked as
-        // deleted).
-        EXPECT_GE(tiered_index->frontendIndex->indexSize(), 0);
->>>>>>> edfbba0a
         EXPECT_EQ(tiered_index->indexLabelCount(), 0);
 
         thread_pool_join(jobQ, run_thread);
@@ -1936,12 +1843,12 @@
             ASSERT_EQ(tiered_index->idToSwapJob.size(), tiered_index->indexSize());
         }
         EXPECT_EQ(tiered_index->getHNSWIndex()->getNumMarkedDeleted(), tiered_index->indexSize());
+
+        delete index_ctx;
     }
 }
 
 TYPED_TEST(HNSWTieredIndexTest, alternateInsertDeleteAsync) {
-    std::shared_ptr<VecSimAllocator> allocator = VecSimAllocator::newVecsimAllocator();
-
     // Create TieredHNSW index instance with a mock queue.
     size_t dim = 16;
     size_t n = 1000;
@@ -1955,11 +1862,11 @@
                                  .M = M};
             VecSimParams hnsw_params = CreateParams(params);
             auto jobQ = JobQueue();
-            auto index_ctx = IndexExtCtx();
+            auto index_ctx = new IndexExtCtx();
             size_t memory_ctx = 0;
             TieredHNSWParams tiered_hnsw_params = {.swapJobThreshold = maxSwapJobs};
             TieredIndexParams tiered_params = {.jobQueue = &jobQ,
-                                               .jobQueueCtx = &index_ctx,
+                                               .jobQueueCtx = index_ctx,
                                                .submitCb = submit_callback,
                                                .memoryCtx = &memory_ctx,
                                                .UpdateMemCb = update_mem_callback,
@@ -1967,9 +1874,10 @@
                                                .tieredHnswParams = tiered_hnsw_params};
 
             auto *tiered_index = reinterpret_cast<TieredHNSWIndex<TEST_DATA_T, TEST_DIST_T> *>(
-                TieredFactory::TieredHNSWFactory::NewIndex(&tiered_params, allocator));
+                TieredFactory::TieredHNSWFactory::NewIndex(&tiered_params));
             // Set the created tiered index in the index external context.
-            index_ctx.index_strong_ref.reset(tiered_index);
+            auto allocator = tiered_index->getAllocator();
+            index_ctx->index_strong_ref.reset(tiered_index);
 
             size_t per_label = TypeParam::isMulti() ? 5 : 1;
             size_t n_labels = n / per_label;
@@ -2001,7 +1909,7 @@
             }
             // Vectors are deleted from flat buffer in place (in HNSW they are only marked as
             // deleted).
-            EXPECT_GE(tiered_index->flatBuffer->indexSize(), 0);
+            EXPECT_GE(tiered_index->frontendIndex->indexSize(), 0);
             EXPECT_EQ(tiered_index->indexLabelCount(), 0);
 
             thread_pool_join(jobQ, run_thread);
@@ -2021,14 +1929,13 @@
             EXPECT_EQ(tiered_index->deleteVector(0), 0);
             ASSERT_LE(tiered_index->idToSwapJob.size(), maxSwapJobs);
             ASSERT_EQ(tiered_index->idToSwapJob.size(), tiered_index->indexSize());
+
+            delete index_ctx;
         }
-        delete index_ctx;
     }
 }
 
 TYPED_TEST(HNSWTieredIndexTest, swapJobBasic) {
-    std::shared_ptr<VecSimAllocator> allocator = VecSimAllocator::newVecsimAllocator();
-
     // Create TieredHNSW index instance with a mock queue.
     size_t dim = 4;
     HNSWParams params = {.type = TypeParam::get_index_type(),
@@ -2037,32 +1944,39 @@
                          .multi = TypeParam::isMulti()};
     VecSimParams hnsw_params = CreateParams(params);
     auto jobQ = JobQueue();
-    auto index_ctx = IndexExtCtx();
+    auto index_ctx = new IndexExtCtx();
     size_t memory_ctx = 0;
     TieredHNSWParams tiered_hnsw_params = {.swapJobThreshold = 0};
 
     TieredIndexParams tiered_params = {.jobQueue = &jobQ,
-                                       .jobQueueCtx = &index_ctx,
+                                       .jobQueueCtx = index_ctx,
                                        .submitCb = submit_callback,
                                        .memoryCtx = &memory_ctx,
                                        .UpdateMemCb = update_mem_callback,
                                        .primaryIndexParams = &hnsw_params,
                                        .tieredHnswParams = tiered_hnsw_params};
     auto *tiered_index = reinterpret_cast<TieredHNSWIndex<TEST_DATA_T, TEST_DIST_T> *>(
-        TieredFactory::TieredHNSWFactory::NewIndex(&tiered_params, allocator));
+        TieredFactory::TieredHNSWFactory::NewIndex(&tiered_params));
+    auto allocator = tiered_index->getAllocator();
 
     // Test initialization of the pendingSwapJobsThreshold value.
     ASSERT_EQ(tiered_index->pendingSwapJobsThreshold, DEFAULT_PENDING_SWAP_JOBS_THRESHOLD);
     delete tiered_index;
+
     tiered_params.tieredHnswParams.swapJobThreshold = MAX_PENDING_SWAP_JOBS_THRESHOLD + 1;
     tiered_index = reinterpret_cast<TieredHNSWIndex<TEST_DATA_T, TEST_DIST_T> *>(
-        TieredFactory::TieredHNSWFactory::NewIndex(&tiered_params, allocator));
+        TieredFactory::TieredHNSWFactory::NewIndex(&tiered_params));
+    allocator = tiered_index->getAllocator();
     ASSERT_EQ(tiered_index->pendingSwapJobsThreshold, MAX_PENDING_SWAP_JOBS_THRESHOLD);
     delete tiered_index;
+
     tiered_params.tieredHnswParams.swapJobThreshold = 1;
     tiered_index = reinterpret_cast<TieredHNSWIndex<TEST_DATA_T, TEST_DIST_T> *>(
-        TieredFactory::TieredHNSWFactory::NewIndex(&tiered_params, allocator));
+        TieredFactory::TieredHNSWFactory::NewIndex(&tiered_params));
     ASSERT_EQ(tiered_index->pendingSwapJobsThreshold, 1);
+
+    allocator = tiered_index->getAllocator();
+    index_ctx->index_strong_ref.reset(tiered_index);
 
     // Call reserve for the unordered maps that are going to be used, since upon initialization it
     // consumed 0 memory, but after insertion and deletion they will consume a minimal amount of
@@ -2078,8 +1992,8 @@
 
     size_t initial_mem = allocator->getAllocationSize();
 
-    GenerateAndAddVector<TEST_DATA_T>(tiered_index->index, dim, 0, 0);
-    GenerateAndAddVector<TEST_DATA_T>(tiered_index->index, dim, 1, 1);
+    GenerateAndAddVector<TEST_DATA_T>(tiered_index->backendIndex, dim, 0, 0);
+    GenerateAndAddVector<TEST_DATA_T>(tiered_index->backendIndex, dim, 1, 1);
     EXPECT_EQ(tiered_index->indexLabelCount(), 2);
     EXPECT_EQ(tiered_index->indexSize(), 2);
     // Delete both vectors.
@@ -2100,7 +2014,7 @@
     // Insert another vector and remove it. expect it to have no neighbors.
     // Threshold for is set to be >= 1, so now we expect that all the deleted vectors (which has no
     // pending repair jobs) will be swapped.
-    GenerateAndAddVector<TEST_DATA_T>(tiered_index->index, dim, 2, 2);
+    GenerateAndAddVector<TEST_DATA_T>(tiered_index->backendIndex, dim, 2, 2);
     EXPECT_EQ(tiered_index->deleteVector(2), 1);
     EXPECT_EQ(tiered_index->idToSwapJob.size(), 0);
     EXPECT_EQ(tiered_index->indexSize(), 0);
@@ -2117,15 +2031,13 @@
     EXPECT_EQ(allocator->getAllocationSize(), initial_mem);
     EXPECT_EQ(initial_mem, memory_ctx);
 
-    delete tiered_index;
+    delete index_ctx;
     // VecSimAllocator::allocation_header_size = size_t, this should be the only memory that we
     // account for at this point.
     EXPECT_EQ(allocator->getAllocationSize(), sizeof(size_t));
 }
 
 TYPED_TEST(HNSWTieredIndexTest, swapJobBasic2) {
-    std::shared_ptr<VecSimAllocator> allocator = VecSimAllocator::newVecsimAllocator();
-
     // Create TieredHNSW index instance with a mock queue.
     size_t dim = 4;
     HNSWParams params = {.type = TypeParam::get_index_type(),
@@ -2134,12 +2046,12 @@
                          .multi = TypeParam::isMulti()};
     VecSimParams hnsw_params = CreateParams(params);
     auto jobQ = JobQueue();
-    auto index_ctx = IndexExtCtx();
+    auto index_ctx = new IndexExtCtx();
     size_t memory_ctx = 0;
     TieredHNSWParams tiered_hnsw_params = {.swapJobThreshold = 1};
 
     TieredIndexParams tiered_params = {.jobQueue = &jobQ,
-                                       .jobQueueCtx = &index_ctx,
+                                       .jobQueueCtx = index_ctx,
                                        .submitCb = submit_callback,
                                        .memoryCtx = &memory_ctx,
                                        .UpdateMemCb = update_mem_callback,
@@ -2147,11 +2059,14 @@
                                        .tieredHnswParams = tiered_hnsw_params};
 
     auto *tiered_index = reinterpret_cast<TieredHNSWIndex<TEST_DATA_T, TEST_DIST_T> *>(
-        TieredFactory::TieredHNSWFactory::NewIndex(&tiered_params, allocator));
+        TieredFactory::TieredHNSWFactory::NewIndex(&tiered_params));
+    auto allocator = tiered_index->getAllocator();
+    index_ctx->index_strong_ref.reset(tiered_index);
+
     // Insert 3 vectors, expect to have a fully connected graph.
-    GenerateAndAddVector<TEST_DATA_T>(tiered_index->index, dim, 0, 0);
-    GenerateAndAddVector<TEST_DATA_T>(tiered_index->index, dim, 1, 1);
-    GenerateAndAddVector<TEST_DATA_T>(tiered_index->index, dim, 2, 2);
+    GenerateAndAddVector<TEST_DATA_T>(tiered_index->backendIndex, dim, 0, 0);
+    GenerateAndAddVector<TEST_DATA_T>(tiered_index->backendIndex, dim, 1, 1);
+    GenerateAndAddVector<TEST_DATA_T>(tiered_index->backendIndex, dim, 2, 2);
     // Delete 0, expect to have two repair jobs pending for 1 and 2 and execute it.
     EXPECT_EQ(tiered_index->deleteVector(0), 1);
     EXPECT_EQ(jobQ.size(), 2);
@@ -2213,5 +2128,5 @@
     EXPECT_EQ(tiered_index->indexSize(), 0);
     EXPECT_EQ(tiered_index->getHNSWIndex()->getNumMarkedDeleted(), 0);
 
-    delete tiered_index;
+    delete index_ctx;
 }