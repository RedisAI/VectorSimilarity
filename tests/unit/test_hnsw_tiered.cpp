#include "VecSim/index_factories/tiered_factory.h"
#include "VecSim/algorithms/hnsw/hnsw_tiered.h"
#include "VecSim/algorithms/hnsw/hnsw_single.h"
#include "VecSim/algorithms/hnsw/hnsw_multi.h"
#include "VecSim/vec_sim_debug.h"
#include <string>
#include <array>

#include "test_utils.h"
#include "mock_thread_pool.h"

#include <thread>

// Runs the test for all combination of data type(float/double) - label type (single/multi)

template <typename index_type_t>
class HNSWTieredIndexTest : public ::testing::Test {
public:
    using data_t = typename index_type_t::data_t;
    using dist_t = typename index_type_t::dist_t;

protected:
    HNSWIndex<data_t, dist_t> *CastToHNSW(VecSimIndex *index) {
        auto tiered_index = reinterpret_cast<TieredHNSWIndex<data_t, dist_t> *>(index);
        return tiered_index->getHNSWIndex();
    }

    BruteForceIndex<data_t, dist_t> *GetFlatIndex(TieredHNSWIndex<data_t, dist_t> *tiered_index) {
        return tiered_index->frontendIndex;
    }

    TieredHNSWIndex<data_t, dist_t> *CreateTieredHNSWIndex(VecSimParams &hnsw_params,
                                                           tieredIndexMock &mock_thread_pool,
                                                           size_t swap_job_threshold = 0,
                                                           size_t flat_buffer_limit = SIZE_MAX) {
        TieredIndexParams tiered_params = {
            .jobQueue = &mock_thread_pool.jobQ,
            .jobQueueCtx = mock_thread_pool.ctx,
            .submitCb = tieredIndexMock::submit_callback,
            .flatBufferLimit = flat_buffer_limit,
            .primaryIndexParams = &hnsw_params,
            .specificParams = {TieredHNSWParams{.swapJobThreshold = swap_job_threshold}}};
        auto *tiered_index = reinterpret_cast<TieredHNSWIndex<data_t, dist_t> *>(
            TieredFactory::NewIndex(&tiered_params));

        // Set the created tiered index in the index external context (it will take ownership over
        // the index, and we'll need to release the ctx at the end of the test.
        mock_thread_pool.ctx->index_strong_ref.reset(tiered_index);
        return tiered_index;
    }
};

TYPED_TEST_SUITE(HNSWTieredIndexTest, DataTypeSetExtended);

// Runs the test for each data type(float/double). The label type should be explicitly
// set in the test.

template <typename index_type_t>
class HNSWTieredIndexTestBasic : public HNSWTieredIndexTest<index_type_t> {};
TYPED_TEST_SUITE(HNSWTieredIndexTestBasic, DataTypeSet);

TYPED_TEST(HNSWTieredIndexTest, CreateIndexInstance) {
    // Create TieredHNSW index instance with a mock queue.
    HNSWParams params = {.type = TypeParam::get_index_type(),
                         .dim = 4,
                         .metric = VecSimMetric_IP,
                         .multi = TypeParam::isMulti()};
    VecSimParams hnsw_params = CreateParams(params);
    auto mock_thread_pool = tieredIndexMock();
    auto *tiered_index = this->CreateTieredHNSWIndex(hnsw_params, mock_thread_pool);

    // Get the allocator from the tiered index.
    auto allocator = tiered_index->getAllocator();

    // Add a vector to the flat index.
    TEST_DATA_T vector[tiered_index->backendIndex->getDim()];
    GenerateVector<TEST_DATA_T>(vector, tiered_index->backendIndex->getDim(), 0.5f);
    labelType vector_label = 1;
    VecSimIndex_AddVector(tiered_index->frontendIndex, vector, vector_label);

    // Create a mock job that inserts some vector into the HNSW index.
    auto insert_to_index = [](AsyncJob *job) {
        auto *my_insert_job = reinterpret_cast<HNSWInsertJob *>(job);
        auto my_index =
            reinterpret_cast<TieredHNSWIndex<TEST_DATA_T, TEST_DIST_T> *>(my_insert_job->index);

        // Move the vector from the temp flat index into the HNSW index.
        // Note that we access the vector via its internal id since in index of type MULTI,
        // this is the only way to do so (knowing the label is not enough...)
        VecSimIndex_AddVector(my_index->backendIndex,
                              my_index->frontendIndex->getDataByInternalId(my_insert_job->id),
                              my_insert_job->label);
        // TODO: enable deleting vectors by internal id for the case of moving a single vector
        //  from the flat buffer in MULTI.
        VecSimIndex_DeleteVector(my_index->frontendIndex, my_insert_job->label);
        auto it = my_index->labelToInsertJobs.at(my_insert_job->label).begin();
        ASSERT_EQ(job, *it); // Assert pointers equation
        // Here we update labelToInsertJobs mapping, as we except that for every insert job
        // there will be a corresponding item in the map.
        my_index->labelToInsertJobs.at(my_insert_job->label).erase(it);
        delete job;
    };

    auto job = new (allocator)
        HNSWInsertJob(tiered_index->allocator, vector_label, 0, insert_to_index, tiered_index);
    auto jobs_vec = vecsim_stl::vector<HNSWInsertJob *>(1, job, allocator);
    tiered_index->labelToInsertJobs.insert({vector_label, jobs_vec});

    // Wrap this job with an array and submit the jobs to the queue.
    // TODO: in the future this should be part of the tiered index "add_vector" flow, and
    //  we can replace this to avoid the breaking of the abstraction.
    tiered_index->submitSingleJob((AsyncJob *)job);
    ASSERT_EQ(mock_thread_pool.jobQ.size(), 1);

    // Execute the job from the queue and validate that the index was updated properly.
    mock_thread_pool.thread_iteration();
    ASSERT_EQ(tiered_index->indexSize(), 1);
    ASSERT_EQ(tiered_index->getDistanceFrom_Unsafe(1, vector), 0);
    ASSERT_EQ(tiered_index->frontendIndex->indexSize(), 0);
    ASSERT_EQ(tiered_index->labelToInsertJobs.at(vector_label).size(), 0);
}

TYPED_TEST(HNSWTieredIndexTest, testSizeEstimation) {
    size_t dim = 128;
    size_t n = DEFAULT_BLOCK_SIZE;
    size_t M = 32;
    size_t bs = DEFAULT_BLOCK_SIZE;
    bool isMulti = TypeParam::isMulti();

    HNSWParams hnsw_params = {.type = TypeParam::get_index_type(),
                              .dim = dim,
                              .metric = VecSimMetric_L2,
                              .multi = isMulti,
                              .initialCapacity = n,
                              .M = M};
    VecSimParams vecsim_hnsw_params = CreateParams(hnsw_params);

    auto mock_thread_pool = tieredIndexMock();
    TieredIndexParams tiered_params = {.jobQueue = &mock_thread_pool.jobQ,
                                       .jobQueueCtx = mock_thread_pool.ctx,
                                       .submitCb = tieredIndexMock::submit_callback,
                                       .flatBufferLimit = SIZE_MAX,
                                       .primaryIndexParams = &vecsim_hnsw_params};
    VecSimParams params = CreateParams(tiered_params);
    auto *index = VecSimIndex_New(&params);
    mock_thread_pool.ctx->index_strong_ref.reset(index);
    auto allocator = index->getAllocator();

    size_t initial_size_estimation = VecSimIndex_EstimateInitialSize(&params);

    // labels_lookup hash table has additional memory, since STL implementation chooses "an
    // appropriate prime number" higher than n as the number of allocated buckets (for n=1000, 1031
    // buckets are created)
    auto hnsw_index = this->CastToHNSW(index);
    if (isMulti == false) {
        auto hnsw = reinterpret_cast<HNSWIndex_Single<TEST_DATA_T, TEST_DIST_T> *>(hnsw_index);
        initial_size_estimation += (hnsw->labelLookup.bucket_count() - n) * sizeof(size_t);
    } else { // if its a multi value index cast to HNSW_Multi
        auto hnsw = reinterpret_cast<HNSWIndex_Multi<TEST_DATA_T, TEST_DIST_T> *>(hnsw_index);
        initial_size_estimation += (hnsw->labelLookup.bucket_count() - n) * sizeof(size_t);
    }

    ASSERT_EQ(initial_size_estimation, index->getAllocationSize());

    // Add vectors up to initial capacity (initial capacity == block size).
    for (size_t i = 0; i < n; i++) {
        GenerateAndAddVector<TEST_DATA_T>(index, dim, i, i);
        mock_thread_pool.thread_iteration();
    }

    // Estimate memory delta for filling up the first block and adding another block.
    size_t estimation = VecSimIndex_EstimateElementSize(&params) * bs;

    size_t before = index->getAllocationSize();
    GenerateAndAddVector<TEST_DATA_T>(index, dim, bs + n, bs + n);
    mock_thread_pool.thread_iteration();
    size_t actual = index->getAllocationSize() - before;

    // Flat index should be empty, hence the index size includes only hnsw size.
    ASSERT_EQ(index->indexSize(), hnsw_index->indexSize());
    ASSERT_EQ(index->indexCapacity(), hnsw_index->indexCapacity());
    // We added n + 1 vectors
    ASSERT_EQ(index->indexSize(), n + 1);
    // We should have 2 blocks now
    ASSERT_EQ(index->indexCapacity(), 2 * bs);

    // We check that the actual size is within 1% of the estimation.
    ASSERT_GE(estimation, actual * 0.99);
    ASSERT_LE(estimation, actual * 1.01);
}

TYPED_TEST(HNSWTieredIndexTest, addVector) {
    // Create TieredHNSW index instance with a mock queue.
    size_t dim = 4;
    bool isMulti = TypeParam::isMulti();
    HNSWParams params = {.type = TypeParam::get_index_type(),
                         .dim = dim,
                         .metric = VecSimMetric_L2,
                         .multi = isMulti};
    VecSimParams hnsw_params = CreateParams(params);

    auto mock_thread_pool = tieredIndexMock();
    TieredIndexParams tiered_params = {.jobQueue = &mock_thread_pool.jobQ,
                                       .jobQueueCtx = mock_thread_pool.ctx,
                                       .submitCb = tieredIndexMock::submit_callback,
                                       .flatBufferLimit = SIZE_MAX,
                                       .primaryIndexParams = &hnsw_params};
    auto *tiered_index = reinterpret_cast<TieredHNSWIndex<TEST_DATA_T, TEST_DIST_T> *>(
        TieredFactory::NewIndex(&tiered_params));
    // Get the allocator from the tiered index.
    auto allocator = tiered_index->getAllocator();
    // Set the created tiered index in the index external context.
    mock_thread_pool.ctx->index_strong_ref.reset(tiered_index);

    BFParams bf_params = {.type = TypeParam::get_index_type(),
                          .dim = dim,
                          .metric = VecSimMetric_L2,
                          .multi = isMulti};

    // Validate that memory upon creating the tiered index is as expected (no more than 2%
    // above te expected, since in different platforms there are some minor additional
    // allocations).
    size_t expected_mem = TieredFactory::EstimateInitialSize(&tiered_params);
    ASSERT_LE(expected_mem, tiered_index->getAllocationSize());
    ASSERT_GE(expected_mem * 1.02, tiered_index->getAllocationSize());

    // Create a vector and add it to the tiered index.
    labelType vec_label = 1;
    TEST_DATA_T vector[dim];
    GenerateVector<TEST_DATA_T>(vector, dim, vec_label);
    VecSimIndex_AddVector(tiered_index, vector, vec_label);
    // Validate that the vector was inserted to the flat buffer properly.
    ASSERT_EQ(tiered_index->indexSize(), 1);
    ASSERT_EQ(tiered_index->backendIndex->indexSize(), 0);
    ASSERT_EQ(tiered_index->frontendIndex->indexSize(), 1);
    ASSERT_EQ(tiered_index->frontendIndex->indexCapacity(), DEFAULT_BLOCK_SIZE);
    ASSERT_EQ(tiered_index->indexCapacity(), DEFAULT_BLOCK_SIZE);
    ASSERT_EQ(tiered_index->frontendIndex->getDistanceFrom_Unsafe(vec_label, vector), 0);
    // Validate that the job was created properly
    ASSERT_EQ(tiered_index->labelToInsertJobs.at(vec_label).size(), 1);
    ASSERT_EQ(tiered_index->labelToInsertJobs.at(vec_label)[0]->label, vec_label);
    ASSERT_EQ(tiered_index->labelToInsertJobs.at(vec_label)[0]->id, 0);

    // Account for the allocation of a new block due to the vector insertion.
    expected_mem += (BruteForceFactory::EstimateElementSize(&bf_params)) * DEFAULT_BLOCK_SIZE;
    // Account for the memory that was allocated in the labelToId map (approx.)
    expected_mem += sizeof(vecsim_stl::unordered_map<labelType, idType>::value_type) +
                    sizeof(void *) + sizeof(size_t);
    // Account for the memory that was allocated in the labelToInsertJobs map (approx.)
    expected_mem +=
        sizeof(
            vecsim_stl::unordered_map<labelType, vecsim_stl::vector<HNSWInsertJob *>>::value_type) +
        sizeof(void *) + sizeof(size_t);
    // Account for the inner buffer of the std::vector<HNSWInsertJob *> in the map.
    expected_mem += sizeof(void *) + sizeof(size_t);
    // Account for the insert job that was created.
    expected_mem += sizeof(HNSWInsertJob) + sizeof(size_t);
    ASSERT_GE(expected_mem * 1.02, tiered_index->getAllocationSize());
    ASSERT_LE(expected_mem, tiered_index->getAllocationSize());

    if (isMulti) {
        // Add another vector under the same label (create another insert job)
        VecSimIndex_AddVector(tiered_index, vector, vec_label);
        ASSERT_EQ(tiered_index->indexSize(), 2);
        ASSERT_EQ(tiered_index->indexLabelCount(), 1);
        ASSERT_EQ(tiered_index->backendIndex->indexSize(), 0);
        ASSERT_EQ(tiered_index->frontendIndex->indexSize(), 2);
        // Validate that the second job was created properly
        ASSERT_EQ(tiered_index->labelToInsertJobs.at(vec_label).size(), 2);
        ASSERT_EQ(tiered_index->labelToInsertJobs.at(vec_label)[1]->label, vec_label);
        ASSERT_EQ(tiered_index->labelToInsertJobs.at(vec_label)[1]->id, 1);
    }
}

TYPED_TEST(HNSWTieredIndexTest, manageIndexOwnership) {

    // Create TieredHNSW index instance with a mock queue.
    size_t dim = 4;
    HNSWParams params = {.type = TypeParam::get_index_type(),
                         .dim = dim,
                         .metric = VecSimMetric_L2,
                         .multi = TypeParam::isMulti()};
    VecSimParams hnsw_params = CreateParams(params);
    auto mock_thread_pool = tieredIndexMock();

    auto *tiered_index = this->CreateTieredHNSWIndex(hnsw_params, mock_thread_pool);

    // Get the allocator from the tiered index.
    auto allocator = tiered_index->getAllocator();

    EXPECT_EQ(mock_thread_pool.ctx->index_strong_ref.use_count(), 1);
    size_t initial_mem = allocator->getAllocationSize();

    // Create a dummy job callback that insert one vector to the underline HNSW index.
    auto dummy_job = [](AsyncJob *job) {
        auto *my_index = reinterpret_cast<TieredHNSWIndex<TEST_DATA_T, TEST_DIST_T> *>(job->index);
        std::this_thread::sleep_for(std::chrono::milliseconds(1000));
        size_t dim = 4;
        TEST_DATA_T vector[dim];
        GenerateVector<TEST_DATA_T>(vector, dim);
        my_index->backendIndex->addVector(vector, my_index->backendIndex->indexSize());
    };

    std::atomic_int successful_executions(0);
    auto job1 =
        new (allocator) AsyncJob(allocator, HNSW_INSERT_VECTOR_JOB, dummy_job, tiered_index);
    auto job2 =
        new (allocator) AsyncJob(allocator, HNSW_INSERT_VECTOR_JOB, dummy_job, tiered_index);

    // Wrap this job with an array and submit the jobs to the queue.
    tiered_index->submitSingleJob(job1);
    tiered_index->submitSingleJob(job2);
    ASSERT_EQ(mock_thread_pool.jobQ.size(), 2);

    // Execute the job from the queue asynchronously, delete the index in the meantime.
    auto run_fn = [&successful_executions, &mock_thread_pool]() {
        // Create a temporary strong reference of the index from the weak reference that the
        // job holds, to ensure that the index is not deleted while the job is running.
        if (auto temp_ref = mock_thread_pool.jobQ.front().index_weak_ref.lock()) {
            // At this point we wish to validate that we have both the index strong ref (stored
            // in index_ctx) and the weak ref owned by the job (that we currently promoted).
            EXPECT_EQ(mock_thread_pool.jobQ.front().index_weak_ref.use_count(), 2);

            mock_thread_pool.jobQ.front().job->Execute(mock_thread_pool.jobQ.front().job);
            successful_executions++;
        }
        mock_thread_pool.jobQ.kick();
    };
    std::thread t1(run_fn);
    std::this_thread::sleep_for(std::chrono::milliseconds(100));
    // Delete the index while the job is still running, to ensure that the weak ref protects
    // the index.
    mock_thread_pool.reset_ctx();
    EXPECT_EQ(mock_thread_pool.jobQ.front().index_weak_ref.use_count(), 1);
    t1.join();
    // Expect that the first job will succeed.
    ASSERT_EQ(successful_executions, 1);

    // The second job should not run, since the weak reference is not supposed to become a
    // strong references now.
    ASSERT_EQ(mock_thread_pool.jobQ.size(), 1);
    ASSERT_EQ(mock_thread_pool.jobQ.front().index_weak_ref.use_count(), 0);
    std::thread t2(run_fn);
    t2.join();
    // Expect that the second job is ot successful.
    ASSERT_EQ(successful_executions, 1);
}

TYPED_TEST(HNSWTieredIndexTest, insertJob) {
    // Create TieredHNSW index instance with a mock queue.
    size_t dim = 4;
    HNSWParams params = {.type = TypeParam::get_index_type(),
                         .dim = dim,
                         .metric = VecSimMetric_L2,
                         .multi = TypeParam::isMulti()};
    VecSimParams hnsw_params = CreateParams(params);
    auto mock_thread_pool = tieredIndexMock();

    auto *tiered_index = this->CreateTieredHNSWIndex(hnsw_params, mock_thread_pool);
    auto allocator = tiered_index->getAllocator();

    // Create a vector and add it to the tiered index.
    labelType vec_label = 1;
    TEST_DATA_T vector[dim];
    GenerateVector<TEST_DATA_T>(vector, dim, vec_label);
    VecSimIndex_AddVector(tiered_index, vector, vec_label);
    ASSERT_EQ(tiered_index->indexSize(), 1);
    ASSERT_EQ(tiered_index->frontendIndex->indexSize(), 1);

    // Execute the insert job manually (in a synchronous manner).
    ASSERT_EQ(mock_thread_pool.jobQ.size(), 1);
    auto *insertion_job = reinterpret_cast<HNSWInsertJob *>(mock_thread_pool.jobQ.front().job);
    ASSERT_EQ(insertion_job->label, vec_label);
    ASSERT_EQ(insertion_job->id, 0);
    ASSERT_EQ(insertion_job->jobType, HNSW_INSERT_VECTOR_JOB);

    mock_thread_pool.thread_iteration();
    ASSERT_EQ(tiered_index->indexSize(), 1);
    ASSERT_EQ(tiered_index->frontendIndex->indexSize(), 0);
    ASSERT_EQ(tiered_index->backendIndex->indexSize(), 1);
    // HNSW index should have allocated a single block, while flat index should remove the
    // block.
    ASSERT_EQ(tiered_index->backendIndex->indexCapacity(), DEFAULT_BLOCK_SIZE);
    ASSERT_EQ(tiered_index->indexCapacity(), DEFAULT_BLOCK_SIZE);
    ASSERT_EQ(tiered_index->frontendIndex->indexCapacity(), 0);
    ASSERT_EQ(tiered_index->backendIndex->getDistanceFrom_Unsafe(vec_label, vector), 0);
    // After the execution, the job should be removed from the labelToInsertJobs mapping.
    ASSERT_EQ(tiered_index->labelToInsertJobs.size(), 0);
}

TYPED_TEST(HNSWTieredIndexTestBasic, insertJobAsync) {
    // Create TieredHNSW index instance with a mock queue.
    size_t dim = 4;
    size_t n = 5000;
    HNSWParams params = {
        .type = TypeParam::get_index_type(), .dim = dim, .metric = VecSimMetric_L2, .multi = false};
    VecSimParams hnsw_params = CreateParams(params);
    auto mock_thread_pool = tieredIndexMock();

    auto *tiered_index = this->CreateTieredHNSWIndex(hnsw_params, mock_thread_pool);
    auto allocator = tiered_index->getAllocator();

    // Launch the BG threads loop that takes jobs from the queue and executes them.
    mock_thread_pool.init_threads();
    // Insert vectors
    for (size_t i = 0; i < n; i++) {
        GenerateAndAddVector<TEST_DATA_T>(tiered_index, dim, i, i);
    }

    mock_thread_pool.thread_pool_join();
    ASSERT_EQ(tiered_index->indexSize(), n);
    ASSERT_EQ(tiered_index->backendIndex->indexSize(), n);
    ASSERT_EQ(tiered_index->frontendIndex->indexSize(), 0);
    ASSERT_EQ(tiered_index->labelToInsertJobs.size(), 0);
    ASSERT_EQ(mock_thread_pool.jobQ.size(), 0);
    // Verify that the vectors were inserted to HNSW as expected
    for (size_t i = 0; i < n; i++) {
        TEST_DATA_T expected_vector[dim];
        GenerateVector<TEST_DATA_T>(expected_vector, dim, i);
        ASSERT_EQ(tiered_index->backendIndex->getDistanceFrom_Unsafe(i, expected_vector), 0);
    }
}

TYPED_TEST(HNSWTieredIndexTestBasic, insertJobAsyncMulti) {
    // Create TieredHNSW index instance with a mock queue.
    size_t dim = 4;
    size_t n = 5000;
    HNSWParams params = {
        .type = TypeParam::get_index_type(), .dim = dim, .metric = VecSimMetric_L2, .multi = true};
    VecSimParams hnsw_params = CreateParams(params);
    size_t per_label = 5;
    auto mock_thread_pool = tieredIndexMock();

    auto *tiered_index = this->CreateTieredHNSWIndex(hnsw_params, mock_thread_pool);
    auto allocator = tiered_index->getAllocator();

    // Launch the BG threads loop that takes jobs from the queue and executes them.
    mock_thread_pool.init_threads();

    // Create and insert vectors, store them in this continuous array.
    TEST_DATA_T vectors[n * dim];
    for (size_t i = 0; i < n / per_label; i++) {
        for (size_t j = 0; j < per_label; j++) {
            GenerateVector<TEST_DATA_T>(vectors + i * dim * per_label + j * dim, dim,
                                        i * per_label + j);
            tiered_index->addVector(vectors + i * dim * per_label + j * dim, i);
        }
    }

    mock_thread_pool.thread_pool_join();
    EXPECT_EQ(tiered_index->backendIndex->indexSize(), n);
    EXPECT_EQ(tiered_index->indexLabelCount(), n / per_label);
    EXPECT_EQ(tiered_index->frontendIndex->indexSize(), 0);
    EXPECT_EQ(tiered_index->labelToInsertJobs.size(), 0);
    EXPECT_EQ(mock_thread_pool.jobQ.size(), 0);
    // Verify that the vectors were inserted to HNSW as expected
    for (size_t i = 0; i < n / per_label; i++) {
        for (size_t j = 0; j < per_label; j++) {
            // The distance from every vector that is stored under the label i should be zero
            EXPECT_EQ(tiered_index->backendIndex->getDistanceFrom_Unsafe(
                          i, vectors + i * per_label * dim + j * dim),
                      0);
        }
    }
}

TYPED_TEST(HNSWTieredIndexTestBasic, KNNSearch) {
    size_t dim = 4;
    size_t k = 10;

    size_t n = k * 3;

    // Create TieredHNSW index instance with a mock queue.
    HNSWParams params = {
        .type = TypeParam::get_index_type(),
        .dim = dim,
        .metric = VecSimMetric_L2,
    };
    VecSimParams hnsw_params = CreateParams(params);
    auto mock_thread_pool = tieredIndexMock();

    size_t cur_memory_usage;

    auto *tiered_index = this->CreateTieredHNSWIndex(hnsw_params, mock_thread_pool);
    auto allocator = tiered_index->getAllocator();
    EXPECT_EQ(mock_thread_pool.ctx->index_strong_ref.use_count(), 1);

    auto hnsw_index = tiered_index->backendIndex;
    auto flat_index = tiered_index->frontendIndex;

    TEST_DATA_T query_0[dim];
    GenerateVector<TEST_DATA_T>(query_0, dim, 0);
    TEST_DATA_T query_1mid[dim];
    GenerateVector<TEST_DATA_T>(query_1mid, dim, n / 3);
    TEST_DATA_T query_2mid[dim];
    GenerateVector<TEST_DATA_T>(query_2mid, dim, n * 2 / 3);
    TEST_DATA_T query_n[dim];
    GenerateVector<TEST_DATA_T>(query_n, dim, n - 1);

    // Search for vectors when the index is empty.
    runTopKSearchTest(tiered_index, query_0, k, nullptr);

    // Define the verification functions.
    auto ver_res_0 = [&](size_t id, double score, size_t index) {
        ASSERT_EQ(id, index);
        ASSERT_DOUBLE_EQ(score, dim * id * id);
    };

    auto ver_res_1mid = [&](size_t id, double score, size_t index) {
        ASSERT_EQ(std::abs(int(id - query_1mid[0])), (index + 1) / 2);
        ASSERT_DOUBLE_EQ(score, dim * pow((index + 1) / 2, 2));
    };

    auto ver_res_2mid = [&](size_t id, double score, size_t index) {
        ASSERT_EQ(std::abs(int(id - query_2mid[0])), (index + 1) / 2);
        ASSERT_DOUBLE_EQ(score, dim * pow((index + 1) / 2, 2));
    };

    auto ver_res_n = [&](size_t id, double score, size_t index) {
        ASSERT_EQ(id, n - 1 - index);
        ASSERT_DOUBLE_EQ(score, dim * index * index);
    };

    // Insert n/2 vectors to the main index.
    for (size_t i = 0; i < n / 2; i++) {
        GenerateAndAddVector<TEST_DATA_T>(hnsw_index, dim, i, i);
    }
    ASSERT_EQ(tiered_index->indexSize(), n / 2);
    ASSERT_EQ(tiered_index->indexSize(), hnsw_index->indexSize());

    // Search for k vectors with the flat index empty.
    cur_memory_usage = allocator->getAllocationSize();
    runTopKSearchTest(tiered_index, query_0, k, ver_res_0);
    runTopKSearchTest(tiered_index, query_1mid, k, ver_res_1mid);
    ASSERT_EQ(allocator->getAllocationSize(), cur_memory_usage);

    // Insert n/2 vectors to the flat index.
    for (size_t i = n / 2; i < n; i++) {
        GenerateAndAddVector<TEST_DATA_T>(flat_index, dim, i, i);
    }
    ASSERT_EQ(tiered_index->indexSize(), n);
    ASSERT_EQ(tiered_index->indexSize(), hnsw_index->indexSize() + flat_index->indexSize());

    cur_memory_usage = allocator->getAllocationSize();
    // Search for k vectors so all the vectors will be from the flat index.
    runTopKSearchTest(tiered_index, query_0, k, ver_res_0);
    // Search for k vectors so all the vectors will be from the main index.
    runTopKSearchTest(tiered_index, query_n, k, ver_res_n);
    // Search for k so some of the results will be from the main and some from the flat index.
    runTopKSearchTest(tiered_index, query_1mid, k, ver_res_1mid);
    runTopKSearchTest(tiered_index, query_2mid, k, ver_res_2mid);
    // Memory usage should not change.
    ASSERT_EQ(allocator->getAllocationSize(), cur_memory_usage);

    // Add some overlapping vectors to the main and flat index.
    // adding directly to the underlying indexes to avoid jobs logic.
    // The main index will have vectors 0 - 2n/3 and the flat index will have vectors n/3 - n
    for (size_t i = n / 3; i < n / 2; i++) {
        GenerateAndAddVector<TEST_DATA_T>(flat_index, dim, i, i);
    }
    for (size_t i = n / 2; i < n * 2 / 3; i++) {
        GenerateAndAddVector<TEST_DATA_T>(hnsw_index, dim, i, i);
    }

    cur_memory_usage = allocator->getAllocationSize();
    // Search for k vectors so all the vectors will be from the main index.
    runTopKSearchTest(tiered_index, query_0, k, ver_res_0);
    // Search for k vectors so all the vectors will be from the flat index.
    runTopKSearchTest(tiered_index, query_n, k, ver_res_n);
    // Search for k so some of the results will be from the main and some from the flat index.
    runTopKSearchTest(tiered_index, query_1mid, k, ver_res_1mid);
    runTopKSearchTest(tiered_index, query_2mid, k, ver_res_2mid);
    // Memory usage should not change.
    ASSERT_EQ(allocator->getAllocationSize(), cur_memory_usage);

    // More edge cases:

    // Search for more vectors than the index size.
    k = n + 1;
    runTopKSearchTest(tiered_index, query_0, k, n, ver_res_0);
    runTopKSearchTest(tiered_index, query_n, k, n, ver_res_n);

    // Search for less vectors than the index size, but more than the flat and main index sizes.
    k = n * 5 / 6;
    runTopKSearchTest(tiered_index, query_0, k, ver_res_0);
    runTopKSearchTest(tiered_index, query_n, k, ver_res_n);

    // Memory usage should not change.
    ASSERT_EQ(allocator->getAllocationSize(), cur_memory_usage);

    // Search for more vectors than the main index size, but less than the flat index size.
    for (size_t i = n / 2; i < n * 2 / 3; i++) {
        VecSimIndex_DeleteVector(hnsw_index, i);
    }
    ASSERT_EQ(flat_index->indexSize(), n * 2 / 3);
    ASSERT_EQ(hnsw_index->indexSize(), n / 2);
    k = n * 2 / 3;
    cur_memory_usage = allocator->getAllocationSize();
    runTopKSearchTest(tiered_index, query_0, k, ver_res_0);
    runTopKSearchTest(tiered_index, query_n, k, ver_res_n);
    runTopKSearchTest(tiered_index, query_1mid, k, ver_res_1mid);
    runTopKSearchTest(tiered_index, query_2mid, k, ver_res_2mid);
    // Memory usage should not change.
    ASSERT_EQ(allocator->getAllocationSize(), cur_memory_usage);

    // Search for more vectors than the flat index size, but less than the main index size.
    for (size_t i = n / 2; i < n; i++) {
        VecSimIndex_DeleteVector(flat_index, i);
    }
    ASSERT_EQ(flat_index->indexSize(), n / 6);
    ASSERT_EQ(hnsw_index->indexSize(), n / 2);
    k = n / 4;
    cur_memory_usage = allocator->getAllocationSize();
    runTopKSearchTest(tiered_index, query_0, k, ver_res_0);
    runTopKSearchTest(tiered_index, query_1mid, k, ver_res_1mid);
    // Memory usage should not change.
    ASSERT_EQ(allocator->getAllocationSize(), cur_memory_usage);

    // Search for vectors when the flat index is not empty but the main index is empty.
    for (size_t i = 0; i < n * 2 / 3; i++) {
        VecSimIndex_DeleteVector(hnsw_index, i);
        GenerateAndAddVector<TEST_DATA_T>(flat_index, dim, i, i);
    }
    ASSERT_EQ(flat_index->indexSize(), n * 2 / 3);
    ASSERT_EQ(hnsw_index->indexSize(), 0);
    k = n / 3;
    cur_memory_usage = allocator->getAllocationSize();
    runTopKSearchTest(tiered_index, query_0, k, ver_res_0);
    runTopKSearchTest(tiered_index, query_1mid, k, ver_res_1mid);
    // Memory usage should not change.
    ASSERT_EQ(allocator->getAllocationSize(), cur_memory_usage);

    // // // // // // // // // // // //
    // Check behavior upon timeout.  //
    // // // // // // // // // // // //

    VecSimQueryReply *res;
    // Add a vector to the HNSW index so there will be a reason to query it.
    GenerateAndAddVector<TEST_DATA_T>(hnsw_index, dim, n, n);

    // Set timeout callback to always return 1 (will fail while querying the flat buffer).
    VecSim_SetTimeoutCallbackFunction([](void *ctx) { return 1; }); // Always times out

    res = VecSimIndex_TopKQuery(tiered_index, query_0, k, nullptr, BY_SCORE);
    ASSERT_TRUE(res->results.empty());
    ASSERT_EQ(VecSimQueryReply_GetCode(res), VecSim_QueryReply_TimedOut);
    VecSimQueryReply_Free(res);

    // Set timeout callback to return 1 after n checks (will fail while querying the HNSW index).
    // Brute-force index checks for timeout after each vector.
    size_t checks_in_flat = flat_index->indexSize();
    VecSimQueryParams qparams = {.timeoutCtx = &checks_in_flat};
    VecSim_SetTimeoutCallbackFunction([](void *ctx) {
        auto count = static_cast<size_t *>(ctx);
        if (*count == 0) {
            return 1;
        }
        (*count)--;
        return 0;
    });
    res = VecSimIndex_TopKQuery(tiered_index, query_0, k, &qparams, BY_SCORE);
    ASSERT_TRUE(res->results.empty());
    ASSERT_EQ(VecSimQueryReply_GetCode(res), VecSim_QueryReply_TimedOut);
    VecSimQueryReply_Free(res);
    // Make sure we didn't get the timeout in the flat index.
    checks_in_flat = flat_index->indexSize(); // Reset the counter.
    res = VecSimIndex_TopKQuery(flat_index, query_0, k, &qparams, BY_SCORE);
    ASSERT_EQ(VecSimQueryReply_GetCode(res), VecSim_QueryReply_OK);
    VecSimQueryReply_Free(res);

    // Clean up.
    VecSim_SetTimeoutCallbackFunction([](void *ctx) { return 0; });
}

TYPED_TEST(HNSWTieredIndexTest, parallelSearch) {
    size_t dim = 4;
    size_t k = 10;
    size_t n = 2000;
    bool isMulti = TypeParam::isMulti();

    // Create TieredHNSW index instance with a mock queue.
    HNSWParams params = {
        .type = TypeParam::get_index_type(),
        .dim = dim,
        .metric = VecSimMetric_L2,
        .multi = isMulti,
        .efRuntime = n,
    };
    VecSimParams hnsw_params = CreateParams(params);
    auto mock_thread_pool = tieredIndexMock();

    auto *tiered_index = this->CreateTieredHNSWIndex(hnsw_params, mock_thread_pool);
    auto allocator = tiered_index->getAllocator();
    EXPECT_EQ(mock_thread_pool.ctx->index_strong_ref.use_count(), 1);

    std::atomic_int successful_searches(0);
    auto parallel_knn_search = [](AsyncJob *job) {
        auto *search_job = reinterpret_cast<tieredIndexMock::SearchJobMock *>(job);
        size_t k = search_job->k;
        size_t dim = search_job->dim;
        auto query = search_job->query;

        auto verify_res = [&](size_t id, double score, size_t res_index) {
            TEST_DATA_T element = *(TEST_DATA_T *)query;
            ASSERT_EQ(std::abs(id - element), (res_index + 1) / 2);
            ASSERT_EQ(score, dim * (id - element) * (id - element));
        };
        runTopKSearchTest(job->index, query, k, verify_res);
        (*search_job->successful_searches)++;
        delete job;
    };

    size_t per_label = isMulti ? 10 : 1;
    size_t n_labels = n / per_label;

    // Fill the job queue with insert and search jobs, while filling the flat index, before
    // initializing the thread pool.
    for (size_t i = 0; i < n; i++) {
        // Insert a vector to the flat index and add a job to insert it to the main index.
        GenerateAndAddVector<TEST_DATA_T>(tiered_index, dim, i % n_labels, i);

        // Add a search job. Make sure the query element is between k and n - k.
        auto query = (TEST_DATA_T *)allocator->allocate(dim * sizeof(TEST_DATA_T));
        GenerateVector<TEST_DATA_T>(query, dim, (i % (n_labels - (2 * k))) + k);
        auto search_job = new (allocator) tieredIndexMock::SearchJobMock(
            allocator, parallel_knn_search, tiered_index, k, query, n, dim, &successful_searches);
        tiered_index->submitSingleJob(search_job);
    }

    EXPECT_EQ(tiered_index->indexSize(), n);
    EXPECT_EQ(tiered_index->indexLabelCount(), n_labels);
    EXPECT_EQ(tiered_index->labelToInsertJobs.size(), n_labels);
    for (auto &it : tiered_index->labelToInsertJobs) {
        EXPECT_EQ(it.second.size(), per_label);
    }
    EXPECT_EQ(tiered_index->frontendIndex->indexSize(), n);
    EXPECT_EQ(tiered_index->backendIndex->indexSize(), 0);

    // Launch the BG threads loop that takes jobs from the queue and executes them.
    // All the vectors are already in the tiered index, so we expect to find the expected
    // results from the get-go.
    mock_thread_pool.init_threads();
    mock_thread_pool.thread_pool_join();

    EXPECT_EQ(tiered_index->backendIndex->indexSize(), n);
    EXPECT_EQ(tiered_index->backendIndex->indexLabelCount(), n_labels);
    EXPECT_EQ(tiered_index->frontendIndex->indexSize(), 0);
    EXPECT_EQ(tiered_index->labelToInsertJobs.size(), 0);
    EXPECT_EQ(successful_searches, n);
    EXPECT_EQ(mock_thread_pool.jobQ.size(), 0);
}

TYPED_TEST(HNSWTieredIndexTest, parallelInsertSearch) {
    size_t dim = 4;
    size_t k = 10;
    size_t n = 3000;

    size_t block_size = n / 100;

    bool isMulti = TypeParam::isMulti();

    // Create TieredHNSW index instance with a mock queue.
    size_t n_labels = isMulti ? n / 25 : n;
    HNSWParams params = {
        .type = TypeParam::get_index_type(),
        .dim = dim,
        .metric = VecSimMetric_L2,
        .multi = isMulti,
        .blockSize = block_size,
    };
    VecSimParams hnsw_params = CreateParams(params);
    auto mock_thread_pool = tieredIndexMock();

    auto *tiered_index = this->CreateTieredHNSWIndex(hnsw_params, mock_thread_pool);
    auto allocator = tiered_index->getAllocator();
    EXPECT_EQ(mock_thread_pool.ctx->index_strong_ref.use_count(), 1);

    // Launch the BG threads loop that takes jobs from the queue and executes them.
    // Save the number fo tasks done by thread i in the i-th entry.
    std::vector<size_t> completed_tasks(mock_thread_pool.thread_pool_size, 0);
    mock_thread_pool.init_threads();
    std::atomic_int successful_searches(0);

    auto parallel_knn_search = [](AsyncJob *job) {
        auto *search_job = reinterpret_cast<tieredIndexMock::SearchJobMock *>(job);
        size_t k = search_job->k;
        auto query = search_job->query;
        // In this test we don't care about the results, just that the search doesn't crash
        // and returns the correct number of valid results.
        auto verify_res = [&](size_t id, double score, size_t res_index) {};
        runTopKSearchTest(job->index, query, k, verify_res);
        (*search_job->successful_searches)++;
        delete job;
    };

    // Insert vectors in parallel to search.
    for (size_t i = 0; i < n; i++) {
        GenerateAndAddVector<TEST_DATA_T>(tiered_index, dim, i % n_labels, i);
        auto query = (TEST_DATA_T *)allocator->allocate(dim * sizeof(TEST_DATA_T));
        GenerateVector<TEST_DATA_T>(query, dim, (TEST_DATA_T)n / 4 + (i % 1000) * M_PI);
        auto search_job = new (allocator) tieredIndexMock::SearchJobMock(
            allocator, parallel_knn_search, tiered_index, k, query, n, dim, &successful_searches);
        tiered_index->submitSingleJob(search_job);
    }

    mock_thread_pool.thread_pool_join();

    EXPECT_EQ(successful_searches, n);
    EXPECT_EQ(tiered_index->backendIndex->indexSize(), n);
    EXPECT_EQ(tiered_index->backendIndex->indexLabelCount(), n_labels);
    EXPECT_EQ(tiered_index->frontendIndex->indexSize(), 0);
    EXPECT_EQ(tiered_index->labelToInsertJobs.size(), 0);
    EXPECT_EQ(mock_thread_pool.jobQ.size(), 0);
}

TYPED_TEST(HNSWTieredIndexTestBasic, MergeMulti) {
    size_t dim = 4;

    // Create TieredHNSW index instance with a mock queue.
    HNSWParams params = {
        .type = TypeParam::get_index_type(),
        .dim = dim,
        .metric = VecSimMetric_L2,
        .multi = true,
    };
    VecSimParams hnsw_params = CreateParams(params);
    auto mock_thread_pool = tieredIndexMock();

    auto *tiered_index = this->CreateTieredHNSWIndex(hnsw_params, mock_thread_pool);
    auto allocator = tiered_index->getAllocator();

    auto hnsw_index = tiered_index->backendIndex;
    auto flat_index = tiered_index->frontendIndex;

    // Insert vectors with label 0 to HNSW only.
    GenerateAndAddVector<TEST_DATA_T>(hnsw_index, dim, 0, 0);
    GenerateAndAddVector<TEST_DATA_T>(hnsw_index, dim, 0, 1);
    GenerateAndAddVector<TEST_DATA_T>(hnsw_index, dim, 0, 2);
    // Insert vectors with label 1 to flat buffer only.
    GenerateAndAddVector<TEST_DATA_T>(flat_index, dim, 1, 0);
    GenerateAndAddVector<TEST_DATA_T>(flat_index, dim, 1, 1);
    GenerateAndAddVector<TEST_DATA_T>(flat_index, dim, 1, 2);
    // Insert DIFFERENT vectors with label 2 to both HNSW and flat buffer.
    GenerateAndAddVector<TEST_DATA_T>(hnsw_index, dim, 2, 0);
    GenerateAndAddVector<TEST_DATA_T>(flat_index, dim, 2, 1);

    TEST_DATA_T query[dim];
    GenerateVector<TEST_DATA_T>(query, dim, 0);

    // Search in the tiered index for more vectors than it has. Merging the results from the two
    // indexes should result in a list of unique vectors, even if the scores of the duplicates are
    // different.
    runTopKSearchTest(tiered_index, query, 5, 3, [](size_t _, double __, size_t ___) {});
}

TYPED_TEST(HNSWTieredIndexTest, deleteFromHNSWBasic) {
    // Create TieredHNSW index instance with a mock queue.
    size_t dim = 4;
    bool isMulti = TypeParam::isMulti();

    HNSWParams params = {.type = TypeParam::get_index_type(),
                         .dim = dim,
                         .metric = VecSimMetric_L2,
                         .multi = isMulti};
    VecSimParams hnsw_params = CreateParams(params);

    auto mock_thread_pool = tieredIndexMock();

    auto *tiered_index = this->CreateTieredHNSWIndex(hnsw_params, mock_thread_pool);
    auto allocator = tiered_index->getAllocator();

    // Delete a non existing label.
    ASSERT_EQ(tiered_index->deleteLabelFromHNSW(0), 0);
    ASSERT_EQ(mock_thread_pool.jobQ.size(), 0);

    // Insert one vector to HNSW and then delete it (it should have no neighbors to repair).
    GenerateAndAddVector<TEST_DATA_T>(tiered_index->backendIndex, dim, 0);
    ASSERT_EQ(tiered_index->deleteLabelFromHNSW(0), 1);
    ASSERT_EQ(mock_thread_pool.jobQ.size(), 0);

    // Add another vector and remove it. Since the other vector in the index has marked deleted,
    // this vector should have no neighbors, and again, no neighbors to repair.
    GenerateAndAddVector<TEST_DATA_T>(tiered_index->backendIndex, dim, 1, 1);
    ASSERT_EQ(tiered_index->deleteLabelFromHNSW(1), 1);
    ASSERT_EQ(mock_thread_pool.jobQ.size(), 0);

    // Add two vectors and delete one, expect that at backendIndex one repair job will be created.
    GenerateAndAddVector<TEST_DATA_T>(tiered_index->backendIndex, dim, 2, 2);
    GenerateAndAddVector<TEST_DATA_T>(tiered_index->backendIndex, dim, 3, 3);
    ASSERT_EQ(tiered_index->deleteLabelFromHNSW(3), 1);

    // The first job should be a repair job of the first inserted non-deleted node id (2)
    // in level 0.
    ASSERT_EQ(mock_thread_pool.jobQ.size(), 1);
    ASSERT_EQ(mock_thread_pool.jobQ.front().job->jobType, HNSW_REPAIR_NODE_CONNECTIONS_JOB);
    ASSERT_EQ(((HNSWRepairJob *)(mock_thread_pool.jobQ.front().job))->node_id, 2);
    ASSERT_EQ(((HNSWRepairJob *)(mock_thread_pool.jobQ.front().job))->level, 0);
    ASSERT_EQ(tiered_index->idToRepairJobs.size(), 1);
    ASSERT_GE(tiered_index->idToRepairJobs.at(2).size(), 1);
    ASSERT_EQ(tiered_index->idToRepairJobs.at(2)[0]->associatedSwapJobs.size(), 1);
    ASSERT_EQ(tiered_index->idToRepairJobs.at(2)[0]->associatedSwapJobs[0]->deleted_id, 3);

    ASSERT_EQ(tiered_index->indexSize(), 4);
    ASSERT_EQ(tiered_index->getHNSWIndex()->getNumMarkedDeleted(), 3);
    ASSERT_EQ(tiered_index->idToSwapJob.size(), 3);
}

TYPED_TEST(HNSWTieredIndexTestBasic, deleteFromHNSWMulti) {
    // Create TieredHNSW index instance with a mock queue.
    size_t dim = 4;

    HNSWParams params = {
        .type = TypeParam::get_index_type(), .dim = dim, .metric = VecSimMetric_L2, .multi = true};
    VecSimParams hnsw_params = CreateParams(params);

    auto mock_thread_pool = tieredIndexMock();

    auto *tiered_index = this->CreateTieredHNSWIndex(hnsw_params, mock_thread_pool);
    auto allocator = tiered_index->getAllocator();

    // Add two vectors and delete one, expect that at least one repair job will be created.
    GenerateAndAddVector<TEST_DATA_T>(tiered_index->backendIndex, dim, 0, 0);
    GenerateAndAddVector<TEST_DATA_T>(tiered_index->backendIndex, dim, 1, 1);
    ASSERT_EQ(tiered_index->deleteLabelFromHNSW(0), 1);
    ASSERT_EQ(tiered_index->idToRepairJobs.size(), 1);
    ASSERT_EQ(tiered_index->idToRepairJobs.at(1).size(), 1);
    ASSERT_EQ(tiered_index->idToRepairJobs.at(1)[0]->associatedSwapJobs.size(), 1);
    ASSERT_EQ(tiered_index->idToRepairJobs.at(1)[0]->associatedSwapJobs[0]->deleted_id, 0);
    ASSERT_EQ(((HNSWRepairJob *)(mock_thread_pool.jobQ.front().job))->node_id, 1);
    ASSERT_EQ(((HNSWRepairJob *)(mock_thread_pool.jobQ.front().job))->level, 0);
    mock_thread_pool.jobQ.pop();

    // Insert another vector under the label (1) that has not been deleted.
    GenerateAndAddVector<TEST_DATA_T>(tiered_index->backendIndex, dim, 1, 2);

    // Expect to see both ids stored under this label being deleted (1 and 2), and have both
    // ids need repair (as the connection between the two vectors is mutual). However, 1 has
    // also an outgoing edge to his other (deleted) neighbor (0), so there will be no new
    // repair job created for 1, since the previous repair job is expected to have both 0 and 2 in
    // its associated swap jobs. Also, there is an edge 0->1 whose going to be repaired as well.
    ASSERT_EQ(tiered_index->deleteLabelFromHNSW(1), 2);
    ASSERT_EQ(mock_thread_pool.jobQ.size(), 2);
    ASSERT_EQ(((HNSWRepairJob *)(mock_thread_pool.jobQ.front().job))->node_id, 0);
    ASSERT_EQ(((HNSWRepairJob *)(mock_thread_pool.jobQ.front().job))->level, 0);
    mock_thread_pool.jobQ.pop();
    ASSERT_EQ(((HNSWRepairJob *)(mock_thread_pool.jobQ.front().job))->node_id, 2);
    ASSERT_EQ(((HNSWRepairJob *)(mock_thread_pool.jobQ.front().job))->level, 0);
    mock_thread_pool.jobQ.pop();
    // No new job for deleting 1->2 edge, just another associated swap job for the existing repair
    // job of 1 (in addition to 0, we have 2).
    ASSERT_EQ(tiered_index->idToRepairJobs.size(), 3);
    ASSERT_EQ(tiered_index->idToRepairJobs.at(1).size(), 1);
    ASSERT_EQ(tiered_index->idToRepairJobs.at(1)[0]->associatedSwapJobs.size(), 2);
    ASSERT_EQ(tiered_index->idToRepairJobs.at(1)[0]->associatedSwapJobs[1]->deleted_id, 2);

    ASSERT_EQ(tiered_index->idToRepairJobs.at(0).size(), 1);
    ASSERT_EQ(tiered_index->idToRepairJobs.at(0)[0]->associatedSwapJobs.size(), 1);
    ASSERT_EQ(tiered_index->idToRepairJobs.at(0)[0]->associatedSwapJobs[0]->deleted_id, 1);

    ASSERT_EQ(tiered_index->idToRepairJobs.at(2).size(), 1);
    ASSERT_EQ(tiered_index->idToRepairJobs.at(2)[0]->associatedSwapJobs.size(), 1);
    ASSERT_EQ(tiered_index->idToRepairJobs.at(2)[0]->associatedSwapJobs[0]->deleted_id, 1);

    ASSERT_EQ(tiered_index->idToSwapJob.size(), 3);
}

TYPED_TEST(HNSWTieredIndexTestBasic, deleteFromHNSWMultiLevels) {
    // Create TieredHNSW index instance with a mock queue.
    size_t dim = 4;

    HNSWParams params = {
        .type = TypeParam::get_index_type(), .dim = dim, .metric = VecSimMetric_L2, .multi = false};
    VecSimParams hnsw_params = CreateParams(params);
    auto mock_thread_pool = tieredIndexMock();

    auto *tiered_index = this->CreateTieredHNSWIndex(hnsw_params, mock_thread_pool);
    auto allocator = tiered_index->getAllocator();

    // Test that repair jobs are created for multiple levels.
    size_t num_elements_with_multiple_levels = 0;
    int vec_id = -1;
    do {
        vec_id++;
        GenerateAndAddVector<TEST_DATA_T>(tiered_index->backendIndex, dim, vec_id, vec_id);
        if (tiered_index->getHNSWIndex()->getGraphDataByInternalId(vec_id)->toplevel > 0) {
            num_elements_with_multiple_levels++;
        }
    } while (num_elements_with_multiple_levels < 2);

    // Delete the last inserted vector, which is in level 1.
    ASSERT_EQ(tiered_index->deleteLabelFromHNSW(vec_id), 1);
    ASSERT_EQ(tiered_index->getHNSWIndex()->getGraphDataByInternalId(vec_id)->toplevel, 1);
    // This should be an array of length 1.
    auto &level_one = tiered_index->getHNSWIndex()->getElementLevelData(vec_id, 1);
    ASSERT_EQ(level_one.numLinks, 1);

    size_t num_repair_jobs = mock_thread_pool.jobQ.size();
    // There should be at least two nodes to repair, the neighbors of next_id in levels 0 and 1
    ASSERT_GE(num_repair_jobs, 2);
    while (mock_thread_pool.jobQ.size() > 1) {
        // First we should have jobs for repairing nodes in level 0.
        ASSERT_EQ(((HNSWRepairJob *)(mock_thread_pool.jobQ.front().job))->level, 0);
        mock_thread_pool.jobQ.pop();
    }

    // The last job should be repairing the single neighbor in level 1.
    ASSERT_EQ(((HNSWRepairJob *)(mock_thread_pool.jobQ.front().job))->level, 1);
    ASSERT_EQ(((HNSWRepairJob *)(mock_thread_pool.jobQ.front().job))->node_id, level_one.links[0]);
}

TYPED_TEST(HNSWTieredIndexTest, deleteFromHNSWWithRepairJobExec) {
    // Create TieredHNSW index instance with a mock queue.
    size_t n = 1000;
    size_t dim = 4;
    bool isMulti = TypeParam::isMulti();

    HNSWParams params = {.type = TypeParam::get_index_type(),
                         .dim = dim,
                         .metric = VecSimMetric_L2,
                         .multi = isMulti,
                         .M = 4};
    VecSimParams hnsw_params = CreateParams(params);
    auto mock_thread_pool = tieredIndexMock();

    auto *tiered_index = this->CreateTieredHNSWIndex(hnsw_params, mock_thread_pool);
    auto allocator = tiered_index->getAllocator();

    for (size_t i = 0; i < n; i++) {
        GenerateAndAddVector(tiered_index->getHNSWIndex(), dim, i, i);
    }

    // Delete vectors one by one and run the resulted repair jobs.
    while (tiered_index->getHNSWIndex()->getNumMarkedDeleted() < n) {
        // Choose the current entry point each time (it should be modified after the deletion).
        idType ep = tiered_index->getHNSWIndex()->safeGetEntryPointState().first;
        auto incoming_neighbors =
            tiered_index->getHNSWIndex()->safeCollectAllNodeIncomingNeighbors(ep);
        ASSERT_EQ(tiered_index->deleteLabelFromHNSW(ep), 1);
        ASSERT_EQ(mock_thread_pool.jobQ.size(), incoming_neighbors.size());
        ASSERT_EQ(tiered_index->getHNSWIndex()->checkIntegrity().connections_to_repair,
                  mock_thread_pool.jobQ.size());
        ASSERT_NE(tiered_index->getHNSWIndex()->safeGetEntryPointState().first, ep);

        // Execute synchronously all the repair jobs for the current deletion.
        while (!mock_thread_pool.jobQ.empty()) {
            idType repair_node_id = ((HNSWRepairJob *)(mock_thread_pool.jobQ.front().job))->node_id;
            auto repair_node_level = ((HNSWRepairJob *)(mock_thread_pool.jobQ.front().job))->level;

            tiered_index->getHNSWIndex()->repairNodeConnections(repair_node_id, repair_node_level);
            ElementLevelData &node_level = tiered_index->getHNSWIndex()->getElementLevelData(
                repair_node_id, repair_node_level);
            // This makes sure that the deleted node is no longer in the neighbors set of the
            // repaired node.
            ASSERT_TRUE(std::find(node_level.links, node_level.links + node_level.numLinks, ep) ==
                        node_level.links + node_level.numLinks);
            // Remove the job from the id -> repair_jobs lookup, so we won't think that it is
            // still pending and avoid creating new jobs for nodes that already been repaired
            // as they were pointing to deleted elements.
            tiered_index->idToRepairJobs.erase(repair_node_id);
            mock_thread_pool.jobQ.kick();
        }
        ASSERT_EQ(tiered_index->getHNSWIndex()->checkIntegrity().connections_to_repair, 0);
    }
}

TYPED_TEST(HNSWTieredIndexTest, manageIndexOwnershipWithPendingJobs) {
    // Create TieredHNSW index instance with a mock queue.
    size_t dim = 4;
    bool isMulti = TypeParam::isMulti();

    HNSWParams params = {.type = TypeParam::get_index_type(),
                         .dim = dim,
                         .metric = VecSimMetric_L2,
                         .multi = isMulti};
    VecSimParams hnsw_params = CreateParams(params);
    auto mock_thread_pool = tieredIndexMock();

    auto *tiered_index = this->CreateTieredHNSWIndex(hnsw_params, mock_thread_pool);
    auto allocator = tiered_index->getAllocator();
    EXPECT_EQ(mock_thread_pool.ctx->index_strong_ref.use_count(), 1);

    // Add a vector and create a pending insert job.
    GenerateAndAddVector<TEST_DATA_T>(tiered_index, dim, 0);
    ASSERT_EQ(tiered_index->labelToInsertJobs.size(), 1);

    // Delete the index before the job was executed (this would delete the pending job as well).
    EXPECT_EQ(mock_thread_pool.jobQ.size(), 1);
    EXPECT_EQ(mock_thread_pool.jobQ.front().index_weak_ref.use_count(), 1);
    mock_thread_pool.reset_ctx();
    EXPECT_EQ(mock_thread_pool.jobQ.size(), 1);
    EXPECT_EQ(mock_thread_pool.jobQ.front().index_weak_ref.use_count(), 0);
    mock_thread_pool.jobQ.pop();

    // Recreate the index with a new ctx.
    auto *ctx = new tieredIndexMock::IndexExtCtx(&mock_thread_pool);
    mock_thread_pool.reset_ctx(ctx);
    tiered_index = this->CreateTieredHNSWIndex(hnsw_params, mock_thread_pool);
    allocator = tiered_index->getAllocator();
    EXPECT_EQ(mock_thread_pool.ctx->index_strong_ref.use_count(), 1);

    // Add two vectors directly to HNSW, and remove one vector to create a repair job.
    GenerateAndAddVector<TEST_DATA_T>(tiered_index->backendIndex, dim, 0, 0);
    GenerateAndAddVector<TEST_DATA_T>(tiered_index->backendIndex, dim, 1, 1);
    ASSERT_EQ(tiered_index->deleteLabelFromHNSW(0), 1);
    ASSERT_EQ(tiered_index->idToRepairJobs.size(), 1);

    // Delete the index before the job was executed (this would delete the pending job as well).
    EXPECT_EQ(mock_thread_pool.jobQ.size(), 1);
    EXPECT_EQ(mock_thread_pool.jobQ.front().index_weak_ref.use_count(), 1);
    mock_thread_pool.reset_ctx();
    EXPECT_EQ(mock_thread_pool.jobQ.size(), 1);
    EXPECT_EQ(mock_thread_pool.jobQ.front().index_weak_ref.use_count(), 0);
}

TYPED_TEST(HNSWTieredIndexTestBasic, AdHocSingle) {
    size_t dim = 4;

    // Create TieredHNSW index instance with a mock queue.
    HNSWParams params = {
        .type = TypeParam::get_index_type(),
        .dim = dim,
        .metric = VecSimMetric_L2,
    };
    VecSimParams hnsw_params = CreateParams(params);
    auto mock_thread_pool = tieredIndexMock();

    auto *tiered_index = this->CreateTieredHNSWIndex(hnsw_params, mock_thread_pool);
    auto allocator = tiered_index->getAllocator();

    auto hnsw_index = tiered_index->backendIndex;
    auto flat_index = tiered_index->frontendIndex;

    TEST_DATA_T vec1[dim];
    GenerateVector<TEST_DATA_T>(vec1, dim, 1);
    TEST_DATA_T vec2[dim];
    GenerateVector<TEST_DATA_T>(vec2, dim, 2);
    TEST_DATA_T vec3[dim];
    GenerateVector<TEST_DATA_T>(vec3, dim, 3);
    TEST_DATA_T vec4[dim];
    GenerateVector<TEST_DATA_T>(vec4, dim, 4);

    // Insert vectors to the tiered index.
    VecSimIndex_AddVector(hnsw_index, vec1, 1); // vec1 is inserted to HNSW only.
    VecSimIndex_AddVector(flat_index, vec2, 2); // vec2 is inserted to flat only.

    // vec3 is inserted to both HNSW and flat, simulating a vector that was inserted
    // to HNSW and not yet removed from flat.
    VecSimIndex_AddVector(hnsw_index, vec3, 3);
    VecSimIndex_AddVector(flat_index, vec3, 3);

    // vec4 is not inserted to any index, simulating a non-existing vector.

    // copy memory context before querying the index.
    size_t cur_memory_usage = allocator->getAllocationSize();

    ASSERT_EQ(VecSimIndex_GetDistanceFrom_Unsafe(tiered_index, 1, vec1), 0);
    ASSERT_EQ(VecSimIndex_GetDistanceFrom_Unsafe(tiered_index, 2, vec2), 0);
    ASSERT_EQ(VecSimIndex_GetDistanceFrom_Unsafe(tiered_index, 3, vec3), 0);
    ASSERT_TRUE(std::isnan(VecSimIndex_GetDistanceFrom_Unsafe(tiered_index, 4, vec4)));

    ASSERT_EQ(cur_memory_usage, allocator->getAllocationSize());
}

TYPED_TEST(HNSWTieredIndexTestBasic, AdHocMulti) {
    size_t dim = 4;

    // Create TieredHNSW index instance with a mock queue.
    HNSWParams params = {
        .type = TypeParam::get_index_type(),
        .dim = dim,
        .metric = VecSimMetric_L2,
        .multi = true,
    };
    VecSimParams hnsw_params = CreateParams(params);
    auto mock_thread_pool = tieredIndexMock();

    auto *tiered_index = this->CreateTieredHNSWIndex(hnsw_params, mock_thread_pool);

    auto hnsw_index = tiered_index->backendIndex;
    auto flat_index = tiered_index->frontendIndex;
    auto allocator = tiered_index->getAllocator();

    TEST_DATA_T cur_element = 1;

    // vec1_* are inserted to HNSW only.
    TEST_DATA_T vec1_1[dim];
    GenerateVector<TEST_DATA_T>(vec1_1, dim, cur_element++);
    TEST_DATA_T vec1_2[dim];
    GenerateVector<TEST_DATA_T>(vec1_2, dim, cur_element++);
    TEST_DATA_T vec1_3[dim];
    GenerateVector<TEST_DATA_T>(vec1_3, dim, cur_element++);

    // vec2_* are inserted to flat only.
    TEST_DATA_T vec2_1[dim];
    GenerateVector<TEST_DATA_T>(vec2_1, dim, cur_element++);
    TEST_DATA_T vec2_2[dim];
    GenerateVector<TEST_DATA_T>(vec2_2, dim, cur_element++);
    TEST_DATA_T vec2_3[dim];
    GenerateVector<TEST_DATA_T>(vec2_3, dim, cur_element++);

    // vec3_* are inserted to both HNSW and flat (some to HNSW only, some to flat only)
    TEST_DATA_T vec3_1[dim];
    GenerateVector<TEST_DATA_T>(vec3_1, dim, cur_element++);
    TEST_DATA_T vec3_2[dim];
    GenerateVector<TEST_DATA_T>(vec3_2, dim, cur_element++);
    TEST_DATA_T vec3_3[dim];
    GenerateVector<TEST_DATA_T>(vec3_3, dim, cur_element++);

    // vec4_* are inserted to both HNSW and flat with some overlap.
    TEST_DATA_T vec4_1[dim];
    GenerateVector<TEST_DATA_T>(vec4_1, dim, cur_element++);
    TEST_DATA_T vec4_2[dim];
    GenerateVector<TEST_DATA_T>(vec4_2, dim, cur_element++);
    TEST_DATA_T vec4_3[dim];
    GenerateVector<TEST_DATA_T>(vec4_3, dim, cur_element++);

    // vec5 is not inserted to any index, simulating a non-existing vector.
    TEST_DATA_T vec5[dim];
    GenerateVector<TEST_DATA_T>(vec5, dim, cur_element++);

    // Insert vectors to the tiered index.
    VecSimIndex_AddVector(hnsw_index, vec1_1, 1);
    VecSimIndex_AddVector(hnsw_index, vec1_2, 1);
    VecSimIndex_AddVector(hnsw_index, vec1_3, 1);

    VecSimIndex_AddVector(flat_index, vec2_1, 2);
    VecSimIndex_AddVector(flat_index, vec2_2, 2);
    VecSimIndex_AddVector(flat_index, vec2_3, 2);

    VecSimIndex_AddVector(hnsw_index, vec3_1, 3);
    VecSimIndex_AddVector(flat_index, vec3_2, 3);
    VecSimIndex_AddVector(hnsw_index, vec3_3, 3);

    VecSimIndex_AddVector(hnsw_index, vec4_1, 4);
    VecSimIndex_AddVector(hnsw_index, vec4_2, 4);
    VecSimIndex_AddVector(flat_index, vec4_2, 4);
    VecSimIndex_AddVector(flat_index, vec4_3, 4);

    // vec5 is not inserted to any index, simulating a non-existing vector.

    // copy memory context before querying the index.
    size_t cur_memory_usage = allocator->getAllocationSize();

    // Distance from any vector to its label should be 0.
    ASSERT_EQ(VecSimIndex_GetDistanceFrom_Unsafe(tiered_index, 1, vec1_1), 0);
    ASSERT_EQ(VecSimIndex_GetDistanceFrom_Unsafe(tiered_index, 1, vec1_2), 0);
    ASSERT_EQ(VecSimIndex_GetDistanceFrom_Unsafe(tiered_index, 1, vec1_3), 0);
    ASSERT_EQ(VecSimIndex_GetDistanceFrom_Unsafe(tiered_index, 2, vec2_1), 0);
    ASSERT_EQ(VecSimIndex_GetDistanceFrom_Unsafe(tiered_index, 2, vec2_2), 0);
    ASSERT_EQ(VecSimIndex_GetDistanceFrom_Unsafe(tiered_index, 2, vec2_3), 0);
    ASSERT_EQ(VecSimIndex_GetDistanceFrom_Unsafe(tiered_index, 3, vec3_1), 0);
    ASSERT_EQ(VecSimIndex_GetDistanceFrom_Unsafe(tiered_index, 3, vec3_2), 0);
    ASSERT_EQ(VecSimIndex_GetDistanceFrom_Unsafe(tiered_index, 3, vec3_3), 0);
    ASSERT_EQ(VecSimIndex_GetDistanceFrom_Unsafe(tiered_index, 4, vec4_1), 0);
    ASSERT_EQ(VecSimIndex_GetDistanceFrom_Unsafe(tiered_index, 4, vec4_2), 0);
    ASSERT_EQ(VecSimIndex_GetDistanceFrom_Unsafe(tiered_index, 4, vec4_3), 0);
    // Distance from a non-existing label should be NaN.
    ASSERT_TRUE(std::isnan(VecSimIndex_GetDistanceFrom_Unsafe(tiered_index, 5, vec5)));

    ASSERT_EQ(cur_memory_usage, allocator->getAllocationSize());
}

TYPED_TEST(HNSWTieredIndexTest, parallelInsertAdHoc) {
    size_t dim = 4;
    size_t n = 1000;

    size_t block_size = n / 100;
    bool isMulti = TypeParam::isMulti();

    // Create TieredHNSW index instance with a mock queue.
    size_t n_labels = isMulti ? n / 50 : n;
    HNSWParams params = {
        .type = TypeParam::get_index_type(),
        .dim = dim,
        .metric = VecSimMetric_L2,
        .multi = isMulti,
        .blockSize = block_size,
    };
    VecSimParams hnsw_params = CreateParams(params);
    auto mock_thread_pool = tieredIndexMock();

    auto *tiered_index = this->CreateTieredHNSWIndex(hnsw_params, mock_thread_pool);
    auto allocator = tiered_index->getAllocator();
    EXPECT_EQ(mock_thread_pool.ctx->index_strong_ref.use_count(), 1);

    // Launch the BG threads loop that takes jobs from the queue and executes them.
    mock_thread_pool.init_threads();
    std::atomic_int successful_searches(0);

    auto parallel_adhoc_search = [](AsyncJob *job) {
        auto *search_job = reinterpret_cast<tieredIndexMock::SearchJobMock *>(job);
        auto query = search_job->query;
        size_t element = *(TEST_DATA_T *)query;
        size_t label = element % search_job->n;
        bool isMulti =
            reinterpret_cast<TieredHNSWIndex<TEST_DATA_T, TEST_DIST_T> *>(search_job->index)
                ->backendIndex->isMultiValue();
        VecSimTieredIndex_AcquireSharedLocks(search_job->index);
        ASSERT_EQ(0, VecSimIndex_GetDistanceFrom_Unsafe(search_job->index, label, query));
        VecSimTieredIndex_ReleaseSharedLocks(search_job->index);
        (*search_job->successful_searches)++;
        delete job;
    };

    // Insert vectors in parallel to search.
    for (size_t i = 0; i < n; i++) {
        GenerateAndAddVector<TEST_DATA_T>(tiered_index, dim, i % n_labels, i);
        auto query = (TEST_DATA_T *)allocator->allocate(dim * sizeof(TEST_DATA_T));
        GenerateVector<TEST_DATA_T>(query, dim, i);
        auto search_job = new (allocator)
            tieredIndexMock::SearchJobMock(allocator, parallel_adhoc_search, tiered_index, 1, query,
                                           n_labels, dim, &successful_searches);
        tiered_index->submitSingleJob(search_job);
    }

    mock_thread_pool.thread_pool_join();

    EXPECT_EQ(successful_searches, n);
    EXPECT_EQ(tiered_index->backendIndex->indexSize(), n);
    EXPECT_EQ(tiered_index->backendIndex->indexLabelCount(), n_labels);
    EXPECT_EQ(tiered_index->frontendIndex->indexSize(), 0);
    EXPECT_EQ(tiered_index->labelToInsertJobs.size(), 0);
    EXPECT_EQ(mock_thread_pool.jobQ.size(), 0);
}

TYPED_TEST(HNSWTieredIndexTest, deleteVector) {
    // Create TieredHNSW index instance with a mock queue.
    size_t dim = 4;
    HNSWParams params = {.type = TypeParam::get_index_type(),
                         .dim = dim,
                         .metric = VecSimMetric_L2,
                         .multi = TypeParam::isMulti()};
    VecSimParams hnsw_params = CreateParams(params);
    auto mock_thread_pool = tieredIndexMock();

    auto *tiered_index = this->CreateTieredHNSWIndex(hnsw_params, mock_thread_pool);
    auto allocator = tiered_index->getAllocator();

    labelType vec_label = 0;
    // Delete from an empty index.
    ASSERT_EQ(tiered_index->deleteVector(vec_label), 0);

    // Create a vector and add it to the tiered index (expect it to go into the flat buffer).
    TEST_DATA_T vector[dim];
    GenerateVector<TEST_DATA_T>(vector, dim, vec_label);
    VecSimIndex_AddVector(tiered_index, vector, vec_label);
    ASSERT_EQ(tiered_index->indexSize(), 1);
    ASSERT_EQ(tiered_index->frontendIndex->indexSize(), 1);

    // Expect to have one pending insert job.
    ASSERT_EQ(tiered_index->labelToInsertJobs.size(), 1);
    auto *job = tiered_index->labelToInsertJobs.at(vec_label).back();

    // Remove vector from flat buffer.
    ASSERT_EQ(tiered_index->deleteVector(vec_label), 1);
    ASSERT_EQ(tiered_index->indexSize(), 0);
    ASSERT_EQ(tiered_index->frontendIndex->indexSize(), 0);
    ASSERT_EQ(tiered_index->labelToInsertJobs.size(), 0);
    // The insert job should become invalid, and executing it should do nothing.
    ASSERT_EQ(job->isValid, false);
    ASSERT_EQ(reinterpret_cast<HNSWInsertJob *>(job)->id, 0);
    mock_thread_pool.thread_iteration();
    ASSERT_EQ(tiered_index->backendIndex->indexSize(), 0);

    // Create a vector and add it to HNSW in the tiered index.
    VecSimIndex_AddVector(tiered_index->backendIndex, vector, vec_label);
    ASSERT_EQ(tiered_index->indexSize(), 1);
    ASSERT_EQ(tiered_index->backendIndex->indexSize(), 1);

    // Remove from main index.
    ASSERT_EQ(tiered_index->deleteVector(vec_label), 1);
    ASSERT_EQ(tiered_index->indexLabelCount(), 0);
    ASSERT_EQ(tiered_index->indexSize(), 1);
    ASSERT_EQ(tiered_index->getHNSWIndex()->getNumMarkedDeleted(), 1);

    // Re-insert a deleted label with a different vector.
    TEST_DATA_T new_vec_val = 2.0;
    GenerateVector<TEST_DATA_T>(vector, dim, new_vec_val);
    VecSimIndex_AddVector(tiered_index, vector, vec_label);
    ASSERT_EQ(tiered_index->indexSize(), 2);
    ASSERT_EQ(tiered_index->frontendIndex->indexSize(), 1);

    // Move the vector to HNSW by executing the insert job.
    mock_thread_pool.thread_iteration();
    ASSERT_EQ(tiered_index->indexLabelCount(), 1);
    ASSERT_EQ(tiered_index->backendIndex->indexSize(), 2);
    // Check that the distance from the deleted vector (of zeros) to the label is the distance
    // to the new vector (L2 distance).
    TEST_DATA_T deleted_vector[dim];
    GenerateVector<TEST_DATA_T>(deleted_vector, dim, 0);
    ASSERT_EQ(tiered_index->backendIndex->getDistanceFrom_Unsafe(vec_label, deleted_vector),
              dim * pow(new_vec_val, 2));
}

TYPED_TEST(HNSWTieredIndexTestBasic, deleteVectorMulti) {
    // Create TieredHNSW index instance with a mock queue.
    size_t dim = 4;
    HNSWParams params = {
        .type = TypeParam::get_index_type(), .dim = dim, .metric = VecSimMetric_L2, .multi = true};
    VecSimParams hnsw_params = CreateParams(params);
    auto mock_thread_pool = tieredIndexMock();

    auto *tiered_index = this->CreateTieredHNSWIndex(hnsw_params, mock_thread_pool);
    auto allocator = tiered_index->getAllocator();

    // Test some more scenarios that are relevant only for multi value index.
    labelType vec_label = 0;
    labelType other_vec_val = 2.0;
    idType invalidJobsCounter = 0;
    // Create a vector and add it to HNSW in the tiered index.
    TEST_DATA_T vector[dim];
    GenerateVector<TEST_DATA_T>(vector, dim, vec_label);
    VecSimIndex_AddVector(tiered_index->backendIndex, vector, vec_label);
    ASSERT_EQ(tiered_index->indexSize(), 1);
    ASSERT_EQ(tiered_index->backendIndex->indexSize(), 1);

    // Test deleting a label for which one of its vector's is in the flat index while the
    // second one is in HNSW.
    GenerateAndAddVector<TEST_DATA_T>(tiered_index, dim, vec_label, other_vec_val);
    ASSERT_EQ(tiered_index->indexLabelCount(), 1);
    ASSERT_EQ(tiered_index->indexSize(), 2);
    ASSERT_EQ(tiered_index->deleteVector(vec_label), 2);
    ASSERT_EQ(tiered_index->indexLabelCount(), 0);
    ASSERT_EQ(tiered_index->getHNSWIndex()->getNumMarkedDeleted(), 1);
    ASSERT_EQ(mock_thread_pool.jobQ.front().job->isValid, false);
    ASSERT_EQ(reinterpret_cast<HNSWInsertJob *>(mock_thread_pool.jobQ.front().job)->id,
              invalidJobsCounter++);
    mock_thread_pool.thread_iteration();
    ASSERT_EQ(mock_thread_pool.jobQ.size(), 0);

    // Test deleting a label for which both of its vector's is in the flat index.
    GenerateAndAddVector<TEST_DATA_T>(tiered_index, dim, vec_label, vec_label);
    GenerateAndAddVector<TEST_DATA_T>(tiered_index, dim, vec_label, other_vec_val);
    ASSERT_EQ(tiered_index->indexLabelCount(), 1);
    ASSERT_EQ(tiered_index->frontendIndex->indexLabelCount(), 1);
    ASSERT_EQ(tiered_index->frontendIndex->indexSize(), 2);
    ASSERT_EQ(tiered_index->indexSize(), 3);
    ASSERT_EQ(tiered_index->deleteVector(vec_label), 2);
    ASSERT_EQ(tiered_index->indexLabelCount(), 0);
    ASSERT_EQ(mock_thread_pool.jobQ.front().job->isValid, false);
    ASSERT_EQ(reinterpret_cast<HNSWInsertJob *>(mock_thread_pool.jobQ.front().job)->id,
              invalidJobsCounter++);
    mock_thread_pool.thread_iteration();
    ASSERT_EQ(mock_thread_pool.jobQ.front().job->isValid, false);
    ASSERT_EQ(reinterpret_cast<HNSWInsertJob *>(mock_thread_pool.jobQ.front().job)->id,
              invalidJobsCounter++);
    mock_thread_pool.thread_iteration();
    ASSERT_EQ(mock_thread_pool.jobQ.size(), 0);

    // Test deleting a label for which both of its vector's is in HNSW index.
    GenerateAndAddVector<TEST_DATA_T>(tiered_index, dim, vec_label, vec_label);
    GenerateAndAddVector<TEST_DATA_T>(tiered_index, dim, vec_label, other_vec_val);
    mock_thread_pool.thread_iteration();
    mock_thread_pool.thread_iteration();
    ASSERT_EQ(tiered_index->indexLabelCount(), 1);
    ASSERT_EQ(tiered_index->frontendIndex->indexSize(), 0);
    ASSERT_EQ(tiered_index->backendIndex->indexSize(), 3);
    ASSERT_EQ(tiered_index->backendIndex->indexLabelCount(), 1);
    ASSERT_EQ(tiered_index->deleteVector(vec_label), 2);
    ASSERT_EQ(tiered_index->backendIndex->indexLabelCount(), 0);
    ASSERT_EQ(tiered_index->getHNSWIndex()->getNumMarkedDeleted(), 3);

    // Expect to see two repair jobs - one for each deleted vector internal id.
    ASSERT_EQ(mock_thread_pool.jobQ.size(), 2);
    ASSERT_EQ(mock_thread_pool.jobQ.front().job->jobType, HNSW_REPAIR_NODE_CONNECTIONS_JOB);
    ASSERT_EQ(reinterpret_cast<HNSWRepairJob *>(mock_thread_pool.jobQ.front().job)->node_id, 2);
    mock_thread_pool.thread_iteration();
    ASSERT_EQ(mock_thread_pool.jobQ.front().job->jobType, HNSW_REPAIR_NODE_CONNECTIONS_JOB);
    ASSERT_EQ(reinterpret_cast<HNSWRepairJob *>(mock_thread_pool.jobQ.front().job)->node_id, 1);
    mock_thread_pool.thread_iteration();
}

TYPED_TEST(HNSWTieredIndexTestBasic, deleteVectorMultiFromFlatAdvanced) {

    // Create TieredHNSW index instance with a mock queue.
    size_t dim = 4;
    HNSWParams params = {
        .type = TypeParam::get_index_type(), .dim = dim, .metric = VecSimMetric_L2, .multi = true};
    VecSimParams hnsw_params = CreateParams(params);
    auto mock_thread_pool = tieredIndexMock();

    auto *tiered_index = this->CreateTieredHNSWIndex(hnsw_params, mock_thread_pool);
    auto allocator = tiered_index->getAllocator();

    // Insert vectors to flat buffer under two distinct labels, so that ids 0, 2 will be associated
    // with the first label, and ids 1, 3, 4 will be associated with the second label.
    labelType vec_label_first = 0;
    labelType vec_label_second = 1;
    GenerateAndAddVector<TEST_DATA_T>(tiered_index, dim, vec_label_first);
    GenerateAndAddVector<TEST_DATA_T>(tiered_index, dim, vec_label_second);
    GenerateAndAddVector<TEST_DATA_T>(tiered_index, dim, vec_label_first);
    GenerateAndAddVector<TEST_DATA_T>(tiered_index, dim, vec_label_second);
    GenerateAndAddVector<TEST_DATA_T>(tiered_index, dim, vec_label_second);

    // Remove the second label, expect to see that id 1 will hold id 2 eventually.
    ASSERT_EQ(tiered_index->labelToInsertJobs.erase(vec_label_second), 1);
    auto updated_ids = tiered_index->frontendIndex->deleteVectorAndGetUpdatedIds(vec_label_second);
    ASSERT_EQ(updated_ids.size(), 1);
    ASSERT_EQ(updated_ids.at(1).first, 2);
    for (auto &it : updated_ids) {
        tiered_index->updateInsertJobInternalId(it.second.first, it.first, it.second.second);
    }
    ASSERT_EQ(tiered_index->labelToInsertJobs.size(), 1);
    ASSERT_EQ(tiered_index->labelToInsertJobs.at(vec_label_first).size(), 2);
    ASSERT_EQ(tiered_index->labelToInsertJobs.at(vec_label_first)[0]->label, vec_label_first);
    ASSERT_EQ(tiered_index->labelToInsertJobs.at(vec_label_first)[0]->id, 0);
    ASSERT_EQ(tiered_index->labelToInsertJobs.at(vec_label_first)[1]->label, vec_label_first);
    ASSERT_EQ(tiered_index->labelToInsertJobs.at(vec_label_first)[1]->id, 1);

    ASSERT_EQ(tiered_index->indexLabelCount(), 1);
    ASSERT_EQ(tiered_index->indexSize(), 2);

    // Remove the first label, expect an empty set.
    updated_ids = tiered_index->frontendIndex->deleteVectorAndGetUpdatedIds(vec_label_first);
    ASSERT_EQ(updated_ids.size(), 0);
    ASSERT_EQ(tiered_index->indexSize(), 0);
    tiered_index->labelToInsertJobs.clear();

    // Insert vectors to flat buffer under two distinct labels, so that ids 0, 3 will be associated
    // with the first label, and ids 1, 2, 4 will be associated with the second label. This should
    // test the case of multiple moves once we delete the second label:
    // {1->4} => {1->4, 2->3} => {1->3}
    GenerateAndAddVector<TEST_DATA_T>(tiered_index, dim, vec_label_first);
    GenerateAndAddVector<TEST_DATA_T>(tiered_index, dim, vec_label_second);
    GenerateAndAddVector<TEST_DATA_T>(tiered_index, dim, vec_label_second);
    GenerateAndAddVector<TEST_DATA_T>(tiered_index, dim, vec_label_first);
    GenerateAndAddVector<TEST_DATA_T>(tiered_index, dim, vec_label_second);
    ASSERT_EQ(tiered_index->labelToInsertJobs.erase(vec_label_second), 1);
    updated_ids = tiered_index->frontendIndex->deleteVectorAndGetUpdatedIds(vec_label_second);
    ASSERT_EQ(updated_ids.size(), 1);
    ASSERT_EQ(updated_ids.at(1).first, 3);
    for (auto &it : updated_ids) {
        tiered_index->updateInsertJobInternalId(it.second.first, it.first, it.second.second);
    }
    ASSERT_EQ(tiered_index->labelToInsertJobs.size(), 1);
    ASSERT_EQ(tiered_index->labelToInsertJobs.at(vec_label_first).size(), 2);
    ASSERT_EQ(tiered_index->labelToInsertJobs.at(vec_label_first)[0]->label, vec_label_first);
    ASSERT_EQ(tiered_index->labelToInsertJobs.at(vec_label_first)[0]->id, 0);
    ASSERT_EQ(tiered_index->labelToInsertJobs.at(vec_label_first)[1]->label, vec_label_first);
    ASSERT_EQ(tiered_index->labelToInsertJobs.at(vec_label_first)[1]->id, 1);
    ASSERT_EQ(tiered_index->indexLabelCount(), 1);
    ASSERT_EQ(tiered_index->indexSize(), 2);
    tiered_index->labelToInsertJobs.clear();

    // Clean jobs from queue
    while (!mock_thread_pool.jobQ.empty()) {
        mock_thread_pool.jobQ.kick();
    }
}

TYPED_TEST(HNSWTieredIndexTest, deleteVectorAndRepairAsync) {
    // Create TieredHNSW index instance with a mock queue.
    size_t dim = 4;
    size_t n = 1000;
    for (size_t maxSwapJobs : {(int)n + 1, 10, 1}) {
        HNSWParams params = {.type = TypeParam::get_index_type(),
                             .dim = dim,
                             .metric = VecSimMetric_L2,
                             .multi = TypeParam::isMulti(),
                             .blockSize = 100};
        VecSimParams hnsw_params = CreateParams(params);
        auto mock_thread_pool = tieredIndexMock();

        auto *tiered_index =
            this->CreateTieredHNSWIndex(hnsw_params, mock_thread_pool, maxSwapJobs);
        auto allocator = tiered_index->getAllocator();

        size_t per_label = TypeParam::isMulti() ? 50 : 1;
        size_t n_labels = n / per_label;

        // Launch the BG threads loop that takes jobs from the queue and executes them.

        for (size_t i = 0; i < mock_thread_pool.thread_pool_size; i++) {
            mock_thread_pool.thread_pool.emplace_back(tieredIndexMock::thread_main_loop, i,
                                                      std::ref(mock_thread_pool));
        }

        // Create and insert vectors one by one, then delete them one by one.
        std::srand(10); // create pseudo random generator with any arbitrary seed.
        for (size_t i = 0; i < n; i++) {
            TEST_DATA_T vector[dim];
            for (size_t j = 0; j < dim; j++) {
                vector[j] = std::rand() / (TEST_DATA_T)RAND_MAX;
            }
            VecSimIndex_AddVector(tiered_index, vector, i % n_labels);
        }
        // While a thread is ingesting a vector into HNSW, a vector may appear in both indexes
        // (hence it will be counted twice in the index size calculation).
        size_t index_size = tiered_index->indexSize();
        EXPECT_GE(index_size, n);
        EXPECT_LE(index_size, n + mock_thread_pool.thread_pool_size);
        EXPECT_EQ(tiered_index->indexLabelCount(), n_labels);
        for (size_t i = 0; i < n_labels; i++) {
            // Every vector associated with the label may appear in flat/HNSW index or in both if
            // its just being ingested.
            int num_deleted = tiered_index->deleteVector(i);
            EXPECT_GE(num_deleted, per_label);
            EXPECT_LE(num_deleted,
                      std::min(2 * per_label, per_label + mock_thread_pool.thread_pool_size));
            EXPECT_EQ(tiered_index->deleteVector(i), 0); // delete already deleted label
        }
        EXPECT_EQ(tiered_index->indexLabelCount(), 0);

        mock_thread_pool.thread_pool_join();

        EXPECT_EQ(tiered_index->getHNSWIndex()->checkIntegrity().connections_to_repair, 0);
        EXPECT_EQ(tiered_index->getHNSWIndex()->safeGetEntryPointState().first, INVALID_ID);
        // Verify that we have no pending jobs.
        EXPECT_EQ(tiered_index->labelToInsertJobs.size(), 0);
        EXPECT_EQ(tiered_index->idToRepairJobs.size(), 0);
        for (auto &it : tiered_index->idToSwapJob) {
            EXPECT_EQ(it.second->pending_repair_jobs_counter.load(), 0);
        }
        // Trigger swapping of vectors that hadn't been swapped yet.
        tiered_index->executeReadySwapJobs();
        ASSERT_EQ(tiered_index->idToSwapJob.size(), 0);
        EXPECT_EQ(tiered_index->indexSize(), 0);
    }
}

TYPED_TEST(HNSWTieredIndexTest, alternateInsertDeleteAsync) {
    // Create TieredHNSW index instance with a mock queue.
    size_t dim = 16;
    size_t n = 1000;
    for (size_t maxSwapJobs : {(int)n + 1, 10, 1}) {
        for (size_t M : {2, 16}) {
            HNSWParams params = {.type = TypeParam::get_index_type(),
                                 .dim = dim,
                                 .metric = VecSimMetric_L2,
                                 .multi = TypeParam::isMulti(),
                                 .blockSize = 100,
                                 .M = M};
            VecSimParams hnsw_params = CreateParams(params);
            auto mock_thread_pool = tieredIndexMock();

            auto *tiered_index =
                this->CreateTieredHNSWIndex(hnsw_params, mock_thread_pool, maxSwapJobs);
            auto allocator = tiered_index->getAllocator();

            size_t per_label = TypeParam::isMulti() ? 5 : 1;
            size_t n_labels = n / per_label;

            // Launch the BG threads loop that takes jobs from the queue and executes them.

            for (size_t i = 0; i < mock_thread_pool.thread_pool_size; i++) {
                mock_thread_pool.thread_pool.emplace_back(tieredIndexMock::thread_main_loop, i,
                                                          std::ref(mock_thread_pool));
            }

            // Create and insert 10 vectors, then delete them right after.
            size_t batch_size = 5;
            std::srand(10); // create pseudo random generator with any arbitrary seed.
            for (size_t i = 0; i < n / batch_size; i++) {
                for (size_t l = 0; l < batch_size; l++) {
                    TEST_DATA_T vector[dim];
                    for (size_t j = 0; j < dim; j++) {
                        vector[j] = std::rand() / (TEST_DATA_T)RAND_MAX;
                    }
                    tiered_index->addVector(vector, (i * batch_size + l) / per_label);
                }
                for (size_t l = 0; l < batch_size / per_label; l++) {
                    // Every vector associated with the label may appear in flat/HNSW index or in
                    // both if its just being ingested.
                    int num_deleted = tiered_index->deleteVector(i * batch_size / per_label + l);
                    EXPECT_GE(num_deleted, per_label);
                    EXPECT_LE(num_deleted, 2 * per_label);
                }
            }
            // Vectors are deleted from flat buffer in place (in HNSW they are only marked as
            // deleted).
            EXPECT_GE(tiered_index->frontendIndex->indexSize(), 0);
            EXPECT_EQ(tiered_index->indexLabelCount(), 0);

            mock_thread_pool.thread_pool_join();

            EXPECT_EQ(tiered_index->getHNSWIndex()->checkIntegrity().connections_to_repair, 0);
            EXPECT_EQ(tiered_index->getHNSWIndex()->safeGetEntryPointState().first, INVALID_ID);
            // Verify that we have no pending jobs.
            EXPECT_EQ(tiered_index->labelToInsertJobs.size(), 0);
            EXPECT_EQ(tiered_index->idToRepairJobs.size(), 0);
            for (auto &it : tiered_index->idToSwapJob) {
                EXPECT_EQ(it.second->pending_repair_jobs_counter.load(), 0);
            }
            // Trigger swapping of vectors that hadn't been swapped yet.
            tiered_index->executeReadySwapJobs();
            ASSERT_LE(tiered_index->idToSwapJob.size(), 0);
            ASSERT_EQ(tiered_index->indexSize(), 0);
        }
    }
}

TYPED_TEST(HNSWTieredIndexTest, swapJobBasic) {
    // Create TieredHNSW index instance with a mock queue.
    size_t dim = 4;
    HNSWParams params = {.type = TypeParam::get_index_type(),
                         .dim = dim,
                         .metric = VecSimMetric_L2,
                         .multi = TypeParam::isMulti()};
    VecSimParams hnsw_params = CreateParams(params);
    auto mock_thread_pool = tieredIndexMock();

    auto *tiered_index = this->CreateTieredHNSWIndex(hnsw_params, mock_thread_pool);
    auto allocator = tiered_index->getAllocator();

    // Test initialization of the pendingSwapJobsThreshold value.
    ASSERT_EQ(tiered_index->pendingSwapJobsThreshold, DEFAULT_PENDING_SWAP_JOBS_THRESHOLD);
    mock_thread_pool.ctx->index_strong_ref.reset();

    tiered_index = this->CreateTieredHNSWIndex(hnsw_params, mock_thread_pool,
                                               MAX_PENDING_SWAP_JOBS_THRESHOLD + 1);
    allocator = tiered_index->getAllocator();
    ASSERT_EQ(tiered_index->pendingSwapJobsThreshold, MAX_PENDING_SWAP_JOBS_THRESHOLD);
    mock_thread_pool.ctx->index_strong_ref.reset();

    tiered_index = this->CreateTieredHNSWIndex(hnsw_params, mock_thread_pool, 1);
    ASSERT_EQ(tiered_index->pendingSwapJobsThreshold, 1);

    allocator = tiered_index->getAllocator();

    // Call reserve for the unordered maps that are going to be used, since upon initialization it
    // consumed 0 memory, but after insertion and deletion they will consume a minimal amount of
    // memory (that is equivalent to the memory consumption upon reserving 0 buckets).
    tiered_index->idToRepairJobs.reserve(0);
    tiered_index->idToSwapJob.reserve(0);
    TypeParam::isMulti() ? reinterpret_cast<HNSWIndex_Multi<TEST_DATA_T, TEST_DIST_T> *>(
                               tiered_index->getHNSWIndex())
                               ->labelLookup.reserve(0)
                         : reinterpret_cast<HNSWIndex_Single<TEST_DATA_T, TEST_DIST_T> *>(
                               tiered_index->getHNSWIndex())
                               ->labelLookup.reserve(0);

    size_t initial_mem = tiered_index->getAllocationSize();
    size_t initial_mem_backend = tiered_index->backendIndex->getAllocationSize();
    size_t initial_mem_frontend = tiered_index->frontendIndex->getAllocationSize();

    GenerateAndAddVector<TEST_DATA_T>(tiered_index->backendIndex, dim, 0, 0);
    GenerateAndAddVector<TEST_DATA_T>(tiered_index->backendIndex, dim, 1, 1);
    EXPECT_EQ(tiered_index->indexLabelCount(), 2);
    EXPECT_EQ(tiered_index->indexSize(), 2);
    // Delete both vectors.
    EXPECT_EQ(tiered_index->deleteVector(0), 1);
    EXPECT_EQ(tiered_index->deleteVector(1), 1);
    EXPECT_EQ(tiered_index->idToSwapJob.size(), 2);
    EXPECT_EQ(tiered_index->getHNSWIndex()->getNumMarkedDeleted(), 2);
    // Expect to have pending repair jobs, so that swap job cannot be executed yet - for each
    // deleted vector there should be a single repair job.
    EXPECT_EQ(mock_thread_pool.jobQ.size(), 2);
    EXPECT_EQ(tiered_index->idToSwapJob.at(0)->pending_repair_jobs_counter.load(), 1);
    EXPECT_EQ(tiered_index->idToSwapJob.at(1)->pending_repair_jobs_counter.load(), 1);
    mock_thread_pool.thread_iteration();
    mock_thread_pool.thread_iteration();
    EXPECT_EQ(tiered_index->idToSwapJob.size(), 2);
    // Insert another vector and remove it. expect it to have no neighbors.
    // Threshold for is set to be 1, so now we expect that a single deleted vector (which has no
    // pending repair jobs) will be swapped - and 2 will remain.
    GenerateAndAddVector<TEST_DATA_T>(tiered_index->backendIndex, dim, 2, 2);
    EXPECT_EQ(tiered_index->deleteVector(2), 1);
    EXPECT_EQ(tiered_index->idToSwapJob.size(), 2);
    EXPECT_EQ(tiered_index->indexSize(), 2);
    EXPECT_EQ(tiered_index->getHNSWIndex()->getNumMarkedDeleted(), 2);
    EXPECT_EQ(mock_thread_pool.jobQ.size(), 0);

    // Now swap the rest of the jobs.
    tiered_index->executeReadySwapJobs();
    EXPECT_EQ(tiered_index->idToSwapJob.size(), 0);
    EXPECT_EQ(tiered_index->indexSize(), 0);
    EXPECT_EQ(tiered_index->getHNSWIndex()->getNumMarkedDeleted(), 0);

    // Reserve manually 0 buckets in the hash tables so that memory would be as it was before we
    // started inserting vectors.
    tiered_index->idToRepairJobs.reserve(0);
    tiered_index->idToSwapJob.reserve(0);
    // Manually shrink the vectors so that memory would be as it was before we started inserting
    tiered_index->getHNSWIndex()->vectorBlocks.shrink_to_fit();
    tiered_index->getHNSWIndex()->graphDataBlocks.shrink_to_fit();

    EXPECT_EQ(tiered_index->backendIndex->getAllocationSize(), initial_mem_backend);
    EXPECT_EQ(tiered_index->frontendIndex->getAllocationSize(), initial_mem_frontend);
    EXPECT_EQ(tiered_index->getAllocationSize(), initial_mem);
    mock_thread_pool.reset_ctx();

    // VecSimAllocator::allocation_header_size = size_t, this should be the only memory that we
    // account for at this point.
    EXPECT_EQ(allocator->getAllocationSize(), sizeof(size_t));
}

TYPED_TEST(HNSWTieredIndexTest, swapJobBasic2) {
    // Create TieredHNSW index instance with a mock queue.
    size_t dim = 4;
    HNSWParams params = {.type = TypeParam::get_index_type(),
                         .dim = dim,
                         .metric = VecSimMetric_L2,
                         .multi = TypeParam::isMulti()};
    VecSimParams hnsw_params = CreateParams(params);
    auto mock_thread_pool = tieredIndexMock();

    auto *tiered_index = this->CreateTieredHNSWIndex(hnsw_params, mock_thread_pool, 1);
    ASSERT_EQ(tiered_index->pendingSwapJobsThreshold, 1);
    auto allocator = tiered_index->getAllocator();

    // Insert 3 vectors, expect to have a fully connected graph.
    idType invalid_jobs_counter = 0;
    GenerateAndAddVector<TEST_DATA_T>(tiered_index->backendIndex, dim, 0, 0);
    GenerateAndAddVector<TEST_DATA_T>(tiered_index->backendIndex, dim, 1, 1);
    GenerateAndAddVector<TEST_DATA_T>(tiered_index->backendIndex, dim, 2, 2);
    // Delete 0, expect to have two repair jobs pending for 1 and 2 and execute it.
    EXPECT_EQ(tiered_index->deleteVector(0), 1);
    EXPECT_EQ(mock_thread_pool.jobQ.size(), 2);
    ASSERT_EQ(mock_thread_pool.jobQ.front().job->jobType, HNSW_REPAIR_NODE_CONNECTIONS_JOB);
    mock_thread_pool.thread_iteration();
    EXPECT_EQ(tiered_index->idToSwapJob.at(0)->pending_repair_jobs_counter.load(), 1);
    ASSERT_EQ(mock_thread_pool.jobQ.front().job->jobType, HNSW_REPAIR_NODE_CONNECTIONS_JOB);
    mock_thread_pool.thread_iteration();
    EXPECT_EQ(tiered_index->idToSwapJob.at(0)->pending_repair_jobs_counter.load(), 0);
    // Delete 2, expect to create two repair job pending from 0 and 1. Also, expect that swap
    // job for 0 will be executed, so that 2 and 0 are swapped. Then, we should have only 1
    // pending repair job for the "new" 0 - for deleting the old 1->2, while the second job for
    // deleting the old 0->2 is invalid and reduced from the pending repair jobs counter.
    EXPECT_EQ(tiered_index->deleteVector(2), 1);
    EXPECT_EQ(tiered_index->indexSize(), 2);
    EXPECT_EQ(tiered_index->getHNSWIndex()->getNumMarkedDeleted(), 1);

    EXPECT_EQ(tiered_index->idToSwapJob.at(0)->pending_repair_jobs_counter.load(), 1);
    EXPECT_EQ(mock_thread_pool.jobQ.size(), 2);
    // The first repair job should remove 1->0 (originally was 1->2).
    ASSERT_EQ(mock_thread_pool.jobQ.front().job->jobType, HNSW_REPAIR_NODE_CONNECTIONS_JOB);
    ASSERT_EQ(reinterpret_cast<HNSWRepairJob *>(mock_thread_pool.jobQ.front().job)->node_id, 1);
    ASSERT_EQ(reinterpret_cast<HNSWRepairJob *>(mock_thread_pool.jobQ.front().job)
                  ->associatedSwapJobs[0]
                  ->deleted_id,
              0);
    mock_thread_pool.thread_iteration();
    EXPECT_EQ(tiered_index->idToSwapJob.at(0)->pending_repair_jobs_counter.load(), 0);
    // The second repair job is invalid due to the removal of (the original) 0.
    ASSERT_EQ(mock_thread_pool.jobQ.front().job->jobType, HNSW_REPAIR_NODE_CONNECTIONS_JOB);
    ASSERT_EQ(mock_thread_pool.jobQ.front().job->isValid, false);
    ASSERT_EQ(reinterpret_cast<HNSWRepairJob *>(mock_thread_pool.jobQ.front().job)->node_id,
              invalid_jobs_counter++);
    ASSERT_EQ(reinterpret_cast<HNSWRepairJob *>(mock_thread_pool.jobQ.front().job)
                  ->associatedSwapJobs[0]
                  ->deleted_id,
              0);
    mock_thread_pool.thread_iteration();
    // Delete 1, that should still have 0->1 edge that should be repaired. This should cause
    // the swap and removal of 0 (that has no more pending jobs at that point) - so that 1 would
    // get id 0, and then the new 0 should have no pending repair jobs.
    EXPECT_EQ(tiered_index->deleteVector(1), 1);
    EXPECT_EQ(mock_thread_pool.jobQ.size(), 1);
    EXPECT_EQ(tiered_index->idToSwapJob.size(), 1);
    EXPECT_EQ(tiered_index->idToSwapJob.at(0)->deleted_id, 0);
    EXPECT_EQ(tiered_index->idToSwapJob.at(0)->pending_repair_jobs_counter.load(), 0);
    // The repair job is invalid due to the removal of (the previous) 0.
    ASSERT_EQ(mock_thread_pool.jobQ.front().job->jobType, HNSW_REPAIR_NODE_CONNECTIONS_JOB);
    ASSERT_EQ(mock_thread_pool.jobQ.front().job->isValid, false);
    ASSERT_EQ(reinterpret_cast<HNSWRepairJob *>(mock_thread_pool.jobQ.front().job)->node_id,
              invalid_jobs_counter);
    ASSERT_EQ(reinterpret_cast<HNSWRepairJob *>(mock_thread_pool.jobQ.front().job)
                  ->associatedSwapJobs[0]
                  ->deleted_id,
              0);
    mock_thread_pool.thread_iteration();
    EXPECT_EQ(tiered_index->indexSize(), 1);
    EXPECT_EQ(tiered_index->getHNSWIndex()->getNumMarkedDeleted(), 1);
    EXPECT_EQ(tiered_index->getHNSWIndex()->safeGetEntryPointState().first, INVALID_ID);

    // Call delete again, this should only trigger the swap and removal of 1
    // (which has already deleted)
    EXPECT_EQ(tiered_index->deleteVector(1), 0);
    EXPECT_EQ(tiered_index->indexSize(), 0);
    EXPECT_EQ(tiered_index->getHNSWIndex()->getNumMarkedDeleted(), 0);
}

// A set of lambdas that determine whether a vector should be inserted to the
// HNSW index (returns true) or to the flat index (returns false).
inline constexpr std::array<std::pair<std::string_view, bool (*)(size_t, size_t)>, 11> lambdas = {{
    {"100% HNSW,   0% FLAT ", [](size_t idx, size_t n) -> bool { return 1; }},
    {" 50% HNSW,  50% FLAT ", [](size_t idx, size_t n) -> bool { return idx % 2; }},
    {"  0% HNSW, 100% FLAT ", [](size_t idx, size_t n) -> bool { return 0; }},
    {" 90% HNSW,  10% FLAT ", [](size_t idx, size_t n) -> bool { return idx % 10; }},
    {" 10% HNSW,  90% FLAT ", [](size_t idx, size_t n) -> bool { return !(idx % 10); }},
    {" 99% HNSW,   1% FLAT ", [](size_t idx, size_t n) -> bool { return idx % 100; }},
    {"  1% HNSW,  99% FLAT ", [](size_t idx, size_t n) -> bool { return !(idx % 100); }},
    {"first 10% are in HNSW", [](size_t idx, size_t n) -> bool { return idx < (n / 10); }},
    {"first 10% are in FLAT", [](size_t idx, size_t n) -> bool { return idx >= (n / 10); }},
    {" last 10% are in FLAT", [](size_t idx, size_t n) -> bool { return idx < (9 * n / 10); }},
    {" last 10% are in HNSW", [](size_t idx, size_t n) -> bool { return idx >= (9 * n / 10); }},
}};

TYPED_TEST(HNSWTieredIndexTest, BatchIterator) {
    size_t d = 4;
    size_t M = 8;
    size_t ef = 20;
    size_t n = 1000;

    size_t per_label = TypeParam::isMulti() ? 10 : 1;
    size_t n_labels = n / per_label;

    // Create TieredHNSW index instance with a mock queue.
    HNSWParams hnsw_params = {
        .type = TypeParam::get_index_type(),
        .dim = d,
        .metric = VecSimMetric_L2,
        .multi = TypeParam::isMulti(),
        .initialCapacity = n,
        .efConstruction = ef,
        .efRuntime = ef,
    };
    VecSimParams params = CreateParams(hnsw_params);

    // for (auto &[decider_name, decider] : lambdas) { // TODO: not supported by clang < 16
    for (auto &lambda : lambdas) {
        // manually deconstruct the pair to avoid the clang error
        auto &decider_name = lambda.first;
        auto &decider = lambda.second;

        auto mock_thread_pool = tieredIndexMock();

        auto *tiered_index = this->CreateTieredHNSWIndex(params, mock_thread_pool);
        auto allocator = tiered_index->getAllocator();

        auto *hnsw = tiered_index->backendIndex;
        auto *flat = tiered_index->frontendIndex;

        // For every i, add the vector (i,i,i,i) under the label i.
        for (size_t i = 0; i < n; i++) {
            auto cur = decider(i, n) ? hnsw : flat;
            GenerateAndAddVector<TEST_DATA_T>(cur, d, i % n_labels, i);
        }
        ASSERT_EQ(VecSimIndex_IndexSize(tiered_index), n) << decider_name;

        // Query for (n,n,n,n) vector (recall that n-1 is the largest id in te index).
        TEST_DATA_T query[d];
        GenerateVector<TEST_DATA_T>(query, d, n);

        VecSimBatchIterator *batchIterator = VecSimBatchIterator_New(tiered_index, query, nullptr);
        size_t iteration_num = 0;

        // Get the 5 vectors whose ids are the maximal among those that hasn't been returned yet
        // in every iteration. The results order should be sorted by their score (distance from
        // the query vector), which means sorted from the largest id to the lowest.
        size_t n_res = 5;
        while (VecSimBatchIterator_HasNext(batchIterator)) {
            std::vector<size_t> expected_ids(n_res);
            for (size_t i = 0; i < n_res; i++) {
                expected_ids[i] = (n - iteration_num * n_res - i - 1) % n_labels;
            }
            auto verify_res = [&](size_t id, double score, size_t index) {
                ASSERT_EQ(expected_ids[index], id) << decider_name;
            };
            runBatchIteratorSearchTest(batchIterator, n_res, verify_res);
            iteration_num++;
        }
        ASSERT_EQ(iteration_num, n_labels / n_res) << decider_name;
        VecSimBatchIterator_Free(batchIterator);
    }
}

TYPED_TEST(HNSWTieredIndexTest, BatchIteratorReset) {
    size_t d = 4;
    size_t M = 8;
    size_t ef = 20;
    size_t n = 1000;

    size_t per_label = TypeParam::isMulti() ? 10 : 1;
    size_t n_labels = n / per_label;

    // Create TieredHNSW index instance with a mock queue.
    HNSWParams hnsw_params = {
        .type = TypeParam::get_index_type(),
        .dim = d,
        .metric = VecSimMetric_L2,
        .multi = TypeParam::isMulti(),
        .initialCapacity = n,
        .efConstruction = ef,
        .efRuntime = ef,
    };
    VecSimParams params = CreateParams(hnsw_params);

    // for (auto &[decider_name, decider] : lambdas) { // TODO: not supported by clang < 16
    for (auto &lambda : lambdas) {
        // manually deconstruct the pair to avoid the clang error
        auto &decider_name = lambda.first;
        auto &decider = lambda.second;

        auto mock_thread_pool = tieredIndexMock();

        auto *tiered_index = this->CreateTieredHNSWIndex(params, mock_thread_pool);
        auto allocator = tiered_index->getAllocator();

        auto *hnsw = tiered_index->backendIndex;
        auto *flat = tiered_index->frontendIndex;

        // For every i, add the vector (i,i,i,i) under the label i.
        for (size_t i = 0; i < n; i++) {
            auto cur = decider(i, n) ? hnsw : flat;
            GenerateAndAddVector<TEST_DATA_T>(cur, d, i % n_labels, i);
        }
        ASSERT_EQ(VecSimIndex_IndexSize(tiered_index), n) << decider_name;

        // Query for (n,n,n,n) vector (recall that n-1 is the largest id in te index).
        TEST_DATA_T query[d];
        GenerateVector<TEST_DATA_T>(query, d, n);

        VecSimBatchIterator *batchIterator = VecSimBatchIterator_New(tiered_index, query, nullptr);
        ASSERT_NO_FATAL_FAILURE(VecSimBatchIterator_Reset(batchIterator));

        // Get the 100 vectors whose ids are the maximal among those that hasn't been returned yet,
        // in every iteration. Run this flow for 3 times, and reset the iterator.
        size_t n_res = 100;
        size_t re_runs = 3;

        for (size_t take = 0; take < re_runs; take++) {
            size_t iteration_num = 0;
            while (VecSimBatchIterator_HasNext(batchIterator)) {
                std::vector<size_t> expected_ids(n_res);
                for (size_t i = 0; i < n_res; i++) {
                    expected_ids[i] = (n - iteration_num * n_res - i - 1) % n_labels;
                }
                auto verify_res = [&](size_t id, double score, size_t index) {
                    ASSERT_EQ(expected_ids[index], id) << decider_name;
                };
                runBatchIteratorSearchTest(batchIterator, n_res, verify_res, BY_SCORE);
                iteration_num++;
            }
            ASSERT_EQ(iteration_num, n_labels / n_res) << decider_name;
            VecSimBatchIterator_Reset(batchIterator);
        }

        // Try resetting the iterator before it is depleted.
        n_res = 10;
        for (size_t take = 0; take < re_runs; take++) {
            size_t iteration_num = 0;
            do {
                ASSERT_TRUE(VecSimBatchIterator_HasNext(batchIterator)) << decider_name;
                std::vector<size_t> expected_ids(n_res);
                for (size_t i = 0; i < n_res; i++) {
                    expected_ids[i] = (n - iteration_num * n_res - i - 1) % n_labels;
                }
                auto verify_res = [&](size_t id, double score, size_t index) {
                    ASSERT_EQ(expected_ids[index], id) << decider_name;
                };
                runBatchIteratorSearchTest(batchIterator, n_res, verify_res, BY_SCORE);
            } while (5 > iteration_num++);
            VecSimBatchIterator_Reset(batchIterator);
        }
        VecSimBatchIterator_Free(batchIterator);
    }
}

TYPED_TEST(HNSWTieredIndexTest, BatchIteratorSize1) {
    size_t d = 4;
    size_t M = 8;
    size_t ef = 20;
    size_t n = 1000;

    size_t per_label = TypeParam::isMulti() ? 10 : 1;
    size_t n_labels = n / per_label;

    // Create TieredHNSW index instance with a mock queue.
    HNSWParams hnsw_params = {
        .type = TypeParam::get_index_type(),
        .dim = d,
        .metric = VecSimMetric_L2,
        .multi = TypeParam::isMulti(),
        .initialCapacity = n,
        .efConstruction = ef,
        .efRuntime = ef,
    };
    VecSimParams params = CreateParams(hnsw_params);

    // for (auto &[decider_name, decider] : lambdas) { // TODO: not supported by clang < 16
    for (auto &lambda : lambdas) {
        // manually deconstruct the pair to avoid the clang error
        auto &decider_name = lambda.first;
        auto &decider = lambda.second;

        auto mock_thread_pool = tieredIndexMock();

        auto *tiered_index = this->CreateTieredHNSWIndex(params, mock_thread_pool);
        auto allocator = tiered_index->getAllocator();

        auto *hnsw = tiered_index->backendIndex;
        auto *flat = tiered_index->frontendIndex;

        // For every i, add the vector (i,i,i,i) under the label `n_labels - (i % n_labels)`.
        for (size_t i = 0; i < n; i++) {
            auto cur = decider(i, n) ? hnsw : flat;
            GenerateAndAddVector<TEST_DATA_T>(cur, d, n_labels - (i % n_labels), i);
        }
        ASSERT_EQ(VecSimIndex_IndexSize(tiered_index), n) << decider_name;

        // Query for (n,n,n,n) vector (recall that n-1 is the largest id in te index).
        TEST_DATA_T query[d];
        GenerateVector<TEST_DATA_T>(query, d, n);

        VecSimBatchIterator *batchIterator = VecSimBatchIterator_New(tiered_index, query, nullptr);

        size_t iteration_num = 0;
        size_t n_res = 1, expected_n_res = 1;
        while (VecSimBatchIterator_HasNext(batchIterator)) {
            iteration_num++;
            // Expect to get results in the reverse order of labels - which is the order of the
            // distance from the query vector. Get one result in every iteration.
            auto verify_res = [&](size_t id, double score, size_t index) {
                ASSERT_EQ(id, iteration_num) << decider_name;
            };
            runBatchIteratorSearchTest(batchIterator, n_res, verify_res, BY_SCORE, expected_n_res);
        }

        ASSERT_EQ(iteration_num, n_labels) << decider_name;
        VecSimBatchIterator_Free(batchIterator);
    }
}

TYPED_TEST(HNSWTieredIndexTest, BatchIteratorAdvanced) {
    size_t d = 4;
    size_t M = 8;
    size_t ef = 1000;
    size_t n = 1000;

    size_t per_label = TypeParam::isMulti() ? 10 : 1;
    size_t n_labels = n / per_label;

    // Create TieredHNSW index instance with a mock queue.
    HNSWParams hnsw_params = {
        .type = TypeParam::get_index_type(),
        .dim = d,
        .metric = VecSimMetric_L2,
        .multi = TypeParam::isMulti(),
        .initialCapacity = n,
        .efConstruction = ef,
    };
    VecSimParams params = CreateParams(hnsw_params);
    HNSWRuntimeParams hnswRuntimeParams = {.efRuntime = ef};
    VecSimQueryParams query_params = CreateQueryParams(hnswRuntimeParams);

    // for (auto &[decider_name, decider] : lambdas) { // TODO: not supported by clang < 16
    for (auto &lambda : lambdas) {
        // manually deconstruct the pair to avoid the clang error
        auto &decider_name = lambda.first;
        auto &decider = lambda.second;

        auto mock_thread_pool = tieredIndexMock();

        auto *tiered_index = this->CreateTieredHNSWIndex(params, mock_thread_pool);
        auto allocator = tiered_index->getAllocator();

        auto *hnsw = tiered_index->backendIndex;
        auto *flat = tiered_index->frontendIndex;

        TEST_DATA_T query[d];
        GenerateVector<TEST_DATA_T>(query, d, n);

        VecSimBatchIterator *batchIterator =
            VecSimBatchIterator_New(tiered_index, query, &query_params);

        // Try to get results even though there are no vectors in the index.
        VecSimQueryReply *res = VecSimBatchIterator_Next(batchIterator, 10, BY_SCORE);
        ASSERT_EQ(VecSimQueryReply_Len(res), 0) << decider_name;
        VecSimQueryReply_Free(res);
        ASSERT_FALSE(VecSimBatchIterator_HasNext(batchIterator)) << decider_name;

        // Insert one label and query again. The internal id will be 0.
        for (size_t j = 0; j < per_label; j++) {
            GenerateAndAddVector<TEST_DATA_T>(decider(n_labels, n) ? hnsw : flat, d, n_labels,
                                              n - j);
        }
        VecSimBatchIterator_Reset(batchIterator);
        res = VecSimBatchIterator_Next(batchIterator, 10, BY_SCORE);
        ASSERT_EQ(VecSimQueryReply_Len(res), 1) << decider_name;
        VecSimQueryReply_Free(res);
        ASSERT_FALSE(VecSimBatchIterator_HasNext(batchIterator)) << decider_name;
        VecSimBatchIterator_Free(batchIterator);

        // Insert vectors to the index and re-create the batch iterator.
        for (size_t i = 1; i < n_labels; i++) {
            auto cur = decider(i, n) ? hnsw : flat;
            for (size_t j = 1; j <= per_label; j++) {
                GenerateAndAddVector<TEST_DATA_T>(cur, d, i, (i - 1) * per_label + j);
            }
        }
        ASSERT_EQ(VecSimIndex_IndexSize(tiered_index), n) << decider_name;
        batchIterator = VecSimBatchIterator_New(tiered_index, query, &query_params);

        // Try to get 0 results.
        res = VecSimBatchIterator_Next(batchIterator, 0, BY_SCORE);
        ASSERT_EQ(VecSimQueryReply_Len(res), 0) << decider_name;
        VecSimQueryReply_Free(res);

        // n_res does not divide into ef or vice versa - expect leftovers between the graph scans.
        size_t n_res = 7;
        size_t iteration_num = 0;

        while (VecSimBatchIterator_HasNext(batchIterator)) {
            iteration_num++;
            std::vector<size_t> expected_ids;
            // We ask to get the results sorted by ID in a specific batch (in ascending order), but
            // in every iteration the ids should be lower than the previous one, according to the
            // distance from the query.
            for (size_t i = 1; i <= n_res; i++) {
                expected_ids.push_back(n_labels - iteration_num * n_res + i);
            }
            auto verify_res = [&](size_t id, double score, size_t index) {
                ASSERT_EQ(expected_ids[index], id) << decider_name;
            };
            if (iteration_num <= n_labels / n_res) {
                runBatchIteratorSearchTest(batchIterator, n_res, verify_res, BY_ID);
            } else {
                // In the last iteration there are `n_labels % n_res` results left to return.
                size_t n_left = n_labels % n_res;
                // Remove the first `n_res - n_left` ids from the expected ids.
                while (expected_ids.size() > n_left) {
                    expected_ids.erase(expected_ids.begin());
                }
                runBatchIteratorSearchTest(batchIterator, n_res, verify_res, BY_ID, n_left);
            }
        }
        ASSERT_EQ(iteration_num, n_labels / n_res + 1) << decider_name;
        // Try to get more results even though there are no.
        res = VecSimBatchIterator_Next(batchIterator, 1, BY_SCORE);
        ASSERT_EQ(VecSimQueryReply_Len(res), 0) << decider_name;
        VecSimQueryReply_Free(res);

        VecSimBatchIterator_Free(batchIterator);
    }
}

TYPED_TEST(HNSWTieredIndexTest, BatchIteratorWithOverlaps) {
    size_t d = 4;
    size_t M = 8;
    size_t ef = 20;
    size_t n = 1000;

    size_t per_label = TypeParam::isMulti() ? 10 : 1;
    size_t n_labels = n / per_label;

    // Create TieredHNSW index instance with a mock queue.
    HNSWParams hnsw_params = {
        .type = TypeParam::get_index_type(),
        .dim = d,
        .metric = VecSimMetric_L2,
        .multi = TypeParam::isMulti(),
        .initialCapacity = n,
        .efConstruction = ef,
        .efRuntime = ef,
    };
    VecSimParams params = CreateParams(hnsw_params);

    // for (auto &[decider_name, decider] : lambdas) { // TODO: not supported by clang < 16
    for (auto &lambda : lambdas) {
        // manually deconstruct the pair to avoid the clang error
        auto &decider_name = lambda.first;
        auto &decider = lambda.second;

        auto mock_thread_pool = tieredIndexMock();

        auto *tiered_index = this->CreateTieredHNSWIndex(params, mock_thread_pool);
        auto allocator = tiered_index->getAllocator();

        auto *hnsw = tiered_index->backendIndex;
        auto *flat = tiered_index->frontendIndex;

        // For every i, add the vector (i,i,i,i) under the label i.
        size_t flat_count = 0;
        for (size_t i = 0; i < n; i++) {
            auto cur = decider(i, n) ? hnsw : flat;
            GenerateAndAddVector<TEST_DATA_T>(cur, d, i % n_labels, i);
            if (cur == flat) {
                flat_count++;
                // Add 10% of the vectors in FLAT to HNSW as well.
                if (flat_count % 10 == 0) {
                    GenerateAndAddVector<TEST_DATA_T>(hnsw, d, i % n_labels, i);
                }
            }
        }
        // The index size should be 100-110% of n.
        ASSERT_LE(VecSimIndex_IndexSize(tiered_index), n * 1.1) << decider_name;
        ASSERT_GE(VecSimIndex_IndexSize(tiered_index), n) << decider_name;
        // The number of unique labels should be n_labels.
        ASSERT_EQ(tiered_index->indexLabelCount(), n_labels) << decider_name;

        // Query for (n,n,n,n) vector (recall that n-1 is the largest id in te index).
        TEST_DATA_T query[d];
        GenerateVector<TEST_DATA_T>(query, d, n);

        VecSimBatchIterator *batchIterator = VecSimBatchIterator_New(tiered_index, query, nullptr);
        size_t iteration_num = 0;

        // Get the 5 vectors whose ids are the maximal among those that hasn't been returned yet
        // in every iteration. The results order should be sorted by their score (distance from
        // the query vector), which means sorted from the largest id to the lowest.
        size_t n_res = 5;
        size_t n_expected = n_res;
        size_t excessive_iterations = 0;
        while (VecSimBatchIterator_HasNext(batchIterator)) {
            if (iteration_num * n_res == n_labels) {
                // in some cases, the batch iterator may report that it has more results to return,
                // but it's actually not true and the next call to `VecSimBatchIterator_Next` will
                // return 0 results. This is safe because we don't guarantee how many results the
                // batch iterator will return, and a similar scenario can happen when checking
                // `VecSimBatchIterator_HasNext` on an empty index for the first time (before the
                // first call to `VecSimBatchIterator_Next`). we check that this scenario doesn't
                // happen more than once.
                ASSERT_EQ(excessive_iterations, 0) << decider_name;
                excessive_iterations = 1;
                n_expected = 0;
            }
            std::vector<size_t> expected_ids(n_expected);
            for (size_t i = 0; i < n_expected; i++) {
                expected_ids[i] = (n - iteration_num * n_expected - i - 1) % n_labels;
            }
            auto verify_res = [&](size_t id, double score, size_t index) {
                ASSERT_EQ(expected_ids[index], id) << decider_name;
            };
            runBatchIteratorSearchTest(batchIterator, n_res, verify_res, BY_SCORE, n_expected);
            iteration_num++;
        }
        ASSERT_EQ(iteration_num - excessive_iterations, n_labels / n_res)
            << decider_name << "\nHad excessive iterations: " << (excessive_iterations != 0);
        VecSimBatchIterator_Free(batchIterator);
    }
}

TYPED_TEST(HNSWTieredIndexTestBasic, BatchIteratorWithOverlaps_SpacialMultiCases) {
    size_t d = 4;

    std::shared_ptr<VecSimAllocator> allocator;
    TieredHNSWIndex<TEST_DATA_T, TEST_DIST_T> *tiered_index;
    VecSimIndex *hnsw, *flat;
    TEST_DATA_T query[d];
    VecSimBatchIterator *iterator;
    VecSimQueryReply *batch;

    // Create TieredHNSW index instance with a mock queue.
    HNSWParams hnsw_params = {
        .type = TypeParam::get_index_type(),
        .dim = d,
        .metric = VecSimMetric_L2,
        .multi = true,
    };
    VecSimParams params = CreateParams(hnsw_params);
    auto mock_thread_pool = tieredIndexMock();

    auto L2 = [&](size_t element) { return element * element * d; };

    // TEST 1:
    // first batch contains duplicates with different scores.
    tiered_index = this->CreateTieredHNSWIndex(params, mock_thread_pool);
    allocator = tiered_index->getAllocator();
    hnsw = tiered_index->backendIndex;
    flat = tiered_index->frontendIndex;

    GenerateAndAddVector<TEST_DATA_T>(flat, d, 0, 0);
    GenerateAndAddVector<TEST_DATA_T>(flat, d, 1, 1);
    GenerateAndAddVector<TEST_DATA_T>(flat, d, 2, 2);

    GenerateAndAddVector<TEST_DATA_T>(hnsw, d, 1, 3);
    GenerateAndAddVector<TEST_DATA_T>(hnsw, d, 0, 4);
    GenerateAndAddVector<TEST_DATA_T>(hnsw, d, 3, 5);

    ASSERT_EQ(tiered_index->indexLabelCount(), 4);

    GenerateVector<TEST_DATA_T>(query, d, 0);
    iterator = VecSimBatchIterator_New(tiered_index, query, nullptr);

    // batch size is 3 (the size of each index). Internally the tiered batch iterator will have to
    // handle the duplicates with different scores.
    ASSERT_TRUE(VecSimBatchIterator_HasNext(iterator));
    batch = VecSimBatchIterator_Next(iterator, 3, BY_SCORE);
    ASSERT_EQ(VecSimQueryReply_Len(batch), 3);
    ASSERT_EQ(VecSimQueryResult_GetId(batch->results.data() + 0), 0);
    ASSERT_EQ(VecSimQueryResult_GetScore(batch->results.data() + 0), L2(0));
    ASSERT_EQ(VecSimQueryResult_GetId(batch->results.data() + 1), 1);
    ASSERT_EQ(VecSimQueryResult_GetScore(batch->results.data() + 1), L2(1));
    ASSERT_EQ(VecSimQueryResult_GetId(batch->results.data() + 2), 2);
    ASSERT_EQ(VecSimQueryResult_GetScore(batch->results.data() + 2), L2(2));
    VecSimQueryReply_Free(batch);

    // we have 1 more label in the index. we expect the tiered batch iterator to return it only and
    // filter out the duplicates.
    ASSERT_TRUE(VecSimBatchIterator_HasNext(iterator));
    batch = VecSimBatchIterator_Next(iterator, 2, BY_SCORE);
    ASSERT_EQ(VecSimQueryReply_Len(batch), 1);
    ASSERT_EQ(VecSimQueryResult_GetId(batch->results.data() + 0), 3);
    ASSERT_EQ(VecSimQueryResult_GetScore(batch->results.data() + 0), L2(5));
    ASSERT_FALSE(VecSimBatchIterator_HasNext(iterator));
    VecSimQueryReply_Free(batch);
    // TEST 1 clean up.
    VecSimBatchIterator_Free(iterator);

    // TEST 2:
    // second batch contains duplicates (different scores) from the first batch.
    auto *ctx = new tieredIndexMock::IndexExtCtx(&mock_thread_pool);
    mock_thread_pool.reset_ctx(ctx);
    tiered_index = this->CreateTieredHNSWIndex(params, mock_thread_pool);
    allocator = tiered_index->getAllocator();
    hnsw = tiered_index->backendIndex;
    flat = tiered_index->frontendIndex;

    GenerateAndAddVector<TEST_DATA_T>(hnsw, d, 0, 0);
    GenerateAndAddVector<TEST_DATA_T>(hnsw, d, 1, 1);
    GenerateAndAddVector<TEST_DATA_T>(hnsw, d, 2, 2);
    GenerateAndAddVector<TEST_DATA_T>(hnsw, d, 3, 3);

    GenerateAndAddVector<TEST_DATA_T>(flat, d, 2, 0);
    GenerateAndAddVector<TEST_DATA_T>(flat, d, 3, 1);
    GenerateAndAddVector<TEST_DATA_T>(flat, d, 0, 2);
    GenerateAndAddVector<TEST_DATA_T>(flat, d, 1, 3);

    ASSERT_EQ(tiered_index->indexLabelCount(), 4);

    iterator = VecSimBatchIterator_New(tiered_index, query, nullptr);

    // ask for 2 results. The internal batch iterators will return 2 results: hnsw - [0, 1], flat -
    // [2, 3] so there are no duplicates.
    ASSERT_TRUE(VecSimBatchIterator_HasNext(iterator));
    batch = VecSimBatchIterator_Next(iterator, 2, BY_SCORE);
    ASSERT_EQ(VecSimQueryReply_Len(batch), 2);
    ASSERT_EQ(VecSimQueryResult_GetId(batch->results.data() + 0), 0);
    ASSERT_EQ(VecSimQueryResult_GetScore(batch->results.data() + 0), L2(0));
    ASSERT_EQ(VecSimQueryResult_GetId(batch->results.data() + 1), 2);
    ASSERT_EQ(VecSimQueryResult_GetScore(batch->results.data() + 1), L2(0));
    VecSimQueryReply_Free(batch);

    // first batch contained 1 result from each index, so there is one leftover from each iterator.
    // Asking for 3 results will return additional 2 results from each iterator and the tiered batch
    // iterator will have to handle the duplicates that each iterator returned (both labels that
    // were returned in the first batch and duplicates in the current batch).
    ASSERT_TRUE(VecSimBatchIterator_HasNext(iterator));
    batch = VecSimBatchIterator_Next(iterator, 3, BY_SCORE);
    ASSERT_EQ(VecSimQueryReply_Len(batch), 2);
    ASSERT_EQ(VecSimQueryResult_GetId(batch->results.data() + 0), 1);
    ASSERT_EQ(VecSimQueryResult_GetScore(batch->results.data() + 0), L2(1));
    ASSERT_EQ(VecSimQueryResult_GetId(batch->results.data() + 1), 3);
    ASSERT_EQ(VecSimQueryResult_GetScore(batch->results.data() + 1), L2(1));
    ASSERT_FALSE(VecSimBatchIterator_HasNext(iterator));
    VecSimQueryReply_Free(batch);
    // TEST 2 clean up.
    VecSimBatchIterator_Free(iterator);
}

TYPED_TEST(HNSWTieredIndexTest, parallelBatchIteratorSearch) {
    size_t dim = 4;
    size_t ef = 500;
    size_t n = 1000;
    size_t n_res_min = 3;  // minimum number of results to return per batch
    size_t n_res_max = 15; // maximum number of results to return per batch
    bool isMulti = TypeParam::isMulti();

    size_t per_label = isMulti ? 5 : 1;
    size_t n_labels = n / per_label;

    // Create TieredHNSW index instance with a mock queue.
    HNSWParams params = {
        .type = TypeParam::get_index_type(),
        .dim = dim,
        .metric = VecSimMetric_L2,
        .multi = isMulti,
        .efRuntime = ef,
    };
    VecSimParams hnsw_params = CreateParams(params);
    auto mock_thread_pool = tieredIndexMock();

    auto *tiered_index = this->CreateTieredHNSWIndex(hnsw_params, mock_thread_pool);
    auto allocator = tiered_index->getAllocator();

    std::atomic_int successful_searches(0);
    auto parallel_10_batches = [](AsyncJob *job) {
        auto *search_job = reinterpret_cast<tieredIndexMock::SearchJobMock *>(job);
        const size_t res_per_batch = search_job->k;
        const size_t dim = search_job->dim;
        const auto query = search_job->query;

        size_t iteration = 0;
        auto verify_res = [&](size_t id, double score, size_t res_index) {
            TEST_DATA_T element = *(TEST_DATA_T *)query;
            res_index += iteration * res_per_batch;
            ASSERT_EQ(std::abs(id - element), (res_index + 1) / 2);
            ASSERT_EQ(score, dim * (id - element) * (id - element));
        };

        // Run 10 batches of search.
        auto tiered_iterator = VecSimBatchIterator_New(search_job->index, query, nullptr);
        do {
            runBatchIteratorSearchTest(tiered_iterator, res_per_batch, verify_res);
        } while (++iteration < 10 && VecSimBatchIterator_HasNext(tiered_iterator));

        VecSimBatchIterator_Free(tiered_iterator);
        (*search_job->successful_searches)++;
        delete job;
    };

    // Fill the job queue with insert and batch-search jobs, while filling the flat index, before
    // initializing the thread pool.
    for (size_t i = 0; i < n; i++) {
        // Insert a vector to the flat index and add a job to insert it to the main index.
        GenerateAndAddVector<TEST_DATA_T>(tiered_index, dim, i % n_labels, i);

        // Add a search job.
        size_t cur_res_per_batch = i % (n_res_max - n_res_min) + n_res_min;
        size_t n_res = cur_res_per_batch * 10;
        auto query = (TEST_DATA_T *)allocator->allocate(dim * sizeof(TEST_DATA_T));
        // make sure there are `n_res / 2` vectors in the index in each "side" of the query vector.
        GenerateVector<TEST_DATA_T>(query, dim, (i % (n_labels - n_res)) + (n_res / 2));
        auto search_job = new (allocator)
            tieredIndexMock::SearchJobMock(allocator, parallel_10_batches, tiered_index,
                                           cur_res_per_batch, query, n, dim, &successful_searches);
        tiered_index->submitSingleJob(search_job);
    }

    EXPECT_EQ(tiered_index->indexSize(), n);
    EXPECT_EQ(tiered_index->indexLabelCount(), n_labels);
    EXPECT_EQ(tiered_index->labelToInsertJobs.size(), n_labels);
    for (auto &it : tiered_index->labelToInsertJobs) {
        EXPECT_EQ(it.second.size(), per_label);
    }
    EXPECT_EQ(tiered_index->frontendIndex->indexSize(), n);
    EXPECT_EQ(tiered_index->backendIndex->indexSize(), 0);

    // Launch the BG threads loop that takes jobs from the queue and executes them.
    // All the vectors are already in the tiered index, so we expect to find the expected
    // results from the get-go.
    mock_thread_pool.init_threads();
    mock_thread_pool.thread_pool_join();

    EXPECT_EQ(tiered_index->backendIndex->indexSize(), n);
    EXPECT_EQ(tiered_index->backendIndex->indexLabelCount(), n_labels);
    EXPECT_EQ(tiered_index->frontendIndex->indexSize(), 0);
    EXPECT_EQ(tiered_index->labelToInsertJobs.size(), 0);
    EXPECT_EQ(successful_searches, n);
    EXPECT_EQ(mock_thread_pool.jobQ.size(), 0);
}

TYPED_TEST(HNSWTieredIndexTestBasic, overwriteVectorBasic) {
    // Create TieredHNSW index instance with a mock queue.
    size_t dim = 4;
    size_t n = 1000;
    HNSWParams params = {
        .type = TypeParam::get_index_type(), .dim = dim, .metric = VecSimMetric_L2, .multi = false};
    VecSimParams hnsw_params = CreateParams(params);
    auto mock_thread_pool = tieredIndexMock();

    auto *tiered_index = this->CreateTieredHNSWIndex(hnsw_params, mock_thread_pool, 1);
    auto allocator = tiered_index->getAllocator();

    TEST_DATA_T val = 1.0;
    GenerateAndAddVector<TEST_DATA_T>(tiered_index, dim, 0, val);
    // Overwrite label 0 (in the flat buffer) with a different value.
    val = 2.0;
    TEST_DATA_T overwritten_vec[] = {val, val, val, val};
    ASSERT_EQ(tiered_index->addVector(overwritten_vec, 0), 0);
    ASSERT_EQ(tiered_index->indexLabelCount(), 1);
    ASSERT_EQ(tiered_index->indexSize(), 1);
    ASSERT_EQ(tiered_index->frontendIndex->indexSize(), 1);
    ASSERT_EQ(tiered_index->getDistanceFrom_Unsafe(0, overwritten_vec), 0);

    // Validate that jobs were created properly - first job should be invalid after overwrite,
    // the second should be a pending insert job.
    ASSERT_EQ(tiered_index->labelToInsertJobs.at(0).size(), 1);
    auto *pending_insert_job = tiered_index->labelToInsertJobs.at(0)[0];
    ASSERT_EQ(mock_thread_pool.jobQ.size(), 2);
    ASSERT_EQ(mock_thread_pool.jobQ.front().job->jobType, HNSW_INSERT_VECTOR_JOB);
    ASSERT_EQ(mock_thread_pool.jobQ.front().job->isValid, false);
    ASSERT_EQ(reinterpret_cast<HNSWInsertJob *>(mock_thread_pool.jobQ.front().job)->label, 0);
    ASSERT_EQ(reinterpret_cast<HNSWInsertJob *>(mock_thread_pool.jobQ.front().job)->id, 0);
    mock_thread_pool.thread_iteration();

    ASSERT_EQ(mock_thread_pool.jobQ.front().job->jobType, HNSW_INSERT_VECTOR_JOB);
    ASSERT_EQ(reinterpret_cast<HNSWInsertJob *>(mock_thread_pool.jobQ.front().job)->label, 0);
    ASSERT_EQ(reinterpret_cast<HNSWInsertJob *>(mock_thread_pool.jobQ.front().job)->id, 0);
    ASSERT_EQ(reinterpret_cast<HNSWInsertJob *>(mock_thread_pool.jobQ.front().job),
              pending_insert_job);

    // Ingest vector into HNSW, and then overwrite it.
    mock_thread_pool.thread_iteration();
    ASSERT_EQ(tiered_index->backendIndex->indexSize(), 1);
    ASSERT_EQ(tiered_index->frontendIndex->indexSize(), 0);
    val = 3.0;
    overwritten_vec[0] = overwritten_vec[1] = overwritten_vec[2] = overwritten_vec[3] = val;
    ASSERT_EQ(tiered_index->addVector(overwritten_vec, 0), 0);
    ASSERT_EQ(tiered_index->indexLabelCount(), 1);
    // Swap job should be executed for the overwritten vector since limit is 1, and we are calling
    // swap job execution prior to insert jobs.
    ASSERT_EQ(tiered_index->backendIndex->indexSize(), 0);
    ASSERT_EQ(tiered_index->frontendIndex->indexSize(), 1);
    ASSERT_EQ(tiered_index->getDistanceFrom_Unsafe(0, overwritten_vec), 0);

    // Ingest the updated vector to HNSW.
    mock_thread_pool.thread_iteration();
    ASSERT_EQ(tiered_index->backendIndex->indexSize(), 1);
    ASSERT_EQ(tiered_index->frontendIndex->indexSize(), 0);
    ASSERT_EQ(tiered_index->indexLabelCount(), 1);
    ASSERT_EQ(tiered_index->getDistanceFrom_Unsafe(0, overwritten_vec), 0);
}

TYPED_TEST(HNSWTieredIndexTestBasic, overwriteVectorAsync) {
    // Create TieredHNSW index instance with a mock queue.
    size_t dim = 4;
    size_t n = 1000;
    HNSWParams params = {
        .type = TypeParam::get_index_type(), .dim = dim, .metric = VecSimMetric_L2, .multi = false};
    VecSimParams hnsw_params = CreateParams(params);
    for (size_t maxSwapJobs : {(int)n + 1, 1}) {
        auto mock_thread_pool = tieredIndexMock();

        auto *tiered_index =
            this->CreateTieredHNSWIndex(hnsw_params, mock_thread_pool, maxSwapJobs);
        auto allocator = tiered_index->getAllocator();

        // Launch the BG threads loop that takes jobs from the queue and executes them.

        for (size_t i = 0; i < mock_thread_pool.thread_pool_size; i++) {
            mock_thread_pool.thread_pool.emplace_back(tieredIndexMock::thread_main_loop, i,
                                                      std::ref(mock_thread_pool));
        }

        // Insert vectors and overwrite them multiple times while thread run in the background.
        std::srand(10); // create pseudo random generator with any arbitrary seed.
        for (size_t i = 0; i < n; i++) {
            TEST_DATA_T vector[dim];
            for (size_t j = 0; j < dim; j++) {
                vector[j] = std::rand() / (TEST_DATA_T)RAND_MAX;
            }
            tiered_index->addVector(vector, i);
        }
        EXPECT_EQ(tiered_index->indexLabelCount(), n);

        size_t num_overwrites = 1000;
        for (size_t i = 0; i < num_overwrites; i++) {
            size_t label_to_overwrite = std::rand() % n;
            TEST_DATA_T vector[dim];
            for (size_t j = 0; j < dim; j++) {
                vector[j] = std::rand() / (TEST_DATA_T)RAND_MAX;
            }
            EXPECT_EQ(tiered_index->addVector(vector, label_to_overwrite), 0);
        }

        mock_thread_pool.thread_pool_join();

        EXPECT_EQ(tiered_index->indexSize() - tiered_index->getHNSWIndex()->getNumMarkedDeleted(),
                  n);
        EXPECT_EQ(tiered_index->frontendIndex->indexSize(), 0);
        EXPECT_EQ(tiered_index->indexLabelCount(), n);
        auto report = tiered_index->getHNSWIndex()->checkIntegrity();
        EXPECT_EQ(report.connections_to_repair, 0);
        EXPECT_EQ(report.valid_state, true);
    }
}

TYPED_TEST(HNSWTieredIndexTest, testInfo) {
    // Create TieredHNSW index instance with a mock queue.
    size_t dim = 4;
    size_t n = 1000;
    HNSWParams params = {.type = TypeParam::get_index_type(),
                         .dim = dim,
                         .metric = VecSimMetric_L2,
                         .multi = TypeParam::isMulti()};
    VecSimParams hnsw_params = CreateParams(params);
    auto mock_thread_pool = tieredIndexMock();

    auto *tiered_index = this->CreateTieredHNSWIndex(hnsw_params, mock_thread_pool, 1, 1000);
    auto allocator = tiered_index->getAllocator();

    VecSimIndexInfo info = tiered_index->info();
    EXPECT_EQ(info.commonInfo.basicInfo.algo, VecSimAlgo_HNSWLIB);
    EXPECT_EQ(info.commonInfo.indexSize, 0);
    EXPECT_EQ(info.commonInfo.indexLabelCount, 0);
    EXPECT_EQ(info.commonInfo.memory, tiered_index->getAllocationSize());
    EXPECT_EQ(info.commonInfo.basicInfo.isMulti, TypeParam::isMulti());
    EXPECT_EQ(info.commonInfo.basicInfo.dim, dim);
    EXPECT_EQ(info.commonInfo.basicInfo.metric, VecSimMetric_L2);
    EXPECT_EQ(info.commonInfo.basicInfo.type, TypeParam::get_index_type());
    EXPECT_EQ(info.commonInfo.basicInfo.blockSize, DEFAULT_BLOCK_SIZE);
    VecSimIndexInfo frontendIndexInfo = tiered_index->frontendIndex->info();
    VecSimIndexInfo backendIndexInfo = tiered_index->backendIndex->info();

    compareCommonInfo(info.tieredInfo.frontendCommonInfo, frontendIndexInfo.commonInfo);
    compareFlatInfo(info.tieredInfo.bfInfo, frontendIndexInfo.bfInfo);
    compareCommonInfo(info.tieredInfo.backendCommonInfo, backendIndexInfo.commonInfo);
    compareHNSWInfo(info.tieredInfo.backendInfo.hnswInfo, backendIndexInfo.hnswInfo);

    EXPECT_EQ(info.commonInfo.memory, info.tieredInfo.management_layer_memory +
                                          backendIndexInfo.commonInfo.memory +
                                          frontendIndexInfo.commonInfo.memory);
    EXPECT_EQ(info.tieredInfo.backgroundIndexing, false);
    EXPECT_EQ(info.tieredInfo.bufferLimit, 1000);
    EXPECT_EQ(info.tieredInfo.specificTieredBackendInfo.hnswTieredInfo.pendingSwapJobsThreshold, 1);

    // Validate that Static info returns the right restricted info as well.
    VecSimIndexBasicInfo s_info = VecSimIndex_BasicInfo(tiered_index);
    ASSERT_EQ(info.commonInfo.basicInfo.algo, s_info.algo);
    ASSERT_EQ(info.commonInfo.basicInfo.dim, s_info.dim);
    ASSERT_EQ(info.commonInfo.basicInfo.blockSize, s_info.blockSize);
    ASSERT_EQ(info.commonInfo.basicInfo.type, s_info.type);
    ASSERT_EQ(info.commonInfo.basicInfo.isMulti, s_info.isMulti);
    ASSERT_EQ(info.commonInfo.basicInfo.type, s_info.type);
    ASSERT_EQ(info.commonInfo.basicInfo.isTiered, s_info.isTiered);

    GenerateAndAddVector(tiered_index, dim, 1, 1);
    info = tiered_index->info();

    EXPECT_EQ(info.commonInfo.indexSize, 1);
    EXPECT_EQ(info.commonInfo.indexLabelCount, 1);
    EXPECT_EQ(info.tieredInfo.backendCommonInfo.indexSize, 0);
    EXPECT_EQ(info.tieredInfo.backendCommonInfo.indexLabelCount, 0);
    EXPECT_EQ(info.tieredInfo.frontendCommonInfo.indexSize, 1);
    EXPECT_EQ(info.tieredInfo.frontendCommonInfo.indexLabelCount, 1);
    EXPECT_EQ(info.commonInfo.memory, info.tieredInfo.management_layer_memory +
                                          info.tieredInfo.backendCommonInfo.memory +
                                          info.tieredInfo.frontendCommonInfo.memory);
    EXPECT_EQ(info.tieredInfo.backgroundIndexing, true);

    mock_thread_pool.thread_iteration();
    info = tiered_index->info();

    EXPECT_EQ(info.commonInfo.indexSize, 1);
    EXPECT_EQ(info.commonInfo.indexLabelCount, 1);
    EXPECT_EQ(info.tieredInfo.backendCommonInfo.indexSize, 1);
    EXPECT_EQ(info.tieredInfo.backendCommonInfo.indexLabelCount, 1);
    EXPECT_EQ(info.tieredInfo.frontendCommonInfo.indexSize, 0);
    EXPECT_EQ(info.tieredInfo.frontendCommonInfo.indexLabelCount, 0);
    EXPECT_EQ(info.commonInfo.memory, info.tieredInfo.management_layer_memory +
                                          info.tieredInfo.backendCommonInfo.memory +
                                          info.tieredInfo.frontendCommonInfo.memory);
    EXPECT_EQ(info.tieredInfo.backgroundIndexing, false);

    if (TypeParam::isMulti()) {
        GenerateAndAddVector(tiered_index, dim, 1, 1);
        info = tiered_index->info();

        EXPECT_EQ(info.commonInfo.indexSize, 2);
        EXPECT_EQ(info.commonInfo.indexLabelCount, 1);
        EXPECT_EQ(info.tieredInfo.backendCommonInfo.indexSize, 1);
        EXPECT_EQ(info.tieredInfo.backendCommonInfo.indexLabelCount, 1);
        EXPECT_EQ(info.tieredInfo.frontendCommonInfo.indexSize, 1);
        EXPECT_EQ(info.tieredInfo.frontendCommonInfo.indexLabelCount, 1);
        EXPECT_EQ(info.commonInfo.memory, info.tieredInfo.management_layer_memory +
                                              info.tieredInfo.backendCommonInfo.memory +
                                              info.tieredInfo.frontendCommonInfo.memory);
        EXPECT_EQ(info.tieredInfo.backgroundIndexing, true);
    }

    VecSimIndex_DeleteVector(tiered_index, 1);
    info = tiered_index->info();

    EXPECT_EQ(info.commonInfo.indexSize, 0);
    EXPECT_EQ(info.commonInfo.indexLabelCount, 0);
    EXPECT_EQ(info.tieredInfo.backendCommonInfo.indexSize, 0);
    EXPECT_EQ(info.tieredInfo.backendCommonInfo.indexLabelCount, 0);
    EXPECT_EQ(info.tieredInfo.frontendCommonInfo.indexSize, 0);
    EXPECT_EQ(info.tieredInfo.frontendCommonInfo.indexLabelCount, 0);
    EXPECT_EQ(info.commonInfo.memory, info.tieredInfo.management_layer_memory +
                                          info.tieredInfo.backendCommonInfo.memory +
                                          info.tieredInfo.frontendCommonInfo.memory);
    EXPECT_EQ(info.tieredInfo.backgroundIndexing, false);
}

TYPED_TEST(HNSWTieredIndexTest, testInfoIterator) {
    // Create TieredHNSW index instance with a mock queue.
    size_t dim = 4;
    size_t n = 1000;
    HNSWParams params = {.type = TypeParam::get_index_type(),
                         .dim = dim,
                         .metric = VecSimMetric_L2,
                         .multi = TypeParam::isMulti()};

    VecSimParams hnsw_params = CreateParams(params);
    auto mock_thread_pool = tieredIndexMock();

    auto *tiered_index = this->CreateTieredHNSWIndex(hnsw_params, mock_thread_pool, 1);
    auto allocator = tiered_index->getAllocator();

    GenerateAndAddVector(tiered_index, dim, 1, 1);
    VecSimIndexInfo info = tiered_index->info();
    VecSimIndexInfo frontendIndexInfo = tiered_index->frontendIndex->info();
    VecSimIndexInfo backendIndexInfo = tiered_index->backendIndex->info();

    VecSimInfoIterator *infoIterator = tiered_index->infoIterator();
    EXPECT_EQ(infoIterator->numberOfFields(), 15);

    while (infoIterator->hasNext()) {
        VecSim_InfoField *infoField = VecSimInfoIterator_NextField(infoIterator);

        if (!strcmp(infoField->fieldName, VecSimCommonStrings::ALGORITHM_STRING)) {
            // Algorithm type.
            ASSERT_EQ(infoField->fieldType, INFOFIELD_STRING);
            ASSERT_STREQ(infoField->fieldValue.stringValue, VecSimCommonStrings::TIERED_STRING);
        } else if (!strcmp(infoField->fieldName, VecSimCommonStrings::TYPE_STRING)) {
            // Vector type.
            ASSERT_EQ(infoField->fieldType, INFOFIELD_STRING);
            ASSERT_STREQ(infoField->fieldValue.stringValue,
                         VecSimType_ToString(info.commonInfo.basicInfo.type));
        } else if (!strcmp(infoField->fieldName, VecSimCommonStrings::DIMENSION_STRING)) {
            // Vector dimension.
            ASSERT_EQ(infoField->fieldType, INFOFIELD_UINT64);
            ASSERT_EQ(infoField->fieldValue.uintegerValue, info.commonInfo.basicInfo.dim);
        } else if (!strcmp(infoField->fieldName, VecSimCommonStrings::METRIC_STRING)) {
            // Metric.
            ASSERT_EQ(infoField->fieldType, INFOFIELD_STRING);
            ASSERT_STREQ(infoField->fieldValue.stringValue,
                         VecSimMetric_ToString(info.commonInfo.basicInfo.metric));
        } else if (!strcmp(infoField->fieldName, VecSimCommonStrings::SEARCH_MODE_STRING)) {
            // Search mode.
            ASSERT_EQ(infoField->fieldType, INFOFIELD_STRING);
            ASSERT_STREQ(infoField->fieldValue.stringValue,
                         VecSimSearchMode_ToString(info.commonInfo.lastMode));
        } else if (!strcmp(infoField->fieldName, VecSimCommonStrings::INDEX_SIZE_STRING)) {
            // Index size.
            ASSERT_EQ(infoField->fieldType, INFOFIELD_UINT64);
            ASSERT_EQ(infoField->fieldValue.uintegerValue, info.commonInfo.indexSize);
        } else if (!strcmp(infoField->fieldName, VecSimCommonStrings::INDEX_LABEL_COUNT_STRING)) {
            // Index label count.
            ASSERT_EQ(infoField->fieldType, INFOFIELD_UINT64);
            ASSERT_EQ(infoField->fieldValue.uintegerValue, info.commonInfo.indexLabelCount);
        } else if (!strcmp(infoField->fieldName, VecSimCommonStrings::IS_MULTI_STRING)) {
            // Is the index multi value.
            ASSERT_EQ(infoField->fieldType, INFOFIELD_UINT64);
            ASSERT_EQ(infoField->fieldValue.uintegerValue, info.commonInfo.basicInfo.isMulti);
        } else if (!strcmp(infoField->fieldName, VecSimCommonStrings::MEMORY_STRING)) {
            // Memory.
            ASSERT_EQ(infoField->fieldType, INFOFIELD_UINT64);
            ASSERT_EQ(infoField->fieldValue.uintegerValue, info.commonInfo.memory);
        } else if (!strcmp(infoField->fieldName,
                           VecSimCommonStrings::TIERED_MANAGEMENT_MEMORY_STRING)) {
            ASSERT_EQ(infoField->fieldType, INFOFIELD_UINT64);
            ASSERT_EQ(infoField->fieldValue.uintegerValue, info.tieredInfo.management_layer_memory);
        } else if (!strcmp(infoField->fieldName,
                           VecSimCommonStrings::TIERED_BACKGROUND_INDEXING_STRING)) {
            ASSERT_EQ(infoField->fieldType, INFOFIELD_UINT64);
            ASSERT_EQ(infoField->fieldValue.uintegerValue, info.tieredInfo.backgroundIndexing);
        } else if (!strcmp(infoField->fieldName, VecSimCommonStrings::FRONTEND_INDEX_STRING)) {
            ASSERT_EQ(infoField->fieldType, INFOFIELD_ITERATOR);
            compareFlatIndexInfoToIterator(frontendIndexInfo, infoField->fieldValue.iteratorValue);
        } else if (!strcmp(infoField->fieldName, VecSimCommonStrings::BACKEND_INDEX_STRING)) {
            ASSERT_EQ(infoField->fieldType, INFOFIELD_ITERATOR);
            compareHNSWIndexInfoToIterator(backendIndexInfo, infoField->fieldValue.iteratorValue);
        } else if (!strcmp(infoField->fieldName, VecSimCommonStrings::TIERED_BUFFER_LIMIT_STRING)) {
            ASSERT_EQ(infoField->fieldType, INFOFIELD_UINT64);
            ASSERT_EQ(infoField->fieldValue.uintegerValue, info.tieredInfo.bufferLimit);
        } else if (!strcmp(infoField->fieldName,
                           VecSimCommonStrings::TIERED_HNSW_SWAP_JOBS_THRESHOLD_STRING)) {
            ASSERT_EQ(infoField->fieldType, INFOFIELD_UINT64);
            ASSERT_EQ(
                infoField->fieldValue.uintegerValue,
                info.tieredInfo.specificTieredBackendInfo.hnswTieredInfo.pendingSwapJobsThreshold);
        } else {
            FAIL();
        }
    }
    VecSimInfoIterator_Free(infoIterator);
}

TYPED_TEST(HNSWTieredIndexTest, writeInPlaceMode) {
    // Create TieredHNSW index instance with a mock queue.
    size_t dim = 4;

    HNSWParams params = {.type = TypeParam::get_index_type(),
                         .dim = dim,
                         .metric = VecSimMetric_L2,
                         .multi = TypeParam::isMulti()};
    VecSimParams hnsw_params = CreateParams(params);
    auto mock_thread_pool = tieredIndexMock();

    auto *tiered_index = this->CreateTieredHNSWIndex(hnsw_params, mock_thread_pool);
    auto allocator = tiered_index->getAllocator();

    VecSim_SetWriteMode(VecSim_WriteInPlace);
    // Validate that the vector was inserted directly to the HNSW index.
    labelType vec_label = 0;
    GenerateAndAddVector<TEST_DATA_T>(tiered_index, dim, vec_label, 0);
    ASSERT_EQ(tiered_index->backendIndex->indexSize(), 1);
    ASSERT_EQ(tiered_index->frontendIndex->indexSize(), 0);
    ASSERT_EQ(tiered_index->labelToInsertJobs.size(), 0);

    // Overwrite inplace - only in single-value mode
    if (!TypeParam::isMulti()) {
        TEST_DATA_T overwritten_vec[] = {1, 1, 1, 1};
        tiered_index->addVector(overwritten_vec, vec_label);
        ASSERT_EQ(tiered_index->backendIndex->indexSize(), 1);
        ASSERT_EQ(tiered_index->frontendIndex->indexSize(), 0);
        ASSERT_EQ(tiered_index->labelToInsertJobs.size(), 0);
        ASSERT_EQ(tiered_index->getDistanceFrom_Unsafe(vec_label, overwritten_vec), 0);
    }

    // Validate that the vector is removed in place.
    tiered_index->deleteVector(vec_label);
    ASSERT_EQ(tiered_index->backendIndex->indexSize(), 0);
    ASSERT_EQ(tiered_index->getHNSWIndex()->getNumMarkedDeleted(), 0);
}

TYPED_TEST(HNSWTieredIndexTest, switchWriteModes) {
    // Create TieredHNSW index instance with a mock queue.
    size_t dim = 4;
    size_t n = 500;
    HNSWParams params = {.type = TypeParam::get_index_type(),
                         .dim = dim,
                         .metric = VecSimMetric_L2,
                         .multi = TypeParam::isMulti(),
                         .M = 32,
                         .efRuntime = 3 * n};
    VecSimParams hnsw_params = CreateParams(params);
    auto mock_thread_pool = tieredIndexMock();

    auto *tiered_index = this->CreateTieredHNSWIndex(hnsw_params, mock_thread_pool);
    auto allocator = tiered_index->getAllocator();
    VecSim_SetWriteMode(VecSim_WriteAsync);

    // Launch the BG threads loop that takes jobs from the queue and executes them.
    mock_thread_pool.init_threads();

    // Create and insert vectors one by one async.
    size_t per_label = TypeParam::isMulti() ? 5 : 1;
    size_t n_labels = n / per_label;
    std::srand(10); // create pseudo random generator with any arbitrary seed.
    for (size_t i = 0; i < n; i++) {
        TEST_DATA_T vector[dim];
        for (size_t j = 0; j < dim; j++) {
            vector[j] = std::rand() / (TEST_DATA_T)RAND_MAX;
        }
        VecSimIndex_AddVector(tiered_index, vector, i % n_labels);
    }

    // Insert another n more vectors INPLACE, while the previous vectors are still being indexed.
    VecSim_SetWriteMode(VecSim_WriteInPlace);
    EXPECT_LE(tiered_index->backendIndex->indexSize(), n);
    for (size_t i = 0; i < n; i++) {
        TEST_DATA_T vector[dim];
        for (size_t j = 0; j < dim; j++) {
            vector[j] = std::rand() / (TEST_DATA_T)RAND_MAX;
        }
        VecSimIndex_AddVector(tiered_index, vector, i % n_labels + n_labels);
    }
    mock_thread_pool.thread_pool_join();
    EXPECT_EQ(tiered_index->backendIndex->indexSize(), 2 * n);

    // Now delete the last n inserted vectors of the index using async jobs.
    VecSim_SetWriteMode(VecSim_WriteAsync);
    mock_thread_pool.init_threads();
    for (size_t i = 0; i < n_labels; i++) {
        VecSimIndex_DeleteVector(tiered_index, n_labels + i);
    }
    // At this point, repair jobs should be executed in the background.
    EXPECT_EQ(tiered_index->getHNSWIndex()->getNumMarkedDeleted(), n);

    // Insert INPLACE another n vector (instead of the ones that were deleted).
    VecSim_SetWriteMode(VecSim_WriteInPlace);
    auto hnsw_index = tiered_index->getHNSWIndex();
    // Run twice, at first run we insert non-existing labels, in the second run we overwrite them
    // (for single-value index only).
    for (auto overwrite : {0, 1}) {
        for (size_t i = 0; i < n; i++) {
            TEST_DATA_T vector[dim];
            for (size_t j = 0; j < dim; j++) {
                vector[j] = std::rand() / (TEST_DATA_T)RAND_MAX;
            }
            labelType cur_label = i % n_labels + n_labels;
            EXPECT_EQ(tiered_index->addVector(vector, cur_label),
                      TypeParam::isMulti() ? 1 : 1 - overwrite);
            // Run a query over hnsw index and see that we only receive ids with label < n_labels+i
            // (the label that we just inserted), and the first result should be this vector
            // (unless it is unreachable)
            auto ver_res = [&](size_t res_label, double score, size_t index) {
                if (index == 0) {
                    if (res_label == cur_label) {
                        EXPECT_DOUBLE_EQ(score, 0);
                    } else {
                        hnsw_index->lockSharedIndexDataGuard();
                        ASSERT_EQ(hnsw_index->getDistanceFrom_Unsafe(cur_label, vector), 0);
                        hnsw_index->unlockSharedIndexDataGuard();
                    }
                }
                if (!overwrite) {
                    ASSERT_LE(res_label, i + n_labels);
                }
            };
            runTopKSearchTest(hnsw_index, vector, 10, ver_res);
        }
    }

    mock_thread_pool.thread_pool_join();
    ASSERT_EQ(tiered_index->frontendIndex->indexSize(), 0);
    ASSERT_EQ(tiered_index->backendIndex->indexLabelCount(), 2 * n_labels);
}

TYPED_TEST(HNSWTieredIndexTest, bufferLimit) {
    // Create TieredHNSW index instance with a mock queue.
    size_t dim = 4;
    HNSWParams params = {.type = TypeParam::get_index_type(),
                         .dim = dim,
                         .metric = VecSimMetric_L2,
                         .multi = TypeParam::isMulti()};
    VecSimParams hnsw_params = CreateParams(params);
    auto mock_thread_pool = tieredIndexMock();

    // Create tiered index with buffer limit set to 0.
    auto *tiered_index = this->CreateTieredHNSWIndex(hnsw_params, mock_thread_pool,
                                                     DEFAULT_PENDING_SWAP_JOBS_THRESHOLD, 0);
    auto allocator = tiered_index->getAllocator();

    GenerateAndAddVector<TEST_DATA_T>(tiered_index, dim, 0);
    ASSERT_EQ(tiered_index->backendIndex->indexSize(), 1);
    ASSERT_EQ(tiered_index->frontendIndex->indexSize(), 0);
    ASSERT_EQ(tiered_index->labelToInsertJobs.size(), 0);

    // Set the flat limit to 1 and insert another vector - expect it to go to the flat buffer.
    tiered_index->flatBufferLimit = 1;
    labelType vec_label = 1;
    GenerateAndAddVector<TEST_DATA_T>(tiered_index, dim, vec_label, 0); // vector is [0,0,0,0]
    ASSERT_EQ(tiered_index->backendIndex->indexSize(), 1);
    ASSERT_EQ(tiered_index->frontendIndex->indexSize(), 1);
    ASSERT_EQ(tiered_index->labelToInsertJobs.size(), 1);

    // Overwrite the vector, expect removing it from the flat buffer and replace it with the new one
    // only in single-value mode
    if (!TypeParam::isMulti()) {
        TEST_DATA_T overwritten_vec[] = {1, 1, 1, 1};
        ASSERT_EQ(tiered_index->addVector(overwritten_vec, vec_label), 0);
        ASSERT_EQ(tiered_index->backendIndex->indexSize(), 1);
        ASSERT_EQ(tiered_index->frontendIndex->indexSize(), 1);
        ASSERT_EQ(tiered_index->labelToInsertJobs.size(), 1);
        ASSERT_EQ(tiered_index->getDistanceFrom_Unsafe(vec_label, overwritten_vec), 0);
        // The first job in Q should be the invalid overwritten insert vector job.
        ASSERT_EQ(mock_thread_pool.jobQ.front().job->isValid, false);
        ASSERT_EQ(reinterpret_cast<HNSWInsertJob *>(mock_thread_pool.jobQ.front().job)->id, 0);
        mock_thread_pool.jobQ.pop();
    }

    // Insert another vector, this one should go directly to HNSW index since the buffer limit has
    // reached.
    vec_label = 2;
    GenerateAndAddVector<TEST_DATA_T>(tiered_index, dim, vec_label, 0); // vector is [0,0,0,0]
    ASSERT_EQ(tiered_index->backendIndex->indexSize(), 2);
    ASSERT_EQ(tiered_index->frontendIndex->indexSize(), 1);
    ASSERT_EQ(tiered_index->labelToInsertJobs.size(), 1);
    ASSERT_EQ(tiered_index->indexLabelCount(), 3);

    // Overwrite the vector, expect marking it as deleted in HNSW and insert the new one directly
    // to HNSW as well.
    if (!TypeParam::isMulti()) {
        TEST_DATA_T overwritten_vec[] = {1, 1, 1, 1};
        ASSERT_EQ(tiered_index->addVector(overwritten_vec, vec_label), 0);
        ASSERT_EQ(tiered_index->backendIndex->indexSize(), 3);
        ASSERT_EQ(tiered_index->getHNSWIndex()->getNumMarkedDeleted(), 1);
        ASSERT_EQ(tiered_index->frontendIndex->indexSize(), 1);
        ASSERT_EQ(tiered_index->labelToInsertJobs.size(), 1);
        ASSERT_EQ(tiered_index->indexLabelCount(), 3);
        ASSERT_EQ(tiered_index->getDistanceFrom_Unsafe(vec_label, overwritten_vec), 0);
    }
}

TYPED_TEST(HNSWTieredIndexTest, bufferLimitAsync) {
    // Create TieredHNSW index instance with a mock queue.
    size_t dim = 4;
    size_t n = 500;
    HNSWParams params = {.type = TypeParam::get_index_type(),
                         .dim = dim,
                         .metric = VecSimMetric_L2,
                         .multi = TypeParam::isMulti(),
                         .M = 64};

    VecSimParams hnsw_params = CreateParams(params);
    auto mock_thread_pool = tieredIndexMock();

    // Create tiered index with buffer limit set to 100.
    size_t flat_buffer_limit = 100;
    auto *tiered_index = this->CreateTieredHNSWIndex(
        hnsw_params, mock_thread_pool, DEFAULT_PENDING_SWAP_JOBS_THRESHOLD, flat_buffer_limit);
    auto allocator = tiered_index->getAllocator();
    // Launch the BG threads loop that takes jobs from the queue and executes them.
    mock_thread_pool.init_threads();
    // Create and insert vectors one by one async. At some point, buffer limit gets full and vectors
    // are inserted directly to HNSW.
    size_t per_label = TypeParam::isMulti() ? 5 : 1;
    size_t n_labels = n / per_label;
    std::srand(10); // create pseudo random generator with any arbitrary seed.
    // Run twice, at first run we insert non-existing labels, in the second run we overwrite them
    // (for single-value index only).
    for (auto overwrite : {0, 1}) {
        for (size_t i = 0; i < n; i++) {
            TEST_DATA_T vector[dim];
            for (size_t j = 0; j < dim; j++) {
                vector[j] = std::rand() / (TEST_DATA_T)RAND_MAX;
            }
            EXPECT_EQ(tiered_index->addVector(vector, i % n_labels),
                      TypeParam::isMulti() ? 1 : 1 - overwrite);
            EXPECT_LE(tiered_index->frontendIndex->indexSize(), flat_buffer_limit);
        }
        // In first run, wait until all vectors are moved from flat index to HNSW backend index.
        while (tiered_index->backendIndex->indexSize() < n) {
            /*do nothing*/
        }
    }
    mock_thread_pool.thread_pool_join();
    EXPECT_EQ(tiered_index->backendIndex->indexSize(), 2 * n);
    EXPECT_EQ(tiered_index->indexLabelCount(), n_labels);
}

TYPED_TEST(HNSWTieredIndexTest, RangeSearch) {
    size_t dim = 4;
    size_t k = 11;
    size_t per_label = TypeParam::isMulti() ? 5 : 1;

    size_t n_labels = k * 3;
    size_t n = n_labels * per_label;

    auto edge_delta = (k - 0.8) * per_label;
    auto mid_delta = edge_delta / 2;
    // `range` for querying the "edges" of the index and get k results.
    double range = dim * edge_delta * edge_delta; // L2 distance.
    // `half_range` for querying a point in the "middle" of the index and get k results around it.
    double half_range = dim * mid_delta * mid_delta; // L2 distance.

    // Create TieredHNSW index instance with a mock queue.
    HNSWParams params = {
        .type = TypeParam::get_index_type(),
        .dim = dim,
        .metric = VecSimMetric_L2,
        .multi = TypeParam::isMulti(),
        .epsilon = 3.0 * per_label,
    };
    VecSimParams hnsw_params = CreateParams(params);
    auto mock_thread_pool = tieredIndexMock();

    size_t cur_memory_usage;

    auto *tiered_index = this->CreateTieredHNSWIndex(hnsw_params, mock_thread_pool);
    auto allocator = tiered_index->getAllocator();
    ASSERT_EQ(mock_thread_pool.ctx->index_strong_ref.use_count(), 1);

    auto hnsw_index = tiered_index->backendIndex;
    auto flat_index = tiered_index->frontendIndex;

    TEST_DATA_T query_0[dim];
    GenerateVector<TEST_DATA_T>(query_0, dim, 0);
    TEST_DATA_T query_1mid[dim];
    GenerateVector<TEST_DATA_T>(query_1mid, dim, n / 3);
    TEST_DATA_T query_2mid[dim];
    GenerateVector<TEST_DATA_T>(query_2mid, dim, n * 2 / 3);
    TEST_DATA_T query_n[dim];
    GenerateVector<TEST_DATA_T>(query_n, dim, n - 1);

    // Search for vectors when the index is empty.
    runRangeQueryTest(tiered_index, query_0, range, nullptr, 0);

    // Define the verification functions.
    auto ver_res_0 = [&](size_t id, double score, size_t index) {
        EXPECT_EQ(id, index);
        // The expected score is the distance to the first vector of `id` label.
        auto element = id * per_label;
        EXPECT_DOUBLE_EQ(score, dim * element * element);
    };

    auto ver_res_1mid_by_id = [&](size_t id, double score, size_t index) {
        size_t q_id = query_1mid[0] / per_label;
        size_t mod = query_1mid[0] - q_id * per_label;
        // In single value mode, `per_label` is always 1 and `mod` is always 0, so the following
        // branchings is simply `expected_score = abs(id - q_id)`.
        // In multi value mode, for ids higher than the query id, the score is the distance to the
        // first vector of `id` label, and for ids lower than the query id, the score is the
        // distance to the last vector of `id` label. `mod` is the distance to the first vector of
        // `q_id` label.
        double expected_score = 0;
        if (id > q_id) {
            expected_score = (id - q_id) * per_label - mod;
        } else if (id < q_id) {
            expected_score = (q_id - id) * per_label - (per_label - mod - 1);
        }
        expected_score = expected_score * expected_score * dim;
        EXPECT_DOUBLE_EQ(score, expected_score);
    };

    auto ver_res_2mid_by_id = [&](size_t id, double score, size_t index) {
        size_t q_id = query_2mid[0] / per_label;
        size_t mod = query_2mid[0] - q_id * per_label;
        // In single value mode, `per_label` is always 1 and `mod` is always 0, so the following
        // branchings is simply `expected_score = abs(id - q_id)`.
        // In multi value mode, for ids higher than the query id, the score is the distance to the
        // first vector of `id` label, and for ids lower than the query id, the score is the
        // distance to the last vector of `id` label. `mod` is the distance to the first vector of
        // `q_id` label.
        double expected_score = 0;
        if (id > q_id) {
            expected_score = (id - q_id) * per_label - mod;
        } else if (id < q_id) {
            expected_score = (q_id - id) * per_label - (per_label - mod - 1);
        }
        expected_score = expected_score * expected_score * dim;
        EXPECT_DOUBLE_EQ(score, expected_score);
    };

    auto ver_res_1mid_by_score = [&](size_t id, double score, size_t index) {
        size_t q_id = query_1mid[0] / per_label;
        EXPECT_EQ(std::abs(int(id - q_id)), (index + 1) / 2);
        ver_res_1mid_by_id(id, score, index);
    };

    auto ver_res_2mid_by_score = [&](size_t id, double score, size_t index) {
        size_t q_id = query_2mid[0] / per_label;
        EXPECT_EQ(std::abs(int(id - q_id)), (index + 1) / 2);
        ver_res_2mid_by_id(id, score, index);
    };

    auto ver_res_n = [&](size_t id, double score, size_t index) {
        EXPECT_EQ(id, n_labels - 1 - index);
        auto element = index * per_label;
        EXPECT_DOUBLE_EQ(score, dim * element * element);
    };

    // Insert n/2 vectors to the main index.
    for (size_t i = 0; i < (n + 1) / 2; i++) {
        GenerateAndAddVector<TEST_DATA_T>(hnsw_index, dim, i / per_label, i);
    }
    ASSERT_EQ(tiered_index->indexSize(), (n + 1) / 2);
    ASSERT_EQ(tiered_index->indexSize(), hnsw_index->indexSize());

    // Search for `range` with the flat index empty.
    cur_memory_usage = allocator->getAllocationSize();
    runRangeQueryTest(tiered_index, query_0, range, ver_res_0, k, BY_ID);
    runRangeQueryTest(tiered_index, query_0, range, ver_res_0, k, BY_SCORE);
    runRangeQueryTest(tiered_index, query_1mid, half_range, ver_res_1mid_by_score, k, BY_SCORE);
    runRangeQueryTest(tiered_index, query_1mid, half_range, ver_res_1mid_by_id, k, BY_ID);
    ASSERT_EQ(allocator->getAllocationSize(), cur_memory_usage);

    // Insert n/2 vectors to the flat index.
    for (size_t i = (n + 1) / 2; i < n; i++) {
        GenerateAndAddVector<TEST_DATA_T>(flat_index, dim, i / per_label, i);
    }
    ASSERT_EQ(tiered_index->indexSize(), n);
    ASSERT_EQ(tiered_index->indexSize(), hnsw_index->indexSize() + flat_index->indexSize());

    cur_memory_usage = allocator->getAllocationSize();
    // Search for `range` so all the vectors will be from the HNSW index.
    runRangeQueryTest(tiered_index, query_0, range, ver_res_0, k, BY_ID);
    runRangeQueryTest(tiered_index, query_0, range, ver_res_0, k, BY_SCORE);
    // Search for `range` so all the vectors will be from the flat index.
    runRangeQueryTest(tiered_index, query_n, range, ver_res_n, k, BY_SCORE);
    // Search for `range` so some of the results will be from the main and some from the flat index.
    runRangeQueryTest(tiered_index, query_1mid, half_range, ver_res_1mid_by_score, k, BY_SCORE);
    runRangeQueryTest(tiered_index, query_2mid, half_range, ver_res_2mid_by_score, k, BY_SCORE);
    runRangeQueryTest(tiered_index, query_1mid, half_range, ver_res_1mid_by_id, k, BY_ID);
    runRangeQueryTest(tiered_index, query_2mid, half_range, ver_res_2mid_by_id, k, BY_ID);
    // Memory usage should not change.
    ASSERT_EQ(allocator->getAllocationSize(), cur_memory_usage);

    // Add some overlapping vectors to the main and flat index.
    // adding directly to the underlying indexes to avoid jobs logic.
    // The main index will have vectors 0 - 2n/3 and the flat index will have vectors n/3 - n
    for (size_t i = n / 3; i < n / 2; i++) {
        GenerateAndAddVector<TEST_DATA_T>(flat_index, dim, i / per_label, i);
    }
    for (size_t i = n / 2; i < n * 2 / 3; i++) {
        GenerateAndAddVector<TEST_DATA_T>(hnsw_index, dim, i / per_label, i);
    }

    cur_memory_usage = allocator->getAllocationSize();
    // Search for `range` so all the vectors will be from the main index.
    runRangeQueryTest(tiered_index, query_0, range, ver_res_0, k, BY_ID);
    runRangeQueryTest(tiered_index, query_0, range, ver_res_0, k, BY_SCORE);
    // Search for `range` so all the vectors will be from the flat index.
    runRangeQueryTest(tiered_index, query_n, range, ver_res_n, k, BY_SCORE);
    // Search for `range` so some of the results will be from the main and some from the flat index.
    runRangeQueryTest(tiered_index, query_1mid, half_range, ver_res_1mid_by_score, k, BY_SCORE);
    runRangeQueryTest(tiered_index, query_2mid, half_range, ver_res_2mid_by_score, k, BY_SCORE);
    runRangeQueryTest(tiered_index, query_1mid, half_range, ver_res_1mid_by_id, k, BY_ID);
    runRangeQueryTest(tiered_index, query_2mid, half_range, ver_res_2mid_by_id, k, BY_ID);
    // Memory usage should not change.
    ASSERT_EQ(allocator->getAllocationSize(), cur_memory_usage);

    // // // // // // // // // // // //
    // Check behavior upon timeout.  //
    // // // // // // // // // // // //

    VecSimQueryReply *res;
    // Add a vector to the HNSW index so there will be a reason to query it.
    GenerateAndAddVector<TEST_DATA_T>(hnsw_index, dim, n, n);

    // Set timeout callback to always return 1 (will fail while querying the flat buffer).
    VecSim_SetTimeoutCallbackFunction([](void *ctx) { return 1; }); // Always times out

    res = VecSimIndex_RangeQuery(tiered_index, query_0, range, nullptr, BY_ID);
    ASSERT_EQ(VecSimQueryReply_GetCode(res), VecSim_QueryReply_TimedOut);
    VecSimQueryReply_Free(res);

    // Set timeout callback to return 1 after n checks (will fail while querying the HNSW index).
    // Brute-force index checks for timeout after each vector.
    size_t checks_in_flat = flat_index->indexSize();
    VecSimQueryParams qparams = {.timeoutCtx = &checks_in_flat};
    VecSim_SetTimeoutCallbackFunction([](void *ctx) {
        auto count = static_cast<size_t *>(ctx);
        if (*count == 0) {
            return 1;
        }
        (*count)--;
        return 0;
    });
    res = VecSimIndex_RangeQuery(tiered_index, query_0, range, &qparams, BY_SCORE);
    ASSERT_EQ(VecSimQueryReply_GetCode(res), VecSim_QueryReply_TimedOut);
    VecSimQueryReply_Free(res);
    // Make sure we didn't get the timeout in the flat index.
    checks_in_flat = flat_index->indexSize(); // Reset the counter.
    res = VecSimIndex_RangeQuery(flat_index, query_0, range, &qparams, BY_SCORE);
    ASSERT_EQ(VecSimQueryReply_GetCode(res), VecSim_QueryReply_OK);
    VecSimQueryReply_Free(res);

    // Check again with BY_ID.
    checks_in_flat = flat_index->indexSize(); // Reset the counter.
    res = VecSimIndex_RangeQuery(tiered_index, query_0, range, &qparams, BY_ID);
    ASSERT_EQ(VecSimQueryReply_GetCode(res), VecSim_QueryReply_TimedOut);
    VecSimQueryReply_Free(res);
    // Make sure we didn't get the timeout in the flat index.
    checks_in_flat = flat_index->indexSize(); // Reset the counter.
    res = VecSimIndex_RangeQuery(flat_index, query_0, range, &qparams, BY_ID);
    ASSERT_EQ(VecSimQueryReply_GetCode(res), VecSim_QueryReply_OK);
    VecSimQueryReply_Free(res);

    // Clean up.
    VecSim_SetTimeoutCallbackFunction([](void *ctx) { return 0; });
}

TYPED_TEST(HNSWTieredIndexTest, parallelRangeSearch) {
    size_t dim = 4;
    size_t k = 11;
    size_t n = 1000;
    bool isMulti = TypeParam::isMulti();

    size_t per_label = isMulti ? 10 : 1;
    size_t n_labels = n / per_label;

    // Create TieredHNSW index instance with a mock queue.
    HNSWParams params = {
        .type = TypeParam::get_index_type(),
        .dim = dim,
        .metric = VecSimMetric_L2,
        .multi = isMulti,
        .epsilon = double(dim * k * k),
    };
    VecSimParams hnsw_params = CreateParams(params);
    auto mock_thread_pool = tieredIndexMock();

    auto *tiered_index = this->CreateTieredHNSWIndex(hnsw_params, mock_thread_pool);
    auto allocator = tiered_index->getAllocator();
    EXPECT_EQ(mock_thread_pool.ctx->index_strong_ref.use_count(), 1);

    std::atomic_int successful_searches(0);
    auto parallel_range_search = [](AsyncJob *job) {
        auto *search_job = reinterpret_cast<tieredIndexMock::SearchJobMock *>(job);
        size_t k = search_job->k;
        size_t dim = search_job->dim;
        // The range that will get us k results.
        double range = dim * ((k - 0.5) / 2) * ((k - 0.5) / 2); // L2 distance.
        auto query = search_job->query;

        auto verify_res = [&](size_t id, double score, size_t res_index) {
            TEST_DATA_T element = *(TEST_DATA_T *)query;
            ASSERT_EQ(std::abs(id - element), (res_index + 1) / 2);
            ASSERT_EQ(score, dim * (id - element) * (id - element));
        };
        runRangeQueryTest(job->index, query, range, verify_res, k, BY_SCORE);
        (*search_job->successful_searches)++;
        delete job;
    };

    // Fill the job queue with insert and search jobs, while filling the flat index, before
    // initializing the thread pool.
    for (size_t i = 0; i < n; i++) {
        // Insert a vector to the flat index and add a job to insert it to the main index.
        GenerateAndAddVector<TEST_DATA_T>(tiered_index, dim, i % n_labels, i);

        // Add a search job. Make sure the query element is between k and n_labels - k.
        auto query = (TEST_DATA_T *)allocator->allocate(dim * sizeof(TEST_DATA_T));
        GenerateVector<TEST_DATA_T>(query, dim, ((n - i) % (n_labels - (2 * k))) + k);
        auto search_job = new (allocator) tieredIndexMock::SearchJobMock(
            allocator, parallel_range_search, tiered_index, k, query, n, dim, &successful_searches);
        tiered_index->submitSingleJob(search_job);
    }

    EXPECT_EQ(tiered_index->indexSize(), n);
    EXPECT_EQ(tiered_index->indexLabelCount(), n_labels);
    EXPECT_EQ(tiered_index->labelToInsertJobs.size(), n_labels);
    for (auto &it : tiered_index->labelToInsertJobs) {
        EXPECT_EQ(it.second.size(), per_label);
    }
    EXPECT_EQ(tiered_index->frontendIndex->indexSize(), n);
    EXPECT_EQ(tiered_index->backendIndex->indexSize(), 0);

    // Launch the BG threads loop that takes jobs from the queue and executes them.
    // All the vectors are already in the tiered index, so we expect to find the expected
    // results from the get-go.
    mock_thread_pool.init_threads();
    mock_thread_pool.thread_pool_join();

    EXPECT_EQ(tiered_index->backendIndex->indexSize(), n);
    EXPECT_EQ(tiered_index->backendIndex->indexLabelCount(), n_labels);
    EXPECT_EQ(tiered_index->frontendIndex->indexSize(), 0);
    EXPECT_EQ(tiered_index->labelToInsertJobs.size(), 0);
    EXPECT_EQ(successful_searches, n);
    EXPECT_EQ(mock_thread_pool.jobQ.size(), 0);
}

TYPED_TEST(HNSWTieredIndexTestBasic, preferAdHocOptimization) {
    size_t dim = 4;

    HNSWParams params = {
        .type = TypeParam::get_index_type(),
        .dim = dim,
        .metric = VecSimMetric_L2,
    };
    VecSimParams hnsw_params = CreateParams(params);
    auto mock_thread_pool = tieredIndexMock();

    // Create tiered index with buffer limit set to 0.
    auto *tiered_index = this->CreateTieredHNSWIndex(hnsw_params, mock_thread_pool);
    auto allocator = tiered_index->getAllocator();

    auto hnsw = tiered_index->backendIndex;
    auto flat = tiered_index->frontendIndex;

    // Insert 5 vectors to the main index.
    for (size_t i = 0; i < 5; i++) {
        GenerateAndAddVector<TEST_DATA_T>(hnsw, dim, i, i);
    }
    // Sanity check. Should choose as HNSW.
    ASSERT_EQ(tiered_index->preferAdHocSearch(5, 5, true), hnsw->preferAdHocSearch(5, 5, true));

    // Insert 6 vectors to the flat index.
    for (size_t i = 0; i < 6; i++) {
        GenerateAndAddVector<TEST_DATA_T>(flat, dim, i, i);
    }
    // Sanity check. Should choose as flat as it has more vectors.
    ASSERT_EQ(tiered_index->preferAdHocSearch(5, 5, true), flat->preferAdHocSearch(5, 5, true));

    // Check for preference of tiered with subset (10) smaller than the tiered index size (11),
    // but larger than any of the underlying indexes.
    ASSERT_NO_THROW(tiered_index->preferAdHocSearch(10, 5, false));
}

TYPED_TEST(HNSWTieredIndexTestBasic, runGCAPI) {
    // Create TieredHNSW index instance with a mock queue.
    size_t dim = 4;
    HNSWParams params = {
        .type = TypeParam::get_index_type(), .dim = dim, .metric = VecSimMetric_L2};
    VecSimParams hnsw_params = CreateParams(params);
    auto mock_thread_pool = tieredIndexMock();

    auto *tiered_index = this->CreateTieredHNSWIndex(hnsw_params, mock_thread_pool);
    auto allocator = tiered_index->getAllocator();

    // Test initialization of the pendingSwapJobsThreshold value.
    ASSERT_EQ(tiered_index->pendingSwapJobsThreshold, DEFAULT_PENDING_SWAP_JOBS_THRESHOLD);

    // Insert three block of vectors directly to HNSW.
    size_t n = DEFAULT_PENDING_SWAP_JOBS_THRESHOLD * 3;
    std::srand(10); // create pseudo random generator with any arbitrary seed.
    for (size_t i = 0; i < n; i++) {
        TEST_DATA_T vector[dim];
        for (size_t j = 0; j < dim; j++) {
            vector[j] = std::rand() / (TEST_DATA_T)RAND_MAX;
        }
        VecSimIndex_AddVector(tiered_index->backendIndex, vector, i);
    }

    // Delete all the vectors and wait for the thread pool to finish running the repair jobs.
    for (size_t i = 0; i < n; i++) {
        tiered_index->deleteVector(i);
    }
    // Launch the BG threads loop that takes jobs from the queue and executes them.
    mock_thread_pool.init_threads();
    mock_thread_pool.thread_pool_join();

    ASSERT_EQ(tiered_index->indexSize(), n);
    ASSERT_EQ(tiered_index->backendIndex->indexSize(), n);
    ASSERT_EQ(tiered_index->getHNSWIndex()->getNumMarkedDeleted(), n);
    ASSERT_EQ(mock_thread_pool.jobQ.size(), 0);

    // Run the GC API call, expect that we will clean the defined threshold number of vectors
    // each time we call the GC.
    while (tiered_index->indexSize() > 0) {
        size_t cur_size = tiered_index->indexSize();
        VecSimTieredIndex_GC(tiered_index);
        ASSERT_EQ(tiered_index->indexSize(), cur_size - DEFAULT_PENDING_SWAP_JOBS_THRESHOLD);
    }
}

TYPED_TEST(HNSWTieredIndexTestBasic, getElementNeighbors) {
    // Create TieredHNSW index instance with a mock queue.
    size_t dim = 4;
    size_t n = 0;
    size_t M = 20;
    HNSWParams params = {
        .type = TypeParam::get_index_type(), .dim = dim, .metric = VecSimMetric_L2, .M = M};
    VecSimParams hnsw_params = CreateParams(params);
    auto mock_thread_pool = tieredIndexMock();

    auto *tiered_index = this->CreateTieredHNSWIndex(hnsw_params, mock_thread_pool);
    auto allocator = tiered_index->getAllocator();
    auto *hnsw_index = this->CastToHNSW(tiered_index);

    // Add vectors directly to HNSW index until we have at least 2 vectors at level 1.
    size_t vectors_in_higher_levels = 0;
    while (vectors_in_higher_levels < 2) {
        GenerateAndAddVector<TEST_DATA_T>(hnsw_index, dim, n, n);
        if (hnsw_index->getGraphDataByInternalId(n)->toplevel > 0) {
            vectors_in_higher_levels++;
        }
        n++;
    }
    // Go over all vectors and validate that the getElementNeighbors debug command returns the
    // neighbors properly.
    for (size_t id = 0; id < n; id++) {
        ElementLevelData &cur = hnsw_index->getElementLevelData(id, 0);
        int **neighbors_output;
        VecSimDebug_GetElementNeighborsInHNSWGraph(tiered_index, id, &neighbors_output);
        auto graph_data = hnsw_index->getGraphDataByInternalId(id);
        for (size_t l = 0; l <= graph_data->toplevel; l++) {
            auto &level_data = hnsw_index->getElementLevelData(graph_data, l);
            auto &neighbours = neighbors_output[l];
            ASSERT_EQ(neighbours[0], level_data.numLinks);
            for (size_t j = 1; j <= neighbours[0]; j++) {
                ASSERT_EQ(neighbours[j], level_data.links[j - 1]);
            }
        }
        VecSimDebug_ReleaseElementNeighborsInHNSWGraph(neighbors_output);
    }
}

TYPED_TEST(HNSWTieredIndexTestBasic, FitMemoryTest) {
    size_t dim = 4;
    HNSWParams params = {.dim = dim, .blockSize = DEFAULT_BLOCK_SIZE};
    VecSimParams hnsw_params = CreateParams(params);
    auto mock_thread_pool = tieredIndexMock();

    auto *index = this->CreateTieredHNSWIndex(hnsw_params, mock_thread_pool);

    // Add vector
    GenerateAndAddVector<TEST_DATA_T>(index->frontendIndex, dim, 0);
    GenerateAndAddVector<TEST_DATA_T>(index->backendIndex, dim, 0);
    size_t initial_memory = index->getAllocationSize();
    index->fitMemory();
    // Tired backendIndex index doesn't have initial capacity, so adding the first vector triggers
    // allocation.
    ASSERT_EQ(index->getAllocationSize(), initial_memory) << "fitMemory() after adding 1 vector";
}

TYPED_TEST(HNSWTieredIndexTestBasic, deleteBothAsyncAndInplace) {
    // Create TieredHNSW index instance with a mock queue.
    size_t dim = 4;

    HNSWParams params = {
        .type = TypeParam::get_index_type(), .dim = dim, .metric = VecSimMetric_L2};
    VecSimParams hnsw_params = CreateParams(params);

    auto mock_thread_pool = tieredIndexMock();

    auto *tiered_index = this->CreateTieredHNSWIndex(hnsw_params, mock_thread_pool);
    auto allocator = tiered_index->getAllocator();

    // Insert one vector to HNSW.
    GenerateAndAddVector<TEST_DATA_T>(tiered_index->backendIndex, dim, 0);
    // Add another vector and remove it. Expect that at HNSW index one repair job will be created.
    GenerateAndAddVector<TEST_DATA_T>(tiered_index->backendIndex, dim, 1, 1);
    ASSERT_EQ(tiered_index->deleteLabelFromHNSW(1), 1);
    ASSERT_EQ(mock_thread_pool.jobQ.size(), 1);

    // The first job should be a repair job of the first inserted node id (0) in level 0.
    ASSERT_EQ(mock_thread_pool.jobQ.size(), 1);
    ASSERT_EQ(mock_thread_pool.jobQ.front().job->jobType, HNSW_REPAIR_NODE_CONNECTIONS_JOB);
    ASSERT_TRUE(mock_thread_pool.jobQ.front().job->isValid);
    ASSERT_EQ(((HNSWRepairJob *)(mock_thread_pool.jobQ.front().job))->node_id, 0);
    ASSERT_EQ(((HNSWRepairJob *)(mock_thread_pool.jobQ.front().job))->level, 0);
    ASSERT_EQ(tiered_index->idToRepairJobs.size(), 1);
    ASSERT_GE(tiered_index->idToRepairJobs.at(0).size(), 1);
    ASSERT_EQ(tiered_index->idToRepairJobs.at(0)[0]->associatedSwapJobs.size(), 1);
    ASSERT_EQ(tiered_index->idToRepairJobs.at(0)[0]->associatedSwapJobs[0]->deleted_id, 1);

    // Add one more vector and remove it, expect that the same repair job for 0 would be created
    // for repairing 0->2.
    GenerateAndAddVector<TEST_DATA_T>(tiered_index->backendIndex, dim, 2, 2);
    ASSERT_EQ(tiered_index->deleteLabelFromHNSW(2), 1);
    ASSERT_TRUE(tiered_index->idToSwapJob.contains(2));
    ASSERT_EQ(tiered_index->idToRepairJobs.size(), 1);
    ASSERT_EQ(tiered_index->idToRepairJobs.at(0)[0]->associatedSwapJobs.size(), 2);
    ASSERT_EQ(tiered_index->idToRepairJobs.at(0)[0]->associatedSwapJobs[1]->deleted_id, 2);
    ASSERT_EQ(tiered_index->readySwapJobs, 0);

    tiered_index->setWriteMode(VecSim_WriteInPlace);
    // Delete inplace, expect that the repair job for 0->1 and 0->2 will not be valid anymore.
    ASSERT_EQ(tiered_index->deleteVector(0), 1);
    ASSERT_EQ(tiered_index->indexSize(), 2);
    ASSERT_EQ(((HNSWRepairJob *)(mock_thread_pool.jobQ.front().job))->node_id, 0);
    ASSERT_FALSE(mock_thread_pool.jobQ.front().job->isValid);

    // Also expect that the swap job for 2 will not exist anymore, as 2 swapped with 0
    ASSERT_EQ(tiered_index->getHNSWIndex()->getNumMarkedDeleted(), 2);
    ASSERT_EQ(tiered_index->idToSwapJob.size(), 2);
    ASSERT_TRUE(tiered_index->idToSwapJob.contains(0));
    ASSERT_FALSE(tiered_index->idToSwapJob.contains(2));
    // Both ids 1 and 0 (previously was 2) are now ready due to the deletion of 0 and its associated
    // jobs.
    ASSERT_EQ(tiered_index->readySwapJobs, 2);
}

TYPED_TEST(HNSWTieredIndexTestBasic, deleteBothAsyncAndInplaceMulti) {
    // Create TieredHNSW index instance with a mock queue.
    size_t dim = 4;
    HNSWParams params = {
        .type = TypeParam::get_index_type(), .dim = dim, .metric = VecSimMetric_L2, .multi = true};
    VecSimParams hnsw_params = CreateParams(params);

    auto mock_thread_pool = tieredIndexMock();

    auto *tiered_index = this->CreateTieredHNSWIndex(hnsw_params, mock_thread_pool);
    auto allocator = tiered_index->getAllocator();

    // Insert one vector to HNSW.
    GenerateAndAddVector<TEST_DATA_T>(tiered_index->backendIndex, dim, 0);
    // Add another vector and remove it. Expect that at HNSW index one repair job will be created.
    GenerateAndAddVector<TEST_DATA_T>(tiered_index->backendIndex, dim, 1, 1);
    ASSERT_EQ(tiered_index->deleteLabelFromHNSW(1), 1);

    // Add one more vector (id=2) under label 0.
    GenerateAndAddVector<TEST_DATA_T>(tiered_index->backendIndex, dim, 0, 2);
    // Add two more vectors, and delete the first one.
    GenerateAndAddVector<TEST_DATA_T>(tiered_index->backendIndex, dim, 3, 3);
    GenerateAndAddVector<TEST_DATA_T>(tiered_index->backendIndex, dim, 4, 4);

    ASSERT_EQ(tiered_index->indexSize(), 5);

    // Remove vector with label=3, expect that the same repair job for 0
    // would be created for repairing 0->3, and a new repair jobs for 2 and 4 to repair 2->3 and
    // 4->3.
    ASSERT_EQ(tiered_index->deleteLabelFromHNSW(3), 1);
    ASSERT_TRUE(tiered_index->idToSwapJob.contains(3));
    ASSERT_EQ(tiered_index->idToRepairJobs.size(), 3);
    ASSERT_EQ(tiered_index->idToRepairJobs.at(0)[0]->associatedSwapJobs.size(), 2);
    ASSERT_EQ(tiered_index->idToRepairJobs.at(0)[0]->associatedSwapJobs[1]->deleted_id, 3);
    ASSERT_EQ(tiered_index->idToRepairJobs.at(2)[0]->associatedSwapJobs.size(), 1);
    ASSERT_EQ(tiered_index->idToRepairJobs.at(2)[0]->associatedSwapJobs[0]->deleted_id, 3);
    ASSERT_EQ(tiered_index->idToRepairJobs.at(4)[0]->associatedSwapJobs.size(), 1);
    ASSERT_EQ(tiered_index->idToRepairJobs.at(4)[0]->associatedSwapJobs[0]->deleted_id, 3);

    tiered_index->setWriteMode(VecSim_WriteInPlace);
    // Delete inplace, expect that the repair job for 0->1 and 0->2 will not be valid anymore.
    ASSERT_EQ(tiered_index->deleteVector(0), 2);
    ASSERT_EQ(tiered_index->indexSize(), 3);
    ASSERT_FALSE(mock_thread_pool.jobQ.front().job->isValid);
    mock_thread_pool.thread_iteration();
    // The next job in the queue shoule be the repair job for 2->3 and invalidate as well.
    ASSERT_FALSE(mock_thread_pool.jobQ.front().job->isValid);
    mock_thread_pool.thread_iteration();
    // The next job in the queue shoule be the repair job for 4->3, we validate that the id of 4
    // swapped properly to a valid id (lower than index size).
    ASSERT_LT(((HNSWRepairJob *)(mock_thread_pool.jobQ.front().job))->node_id,
              tiered_index->indexSize());
    ASSERT_TRUE(mock_thread_pool.jobQ.front().job->isValid);

    // Also expect that the swap job for 3 will not exist anymore, as 2 swapped with 2.
    ASSERT_EQ(tiered_index->getHNSWIndex()->getNumMarkedDeleted(), 2);
    ASSERT_EQ(tiered_index->idToSwapJob.size(), 2);
    ASSERT_FALSE(tiered_index->idToSwapJob.contains(3));
    // Id 1 is now ready due to the deletion of 0 and its associated jobs.
    ASSERT_EQ(tiered_index->readySwapJobs, 1);
}

TYPED_TEST(HNSWTieredIndexTestBasic, deleteInplaceMultiSwapId) {
    // Create TieredHNSW index instance with a mock queue.
    size_t dim = 4;
    HNSWParams params = {
        .type = TypeParam::get_index_type(), .dim = dim, .metric = VecSimMetric_L2, .multi = true};
    VecSimParams hnsw_params = CreateParams(params);

    auto mock_thread_pool = tieredIndexMock();

    auto *tiered_index = this->CreateTieredHNSWIndex(hnsw_params, mock_thread_pool);
    auto allocator = tiered_index->getAllocator();

    // Insert three vector to HNSW - first and last under the same label.
    GenerateAndAddVector<TEST_DATA_T>(tiered_index->backendIndex, dim, 0);
    GenerateAndAddVector<TEST_DATA_T>(tiered_index->backendIndex, dim, 1);
    GenerateAndAddVector<TEST_DATA_T>(tiered_index->backendIndex, dim, 0);
    tiered_index->setWriteMode(VecSim_WriteInPlace);
    // Delete in-place and validate that the second id of label 0 swapped properly with the last id
    // before the deletion, and that eventually entry point was set correctly,
    ASSERT_EQ(tiered_index->deleteVector(0), 2);
    ASSERT_EQ(tiered_index->getHNSWIndex()->safeGetEntryPointState().first, 0);
}

<<<<<<< HEAD
TYPED_TEST(HNSWTieredIndexTestBasic, indexComputerTest) {
    // Create TieredHNSW index with cosine metric
    size_t dim = 4;
    HNSWParams params = {.type = TypeParam::get_index_type(),
                         .dim = dim,
                         .metric = VecSimMetric_Cosine,
                         .multi = false};
=======
TYPED_TEST(HNSWTieredIndexTestBasic, deleteInplaceAvoidUpdatedMarkedDeleted) {
    // Create TieredHNSW index instance with a mock queue.
    size_t dim = 4;
    HNSWParams params = {
        .type = TypeParam::get_index_type(), .dim = dim, .metric = VecSimMetric_L2};
>>>>>>> 3325068f
    VecSimParams hnsw_params = CreateParams(params);

    auto mock_thread_pool = tieredIndexMock();

    auto *tiered_index = this->CreateTieredHNSWIndex(hnsw_params, mock_thread_pool);
<<<<<<< HEAD

    // Both indices' metric should be Cosine
    auto frontend_index = this->GetFlatIndex(tiered_index);
    ASSERT_EQ(frontend_index->getMetric(), VecSimMetric_Cosine);

    auto hnsw_index = this->CastToHNSW(tiered_index);
    ASSERT_EQ(hnsw_index->getMetric(), VecSimMetric_Cosine);

    // However, We assume that all the blobs are normalized before sent to the HNSW index.
    // and the hnsw index should not normalize the vectors.
    TEST_DATA_T vector[dim];
    GenerateVector<TEST_DATA_T>(vector, dim, 1);

    // Add a vector directly to the hnsw index.
    VecSimIndex_AddVector(hnsw_index, vector, 0);
    // Verify that the vector was not normalized.
    ASSERT_NO_FATAL_FAILURE(CompareVectors(
        reinterpret_cast<const TEST_DATA_T *>(hnsw_index->getDataByInternalId(0)), vector, dim));

    // Add the same vector to the flat index.
    VecSimIndex_AddVector(frontend_index, vector, 0);
    // Verify that the stored vector is normalized.
    VecSim_Normalize(vector, dim, TypeParam::get_index_type());
    ASSERT_NO_FATAL_FAILURE(CompareVectors(
        reinterpret_cast<const TEST_DATA_T *>(frontend_index->getDataByInternalId(0)), vector,
        dim));
}

TYPED_TEST(HNSWTieredIndexTestBasic, indexComputerAddVector) {
    // Create TieredHNSW index with cosine metric
    size_t dim = 4;
    HNSWParams params = {.type = TypeParam::get_index_type(),
                         .dim = dim,
                         .metric = VecSimMetric_Cosine,
                         .multi = false};
    VecSimParams hnsw_params = CreateParams(params);

    auto mock_thread_pool = tieredIndexMock();
    // Create tiered index with buffer limit set to 1.
    auto *tiered_index = this->CreateTieredHNSWIndex(hnsw_params, mock_thread_pool, 0, 1);
    auto frontend_index = this->GetFlatIndex(tiered_index);
    auto hnsw_index = this->CastToHNSW(tiered_index);

    TEST_DATA_T value = 1;
    TEST_DATA_T normalized_vec[dim];
    TEST_DATA_T vector[dim];
    GenerateVector<TEST_DATA_T>(vector, dim, value);
    GenerateVector<TEST_DATA_T>(normalized_vec, dim, value);
    VecSim_Normalize(normalized_vec, dim, TypeParam::get_index_type());

    // Add a vector to the flat buffer and submit a job to transfer it to the hnsw index.
    VecSimIndex_AddVector(tiered_index, vector, 0);
    EXPECT_EQ(frontend_index->indexSize(), 1);
    EXPECT_EQ(hnsw_index->indexSize(), 0);

    // Verify the vector is normalized in the flat index.
    {
        SCOPED_TRACE("submit insertion job");
        // Verify that the vector stored in the flat buffer is normalized.
        std::vector<std::vector<TEST_DATA_T>> stored_vec;
        frontend_index->getDataByLabel(0, stored_vec);
        ASSERT_NO_FATAL_FAILURE(CompareVectors(stored_vec[0].data(), normalized_vec, dim));
    }

    // Add another vector and exceed the flat buffer capacity.
    VecSimIndex_AddVector(tiered_index, vector, 1);
    // First vector was not yet moved to the hnsw index, so the new vector should be inserted
    // directly to the hnsw, due to lack of space in the flat index.
    EXPECT_EQ(frontend_index->indexSize(), 1);
    EXPECT_EQ(hnsw_index->indexSize(), 1);
    {
        SCOPED_TRACE("Full buffer; add vector directly to hnsw");
        std::vector<std::vector<TEST_DATA_T>> stored_vec;
        hnsw_index->getDataByLabel(1, stored_vec);
        // Verify that the vector stored in the hnsw is normalized.
        ASSERT_NO_FATAL_FAILURE(CompareVectors(stored_vec[0].data(), normalized_vec, dim));
    }

    // execute the first vector insertion job
    mock_thread_pool.thread_iteration();
    EXPECT_EQ(frontend_index->indexSize(), 0);
    EXPECT_EQ(hnsw_index->indexSize(), 2);
    {
        SCOPED_TRACE("Moved vector from the buffer to the hnsw index");
        std::vector<std::vector<TEST_DATA_T>> stored_vec;
        hnsw_index->getDataByLabel(0, stored_vec);
        // Verify that the vector stored in the hnsw is normalized.
        ASSERT_NO_FATAL_FAILURE(CompareVectors(stored_vec[0].data(), normalized_vec, dim));
    }

    // Change the mode to WriteInPlace
    VecSim_SetWriteMode(VecSim_WriteInPlace);

    VecSimIndex_AddVector(tiered_index, vector, 2);
    // Reset mode.
    VecSim_SetWriteMode(VecSim_WriteAsync);
    EXPECT_EQ(frontend_index->indexSize(), 0);
    EXPECT_EQ(hnsw_index->indexSize(), 3);
    {
        SCOPED_TRACE("Add vector in WriteInPlace mode");
        std::vector<std::vector<TEST_DATA_T>> stored_vec;
        hnsw_index->getDataByLabel(2, stored_vec);
        // Verify that the vector stored in the hnsw is normalized.
        ASSERT_NO_FATAL_FAILURE(CompareVectors(stored_vec[0].data(), normalized_vec, dim));
    }
=======
    auto allocator = tiered_index->getAllocator();

    // Insert three vector to HNSW, expect a full graph to be created
    GenerateAndAddVector<TEST_DATA_T>(tiered_index->backendIndex, dim, 0, 0);
    GenerateAndAddVector<TEST_DATA_T>(tiered_index->backendIndex, dim, 1, 1);
    GenerateAndAddVector<TEST_DATA_T>(tiered_index->backendIndex, dim, 2, 2);

    // Delete vector with id=0 asynchronously, expect to have a repair job for the other vectors.
    ASSERT_EQ(tiered_index->deleteVector(0), 1);
    ASSERT_EQ(tiered_index->idToRepairJobs.size(), 2);
    ASSERT_EQ(tiered_index->idToRepairJobs.at(1)[0]->associatedSwapJobs.size(), 1);
    ASSERT_EQ(tiered_index->idToRepairJobs.at(2)[0]->associatedSwapJobs.size(), 1);

    // Execute the repair job for 1->0. Now, 0->1 is unidirectional edge
    ASSERT_TRUE(mock_thread_pool.jobQ.front().job->isValid);
    mock_thread_pool.thread_iteration();
    ASSERT_EQ(tiered_index->idToRepairJobs.size(), 1);
    ASSERT_EQ(tiered_index->idToRepairJobs.at(2)[0]->associatedSwapJobs.size(), 1);

    // Insert another vector with id=3, that should be connected to both 1 and 2.
    GenerateAndAddVector<TEST_DATA_T>(tiered_index->backendIndex, dim, 3, -1);

    // Delete in-place id=2, expect that upon repairing inplace 1 due to 1->2, there will *not* be
    // a new edge 1->0 since 0 is deleted. Also the other repair job 2->0 should be invalidated.
    // Also, expect that repairing 3 in-place will not create a new edge to marked deleted 0 and
    // vice versa.
    tiered_index->setWriteMode(VecSim_WriteInPlace);
    ASSERT_EQ(tiered_index->deleteVector(2), 1);
    ASSERT_FALSE(mock_thread_pool.jobQ.front().job->isValid);
    int **neighbours;
    ASSERT_EQ(tiered_index->getHNSWIndex()->getHNSWElementNeighbors(1, &neighbours),
              VecSimDebugCommandCode_OK);
    // Expect 1 neighbors at level 0 (id=3) and that 0 is NOT a new neighbor for 1.
    ASSERT_EQ(neighbours[0][0], 1);
    ASSERT_EQ(neighbours[0][1], 3);
    VecSimDebug_ReleaseElementNeighborsInHNSWGraph(neighbours);

    ASSERT_EQ(tiered_index->getHNSWIndex()->getHNSWElementNeighbors(3, &neighbours),
              VecSimDebugCommandCode_OK);
    ASSERT_EQ(neighbours[0][0], 1);
    // Expect 1 neighbors at level 0 (id=1) and that 0 is NOT a new neighbor for 3.
    ASSERT_EQ(neighbours[0][1], 1);
    VecSimDebug_ReleaseElementNeighborsInHNSWGraph(neighbours);

    auto &level_data = tiered_index->getHNSWIndex()->getElementLevelData((idType)0, 0);
    // Expect 1 neighbors at level 0 (id=1) and that 3 is NOT a new neighbor for 0.
    ASSERT_EQ(level_data.getNumLinks(), 1);
    ASSERT_EQ(level_data.getLinkAtPos(0), 1);

    // Expect that id=0 is a ready swap job and execute it.
    ASSERT_EQ(tiered_index->readySwapJobs, 1);
    ASSERT_TRUE(tiered_index->idToSwapJob.contains(0));
    tiered_index->runGC();
}

TYPED_TEST(HNSWTieredIndexTestBasic, switchDeleteModes) {
    // Create TieredHNSW index instance with a mock queue.
    size_t dim = 16;
    size_t n = 1000;
    size_t swap_job_threshold = 10;
    HNSWParams params = {
        .type = TypeParam::get_index_type(),
        .dim = dim,
        .metric = VecSimMetric_L2,
        .blockSize = 100,
    };
    VecSimParams hnsw_params = CreateParams(params);
    auto mock_thread_pool = tieredIndexMock();

    auto *tiered_index =
        this->CreateTieredHNSWIndex(hnsw_params, mock_thread_pool, swap_job_threshold);
    auto allocator = tiered_index->getAllocator();

    // Launch the BG threads loop that takes jobs from the queue and executes them.
    mock_thread_pool.init_threads();

    // Create and insert vectors one by one inplace.
    VecSim_SetWriteMode(VecSim_WriteInPlace);
    std::srand(10); // create pseudo random generator with any arbitrary seed.
    for (size_t i = 0; i < n; i++) {
        TEST_DATA_T vector[dim];
        for (size_t j = 0; j < dim; j++) {
            vector[j] = std::rand() / (TEST_DATA_T)RAND_MAX;
        }
        VecSimIndex_AddVector(tiered_index, vector, i);
    }
    EXPECT_EQ(tiered_index->backendIndex->indexSize(), n);

    // Update vectors while changing the write mode.
    for (size_t i = 0; i < n; i++) {
        TEST_DATA_T vector[dim];
        for (size_t j = 0; j < dim; j++) {
            vector[j] = std::rand() / (TEST_DATA_T)RAND_MAX;
        }
        EXPECT_EQ(tiered_index->addVector(vector, i), 0);
        if (i % 10 == 0) {
            // Change mode every 10 vectors.
            auto next_mode = tiered_index->getWriteMode() == VecSim_WriteInPlace
                                 ? VecSim_WriteAsync
                                 : VecSim_WriteInPlace;
            VecSim_SetWriteMode(next_mode);
        }
    }

    mock_thread_pool.thread_pool_join();
    ASSERT_EQ(tiered_index->frontendIndex->indexSize(), 0);
    ASSERT_EQ(tiered_index->backendIndex->indexLabelCount(), n);
    auto state = tiered_index->getHNSWIndex()->checkIntegrity();
    ASSERT_EQ(state.valid_state, 1);
    ASSERT_EQ(state.connections_to_repair, 0);
>>>>>>> 3325068f
}<|MERGE_RESOLUTION|>--- conflicted
+++ resolved
@@ -3684,133 +3684,16 @@
     ASSERT_EQ(tiered_index->getHNSWIndex()->safeGetEntryPointState().first, 0);
 }
 
-<<<<<<< HEAD
-TYPED_TEST(HNSWTieredIndexTestBasic, indexComputerTest) {
-    // Create TieredHNSW index with cosine metric
-    size_t dim = 4;
-    HNSWParams params = {.type = TypeParam::get_index_type(),
-                         .dim = dim,
-                         .metric = VecSimMetric_Cosine,
-                         .multi = false};
-=======
 TYPED_TEST(HNSWTieredIndexTestBasic, deleteInplaceAvoidUpdatedMarkedDeleted) {
     // Create TieredHNSW index instance with a mock queue.
     size_t dim = 4;
     HNSWParams params = {
         .type = TypeParam::get_index_type(), .dim = dim, .metric = VecSimMetric_L2};
->>>>>>> 3325068f
     VecSimParams hnsw_params = CreateParams(params);
 
     auto mock_thread_pool = tieredIndexMock();
 
     auto *tiered_index = this->CreateTieredHNSWIndex(hnsw_params, mock_thread_pool);
-<<<<<<< HEAD
-
-    // Both indices' metric should be Cosine
-    auto frontend_index = this->GetFlatIndex(tiered_index);
-    ASSERT_EQ(frontend_index->getMetric(), VecSimMetric_Cosine);
-
-    auto hnsw_index = this->CastToHNSW(tiered_index);
-    ASSERT_EQ(hnsw_index->getMetric(), VecSimMetric_Cosine);
-
-    // However, We assume that all the blobs are normalized before sent to the HNSW index.
-    // and the hnsw index should not normalize the vectors.
-    TEST_DATA_T vector[dim];
-    GenerateVector<TEST_DATA_T>(vector, dim, 1);
-
-    // Add a vector directly to the hnsw index.
-    VecSimIndex_AddVector(hnsw_index, vector, 0);
-    // Verify that the vector was not normalized.
-    ASSERT_NO_FATAL_FAILURE(CompareVectors(
-        reinterpret_cast<const TEST_DATA_T *>(hnsw_index->getDataByInternalId(0)), vector, dim));
-
-    // Add the same vector to the flat index.
-    VecSimIndex_AddVector(frontend_index, vector, 0);
-    // Verify that the stored vector is normalized.
-    VecSim_Normalize(vector, dim, TypeParam::get_index_type());
-    ASSERT_NO_FATAL_FAILURE(CompareVectors(
-        reinterpret_cast<const TEST_DATA_T *>(frontend_index->getDataByInternalId(0)), vector,
-        dim));
-}
-
-TYPED_TEST(HNSWTieredIndexTestBasic, indexComputerAddVector) {
-    // Create TieredHNSW index with cosine metric
-    size_t dim = 4;
-    HNSWParams params = {.type = TypeParam::get_index_type(),
-                         .dim = dim,
-                         .metric = VecSimMetric_Cosine,
-                         .multi = false};
-    VecSimParams hnsw_params = CreateParams(params);
-
-    auto mock_thread_pool = tieredIndexMock();
-    // Create tiered index with buffer limit set to 1.
-    auto *tiered_index = this->CreateTieredHNSWIndex(hnsw_params, mock_thread_pool, 0, 1);
-    auto frontend_index = this->GetFlatIndex(tiered_index);
-    auto hnsw_index = this->CastToHNSW(tiered_index);
-
-    TEST_DATA_T value = 1;
-    TEST_DATA_T normalized_vec[dim];
-    TEST_DATA_T vector[dim];
-    GenerateVector<TEST_DATA_T>(vector, dim, value);
-    GenerateVector<TEST_DATA_T>(normalized_vec, dim, value);
-    VecSim_Normalize(normalized_vec, dim, TypeParam::get_index_type());
-
-    // Add a vector to the flat buffer and submit a job to transfer it to the hnsw index.
-    VecSimIndex_AddVector(tiered_index, vector, 0);
-    EXPECT_EQ(frontend_index->indexSize(), 1);
-    EXPECT_EQ(hnsw_index->indexSize(), 0);
-
-    // Verify the vector is normalized in the flat index.
-    {
-        SCOPED_TRACE("submit insertion job");
-        // Verify that the vector stored in the flat buffer is normalized.
-        std::vector<std::vector<TEST_DATA_T>> stored_vec;
-        frontend_index->getDataByLabel(0, stored_vec);
-        ASSERT_NO_FATAL_FAILURE(CompareVectors(stored_vec[0].data(), normalized_vec, dim));
-    }
-
-    // Add another vector and exceed the flat buffer capacity.
-    VecSimIndex_AddVector(tiered_index, vector, 1);
-    // First vector was not yet moved to the hnsw index, so the new vector should be inserted
-    // directly to the hnsw, due to lack of space in the flat index.
-    EXPECT_EQ(frontend_index->indexSize(), 1);
-    EXPECT_EQ(hnsw_index->indexSize(), 1);
-    {
-        SCOPED_TRACE("Full buffer; add vector directly to hnsw");
-        std::vector<std::vector<TEST_DATA_T>> stored_vec;
-        hnsw_index->getDataByLabel(1, stored_vec);
-        // Verify that the vector stored in the hnsw is normalized.
-        ASSERT_NO_FATAL_FAILURE(CompareVectors(stored_vec[0].data(), normalized_vec, dim));
-    }
-
-    // execute the first vector insertion job
-    mock_thread_pool.thread_iteration();
-    EXPECT_EQ(frontend_index->indexSize(), 0);
-    EXPECT_EQ(hnsw_index->indexSize(), 2);
-    {
-        SCOPED_TRACE("Moved vector from the buffer to the hnsw index");
-        std::vector<std::vector<TEST_DATA_T>> stored_vec;
-        hnsw_index->getDataByLabel(0, stored_vec);
-        // Verify that the vector stored in the hnsw is normalized.
-        ASSERT_NO_FATAL_FAILURE(CompareVectors(stored_vec[0].data(), normalized_vec, dim));
-    }
-
-    // Change the mode to WriteInPlace
-    VecSim_SetWriteMode(VecSim_WriteInPlace);
-
-    VecSimIndex_AddVector(tiered_index, vector, 2);
-    // Reset mode.
-    VecSim_SetWriteMode(VecSim_WriteAsync);
-    EXPECT_EQ(frontend_index->indexSize(), 0);
-    EXPECT_EQ(hnsw_index->indexSize(), 3);
-    {
-        SCOPED_TRACE("Add vector in WriteInPlace mode");
-        std::vector<std::vector<TEST_DATA_T>> stored_vec;
-        hnsw_index->getDataByLabel(2, stored_vec);
-        // Verify that the vector stored in the hnsw is normalized.
-        ASSERT_NO_FATAL_FAILURE(CompareVectors(stored_vec[0].data(), normalized_vec, dim));
-    }
-=======
     auto allocator = tiered_index->getAllocator();
 
     // Insert three vector to HNSW, expect a full graph to be created
@@ -3921,5 +3804,123 @@
     auto state = tiered_index->getHNSWIndex()->checkIntegrity();
     ASSERT_EQ(state.valid_state, 1);
     ASSERT_EQ(state.connections_to_repair, 0);
->>>>>>> 3325068f
+}
+
+TYPED_TEST(HNSWTieredIndexTestBasic, indexComputerTest) {
+    // Create TieredHNSW index with cosine metric
+    size_t dim = 4;
+    HNSWParams params = {.type = TypeParam::get_index_type(),
+                         .dim = dim,
+                         .metric = VecSimMetric_Cosine,
+                         .multi = false};
+    VecSimParams hnsw_params = CreateParams(params);
+
+    auto mock_thread_pool = tieredIndexMock();
+
+    auto *tiered_index = this->CreateTieredHNSWIndex(hnsw_params, mock_thread_pool);
+
+    // Both indices' metric should be Cosine
+    auto frontend_index = this->GetFlatIndex(tiered_index);
+    ASSERT_EQ(frontend_index->getMetric(), VecSimMetric_Cosine);
+
+    auto hnsw_index = this->CastToHNSW(tiered_index);
+    ASSERT_EQ(hnsw_index->getMetric(), VecSimMetric_Cosine);
+
+    // However, We assume that all the blobs are normalized before sent to the HNSW index.
+    // and the hnsw index should not normalize the vectors.
+    TEST_DATA_T vector[dim];
+    GenerateVector<TEST_DATA_T>(vector, dim, 1);
+
+    // Add a vector directly to the hnsw index.
+    VecSimIndex_AddVector(hnsw_index, vector, 0);
+    // Verify that the vector was not normalized.
+    ASSERT_NO_FATAL_FAILURE(CompareVectors(
+        reinterpret_cast<const TEST_DATA_T *>(hnsw_index->getDataByInternalId(0)), vector, dim));
+
+    // Add the same vector to the flat index.
+    VecSimIndex_AddVector(frontend_index, vector, 0);
+    // Verify that the stored vector is normalized.
+    VecSim_Normalize(vector, dim, TypeParam::get_index_type());
+    ASSERT_NO_FATAL_FAILURE(CompareVectors(
+        reinterpret_cast<const TEST_DATA_T *>(frontend_index->getDataByInternalId(0)), vector,
+        dim));
+}
+
+TYPED_TEST(HNSWTieredIndexTestBasic, indexComputerAddVector) {
+    // Create TieredHNSW index with cosine metric
+    size_t dim = 4;
+    HNSWParams params = {.type = TypeParam::get_index_type(),
+                         .dim = dim,
+                         .metric = VecSimMetric_Cosine,
+                         .multi = false};
+    VecSimParams hnsw_params = CreateParams(params);
+
+    auto mock_thread_pool = tieredIndexMock();
+    // Create tiered index with buffer limit set to 1.
+    auto *tiered_index = this->CreateTieredHNSWIndex(hnsw_params, mock_thread_pool, 0, 1);
+    auto frontend_index = this->GetFlatIndex(tiered_index);
+    auto hnsw_index = this->CastToHNSW(tiered_index);
+
+    TEST_DATA_T value = 1;
+    TEST_DATA_T normalized_vec[dim];
+    TEST_DATA_T vector[dim];
+    GenerateVector<TEST_DATA_T>(vector, dim, value);
+    GenerateVector<TEST_DATA_T>(normalized_vec, dim, value);
+    VecSim_Normalize(normalized_vec, dim, TypeParam::get_index_type());
+
+    // Add a vector to the flat buffer and submit a job to transfer it to the hnsw index.
+    VecSimIndex_AddVector(tiered_index, vector, 0);
+    EXPECT_EQ(frontend_index->indexSize(), 1);
+    EXPECT_EQ(hnsw_index->indexSize(), 0);
+
+    // Verify the vector is normalized in the flat index.
+    {
+        SCOPED_TRACE("submit insertion job");
+        // Verify that the vector stored in the flat buffer is normalized.
+        std::vector<std::vector<TEST_DATA_T>> stored_vec;
+        frontend_index->getDataByLabel(0, stored_vec);
+        ASSERT_NO_FATAL_FAILURE(CompareVectors(stored_vec[0].data(), normalized_vec, dim));
+    }
+
+    // Add another vector and exceed the flat buffer capacity.
+    VecSimIndex_AddVector(tiered_index, vector, 1);
+    // First vector was not yet moved to the hnsw index, so the new vector should be inserted
+    // directly to the hnsw, due to lack of space in the flat index.
+    EXPECT_EQ(frontend_index->indexSize(), 1);
+    EXPECT_EQ(hnsw_index->indexSize(), 1);
+    {
+        SCOPED_TRACE("Full buffer; add vector directly to hnsw");
+        std::vector<std::vector<TEST_DATA_T>> stored_vec;
+        hnsw_index->getDataByLabel(1, stored_vec);
+        // Verify that the vector stored in the hnsw is normalized.
+        ASSERT_NO_FATAL_FAILURE(CompareVectors(stored_vec[0].data(), normalized_vec, dim));
+    }
+
+    // execute the first vector insertion job
+    mock_thread_pool.thread_iteration();
+    EXPECT_EQ(frontend_index->indexSize(), 0);
+    EXPECT_EQ(hnsw_index->indexSize(), 2);
+    {
+        SCOPED_TRACE("Moved vector from the buffer to the hnsw index");
+        std::vector<std::vector<TEST_DATA_T>> stored_vec;
+        hnsw_index->getDataByLabel(0, stored_vec);
+        // Verify that the vector stored in the hnsw is normalized.
+        ASSERT_NO_FATAL_FAILURE(CompareVectors(stored_vec[0].data(), normalized_vec, dim));
+    }
+
+    // Change the mode to WriteInPlace
+    VecSim_SetWriteMode(VecSim_WriteInPlace);
+
+    VecSimIndex_AddVector(tiered_index, vector, 2);
+    // Reset mode.
+    VecSim_SetWriteMode(VecSim_WriteAsync);
+    EXPECT_EQ(frontend_index->indexSize(), 0);
+    EXPECT_EQ(hnsw_index->indexSize(), 3);
+    {
+        SCOPED_TRACE("Add vector in WriteInPlace mode");
+        std::vector<std::vector<TEST_DATA_T>> stored_vec;
+        hnsw_index->getDataByLabel(2, stored_vec);
+        // Verify that the vector stored in the hnsw is normalized.
+        ASSERT_NO_FATAL_FAILURE(CompareVectors(stored_vec[0].data(), normalized_vec, dim));
+    }
 }