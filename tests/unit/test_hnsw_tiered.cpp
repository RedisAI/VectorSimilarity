--- conflicted
+++ resolved
@@ -20,17 +20,11 @@
                              .dim = 4,
                              .metric = VecSimMetric_L2,
                              .multi = is_multi};
-<<<<<<< HEAD
         auto jobQ = JobQueue();
+        auto jobQueueCtx = IndexExtCtx();
         size_t memory_ctx = 0;
         TieredIndexParams tiered_params = {.jobQueue = &jobQ,
-=======
-        auto *jobQ = new JobQueue();
-        auto jobQueueCtx = IndexExtCtx();
-        size_t memory_ctx = 0;
-        TieredIndexParams tiered_params = {.jobQueue = jobQ,
                                            .jobQueueCtx = &jobQueueCtx,
->>>>>>> c3fe0ef6
                                            .submitCb = submit_callback,
                                            .memoryCtx = &memory_ctx,
                                            .UpdateMemCb = update_mem_callback};
@@ -81,23 +75,12 @@
         ASSERT_EQ(jobQ.size(), 1);
 
         // Execute the job from the queue and validate that the index was updated properly.
-<<<<<<< HEAD
-        reinterpret_cast<AsyncJob *>(jobQ.front())->Execute(jobQ.front());
-=======
-        reinterpret_cast<AsyncJob *>(jobQ->front().job)->Execute(jobQ->front().job);
->>>>>>> c3fe0ef6
+        reinterpret_cast<AsyncJob *>(jobQ.front().job)->Execute(jobQ.front().job);
         ASSERT_EQ(tiered_index->indexSize(), 1);
         ASSERT_EQ(tiered_index->getDistanceFrom(1, vector), 0);
         ASSERT_EQ(memory_ctx, tiered_index->getAllocator()->getAllocationSize());
         ASSERT_EQ(tiered_index->flatBuffer->indexSize(), 0);
         ASSERT_EQ(tiered_index->labelToInsertJobs.at(vector_label).size(), 0);
-
-        // Cleanup.
-<<<<<<< HEAD
-        VecSimIndex_Free(tiered_index);
-=======
-        delete jobQ;
->>>>>>> c3fe0ef6
     }
 }
 
@@ -111,17 +94,11 @@
                              .dim = dim,
                              .metric = VecSimMetric_L2,
                              .multi = is_multi};
-<<<<<<< HEAD
         auto jobQ = JobQueue();
+        auto index_ctx = IndexExtCtx();
         size_t memory_ctx = 0;
         TieredIndexParams tiered_params = {.jobQueue = &jobQ,
-=======
-        auto *jobQ = new JobQueue();
-        auto index_ctx = IndexExtCtx();
-        size_t memory_ctx = 0;
-        TieredIndexParams tiered_params = {.jobQueue = jobQ,
                                            .jobQueueCtx = &index_ctx,
->>>>>>> c3fe0ef6
                                            .submitCb = submit_callback,
                                            .memoryCtx = &memory_ctx,
                                            .UpdateMemCb = update_mem_callback};
@@ -191,12 +168,6 @@
             ASSERT_EQ(tiered_index->labelToInsertJobs.at(vec_label)[1]->label, vec_label);
             ASSERT_EQ(tiered_index->labelToInsertJobs.at(vec_label)[1]->id, 1);
         }
-
-        // Cleanup.
-<<<<<<< HEAD
-        VecSimIndex_Free(tiered_index);
-=======
-        delete jobQ;
     }
 }
 
@@ -210,10 +181,10 @@
                              .dim = dim,
                              .metric = VecSimMetric_L2,
                              .multi = is_multi};
-        auto *jobQ = new JobQueue();
+        auto jobQ = JobQueue();
         auto *index_ctx = new IndexExtCtx();
         size_t memory_ctx = 0;
-        TieredIndexParams tiered_params = {.jobQueue = jobQ,
+        TieredIndexParams tiered_params = {.jobQueue = &jobQ,
                                            .jobQueueCtx = index_ctx,
                                            .submitCb = submit_callback,
                                            .memoryCtx = &memory_ctx,
@@ -245,27 +216,27 @@
         // Wrap this job with an array and submit the jobs to the queue.
         tiered_index->submitSingleJob((AsyncJob *)&job);
         tiered_index->submitSingleJob((AsyncJob *)&job);
-        ASSERT_EQ(jobQ->size(), 2);
+        ASSERT_EQ(jobQ.size(), 2);
 
         // Execute the job from the queue asynchronously, delete the index in the meantime.
         auto run_fn = [&jobQ]() {
             // Create a temporary strong reference of the index from the weak reference that the
             // job holds, to ensure that the index is not deleted while the job is running.
-            if (auto temp_ref = jobQ->front().index_weak_ref.lock()) {
+            if (auto temp_ref = jobQ.front().index_weak_ref.lock()) {
                 // At this point we wish to validate that we have both the index strong ref (stored
                 // in index_ctx) and the weak ref owned by the job (that we currently promoted).
-                EXPECT_EQ(jobQ->front().index_weak_ref.use_count(), 2);
-
-                jobQ->front().job->Execute(jobQ->front().job);
+                EXPECT_EQ(jobQ.front().index_weak_ref.use_count(), 2);
+
+                jobQ.front().job->Execute(jobQ.front().job);
             }
-            jobQ->pop();
+            jobQ.pop();
         };
         std::thread t1(run_fn);
         std::this_thread::sleep_for(std::chrono::milliseconds(100));
         // Delete the index while the job is still running, to ensure that the weak ref protects
         // the index.
         delete index_ctx;
-        EXPECT_EQ(jobQ->front().index_weak_ref.use_count(), 1);
+        EXPECT_EQ(jobQ.front().index_weak_ref.use_count(), 1);
         t1.join();
         // Expect that the first job will succeed.
         ASSERT_GE(memory_ctx, initial_mem);
@@ -273,14 +244,10 @@
 
         // The second job should not run, since the weak reference is not supposed to become a
         // strong references now.
-        ASSERT_EQ(jobQ->front().index_weak_ref.use_count(), 0);
+        ASSERT_EQ(jobQ.front().index_weak_ref.use_count(), 0);
         std::thread t2(run_fn);
         t2.join();
         ASSERT_EQ(memory_ctx, cur_mem);
-
-        // Cleanup.
-        delete jobQ;
->>>>>>> c3fe0ef6
     }
 }
 
@@ -295,14 +262,17 @@
                              .metric = VecSimMetric_L2,
                              .multi = is_multi};
         auto jobQ = JobQueue();
+        auto index_ctx = IndexExtCtx();
         size_t memory_ctx = 0;
         TieredIndexParams tiered_params = {.jobQueue = &jobQ,
+                                           .jobQueueCtx = &index_ctx,
                                            .submitCb = submit_callback,
                                            .memoryCtx = &memory_ctx,
                                            .UpdateMemCb = update_mem_callback};
         TieredHNSWParams tiered_hnsw_params = {.hnswParams = params, .tieredParams = tiered_params};
         auto *tiered_index = reinterpret_cast<TieredHNSWIndex<TEST_DATA_T, TEST_DIST_T> *>(
             HNSWFactory::NewTieredIndex(&tiered_hnsw_params, allocator));
+        index_ctx.index_strong_ref.reset(tiered_index);
 
         // Create a vector and add it to the tiered index.
         labelType vec_label = 1;
@@ -314,7 +284,7 @@
 
         // Execute the insert job manually (in a synchronous manner).
         ASSERT_EQ(jobQ.size(), 1);
-        auto *insertion_job = reinterpret_cast<HNSWInsertJob *>(jobQ.front());
+        auto *insertion_job = reinterpret_cast<HNSWInsertJob *>(jobQ.front().job);
         ASSERT_EQ(insertion_job->label, vec_label);
         ASSERT_EQ(insertion_job->id, 0);
         ASSERT_EQ(insertion_job->jobType, HNSW_INSERT_VECTOR_JOB);
@@ -331,9 +301,6 @@
         ASSERT_EQ(tiered_index->index->getDistanceFrom(vec_label, vector), 0);
         // After the execution, the job should be removed from the labelToInsertJobs mapping.
         ASSERT_EQ(tiered_index->labelToInsertJobs.size(), 0);
-
-        // Cleanup.
-        VecSimIndex_Free(tiered_index);
     }
 }
 
@@ -345,33 +312,24 @@
     size_t n = 5000;
     HNSWParams params = {
         .type = TypeParam::get_index_type(), .dim = dim, .metric = VecSimMetric_L2, .multi = false};
-    auto *jobQ = new JobQueue();
+    auto jobQ = JobQueue();
+    auto index_ctx = IndexExtCtx();
+
     size_t memory_ctx = 0;
-    TieredIndexParams tiered_params = {.jobQueue = jobQ,
+    TieredIndexParams tiered_params = {.jobQueue = &jobQ,
+                                       .jobQueueCtx = &index_ctx,
                                        .submitCb = submit_callback,
                                        .memoryCtx = &memory_ctx,
                                        .UpdateMemCb = update_mem_callback};
     TieredHNSWParams tiered_hnsw_params = {.hnswParams = params, .tieredParams = tiered_params};
     auto *tiered_index = reinterpret_cast<TieredHNSWIndex<TEST_DATA_T, TEST_DIST_T> *>(
         HNSWFactory::NewTieredIndex(&tiered_hnsw_params, allocator));
-
-    // Main loop for background worker threads that execute the jobs (ingest from flat to HNSW).
+    index_ctx.index_strong_ref.reset(tiered_index);
+
+    // Launch the BG threads loop that takes jobs from the queue and executes them.
     bool run_thread = true;
-    auto thread_fn = [jobQ, &run_thread]() {
-        while (run_thread) {
-            std::unique_lock<std::mutex> lock(queue_guard);
-            queue_cond.wait(lock, [jobQ, &run_thread]() { return !jobQ->empty() || !run_thread; });
-            if (!run_thread)
-                return;
-            auto *job = jobQ->front();
-            jobQ->pop();
-            lock.unlock();
-            job->Execute(job);
-        }
-    };
-
     for (size_t i = 0; i < THREAD_POOL_SIZE; i++) {
-        thread_pool.push_back(std::thread(thread_fn));
+        thread_pool.emplace_back(thread_main_loop, std::ref(jobQ), std::ref(run_thread));
     }
 
     // Insert vectors
@@ -384,7 +342,7 @@
     while (true) {
         std::this_thread::sleep_for(std::chrono::milliseconds(10));
         std::unique_lock<std::mutex> lock(queue_guard);
-        if (jobQ->empty()) {
+        if (jobQ.empty()) {
             run_thread = false;
             queue_cond.notify_all();
             break;
@@ -397,7 +355,7 @@
     ASSERT_EQ(tiered_index->index->indexSize(), n);
     ASSERT_EQ(tiered_index->flatBuffer->indexSize(), 0);
     ASSERT_EQ(tiered_index->labelToInsertJobs.size(), 0);
-    ASSERT_EQ(jobQ->size(), 0);
+    ASSERT_EQ(jobQ.size(), 0);
     // Verify that the vectors were inserted to HNSW as expected
     for (size_t i = 0; i < n; i++) {
         TEST_DATA_T expected_vector[dim];
@@ -405,9 +363,6 @@
         ASSERT_EQ(tiered_index->index->getDistanceFrom(i, expected_vector), 0);
     }
 
-    // Cleanup.
-    delete jobQ;
-    VecSimIndex_Free(tiered_index);
     thread_pool.clear();
 }
 
@@ -421,32 +376,22 @@
         .type = TypeParam::get_index_type(), .dim = dim, .metric = VecSimMetric_L2, .multi = true};
     size_t per_label = 5;
     auto jobQ = JobQueue();
+    auto index_ctx = IndexExtCtx();
     size_t memory_ctx = 0;
     TieredIndexParams tiered_params = {.jobQueue = &jobQ,
+                                       .jobQueueCtx = &index_ctx,
                                        .submitCb = submit_callback,
                                        .memoryCtx = &memory_ctx,
                                        .UpdateMemCb = update_mem_callback};
     TieredHNSWParams tiered_hnsw_params = {.hnswParams = params, .tieredParams = tiered_params};
     auto *tiered_index = reinterpret_cast<TieredHNSWIndex<TEST_DATA_T, TEST_DIST_T> *>(
         HNSWFactory::NewTieredIndex(&tiered_hnsw_params, allocator));
-
-    // Main loop for background worker threads that execute the jobs (ingest from flat to HNSW).
+    index_ctx.index_strong_ref.reset(tiered_index);
+
+    // Launch the BG threads loop that takes jobs from the queue and executes them.
     bool run_thread = true;
-    auto thread_fn = [&jobQ, &run_thread]() {
-        while (run_thread) {
-            std::unique_lock<std::mutex> lock(queue_guard);
-            queue_cond.wait(lock, [jobQ, &run_thread]() { return !jobQ.empty() || !run_thread; });
-            if (!run_thread)
-                return;
-            auto *job = jobQ.front();
-            jobQ.pop();
-            lock.unlock();
-            job->Execute(job);
-        }
-    };
-
     for (size_t i = 0; i < THREAD_POOL_SIZE; i++) {
-        thread_pool.push_back(std::thread(thread_fn));
+        thread_pool.emplace_back(thread_main_loop, std::ref(jobQ), std::ref(run_thread));
     }
 
     // Insert vectors
@@ -486,6 +431,5 @@
     }
 
     // Cleanup.
-    VecSimIndex_Free(tiered_index);
     thread_pool.clear();
 }