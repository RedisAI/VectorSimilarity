#include "VecSim/index_factories/tiered_factory.h"
#include "VecSim/algorithms/hnsw/hnsw_tiered.h"
#include "VecSim/algorithms/hnsw/hnsw_single.h"
#include "VecSim/algorithms/hnsw/hnsw_multi.h"
#include <string>
#include <array>

#include "test_utils.h"

#include <thread>

using namespace tiered_index_mock;

// Runs the test for all combination of data type(float/double) - label type (single/multi)

template <typename index_type_t>
class HNSWTieredIndexTest : public ::testing::Test {
public:
    using data_t = typename index_type_t::data_t;
    using dist_t = typename index_type_t::dist_t;

protected:
    HNSWIndex<data_t, dist_t> *CastToHNSW(VecSimIndex *index) {
        auto tiered_index = reinterpret_cast<TieredHNSWIndex<data_t, dist_t> *>(index);
        return tiered_index->getHNSWIndex();
    }
    TieredHNSWIndex<data_t, dist_t> *CreateTieredHNSWIndex(VecSimParams &hnsw_params,
                                                           JobQueue *jobQ, IndexExtCtx *ctx,
                                                           size_t *memory_ctx,
                                                           size_t swap_job_threshold = 0) {
        TieredIndexParams tiered_params = {
            .jobQueue = jobQ,
            .jobQueueCtx = ctx,
            .submitCb = submit_callback,
            .memoryCtx = memory_ctx,
            .UpdateMemCb = update_mem_callback,
            .primaryIndexParams = &hnsw_params,
            .specificParams = {TieredHNSWParams{.swapJobThreshold = swap_job_threshold}}};
        auto *tiered_index = reinterpret_cast<TieredHNSWIndex<data_t, dist_t> *>(
            TieredFactory::NewIndex(&tiered_params));

        // Set the created tiered index in the index external context (it will take ownership over
        // the index, and we'll need to release the ctx at the end of the test.
        ctx->index_strong_ref.reset(tiered_index);
        return tiered_index;
    }
};

TYPED_TEST_SUITE(HNSWTieredIndexTest, DataTypeSetExtended);

// Runs the test for each data type(float/double). The label type should be explicitly
// set in the test.

template <typename index_type_t>
class HNSWTieredIndexTestBasic : public HNSWTieredIndexTest<index_type_t> {};
TYPED_TEST_SUITE(HNSWTieredIndexTestBasic, DataTypeSet);

TYPED_TEST(HNSWTieredIndexTest, CreateIndexInstance) {
    // Create TieredHNSW index instance with a mock queue.
    HNSWParams params = {.type = TypeParam::get_index_type(),
                         .dim = 4,
                         .metric = VecSimMetric_L2,
                         .multi = TypeParam::isMulti()};
    VecSimParams hnsw_params = CreateParams(params);
    auto jobQ = JobQueue();
    auto jobQueueCtx = new IndexExtCtx();
    size_t memory_ctx = 0;
    auto *tiered_index = this->CreateTieredHNSWIndex(hnsw_params, &jobQ, jobQueueCtx, &memory_ctx);

    // Get the allocator from the tiered index.
    auto allocator = tiered_index->getAllocator();

    // Add a vector to the flat index.
    TEST_DATA_T vector[tiered_index->backendIndex->getDim()];
    GenerateVector<TEST_DATA_T>(vector, tiered_index->backendIndex->getDim());
    labelType vector_label = 1;
    VecSimIndex_AddVector(tiered_index->frontendIndex, vector, vector_label);

    // Create a mock job that inserts some vector into the HNSW index.
    auto insert_to_index = [](AsyncJob *job) {
        auto *my_insert_job = reinterpret_cast<HNSWInsertJob *>(job);
        auto my_index =
            reinterpret_cast<TieredHNSWIndex<TEST_DATA_T, TEST_DIST_T> *>(my_insert_job->index);

        // Move the vector from the temp flat index into the HNSW index.
        // Note that we access the vector via its internal id since in index of type MULTI,
        // this is the only way to do so (knowing the label is not enough...)
        VecSimIndex_AddVector(my_index->backendIndex,
                              my_index->frontendIndex->getDataByInternalId(my_insert_job->id),
                              my_insert_job->label);
        // TODO: enable deleting vectors by internal id for the case of moving a single vector
        //  from the flat buffer in MULTI.
        VecSimIndex_DeleteVector(my_index->frontendIndex, my_insert_job->label);
        auto it = my_index->labelToInsertJobs.at(my_insert_job->label).begin();
        ASSERT_EQ(job, *it); // Assert pointers equation
        // Here we update labelToInsertJobs mapping, as we except that for every insert job
        // there will be a corresponding item in the map.
        my_index->labelToInsertJobs.at(my_insert_job->label).erase(it);
        my_index->UpdateIndexMemory(my_index->memoryCtx,
                                    my_index->getAllocator()->getAllocationSize());
    };

    HNSWInsertJob job(tiered_index->allocator, vector_label, 0, insert_to_index, tiered_index);
    auto jobs_vec = vecsim_stl::vector<HNSWInsertJob *>(1, &job, allocator);
    tiered_index->labelToInsertJobs.insert({vector_label, jobs_vec});

    // Wrap this job with an array and submit the jobs to the queue.
    // TODO: in the future this should be part of the tiered index "add_vector" flow, and
    //  we can replace this to avoid the breaking of the abstraction.
    tiered_index->submitSingleJob((AsyncJob *)&job);
    ASSERT_EQ(jobQ.size(), 1);

    // Execute the job from the queue and validate that the index was updated properly.
    reinterpret_cast<AsyncJob *>(jobQ.front().job)->Execute(jobQ.front().job);
    ASSERT_EQ(tiered_index->indexSize(), 1);
    ASSERT_EQ(tiered_index->getDistanceFrom(1, vector), 0);
    ASSERT_EQ(memory_ctx, tiered_index->getAllocator()->getAllocationSize());
    ASSERT_EQ(tiered_index->frontendIndex->indexSize(), 0);
    ASSERT_EQ(tiered_index->labelToInsertJobs.at(vector_label).size(), 0);

    // This will delete the index. The allocator is "fix to the point" in the body of the test,
    // so it is safe to delete the index with `delete` and not with VecSimIndex_Free.
    delete jobQueueCtx;
}

TYPED_TEST(HNSWTieredIndexTest, testSizeEstimation) {
    size_t dim = 128;
    size_t n = DEFAULT_BLOCK_SIZE;
    size_t M = 32;
    size_t bs = DEFAULT_BLOCK_SIZE;
    bool isMulti = TypeParam::isMulti();

    HNSWParams hnsw_params = {.type = TypeParam::get_index_type(),
                              .dim = dim,
                              .metric = VecSimMetric_L2,
                              .multi = isMulti,
                              .initialCapacity = n,
                              .M = M};
    VecSimParams vecsim_hnsw_params = CreateParams(hnsw_params);

    auto jobQ = JobQueue();
    auto index_ctx = IndexExtCtx();
    size_t memory_ctx = 0;
    TieredIndexParams tiered_params = {.jobQueue = &jobQ,
                                       .jobQueueCtx = &index_ctx,
                                       .submitCb = submit_callback,
                                       .memoryCtx = &memory_ctx,
                                       .UpdateMemCb = update_mem_callback,
                                       .primaryIndexParams = &vecsim_hnsw_params};
    VecSimParams params = CreateParams(tiered_params);
    auto *index = VecSimIndex_New(&params);

    size_t initial_size_estimation = VecSimIndex_EstimateInitialSize(&params);

    // labels_lookup hash table has additional memory, since STL implementation chooses "an
    // appropriate prime number" higher than n as the number of allocated buckets (for n=1000, 1031
    // buckets are created)
    auto hnsw_index = this->CastToHNSW(index);
    if (isMulti == false) {
        auto hnsw = reinterpret_cast<HNSWIndex_Single<TEST_DATA_T, TEST_DIST_T> *>(hnsw_index);
        initial_size_estimation += (hnsw->label_lookup_.bucket_count() - n) * sizeof(size_t);
    } else { // if its a multi value index cast to HNSW_Multi
        auto hnsw = reinterpret_cast<HNSWIndex_Multi<TEST_DATA_T, TEST_DIST_T> *>(hnsw_index);
        initial_size_estimation += (hnsw->label_lookup_.bucket_count() - n) * sizeof(size_t);
    }

    ASSERT_EQ(memory_ctx, index->getAllocationSize());
    ASSERT_EQ(initial_size_estimation, memory_ctx);

    // Add vectors up to initial capacity (initial capacity == block size).
    for (size_t i = 0; i < n; i++) {
        GenerateAndAddVector<TEST_DATA_T>(index, dim, i, i);
        jobQ.front().job->Execute(jobQ.front().job);
        jobQ.pop();
    }

    // Estimate memory delta for filling up the first block and adding another block.
    size_t estimation = VecSimIndex_EstimateElementSize(&params) * bs;

    size_t memory_before = memory_ctx;

    // Note we are adding vectors with ascending values. This causes the numbers of
    // incoming edges, which are not taking into account in EstimateElementSize,
    // to be zero
    for (size_t i = 0; i < bs; i++) {
        GenerateAndAddVector<TEST_DATA_T>(index, dim, i + bs, i + bs);
        jobQ.front().job->Execute(jobQ.front().job);
        jobQ.pop();
    }

    size_t delta = memory_ctx - memory_before;

    // Flat index should be empty, hence the index size includes only hnsw size.
    ASSERT_EQ(index->indexSize(), hnsw_index->indexSize());
    // We added 2 * bs vectors
    ASSERT_EQ(index->indexSize(), 2 * bs);
    // Which is the current maximum capacity.
    ASSERT_EQ(index->indexSize(), index->indexCapacity());
    ASSERT_EQ(index->indexSize(), hnsw_index->indexCapacity());

    ASSERT_GE(estimation * 1.02, delta);
    ASSERT_LE(estimation * 0.98, delta);

    VecSimIndex_Free(index);
}

TYPED_TEST(HNSWTieredIndexTest, addVector) {
    // Create TieredHNSW index instance with a mock queue.
    size_t dim = 4;
    bool isMulti = TypeParam::isMulti();
    HNSWParams params = {.type = TypeParam::get_index_type(),
                         .dim = dim,
                         .metric = VecSimMetric_L2,
                         .multi = isMulti};
    VecSimParams hnsw_params = CreateParams(params);
    auto jobQ = JobQueue();
    auto index_ctx = new IndexExtCtx();
    size_t memory_ctx = 0;
    TieredIndexParams tiered_params = {.jobQueue = &jobQ,
                                       .jobQueueCtx = index_ctx,
                                       .submitCb = submit_callback,
                                       .memoryCtx = &memory_ctx,
                                       .UpdateMemCb = update_mem_callback,
                                       .primaryIndexParams = &hnsw_params};
    auto *tiered_index = reinterpret_cast<TieredHNSWIndex<TEST_DATA_T, TEST_DIST_T> *>(
        TieredFactory::NewIndex(&tiered_params));
    // Get the allocator from the tiered index.
    auto allocator = tiered_index->getAllocator();
    // Set the created tiered index in the index external context.
    index_ctx->index_strong_ref.reset(tiered_index);

    BFParams bf_params = {.type = TypeParam::get_index_type(),
                          .dim = dim,
                          .metric = VecSimMetric_L2,
                          .multi = isMulti};

    // Validate that memory upon creating the tiered index is as expected (no more than 2%
    // above te expected, since in different platforms there are some minor additional
    // allocations).
    size_t expected_mem = TieredFactory::EstimateInitialSize(&tiered_params);
    ASSERT_LE(expected_mem, memory_ctx);
    ASSERT_GE(expected_mem * 1.02, memory_ctx);

    // Create a vector and add it to the tiered index.
    labelType vec_label = 1;
    TEST_DATA_T vector[dim];
    GenerateVector<TEST_DATA_T>(vector, dim, vec_label);
    VecSimIndex_AddVector(tiered_index, vector, vec_label);
    // Validate that the vector was inserted to the flat buffer properly.
    ASSERT_EQ(tiered_index->indexSize(), 1);
    ASSERT_EQ(tiered_index->backendIndex->indexSize(), 0);
    ASSERT_EQ(tiered_index->frontendIndex->indexSize(), 1);
    ASSERT_EQ(tiered_index->frontendIndex->indexCapacity(), DEFAULT_BLOCK_SIZE);
    ASSERT_EQ(tiered_index->indexCapacity(), DEFAULT_BLOCK_SIZE);
    ASSERT_EQ(tiered_index->frontendIndex->getDistanceFrom(vec_label, vector), 0);
    // Validate that the job was created properly
    ASSERT_EQ(tiered_index->labelToInsertJobs.at(vec_label).size(), 1);
    ASSERT_EQ(tiered_index->labelToInsertJobs.at(vec_label)[0]->label, vec_label);
    ASSERT_EQ(tiered_index->labelToInsertJobs.at(vec_label)[0]->id, 0);

    // Account for the allocation of a new block due to the vector insertion.
    expected_mem += (BruteForceFactory::EstimateElementSize(&bf_params)) * DEFAULT_BLOCK_SIZE;
    // Account for the memory that was allocated in the labelToId map (approx.)
    expected_mem += sizeof(vecsim_stl::unordered_map<labelType, idType>::value_type) +
                    sizeof(void *) + sizeof(size_t);
    // Account for the memory that was allocated in the labelToInsertJobs map (approx.)
    expected_mem +=
        sizeof(
            vecsim_stl::unordered_map<labelType, vecsim_stl::vector<HNSWInsertJob *>>::value_type) +
        sizeof(void *) + sizeof(size_t);
    // Account for the inner buffer of the std::vector<HNSWInsertJob *> in the map.
    expected_mem += sizeof(void *) + sizeof(size_t);
    // Account for the insert job that was created.
    expected_mem += sizeof(HNSWInsertJob) + sizeof(size_t);
    ASSERT_GE(expected_mem * 1.02, memory_ctx);
    ASSERT_LE(expected_mem, memory_ctx);

    if (isMulti) {
        // Add another vector under the same label (create another insert job)
        VecSimIndex_AddVector(tiered_index, vector, vec_label);
        ASSERT_EQ(tiered_index->indexSize(), 2);
        ASSERT_EQ(tiered_index->indexLabelCount(), 1);
        ASSERT_EQ(tiered_index->backendIndex->indexSize(), 0);
        ASSERT_EQ(tiered_index->frontendIndex->indexSize(), 2);
        // Validate that the second job was created properly
        ASSERT_EQ(tiered_index->labelToInsertJobs.at(vec_label).size(), 2);
        ASSERT_EQ(tiered_index->labelToInsertJobs.at(vec_label)[1]->label, vec_label);
        ASSERT_EQ(tiered_index->labelToInsertJobs.at(vec_label)[1]->id, 1);
    }

    delete index_ctx;
}

TYPED_TEST(HNSWTieredIndexTest, manageIndexOwnership) {

    // Create TieredHNSW index instance with a mock queue.
    size_t dim = 4;
    HNSWParams params = {.type = TypeParam::get_index_type(),
                         .dim = dim,
                         .metric = VecSimMetric_L2,
                         .multi = TypeParam::isMulti()};
    VecSimParams hnsw_params = CreateParams(params);
    auto jobQ = JobQueue();
    auto *index_ctx = new IndexExtCtx();
    size_t memory_ctx = 0;
    auto *tiered_index = this->CreateTieredHNSWIndex(hnsw_params, &jobQ, index_ctx, &memory_ctx);

    // Get the allocator from the tiered index.
    auto allocator = tiered_index->getAllocator();

    EXPECT_EQ(index_ctx->index_strong_ref.use_count(), 1);
    size_t initial_mem = memory_ctx;

    // Create a dummy job callback that insert one vector to the underline HNSW index.
    auto dummy_job = [](AsyncJob *job) {
        auto *my_index = reinterpret_cast<TieredHNSWIndex<TEST_DATA_T, TEST_DIST_T> *>(job->index);
        std::this_thread::sleep_for(std::chrono::milliseconds(1000));
        size_t dim = 4;
        TEST_DATA_T vector[dim];
        GenerateVector<TEST_DATA_T>(vector, dim);
        if (my_index->backendIndex->indexCapacity() == my_index->backendIndex->indexSize()) {
            my_index->backendIndex->increaseCapacity();
        }
        my_index->backendIndex->addVector(vector, my_index->backendIndex->indexSize());
    };

    AsyncJob job(allocator, HNSW_INSERT_VECTOR_JOB, dummy_job, tiered_index);

    // Wrap this job with an array and submit the jobs to the queue.
    tiered_index->submitSingleJob((AsyncJob *)&job);
    tiered_index->submitSingleJob((AsyncJob *)&job);
    ASSERT_EQ(jobQ.size(), 2);

    // Execute the job from the queue asynchronously, delete the index in the meantime.
    auto run_fn = [&jobQ]() {
        // Create a temporary strong reference of the index from the weak reference that the
        // job holds, to ensure that the index is not deleted while the job is running.
        if (auto temp_ref = jobQ.front().index_weak_ref.lock()) {
            // At this point we wish to validate that we have both the index strong ref (stored
            // in index_ctx) and the weak ref owned by the job (that we currently promoted).
            EXPECT_EQ(jobQ.front().index_weak_ref.use_count(), 2);

            jobQ.front().job->Execute(jobQ.front().job);
        }
        jobQ.pop();
    };
    std::thread t1(run_fn);
    std::this_thread::sleep_for(std::chrono::milliseconds(100));
    // Delete the index while the job is still running, to ensure that the weak ref protects
    // the index.
    delete index_ctx;
    EXPECT_EQ(jobQ.front().index_weak_ref.use_count(), 1);
    t1.join();
    // Expect that the first job will succeed.
    ASSERT_GE(memory_ctx, initial_mem);
    size_t cur_mem = memory_ctx;

    // The second job should not run, since the weak reference is not supposed to become a
    // strong references now.
    ASSERT_EQ(jobQ.front().index_weak_ref.use_count(), 0);
    std::thread t2(run_fn);
    t2.join();
    ASSERT_EQ(memory_ctx, cur_mem);
}

TYPED_TEST(HNSWTieredIndexTest, insertJob) {
    // Create TieredHNSW index instance with a mock queue.
    size_t dim = 4;
    HNSWParams params = {.type = TypeParam::get_index_type(),
                         .dim = dim,
                         .metric = VecSimMetric_L2,
                         .multi = TypeParam::isMulti()};
    VecSimParams hnsw_params = CreateParams(params);
    auto jobQ = JobQueue();
    auto index_ctx = new IndexExtCtx();
    size_t memory_ctx = 0;

    auto *tiered_index = this->CreateTieredHNSWIndex(hnsw_params, &jobQ, index_ctx, &memory_ctx);
    auto allocator = tiered_index->getAllocator();

    // Create a vector and add it to the tiered index.
    labelType vec_label = 1;
    TEST_DATA_T vector[dim];
    GenerateVector<TEST_DATA_T>(vector, dim, vec_label);
    VecSimIndex_AddVector(tiered_index, vector, vec_label);
    ASSERT_EQ(tiered_index->indexSize(), 1);
    ASSERT_EQ(tiered_index->frontendIndex->indexSize(), 1);

    // Execute the insert job manually (in a synchronous manner).
    ASSERT_EQ(jobQ.size(), 1);
    auto *insertion_job = reinterpret_cast<HNSWInsertJob *>(jobQ.front().job);
    ASSERT_EQ(insertion_job->label, vec_label);
    ASSERT_EQ(insertion_job->id, 0);
    ASSERT_EQ(insertion_job->jobType, HNSW_INSERT_VECTOR_JOB);

    insertion_job->Execute(insertion_job);
    ASSERT_EQ(tiered_index->indexSize(), 1);
    ASSERT_EQ(tiered_index->frontendIndex->indexSize(), 0);
    ASSERT_EQ(tiered_index->backendIndex->indexSize(), 1);
    // HNSW index should have allocated a single block, while flat index should remove the
    // block.
    ASSERT_EQ(tiered_index->backendIndex->indexCapacity(), DEFAULT_BLOCK_SIZE);
    ASSERT_EQ(tiered_index->indexCapacity(), DEFAULT_BLOCK_SIZE);
    ASSERT_EQ(tiered_index->frontendIndex->indexCapacity(), 0);
    ASSERT_EQ(tiered_index->backendIndex->getDistanceFrom(vec_label, vector), 0);
    // After the execution, the job should be removed from the labelToInsertJobs mapping.
    ASSERT_EQ(tiered_index->labelToInsertJobs.size(), 0);
    delete index_ctx;
}

TYPED_TEST(HNSWTieredIndexTestBasic, insertJobAsync) {
    // Create TieredHNSW index instance with a mock queue.
    size_t dim = 4;
    size_t n = 5000;
    HNSWParams params = {
        .type = TypeParam::get_index_type(), .dim = dim, .metric = VecSimMetric_L2, .multi = false};
    VecSimParams hnsw_params = CreateParams(params);
    auto jobQ = JobQueue();
    auto index_ctx = new IndexExtCtx();
    size_t memory_ctx = 0;

    auto *tiered_index = this->CreateTieredHNSWIndex(hnsw_params, &jobQ, index_ctx, &memory_ctx);
    auto allocator = tiered_index->getAllocator();

    // Launch the BG threads loop that takes jobs from the queue and executes them.
    bool run_thread = true;
    for (size_t i = 0; i < THREAD_POOL_SIZE; i++) {
        thread_pool.emplace_back(thread_main_loop, std::ref(jobQ), std::ref(run_thread));
    }

    // Insert vectors
    for (size_t i = 0; i < n; i++) {
        GenerateAndAddVector<TEST_DATA_T>(tiered_index, dim, i, i);
    }

    thread_pool_join(jobQ, run_thread);
    ASSERT_EQ(tiered_index->indexSize(), n);
    ASSERT_EQ(tiered_index->backendIndex->indexSize(), n);
    ASSERT_EQ(tiered_index->frontendIndex->indexSize(), 0);
    ASSERT_EQ(tiered_index->labelToInsertJobs.size(), 0);
    ASSERT_EQ(jobQ.size(), 0);
    // Verify that the vectors were inserted to HNSW as expected
    for (size_t i = 0; i < n; i++) {
        TEST_DATA_T expected_vector[dim];
        GenerateVector<TEST_DATA_T>(expected_vector, dim, i);
        ASSERT_EQ(tiered_index->backendIndex->getDistanceFrom(i, expected_vector), 0);
    }

    delete index_ctx;
}

TYPED_TEST(HNSWTieredIndexTestBasic, insertJobAsyncMulti) {
    // Create TieredHNSW index instance with a mock queue.
    size_t dim = 4;
    size_t n = 5000;
    HNSWParams params = {
        .type = TypeParam::get_index_type(), .dim = dim, .metric = VecSimMetric_L2, .multi = true};
    VecSimParams hnsw_params = CreateParams(params);
    size_t per_label = 5;
    auto jobQ = JobQueue();
    auto index_ctx = new IndexExtCtx();
    size_t memory_ctx = 0;

    auto *tiered_index = this->CreateTieredHNSWIndex(hnsw_params, &jobQ, index_ctx, &memory_ctx);
    auto allocator = tiered_index->getAllocator();

    // Launch the BG threads loop that takes jobs from the queue and executes them.
    bool run_thread = true;
    for (size_t i = 0; i < THREAD_POOL_SIZE; i++) {
        thread_pool.emplace_back(thread_main_loop, std::ref(jobQ), std::ref(run_thread));
    }

    // Create and insert vectors, store them in this continuous array.
    TEST_DATA_T vectors[n * dim];
    for (size_t i = 0; i < n / per_label; i++) {
        for (size_t j = 0; j < per_label; j++) {
            GenerateVector<TEST_DATA_T>(vectors + i * dim * per_label + j * dim, dim,
                                        i * per_label + j);
            tiered_index->addVector(vectors + i * dim * per_label + j * dim, i);
        }
    }

    thread_pool_join(jobQ, run_thread);
    EXPECT_EQ(tiered_index->backendIndex->indexSize(), n);
    EXPECT_EQ(tiered_index->indexLabelCount(), n / per_label);
    EXPECT_EQ(tiered_index->frontendIndex->indexSize(), 0);
    EXPECT_EQ(tiered_index->labelToInsertJobs.size(), 0);
    EXPECT_EQ(jobQ.size(), 0);
    // Verify that the vectors were inserted to HNSW as expected
    for (size_t i = 0; i < n / per_label; i++) {
        for (size_t j = 0; j < per_label; j++) {
            // The distance from every vector that is stored under the label i should be zero
            EXPECT_EQ(tiered_index->backendIndex->getDistanceFrom(i, vectors + i * per_label * dim +
                                                                         j * dim),
                      0);
        }
    }
    // Cleanup.
    delete index_ctx;
}

TYPED_TEST(HNSWTieredIndexTestBasic, KNNSearch) {
    size_t dim = 4;
    size_t k = 10;

    size_t n = k * 3;

    // Create TieredHNSW index instance with a mock queue.
    HNSWParams params = {
        .type = TypeParam::get_index_type(),
        .dim = dim,
        .metric = VecSimMetric_L2,
    };
    VecSimParams hnsw_params = CreateParams(params);
    auto jobQ = JobQueue();
    auto index_ctx = new IndexExtCtx();
    size_t cur_memory_usage, memory_ctx = 0;

    auto *tiered_index = this->CreateTieredHNSWIndex(hnsw_params, &jobQ, index_ctx, &memory_ctx);
    auto allocator = tiered_index->getAllocator();
    EXPECT_EQ(index_ctx->index_strong_ref.use_count(), 1);

    auto hnsw_index = tiered_index->backendIndex;
    auto flat_index = tiered_index->frontendIndex;

    TEST_DATA_T query_0[dim];
    GenerateVector<TEST_DATA_T>(query_0, dim, 0);
    TEST_DATA_T query_1mid[dim];
    GenerateVector<TEST_DATA_T>(query_1mid, dim, n / 3);
    TEST_DATA_T query_2mid[dim];
    GenerateVector<TEST_DATA_T>(query_2mid, dim, n * 2 / 3);
    TEST_DATA_T query_n[dim];
    GenerateVector<TEST_DATA_T>(query_n, dim, n - 1);

    // Search for vectors when the index is empty.
    runTopKSearchTest(tiered_index, query_0, k, nullptr);

    // Define the verification functions.
    auto ver_res_0 = [&](size_t id, double score, size_t index) {
        ASSERT_EQ(id, index);
        ASSERT_DOUBLE_EQ(score, dim * id * id);
    };

    auto ver_res_1mid = [&](size_t id, double score, size_t index) {
        ASSERT_EQ(std::abs(int(id - query_1mid[0])), (index + 1) / 2);
        ASSERT_DOUBLE_EQ(score, dim * pow((index + 1) / 2, 2));
    };

    auto ver_res_2mid = [&](size_t id, double score, size_t index) {
        ASSERT_EQ(std::abs(int(id - query_2mid[0])), (index + 1) / 2);
        ASSERT_DOUBLE_EQ(score, dim * pow((index + 1) / 2, 2));
    };

    auto ver_res_n = [&](size_t id, double score, size_t index) {
        ASSERT_EQ(id, n - 1 - index);
        ASSERT_DOUBLE_EQ(score, dim * index * index);
    };

    // Insert n/2 vectors to the main index.
    for (size_t i = 0; i < n / 2; i++) {
        GenerateAndAddVector<TEST_DATA_T>(hnsw_index, dim, i, i);
    }
    ASSERT_EQ(tiered_index->indexSize(), n / 2);
    ASSERT_EQ(tiered_index->indexSize(), hnsw_index->indexSize());

    // Search for k vectors with the flat index empty.
    cur_memory_usage = allocator->getAllocationSize();
    runTopKSearchTest(tiered_index, query_0, k, ver_res_0);
    runTopKSearchTest(tiered_index, query_1mid, k, ver_res_1mid);
    ASSERT_EQ(allocator->getAllocationSize(), cur_memory_usage);

    // Insert n/2 vectors to the flat index.
    for (size_t i = n / 2; i < n; i++) {
        GenerateAndAddVector<TEST_DATA_T>(flat_index, dim, i, i);
    }
    ASSERT_EQ(tiered_index->indexSize(), n);
    ASSERT_EQ(tiered_index->indexSize(), hnsw_index->indexSize() + flat_index->indexSize());

    cur_memory_usage = allocator->getAllocationSize();
    // Search for k vectors so all the vectors will be from the flat index.
    runTopKSearchTest(tiered_index, query_0, k, ver_res_0);
    // Search for k vectors so all the vectors will be from the main index.
    runTopKSearchTest(tiered_index, query_n, k, ver_res_n);
    // Search for k so some of the results will be from the main and some from the flat index.
    runTopKSearchTest(tiered_index, query_1mid, k, ver_res_1mid);
    runTopKSearchTest(tiered_index, query_2mid, k, ver_res_2mid);
    // Memory usage should not change.
    ASSERT_EQ(allocator->getAllocationSize(), cur_memory_usage);

    // Add some overlapping vectors to the main and flat index.
    // adding directly to the underlying indexes to avoid jobs logic.
    // The main index will have vectors 0 - 2n/3 and the flat index will have vectors n/3 - n
    for (size_t i = n / 3; i < n / 2; i++) {
        GenerateAndAddVector<TEST_DATA_T>(flat_index, dim, i, i);
    }
    for (size_t i = n / 2; i < n * 2 / 3; i++) {
        GenerateAndAddVector<TEST_DATA_T>(hnsw_index, dim, i, i);
    }

    cur_memory_usage = allocator->getAllocationSize();
    // Search for k vectors so all the vectors will be from the main index.
    runTopKSearchTest(tiered_index, query_0, k, ver_res_0);
    // Search for k vectors so all the vectors will be from the flat index.
    runTopKSearchTest(tiered_index, query_n, k, ver_res_n);
    // Search for k so some of the results will be from the main and some from the flat index.
    runTopKSearchTest(tiered_index, query_1mid, k, ver_res_1mid);
    runTopKSearchTest(tiered_index, query_2mid, k, ver_res_2mid);
    // Memory usage should not change.
    ASSERT_EQ(allocator->getAllocationSize(), cur_memory_usage);

    // More edge cases:

    // Search for more vectors than the index size.
    k = n + 1;
    runTopKSearchTest(tiered_index, query_0, k, n, ver_res_0);
    runTopKSearchTest(tiered_index, query_n, k, n, ver_res_n);

    // Search for less vectors than the index size, but more than the flat and main index sizes.
    k = n * 5 / 6;
    runTopKSearchTest(tiered_index, query_0, k, ver_res_0);
    runTopKSearchTest(tiered_index, query_n, k, ver_res_n);

    // Memory usage should not change.
    ASSERT_EQ(allocator->getAllocationSize(), cur_memory_usage);

    // Search for more vectors than the main index size, but less than the flat index size.
    for (size_t i = n / 2; i < n * 2 / 3; i++) {
        VecSimIndex_DeleteVector(hnsw_index, i);
    }
    ASSERT_EQ(flat_index->indexSize(), n * 2 / 3);
    ASSERT_EQ(hnsw_index->indexSize(), n / 2);
    k = n * 2 / 3;
    cur_memory_usage = allocator->getAllocationSize();
    runTopKSearchTest(tiered_index, query_0, k, ver_res_0);
    runTopKSearchTest(tiered_index, query_n, k, ver_res_n);
    runTopKSearchTest(tiered_index, query_1mid, k, ver_res_1mid);
    runTopKSearchTest(tiered_index, query_2mid, k, ver_res_2mid);
    // Memory usage should not change.
    ASSERT_EQ(allocator->getAllocationSize(), cur_memory_usage);

    // Search for more vectors than the flat index size, but less than the main index size.
    for (size_t i = n / 2; i < n; i++) {
        VecSimIndex_DeleteVector(flat_index, i);
    }
    ASSERT_EQ(flat_index->indexSize(), n / 6);
    ASSERT_EQ(hnsw_index->indexSize(), n / 2);
    k = n / 4;
    cur_memory_usage = allocator->getAllocationSize();
    runTopKSearchTest(tiered_index, query_0, k, ver_res_0);
    runTopKSearchTest(tiered_index, query_1mid, k, ver_res_1mid);
    // Memory usage should not change.
    ASSERT_EQ(allocator->getAllocationSize(), cur_memory_usage);

    // Search for vectors when the flat index is not empty but the main index is empty.
    for (size_t i = 0; i < n * 2 / 3; i++) {
        VecSimIndex_DeleteVector(hnsw_index, i);
        GenerateAndAddVector<TEST_DATA_T>(flat_index, dim, i, i);
    }
    ASSERT_EQ(flat_index->indexSize(), n * 2 / 3);
    ASSERT_EQ(hnsw_index->indexSize(), 0);
    k = n / 3;
    cur_memory_usage = allocator->getAllocationSize();
    runTopKSearchTest(tiered_index, query_0, k, ver_res_0);
    runTopKSearchTest(tiered_index, query_1mid, k, ver_res_1mid);
    // Memory usage should not change.
    ASSERT_EQ(allocator->getAllocationSize(), cur_memory_usage);

    // // // // // // // // // // // //
    // Check behavior upon timeout.  //
    // // // // // // // // // // // //

    VecSimQueryResult_List res;
    // Add a vector to the HNSW index so there will be a reason to query it.
    GenerateAndAddVector<TEST_DATA_T>(hnsw_index, dim, n, n);

    // Set timeout callback to always return 1 (will fail while querying the flat buffer).
    VecSim_SetTimeoutCallbackFunction([](void *ctx) { return 1; }); // Always times out

    res = VecSimIndex_TopKQuery(tiered_index, query_0, k, nullptr, BY_SCORE);
    ASSERT_EQ(res.results, nullptr);
    ASSERT_EQ(res.code, VecSim_QueryResult_TimedOut);

    // Set timeout callback to return 1 after n checks (will fail while querying the HNSW index).
    // Brute-force index checks for timeout after each vector.
    size_t checks_in_flat = flat_index->indexSize();
    VecSimQueryParams qparams = {.timeoutCtx = &checks_in_flat};
    VecSim_SetTimeoutCallbackFunction([](void *ctx) {
        auto count = static_cast<size_t *>(ctx);
        if (*count == 0) {
            return 1;
        }
        (*count)--;
        return 0;
    });
    res = VecSimIndex_TopKQuery(tiered_index, query_0, k, &qparams, BY_SCORE);
    ASSERT_EQ(res.results, nullptr);
    ASSERT_EQ(res.code, VecSim_QueryResult_TimedOut);
    // Make sure we didn't get the timeout in the flat index.
    checks_in_flat = flat_index->indexSize(); // Reset the counter.
    res = VecSimIndex_TopKQuery(flat_index, query_0, k, &qparams, BY_SCORE);
    ASSERT_EQ(res.code, VecSim_QueryResult_OK);
    VecSimQueryResult_Free(res);

    // Clean up.
    VecSim_SetTimeoutCallbackFunction([](void *ctx) { return 0; });
    delete index_ctx;
}

TYPED_TEST(HNSWTieredIndexTest, parallelSearch) {
    size_t dim = 4;
    size_t k = 10;
    size_t n = 2000;
    bool isMulti = TypeParam::isMulti();

    // Create TieredHNSW index instance with a mock queue.
    HNSWParams params = {
        .type = TypeParam::get_index_type(),
        .dim = dim,
        .metric = VecSimMetric_L2,
        .multi = isMulti,
        .efRuntime = 20,
    };
    VecSimParams hnsw_params = CreateParams(params);
    auto jobQ = JobQueue();
    auto index_ctx = new IndexExtCtx();
    size_t memory_ctx = 0;

    auto *tiered_index = this->CreateTieredHNSWIndex(hnsw_params, &jobQ, index_ctx, &memory_ctx);
    auto allocator = tiered_index->getAllocator();
    EXPECT_EQ(index_ctx->index_strong_ref.use_count(), 1);

    std::atomic_int successful_searches(0);
    auto parallel_knn_search = [](AsyncJob *job) {
        auto *search_job = reinterpret_cast<SearchJobMock *>(job);
        size_t k = search_job->k;
        size_t dim = search_job->dim;
        auto query = search_job->query;

        auto verify_res = [&](size_t id, double score, size_t res_index) {
            TEST_DATA_T element = *(TEST_DATA_T *)query;
            ASSERT_EQ(std::abs(id - element), (res_index + 1) / 2);
            ASSERT_EQ(score, dim * (id - element) * (id - element));
        };
        runTopKSearchTest(job->index, query, k, verify_res);
        search_job->successful_searches++;

        delete search_job;
    };

    size_t per_label = isMulti ? 10 : 1;
    size_t n_labels = n / per_label;

    // Fill the job queue with insert and search jobs, while filling the flat index, before
    // initializing the thread pool.
    for (size_t i = 0; i < n; i++) {
        // Insert a vector to the flat index and add a job to insert it to the main index.
        GenerateAndAddVector<TEST_DATA_T>(tiered_index, dim, i % n_labels, i);

        // Add a search job. Make sure the query element is between k and n - k.
        auto query = (TEST_DATA_T *)allocator->allocate(dim * sizeof(TEST_DATA_T));
        GenerateVector<TEST_DATA_T>(query, dim, (i % (n_labels - (2 * k))) + k);
        auto search_job = new (allocator) SearchJobMock(
            allocator, parallel_knn_search, tiered_index, query, k, n, dim, successful_searches);
        tiered_index->submitSingleJob(search_job);
    }

    EXPECT_EQ(tiered_index->indexSize(), n);
    EXPECT_EQ(tiered_index->indexLabelCount(), n_labels);
    EXPECT_EQ(tiered_index->labelToInsertJobs.size(), n_labels);
    for (auto &it : tiered_index->labelToInsertJobs) {
        EXPECT_EQ(it.second.size(), per_label);
    }
    EXPECT_EQ(tiered_index->frontendIndex->indexSize(), n);
    EXPECT_EQ(tiered_index->backendIndex->indexSize(), 0);

    // Launch the BG threads loop that takes jobs from the queue and executes them.
    // All the vectors are already in the tiered index, so we expect to find the expected
    // results from the get-go.
    bool run_thread = true;
    for (size_t i = 0; i < THREAD_POOL_SIZE; i++) {
        thread_pool.emplace_back(thread_main_loop, std::ref(jobQ), std::ref(run_thread));
    }

    thread_pool_join(jobQ, run_thread);

    EXPECT_EQ(tiered_index->backendIndex->indexSize(), n);
    EXPECT_EQ(tiered_index->backendIndex->indexLabelCount(), n_labels);
    EXPECT_EQ(tiered_index->frontendIndex->indexSize(), 0);
    EXPECT_EQ(tiered_index->labelToInsertJobs.size(), 0);
    EXPECT_EQ(successful_searches, n);
    EXPECT_EQ(jobQ.size(), 0);

    // Cleanup.
    delete index_ctx;
}

TYPED_TEST(HNSWTieredIndexTest, parallelInsertSearch) {
    size_t dim = 4;
    size_t k = 10;
    size_t n = 3000;

    size_t block_size = n / 100;

    bool isMulti = TypeParam::isMulti();

    // Create TieredHNSW index instance with a mock queue.
    size_t n_labels = isMulti ? n / 25 : n;
    HNSWParams params = {
        .type = TypeParam::get_index_type(),
        .dim = dim,
        .metric = VecSimMetric_L2,
        .multi = isMulti,
        .blockSize = block_size,
    };
    VecSimParams hnsw_params = CreateParams(params);
    auto jobQ = JobQueue();
    auto index_ctx = new IndexExtCtx();
    size_t memory_ctx = 0;

    auto *tiered_index = this->CreateTieredHNSWIndex(hnsw_params, &jobQ, index_ctx, &memory_ctx);
    auto allocator = tiered_index->getAllocator();
    EXPECT_EQ(index_ctx->index_strong_ref.use_count(), 1);

    // Launch the BG threads loop that takes jobs from the queue and executes them.
    // Save the number fo tasks done by thread i in the i-th entry.
    std::vector<size_t> completed_tasks(THREAD_POOL_SIZE, 0);
    bool run_thread = true;
    for (size_t i = 0; i < THREAD_POOL_SIZE; i++) {
        thread_pool.emplace_back(thread_main_loop, std::ref(jobQ), std::ref(run_thread));
    }
    std::atomic_int successful_searches(0);

    auto parallel_knn_search = [](AsyncJob *job) {
        auto *search_job = reinterpret_cast<SearchJobMock *>(job);
        size_t k = search_job->k;
        auto query = search_job->query;
        // In this test we don't care about the results, just that the search doesn't crash
        // and returns the correct number of valid results.
        auto verify_res = [&](size_t id, double score, size_t res_index) {};
        runTopKSearchTest(job->index, query, k, verify_res);
        search_job->successful_searches++;

        delete search_job;
    };

    // Insert vectors in parallel to search.
    for (size_t i = 0; i < n; i++) {
        GenerateAndAddVector<TEST_DATA_T>(tiered_index, dim, i % n_labels, i);
        auto query = (TEST_DATA_T *)allocator->allocate(dim * sizeof(TEST_DATA_T));
        GenerateVector<TEST_DATA_T>(query, dim, (TEST_DATA_T)n / 4 + (i % 1000) * M_PI);
        auto search_job = new (allocator) SearchJobMock(
            allocator, parallel_knn_search, tiered_index, query, k, n, dim, successful_searches);
        tiered_index->submitSingleJob(search_job);
    }

    thread_pool_join(jobQ, run_thread);

    EXPECT_EQ(successful_searches, n);
    EXPECT_EQ(tiered_index->backendIndex->indexSize(), n);
    EXPECT_EQ(tiered_index->backendIndex->indexLabelCount(), n_labels);
    EXPECT_EQ(tiered_index->frontendIndex->indexSize(), 0);
    EXPECT_EQ(tiered_index->labelToInsertJobs.size(), 0);
    EXPECT_EQ(jobQ.size(), 0);
    // Cleanup.
    delete index_ctx;
}

TYPED_TEST(HNSWTieredIndexTestBasic, MergeMulti) {
    size_t dim = 4;

    // Create TieredHNSW index instance with a mock queue.
    HNSWParams params = {
        .type = TypeParam::get_index_type(),
        .dim = dim,
        .metric = VecSimMetric_L2,
        .multi = true,
    };
    VecSimParams hnsw_params = CreateParams(params);
    auto jobQ = JobQueue();
    auto *index_ctx = new IndexExtCtx();
    size_t memory_ctx = 0;

    auto *tiered_index = this->CreateTieredHNSWIndex(hnsw_params, &jobQ, index_ctx, &memory_ctx);
    auto allocator = tiered_index->getAllocator();

    auto hnsw_index = tiered_index->backendIndex;
    auto flat_index = tiered_index->frontendIndex;

    // Insert vectors with label 0 to HNSW only.
    GenerateAndAddVector<TEST_DATA_T>(hnsw_index, dim, 0, 0);
    GenerateAndAddVector<TEST_DATA_T>(hnsw_index, dim, 0, 1);
    GenerateAndAddVector<TEST_DATA_T>(hnsw_index, dim, 0, 2);
    // Insert vectors with label 1 to flat buffer only.
    GenerateAndAddVector<TEST_DATA_T>(flat_index, dim, 1, 0);
    GenerateAndAddVector<TEST_DATA_T>(flat_index, dim, 1, 1);
    GenerateAndAddVector<TEST_DATA_T>(flat_index, dim, 1, 2);
    // Insert DIFFERENT vectors with label 2 to both HNSW and flat buffer.
    GenerateAndAddVector<TEST_DATA_T>(hnsw_index, dim, 2, 0);
    GenerateAndAddVector<TEST_DATA_T>(flat_index, dim, 2, 1);

    TEST_DATA_T query[dim];
    GenerateVector<TEST_DATA_T>(query, dim, 0);

    // Search in the tiered index for more vectors than it has. Merging the results from the two
    // indexes should result in a list of unique vectors, even if the scores of the duplicates are
    // different.
    runTopKSearchTest(tiered_index, query, 5, 3, [](size_t _, double __, size_t ___) {});

    delete index_ctx;
}

TYPED_TEST(HNSWTieredIndexTest, deleteFromHNSWBasic) {
    // Create TieredHNSW index instance with a mock queue.
    size_t dim = 4;
    bool isMulti = TypeParam::isMulti();

    HNSWParams params = {.type = TypeParam::get_index_type(),
                         .dim = dim,
                         .metric = VecSimMetric_L2,
                         .multi = isMulti};
    VecSimParams hnsw_params = CreateParams(params);

    auto jobQ = JobQueue();
    size_t memory_ctx = 0;
    auto index_ctx = new IndexExtCtx();

    auto *tiered_index = this->CreateTieredHNSWIndex(hnsw_params, &jobQ, index_ctx, &memory_ctx);
    auto allocator = tiered_index->getAllocator();

    // Delete a non existing label.
    ASSERT_EQ(tiered_index->deleteLabelFromHNSW(0), 0);
    ASSERT_EQ(jobQ.size(), 0);

    // Insert one vector to HNSW and then delete it (it should have no neighbors to repair).
    GenerateAndAddVector<TEST_DATA_T>(tiered_index->backendIndex, dim, 0);
    ASSERT_EQ(tiered_index->deleteLabelFromHNSW(0), 1);
    ASSERT_EQ(jobQ.size(), 0);

    // Add another vector and remove it. Since the other vector in the index has marked deleted,
    // this vector should have no neighbors, and again, no neighbors to repair.
    GenerateAndAddVector<TEST_DATA_T>(tiered_index->backendIndex, dim, 1, 1);
    ASSERT_EQ(tiered_index->deleteLabelFromHNSW(1), 1);
    ASSERT_EQ(jobQ.size(), 0);

    // Add two vectors and delete one, expect that at backendIndex one repair job will be created.
    GenerateAndAddVector<TEST_DATA_T>(tiered_index->backendIndex, dim, 2, 2);
    GenerateAndAddVector<TEST_DATA_T>(tiered_index->backendIndex, dim, 3, 3);
    ASSERT_EQ(tiered_index->deleteLabelFromHNSW(3), 1);

    // The first job should be a repair job of the first inserted non-deleted node id (2)
    // in level 0.
    ASSERT_EQ(jobQ.size(), 1);
    ASSERT_EQ(jobQ.front().job->jobType, HNSW_REPAIR_NODE_CONNECTIONS_JOB);
    ASSERT_EQ(((HNSWRepairJob *)(jobQ.front().job))->node_id, 2);
    ASSERT_EQ(((HNSWRepairJob *)(jobQ.front().job))->level, 0);
    ASSERT_EQ(tiered_index->idToRepairJobs.size(), 1);
    ASSERT_GE(tiered_index->idToRepairJobs.at(2).size(), 1);
    ASSERT_EQ(tiered_index->idToRepairJobs.at(2)[0]->associatedSwapJobs.size(), 1);
    ASSERT_EQ(tiered_index->idToRepairJobs.at(2)[0]->associatedSwapJobs[0]->deleted_id, 3);

    ASSERT_EQ(tiered_index->indexSize(), 4);
    ASSERT_EQ(tiered_index->getHNSWIndex()->getNumMarkedDeleted(), 3);
    ASSERT_EQ(tiered_index->idToSwapJob.size(), 3);
    jobQ.pop();

    delete index_ctx;
}

TYPED_TEST(HNSWTieredIndexTestBasic, deleteFromHNSWMulti) {
    // Create TieredHNSW index instance with a mock queue.
    size_t dim = 4;

    HNSWParams params = {
        .type = TypeParam::get_index_type(), .dim = dim, .metric = VecSimMetric_L2, .multi = true};
    VecSimParams hnsw_params = CreateParams(params);

    auto jobQ = JobQueue();
    size_t memory_ctx = 0;
    auto index_ctx = new IndexExtCtx();

    auto *tiered_index = this->CreateTieredHNSWIndex(hnsw_params, &jobQ, index_ctx, &memory_ctx);
    auto allocator = tiered_index->getAllocator();

    // Add two vectors and delete one, expect that at least one repair job will be created.
    GenerateAndAddVector<TEST_DATA_T>(tiered_index->backendIndex, dim, 0, 0);
    GenerateAndAddVector<TEST_DATA_T>(tiered_index->backendIndex, dim, 1, 1);
    ASSERT_EQ(tiered_index->deleteLabelFromHNSW(0), 1);
    ASSERT_EQ(tiered_index->idToRepairJobs.size(), 1);
    ASSERT_EQ(tiered_index->idToRepairJobs.at(1).size(), 1);
    ASSERT_EQ(tiered_index->idToRepairJobs.at(1)[0]->associatedSwapJobs.size(), 1);
    ASSERT_EQ(tiered_index->idToRepairJobs.at(1)[0]->associatedSwapJobs[0]->deleted_id, 0);
    ASSERT_EQ(((HNSWRepairJob *)(jobQ.front().job))->node_id, 1);
    ASSERT_EQ(((HNSWRepairJob *)(jobQ.front().job))->level, 0);
    jobQ.pop();

    // Insert another vector under the label (1) that has not been deleted.
    GenerateAndAddVector<TEST_DATA_T>(tiered_index->backendIndex, dim, 1, 2);

    // Expect to see both ids stored under this label being deleted (1 and 2), and have both
    // ids need repair (as the connection between the two vectors is mutual). However, 1 has
    // also an outgoing edge to his other (deleted) neighbor (0), so there will be no new
    // repair job created for 1, since the previous repair job is expected to have both 0 and 2 in
    // its associated swap jobs. Also, there is an edge 0->1 whose going to be repaired as well.
    ASSERT_EQ(tiered_index->deleteLabelFromHNSW(1), 2);
    ASSERT_EQ(jobQ.size(), 2);
    ASSERT_EQ(((HNSWRepairJob *)(jobQ.front().job))->node_id, 0);
    ASSERT_EQ(((HNSWRepairJob *)(jobQ.front().job))->level, 0);
    jobQ.pop();
    ASSERT_EQ(((HNSWRepairJob *)(jobQ.front().job))->node_id, 2);
    ASSERT_EQ(((HNSWRepairJob *)(jobQ.front().job))->level, 0);
    jobQ.pop();
    // No new job for deleting 1->2 edge, just another associated swap job for the existing repair
    // job of 1 (in addition to 0, we have 2).
    ASSERT_EQ(tiered_index->idToRepairJobs.size(), 3);
    ASSERT_EQ(tiered_index->idToRepairJobs.at(1).size(), 1);
    ASSERT_EQ(tiered_index->idToRepairJobs.at(1)[0]->associatedSwapJobs.size(), 2);
    ASSERT_EQ(tiered_index->idToRepairJobs.at(1)[0]->associatedSwapJobs[1]->deleted_id, 2);

    ASSERT_EQ(tiered_index->idToRepairJobs.at(0).size(), 1);
    ASSERT_EQ(tiered_index->idToRepairJobs.at(0)[0]->associatedSwapJobs.size(), 1);
    ASSERT_EQ(tiered_index->idToRepairJobs.at(0)[0]->associatedSwapJobs[0]->deleted_id, 1);

    ASSERT_EQ(tiered_index->idToRepairJobs.at(2).size(), 1);
    ASSERT_EQ(tiered_index->idToRepairJobs.at(2)[0]->associatedSwapJobs.size(), 1);
    ASSERT_EQ(tiered_index->idToRepairJobs.at(2)[0]->associatedSwapJobs[0]->deleted_id, 1);

    ASSERT_EQ(tiered_index->idToSwapJob.size(), 3);
    delete index_ctx;
}

TYPED_TEST(HNSWTieredIndexTestBasic, deleteFromHNSWMultiLevels) {
    // Create TieredHNSW index instance with a mock queue.
    size_t dim = 4;

    HNSWParams params = {
        .type = TypeParam::get_index_type(), .dim = dim, .metric = VecSimMetric_L2, .multi = false};
    VecSimParams hnsw_params = CreateParams(params);
    auto jobQ = JobQueue();
    size_t memory_ctx = 0;
    auto index_ctx = new IndexExtCtx();

    auto *tiered_index = this->CreateTieredHNSWIndex(hnsw_params, &jobQ, index_ctx, &memory_ctx);
    auto allocator = tiered_index->getAllocator();

    // Test that repair jobs are created for multiple levels.
    size_t num_elements_with_multiple_levels = 0;
    int vec_id = -1;
    do {
        vec_id++;
        GenerateAndAddVector<TEST_DATA_T>(tiered_index->backendIndex, dim, vec_id, vec_id);
        if (tiered_index->getHNSWIndex()->element_levels_[vec_id] > 0) {
            num_elements_with_multiple_levels++;
        }
    } while (num_elements_with_multiple_levels < 2);

    // Delete the last inserted vector, which is in level 1.
    ASSERT_EQ(tiered_index->deleteLabelFromHNSW(vec_id), 1);
    ASSERT_EQ(tiered_index->getHNSWIndex()->element_levels_[vec_id], 1);
    // This should be an array of length 1.
    auto *level_one_neighbors = tiered_index->getHNSWIndex()->getNodeNeighborsAtLevel(vec_id, 1);
    ASSERT_EQ(tiered_index->getHNSWIndex()->getNodeNeighborsCount(level_one_neighbors), 1);

    size_t num_repair_jobs = jobQ.size();
    // There should be at least two nodes to repair, the neighbors of next_id in levels 0 and 1
    ASSERT_GE(num_repair_jobs, 2);
    while (jobQ.size() > 1) {
        // First we should have jobs for repairing nodes in level 0.
        ASSERT_EQ(((HNSWRepairJob *)(jobQ.front().job))->level, 0);
        jobQ.pop();
    }

    // The last job should be repairing the single neighbor in level 1.
    ASSERT_EQ(((HNSWRepairJob *)(jobQ.front().job))->level, 1);
    ASSERT_EQ(((HNSWRepairJob *)(jobQ.front().job))->node_id, *level_one_neighbors);

    delete index_ctx;
}

TYPED_TEST(HNSWTieredIndexTest, deleteFromHNSWWithRepairJobExec) {
    // Create TieredHNSW index instance with a mock queue.
    size_t n = 1000;
    size_t dim = 4;
    bool isMulti = TypeParam::isMulti();

    HNSWParams params = {.type = TypeParam::get_index_type(),
                         .dim = dim,
                         .metric = VecSimMetric_L2,
                         .multi = isMulti,
                         .M = 4};
    VecSimParams hnsw_params = CreateParams(params);
    auto jobQ = JobQueue();
    size_t memory_ctx = 0;
    auto index_ctx = new IndexExtCtx();

    auto *tiered_index = this->CreateTieredHNSWIndex(hnsw_params, &jobQ, index_ctx, &memory_ctx);
    auto allocator = tiered_index->getAllocator();

    for (size_t i = 0; i < n; i++) {
        GenerateAndAddVector(tiered_index->getHNSWIndex(), dim, i, i);
    }

    // Delete vectors one by one and run the resulted repair jobs.
    while (tiered_index->getHNSWIndex()->getNumMarkedDeleted() < n) {
        // Choose the current entry point each time (it should be modified after the deletion).
        idType ep = tiered_index->getHNSWIndex()->safeGetEntryPointCopy();
        auto ep_level = tiered_index->getHNSWIndex()->getMaxLevel();
        auto incoming_neighbors =
            tiered_index->getHNSWIndex()->safeCollectAllNodeIncomingNeighbors(ep, ep_level);
        ASSERT_EQ(tiered_index->deleteLabelFromHNSW(ep), 1);
        ASSERT_EQ(jobQ.size(), incoming_neighbors.size());
        ASSERT_EQ(tiered_index->getHNSWIndex()->checkIntegrity().connections_to_repair,
                  jobQ.size());
        ASSERT_NE(tiered_index->getHNSWIndex()->safeGetEntryPointCopy(), ep);

        // Execute synchronously all the repair jobs for the current deletion.
        while (!jobQ.empty()) {
            idType repair_node_id = ((HNSWRepairJob *)(jobQ.front().job))->node_id;
            auto repair_node_level = ((HNSWRepairJob *)(jobQ.front().job))->level;
            auto orig_neighbors = tiered_index->getHNSWIndex()->getNodeNeighborsAtLevel(
                repair_node_id, repair_node_level);

            tiered_index->getHNSWIndex()->repairNodeConnections(repair_node_id, repair_node_level);
            auto new_neighbors = tiered_index->getHNSWIndex()->getNodeNeighborsAtLevel(
                repair_node_id, repair_node_level);
            size_t new_neighbors_count =
                tiered_index->getHNSWIndex()->getNodeNeighborsCount(new_neighbors);
            // This makes sure that the deleted node is no longer in the neighbors set of the
            // repaired node.
            ASSERT_TRUE(std::find(new_neighbors, new_neighbors + new_neighbors_count, ep) ==
                        new_neighbors + new_neighbors_count);
            // Remove the job from the id -> repair_jobs lookup, so we won't think that it is
            // still pending and avoid creating new jobs for nodes that already been repaired
            // as they were pointing to deleted elements.
            tiered_index->idToRepairJobs.erase(repair_node_id);
            delete jobQ.front().job;
            jobQ.pop();
        }
        ASSERT_EQ(tiered_index->getHNSWIndex()->checkIntegrity().connections_to_repair, 0);
    }
    delete index_ctx;
}

TYPED_TEST(HNSWTieredIndexTest, manageIndexOwnershipWithPendingJobs) {
    // Create TieredHNSW index instance with a mock queue.
    size_t dim = 4;
    bool isMulti = TypeParam::isMulti();

    HNSWParams params = {.type = TypeParam::get_index_type(),
                         .dim = dim,
                         .metric = VecSimMetric_L2,
                         .multi = isMulti};
    VecSimParams hnsw_params = CreateParams(params);
    auto jobQ = JobQueue();
    auto *index_ctx = new IndexExtCtx();
    size_t memory_ctx = 0;

    auto *tiered_index = this->CreateTieredHNSWIndex(hnsw_params, &jobQ, index_ctx, &memory_ctx);
    auto allocator = tiered_index->getAllocator();
    EXPECT_EQ(index_ctx->index_strong_ref.use_count(), 1);

    // Add a vector and create a pending insert job.
    GenerateAndAddVector<TEST_DATA_T>(tiered_index, dim, 0);
    ASSERT_EQ(tiered_index->labelToInsertJobs.size(), 1);

    // Delete the index before the job was executed.
    EXPECT_EQ(jobQ.size(), 1);
    EXPECT_EQ(jobQ.front().index_weak_ref.use_count(), 1);
    delete index_ctx;
    EXPECT_EQ(jobQ.size(), 1);
    EXPECT_EQ(jobQ.front().index_weak_ref.use_count(), 0);
    jobQ.pop();

    // Recreate the index with a new ctx.
    index_ctx = new IndexExtCtx();
    tiered_index = this->CreateTieredHNSWIndex(hnsw_params, &jobQ, index_ctx, &memory_ctx);
    allocator = tiered_index->getAllocator();
    EXPECT_EQ(index_ctx->index_strong_ref.use_count(), 1);

    // Add two vectors directly to HNSW, and remove one vector to create a repair job.
    GenerateAndAddVector<TEST_DATA_T>(tiered_index->backendIndex, dim, 0, 0);
    GenerateAndAddVector<TEST_DATA_T>(tiered_index->backendIndex, dim, 1, 1);
    ASSERT_EQ(tiered_index->deleteLabelFromHNSW(0), 1);
    ASSERT_EQ(tiered_index->idToRepairJobs.size(), 1);

    // Delete the index before the job was executed.
    EXPECT_EQ(jobQ.size(), 1);
    EXPECT_EQ(jobQ.front().index_weak_ref.use_count(), 1);
    delete index_ctx;
    EXPECT_EQ(jobQ.size(), 1);
    EXPECT_EQ(jobQ.front().index_weak_ref.use_count(), 0);
}

TYPED_TEST(HNSWTieredIndexTestBasic, AdHocSingle) {
    size_t dim = 4;

    // Create TieredHNSW index instance with a mock queue.
    HNSWParams params = {
        .type = TypeParam::get_index_type(),
        .dim = dim,
        .metric = VecSimMetric_L2,
    };
    VecSimParams hnsw_params = CreateParams(params);
    auto jobQ = JobQueue();
    auto index_ctx = new IndexExtCtx();
    size_t memory_ctx = 0;

    auto *tiered_index = this->CreateTieredHNSWIndex(hnsw_params, &jobQ, index_ctx, &memory_ctx);
    auto allocator = tiered_index->getAllocator();

    auto hnsw_index = tiered_index->backendIndex;
    auto flat_index = tiered_index->frontendIndex;

    TEST_DATA_T vec1[dim];
    GenerateVector<TEST_DATA_T>(vec1, dim, 1);
    TEST_DATA_T vec2[dim];
    GenerateVector<TEST_DATA_T>(vec2, dim, 2);
    TEST_DATA_T vec3[dim];
    GenerateVector<TEST_DATA_T>(vec3, dim, 3);
    TEST_DATA_T vec4[dim];
    GenerateVector<TEST_DATA_T>(vec4, dim, 4);

    // Insert vectors to the tiered index.
    VecSimIndex_AddVector(hnsw_index, vec1, 1); // vec1 is inserted to HNSW only.
    VecSimIndex_AddVector(flat_index, vec2, 2); // vec2 is inserted to flat only.

    // vec3 is inserted to both HNSW and flat, simulating a vector that was inserted
    // to HNSW and not yet removed from flat.
    VecSimIndex_AddVector(hnsw_index, vec3, 3);
    VecSimIndex_AddVector(flat_index, vec3, 3);

    // vec4 is not inserted to any index, simulating a non-existing vector.

    // copy memory context before querying the index.
    size_t cur_memory_usage = allocator->getAllocationSize();

    ASSERT_EQ(VecSimIndex_GetDistanceFrom(tiered_index, 1, vec1), 0);
    ASSERT_EQ(VecSimIndex_GetDistanceFrom(tiered_index, 2, vec2), 0);
    ASSERT_EQ(VecSimIndex_GetDistanceFrom(tiered_index, 3, vec3), 0);
    ASSERT_TRUE(std::isnan(VecSimIndex_GetDistanceFrom(tiered_index, 4, vec4)));

    ASSERT_EQ(cur_memory_usage, allocator->getAllocationSize());
    delete index_ctx;
}

TYPED_TEST(HNSWTieredIndexTestBasic, AdHocMulti) {
    size_t dim = 4;

    // Create TieredHNSW index instance with a mock queue.
    HNSWParams params = {
        .type = TypeParam::get_index_type(),
        .dim = dim,
        .metric = VecSimMetric_L2,
        .multi = true,
    };
    VecSimParams hnsw_params = CreateParams(params);
    auto jobQ = JobQueue();
    auto index_ctx = new IndexExtCtx();
    size_t memory_ctx = 0;

    auto *tiered_index = this->CreateTieredHNSWIndex(hnsw_params, &jobQ, index_ctx, &memory_ctx);

    auto hnsw_index = tiered_index->backendIndex;
    auto flat_index = tiered_index->frontendIndex;
    auto allocator = tiered_index->getAllocator();

    TEST_DATA_T cur_element = 1;

    // vec1_* are inserted to HNSW only.
    TEST_DATA_T vec1_1[dim];
    GenerateVector<TEST_DATA_T>(vec1_1, dim, cur_element++);
    TEST_DATA_T vec1_2[dim];
    GenerateVector<TEST_DATA_T>(vec1_2, dim, cur_element++);
    TEST_DATA_T vec1_3[dim];
    GenerateVector<TEST_DATA_T>(vec1_3, dim, cur_element++);

    // vec2_* are inserted to flat only.
    TEST_DATA_T vec2_1[dim];
    GenerateVector<TEST_DATA_T>(vec2_1, dim, cur_element++);
    TEST_DATA_T vec2_2[dim];
    GenerateVector<TEST_DATA_T>(vec2_2, dim, cur_element++);
    TEST_DATA_T vec2_3[dim];
    GenerateVector<TEST_DATA_T>(vec2_3, dim, cur_element++);

    // vec3_* are inserted to both HNSW and flat (some to HNSW only, some to flat only)
    TEST_DATA_T vec3_1[dim];
    GenerateVector<TEST_DATA_T>(vec3_1, dim, cur_element++);
    TEST_DATA_T vec3_2[dim];
    GenerateVector<TEST_DATA_T>(vec3_2, dim, cur_element++);
    TEST_DATA_T vec3_3[dim];
    GenerateVector<TEST_DATA_T>(vec3_3, dim, cur_element++);

    // vec4_* are inserted to both HNSW and flat with some overlap.
    TEST_DATA_T vec4_1[dim];
    GenerateVector<TEST_DATA_T>(vec4_1, dim, cur_element++);
    TEST_DATA_T vec4_2[dim];
    GenerateVector<TEST_DATA_T>(vec4_2, dim, cur_element++);
    TEST_DATA_T vec4_3[dim];
    GenerateVector<TEST_DATA_T>(vec4_3, dim, cur_element++);

    // vec5 is not inserted to any index, simulating a non-existing vector.
    TEST_DATA_T vec5[dim];
    GenerateVector<TEST_DATA_T>(vec5, dim, cur_element++);

    // Insert vectors to the tiered index.
    VecSimIndex_AddVector(hnsw_index, vec1_1, 1);
    VecSimIndex_AddVector(hnsw_index, vec1_2, 1);
    VecSimIndex_AddVector(hnsw_index, vec1_3, 1);

    VecSimIndex_AddVector(flat_index, vec2_1, 2);
    VecSimIndex_AddVector(flat_index, vec2_2, 2);
    VecSimIndex_AddVector(flat_index, vec2_3, 2);

    VecSimIndex_AddVector(hnsw_index, vec3_1, 3);
    VecSimIndex_AddVector(flat_index, vec3_2, 3);
    VecSimIndex_AddVector(hnsw_index, vec3_3, 3);

    VecSimIndex_AddVector(hnsw_index, vec4_1, 4);
    VecSimIndex_AddVector(hnsw_index, vec4_2, 4);
    VecSimIndex_AddVector(flat_index, vec4_2, 4);
    VecSimIndex_AddVector(flat_index, vec4_3, 4);

    // vec5 is not inserted to any index, simulating a non-existing vector.

    // copy memory context before querying the index.
    size_t cur_memory_usage = allocator->getAllocationSize();

    // Distance from any vector to its label should be 0.
    ASSERT_EQ(VecSimIndex_GetDistanceFrom(tiered_index, 1, vec1_1), 0);
    ASSERT_EQ(VecSimIndex_GetDistanceFrom(tiered_index, 1, vec1_2), 0);
    ASSERT_EQ(VecSimIndex_GetDistanceFrom(tiered_index, 1, vec1_3), 0);
    ASSERT_EQ(VecSimIndex_GetDistanceFrom(tiered_index, 2, vec2_1), 0);
    ASSERT_EQ(VecSimIndex_GetDistanceFrom(tiered_index, 2, vec2_2), 0);
    ASSERT_EQ(VecSimIndex_GetDistanceFrom(tiered_index, 2, vec2_3), 0);
    ASSERT_EQ(VecSimIndex_GetDistanceFrom(tiered_index, 3, vec3_1), 0);
    ASSERT_EQ(VecSimIndex_GetDistanceFrom(tiered_index, 3, vec3_2), 0);
    ASSERT_EQ(VecSimIndex_GetDistanceFrom(tiered_index, 3, vec3_3), 0);
    ASSERT_EQ(VecSimIndex_GetDistanceFrom(tiered_index, 4, vec4_1), 0);
    ASSERT_EQ(VecSimIndex_GetDistanceFrom(tiered_index, 4, vec4_2), 0);
    ASSERT_EQ(VecSimIndex_GetDistanceFrom(tiered_index, 4, vec4_3), 0);
    // Distance from a non-existing label should be NaN.
    ASSERT_TRUE(std::isnan(VecSimIndex_GetDistanceFrom(tiered_index, 5, vec5)));

    ASSERT_EQ(cur_memory_usage, allocator->getAllocationSize());
    delete index_ctx;
}

TYPED_TEST(HNSWTieredIndexTest, parallelInsertAdHoc) {
    size_t dim = 4;
    size_t n = 1000;

    size_t block_size = n / 100;
    bool isMulti = TypeParam::isMulti();

    // Create TieredHNSW index instance with a mock queue.
    size_t n_labels = isMulti ? n / 50 : n;
    HNSWParams params = {
        .type = TypeParam::get_index_type(),
        .dim = dim,
        .metric = VecSimMetric_L2,
        .multi = isMulti,
        .blockSize = block_size,
    };
    VecSimParams hnsw_params = CreateParams(params);
    auto jobQ = JobQueue();
    auto index_ctx = new IndexExtCtx();
    size_t memory_ctx = 0;

    auto *tiered_index = this->CreateTieredHNSWIndex(hnsw_params, &jobQ, index_ctx, &memory_ctx);
    auto allocator = tiered_index->getAllocator();
    EXPECT_EQ(index_ctx->index_strong_ref.use_count(), 1);

    // Launch the BG threads loop that takes jobs from the queue and executes them.
    bool run_thread = true;
    for (size_t i = 0; i < THREAD_POOL_SIZE; i++) {
        thread_pool.emplace_back(thread_main_loop, std::ref(jobQ), std::ref(run_thread));
    }
    std::atomic_int successful_searches(0);

    auto parallel_adhoc_search = [](AsyncJob *job) {
        auto *search_job = reinterpret_cast<SearchJobMock *>(job);
        auto query = search_job->query;
        size_t element = *(TEST_DATA_T *)query;
        size_t label = element % search_job->n;
        bool isMulti =
            reinterpret_cast<TieredHNSWIndex<TEST_DATA_T, TEST_DIST_T> *>(search_job->index)
                ->backendIndex->isMultiValue();

        ASSERT_EQ(0, VecSimIndex_GetDistanceFrom(search_job->index, label, query));

        search_job->successful_searches++;
        delete search_job;
    };

    // Insert vectors in parallel to search.
    for (size_t i = 0; i < n; i++) {
        GenerateAndAddVector<TEST_DATA_T>(tiered_index, dim, i % n_labels, i);
        auto query = (TEST_DATA_T *)allocator->allocate(dim * sizeof(TEST_DATA_T));
        GenerateVector<TEST_DATA_T>(query, dim, i);
        auto search_job =
            new (allocator) SearchJobMock(allocator, parallel_adhoc_search, tiered_index, query, 1,
                                          n_labels, dim, successful_searches);
        tiered_index->submitSingleJob(search_job);
    }

    thread_pool_join(jobQ, run_thread);

    EXPECT_EQ(successful_searches, n);
    EXPECT_EQ(tiered_index->backendIndex->indexSize(), n);
    EXPECT_EQ(tiered_index->backendIndex->indexLabelCount(), n_labels);
    EXPECT_EQ(tiered_index->frontendIndex->indexSize(), 0);
    EXPECT_EQ(tiered_index->labelToInsertJobs.size(), 0);
    EXPECT_EQ(jobQ.size(), 0);

    delete index_ctx;
}

TYPED_TEST(HNSWTieredIndexTest, deleteVector) {
    // Create TieredHNSW index instance with a mock queue.
    size_t dim = 4;
    HNSWParams params = {.type = TypeParam::get_index_type(),
                         .dim = dim,
                         .metric = VecSimMetric_L2,
                         .multi = TypeParam::isMulti()};
    VecSimParams hnsw_params = CreateParams(params);
    auto jobQ = JobQueue();
    auto index_ctx = new IndexExtCtx();
    size_t memory_ctx = 0;

    auto *tiered_index = this->CreateTieredHNSWIndex(hnsw_params, &jobQ, index_ctx, &memory_ctx);
    auto allocator = tiered_index->getAllocator();

    labelType vec_label = 0;
    // Delete from an empty index.
    ASSERT_EQ(tiered_index->deleteVector(vec_label), 0);

    // Create a vector and add it to the tiered index (expect it to go into the flat buffer).
    TEST_DATA_T vector[dim];
    GenerateVector<TEST_DATA_T>(vector, dim, vec_label);
    VecSimIndex_AddVector(tiered_index, vector, vec_label);
    ASSERT_EQ(tiered_index->indexSize(), 1);
    ASSERT_EQ(tiered_index->frontendIndex->indexSize(), 1);

    // Expect to have one pending insert job.
    ASSERT_EQ(tiered_index->labelToInsertJobs.size(), 1);
    auto *job = tiered_index->labelToInsertJobs.at(vec_label).back();

    // Remove vector from flat buffer.
    ASSERT_EQ(tiered_index->deleteVector(vec_label), 1);
    ASSERT_EQ(tiered_index->indexSize(), 0);
    ASSERT_EQ(tiered_index->frontendIndex->indexSize(), 0);
    ASSERT_EQ(tiered_index->labelToInsertJobs.size(), 0);
    // The insert job should become invalid, and executing it should do nothing.
    ASSERT_EQ(job->id, INVALID_JOB_ID);
    jobQ.front().job->Execute(jobQ.front().job);
    jobQ.pop();
    ASSERT_EQ(tiered_index->backendIndex->indexSize(), 0);

    // Create a vector and add it to HNSW in the tiered index.
    VecSimIndex_AddVector(tiered_index->backendIndex, vector, vec_label);
    ASSERT_EQ(tiered_index->indexSize(), 1);
    ASSERT_EQ(tiered_index->backendIndex->indexSize(), 1);

    // Remove from main index.
    ASSERT_EQ(tiered_index->deleteVector(vec_label), 1);
    ASSERT_EQ(tiered_index->indexLabelCount(), 0);
    ASSERT_EQ(tiered_index->indexSize(), 1);
    ASSERT_EQ(tiered_index->getHNSWIndex()->getNumMarkedDeleted(), 1);

    // Re-insert a deleted label with a different vector.
    TEST_DATA_T new_vec_val = 2.0;
    GenerateVector<TEST_DATA_T>(vector, dim, new_vec_val);
    VecSimIndex_AddVector(tiered_index, vector, vec_label);
    ASSERT_EQ(tiered_index->indexSize(), 2);
    ASSERT_EQ(tiered_index->frontendIndex->indexSize(), 1);

    // Move the vector to HNSW by executing the insert job.
    jobQ.front().job->Execute(jobQ.front().job);
    jobQ.pop();
    ASSERT_EQ(tiered_index->indexLabelCount(), 1);
    ASSERT_EQ(tiered_index->backendIndex->indexSize(), 2);
    // Check that the distance from the deleted vector (of zeros) to the label is the distance
    // to the new vector (L2 distance).
    TEST_DATA_T deleted_vector[dim];
    GenerateVector<TEST_DATA_T>(deleted_vector, dim, 0);
    ASSERT_EQ(tiered_index->backendIndex->getDistanceFrom(vec_label, deleted_vector),
              dim * pow(new_vec_val, 2));

    delete index_ctx;
}

TYPED_TEST(HNSWTieredIndexTestBasic, deleteVectorMulti) {
    // Create TieredHNSW index instance with a mock queue.
    size_t dim = 4;
    HNSWParams params = {
        .type = TypeParam::get_index_type(), .dim = dim, .metric = VecSimMetric_L2, .multi = true};
    VecSimParams hnsw_params = CreateParams(params);
    auto jobQ = JobQueue();
    auto index_ctx = new IndexExtCtx();
    size_t memory_ctx = 0;

    auto *tiered_index = this->CreateTieredHNSWIndex(hnsw_params, &jobQ, index_ctx, &memory_ctx);
    auto allocator = tiered_index->getAllocator();

    // Test some more scenarios that are relevant only for multi value index.
    labelType vec_label = 0;
    labelType other_vec_val = 2.0;
    // Create a vector and add it to HNSW in the tiered index.
    TEST_DATA_T vector[dim];
    GenerateVector<TEST_DATA_T>(vector, dim, vec_label);
    VecSimIndex_AddVector(tiered_index->backendIndex, vector, vec_label);
    ASSERT_EQ(tiered_index->indexSize(), 1);
    ASSERT_EQ(tiered_index->backendIndex->indexSize(), 1);

    // Test deleting a label for which one of its vector's is in the flat index while the
    // second one is in HNSW.
    GenerateAndAddVector<TEST_DATA_T>(tiered_index, dim, vec_label, other_vec_val);
    ASSERT_EQ(tiered_index->indexLabelCount(), 1);
    ASSERT_EQ(tiered_index->indexSize(), 2);
    ASSERT_EQ(tiered_index->deleteVector(vec_label), 2);
    ASSERT_EQ(tiered_index->indexLabelCount(), 0);
    ASSERT_EQ(tiered_index->getHNSWIndex()->getNumMarkedDeleted(), 1);
    ASSERT_EQ(reinterpret_cast<HNSWInsertJob *>(jobQ.front().job)->id, INVALID_JOB_ID);
    jobQ.front().job->Execute(jobQ.front().job);
    jobQ.pop();
    ASSERT_EQ(jobQ.size(), 0);

    // Test deleting a label for which both of its vector's is in the flat index.
    GenerateAndAddVector<TEST_DATA_T>(tiered_index, dim, vec_label, vec_label);
    GenerateAndAddVector<TEST_DATA_T>(tiered_index, dim, vec_label, other_vec_val);
    ASSERT_EQ(tiered_index->indexLabelCount(), 1);
    ASSERT_EQ(tiered_index->frontendIndex->indexLabelCount(), 1);
    ASSERT_EQ(tiered_index->frontendIndex->indexSize(), 2);
    ASSERT_EQ(tiered_index->indexSize(), 3);
    ASSERT_EQ(tiered_index->deleteVector(vec_label), 2);
    ASSERT_EQ(tiered_index->indexLabelCount(), 0);
    ASSERT_EQ(reinterpret_cast<HNSWInsertJob *>(jobQ.front().job)->id, INVALID_JOB_ID);
    jobQ.front().job->Execute(jobQ.front().job);
    jobQ.pop();
    ASSERT_EQ(reinterpret_cast<HNSWInsertJob *>(jobQ.front().job)->id, INVALID_JOB_ID);
    jobQ.front().job->Execute(jobQ.front().job);
    jobQ.pop();
    ASSERT_EQ(jobQ.size(), 0);

    // Test deleting a label for which both of its vector's is in HNSW index.
    GenerateAndAddVector<TEST_DATA_T>(tiered_index, dim, vec_label, vec_label);
    GenerateAndAddVector<TEST_DATA_T>(tiered_index, dim, vec_label, other_vec_val);
    jobQ.front().job->Execute(jobQ.front().job);
    jobQ.pop();
    jobQ.front().job->Execute(jobQ.front().job);
    jobQ.pop();
    ASSERT_EQ(tiered_index->indexLabelCount(), 1);
    ASSERT_EQ(tiered_index->frontendIndex->indexSize(), 0);
    ASSERT_EQ(tiered_index->backendIndex->indexSize(), 3);
    ASSERT_EQ(tiered_index->backendIndex->indexLabelCount(), 1);
    ASSERT_EQ(tiered_index->deleteVector(vec_label), 2);
    ASSERT_EQ(tiered_index->backendIndex->indexLabelCount(), 0);
    ASSERT_EQ(tiered_index->getHNSWIndex()->getNumMarkedDeleted(), 3);

    // Expect to see two repair jobs - one for each deleted vector internal id.
    ASSERT_EQ(jobQ.size(), 2);
    ASSERT_EQ(jobQ.front().job->jobType, HNSW_REPAIR_NODE_CONNECTIONS_JOB);
    ASSERT_EQ(reinterpret_cast<HNSWRepairJob *>(jobQ.front().job)->node_id, 2);
    jobQ.front().job->Execute(jobQ.front().job);
    jobQ.pop();
    ASSERT_EQ(jobQ.front().job->jobType, HNSW_REPAIR_NODE_CONNECTIONS_JOB);
    ASSERT_EQ(reinterpret_cast<HNSWRepairJob *>(jobQ.front().job)->node_id, 1);
    jobQ.front().job->Execute(jobQ.front().job);

    delete index_ctx;
}

TYPED_TEST(HNSWTieredIndexTestBasic, deleteVectorMultiFromFlatAdvanced) {

    // Create TieredHNSW index instance with a mock queue.
    size_t dim = 4;
    HNSWParams params = {
        .type = TypeParam::get_index_type(), .dim = dim, .metric = VecSimMetric_L2, .multi = true};
    VecSimParams hnsw_params = CreateParams(params);
    auto jobQ = JobQueue();
    auto index_ctx = new IndexExtCtx();
    size_t memory_ctx = 0;

    auto *tiered_index = this->CreateTieredHNSWIndex(hnsw_params, &jobQ, index_ctx, &memory_ctx);
    auto allocator = tiered_index->getAllocator();

    // Insert vectors to flat buffer under two distinct labels, so that ids 0, 2 will be associated
    // with the first label, and ids 1, 3, 4 will be associated with the second label.
    labelType vec_label_first = 0;
    labelType vec_label_second = 1;
    GenerateAndAddVector<TEST_DATA_T>(tiered_index, dim, vec_label_first);
    GenerateAndAddVector<TEST_DATA_T>(tiered_index, dim, vec_label_second);
    GenerateAndAddVector<TEST_DATA_T>(tiered_index, dim, vec_label_first);
    GenerateAndAddVector<TEST_DATA_T>(tiered_index, dim, vec_label_second);
    GenerateAndAddVector<TEST_DATA_T>(tiered_index, dim, vec_label_second);

    // Remove the second label, expect to see that id 1 will hold id 2 eventually.
    ASSERT_EQ(tiered_index->labelToInsertJobs.erase(vec_label_second), 1);
    auto updated_ids = tiered_index->frontendIndex->deleteVectorAndGetUpdatedIds(vec_label_second);
    ASSERT_EQ(updated_ids.size(), 1);
    ASSERT_EQ(updated_ids.at(1), 2);
    for (auto &it : updated_ids) {
        tiered_index->updateInsertJobInternalId(it.second, it.first);
    }
    ASSERT_EQ(tiered_index->labelToInsertJobs.size(), 1);
    ASSERT_EQ(tiered_index->labelToInsertJobs.at(vec_label_first).size(), 2);
    ASSERT_EQ(tiered_index->labelToInsertJobs.at(vec_label_first)[0]->label, vec_label_first);
    ASSERT_EQ(tiered_index->labelToInsertJobs.at(vec_label_first)[0]->id, 0);
    ASSERT_EQ(tiered_index->labelToInsertJobs.at(vec_label_first)[1]->label, vec_label_first);
    ASSERT_EQ(tiered_index->labelToInsertJobs.at(vec_label_first)[1]->id, 1);

    ASSERT_EQ(tiered_index->indexLabelCount(), 1);
    ASSERT_EQ(tiered_index->indexSize(), 2);

    // Remove the first label, expect an empty set.
    updated_ids = tiered_index->frontendIndex->deleteVectorAndGetUpdatedIds(vec_label_first);
    ASSERT_EQ(updated_ids.size(), 0);
    ASSERT_EQ(tiered_index->indexSize(), 0);
    tiered_index->labelToInsertJobs.clear();

    // Insert vectors to flat buffer under two distinct labels, so that ids 0, 3 will be associated
    // with the first label, and ids 1, 2, 4 will be associated with the second label. This should
    // test the case of multiple moves once we delete the second label:
    // {1->4} => {1->4, 2->3} => {1->3}
    GenerateAndAddVector<TEST_DATA_T>(tiered_index, dim, vec_label_first);
    GenerateAndAddVector<TEST_DATA_T>(tiered_index, dim, vec_label_second);
    GenerateAndAddVector<TEST_DATA_T>(tiered_index, dim, vec_label_second);
    GenerateAndAddVector<TEST_DATA_T>(tiered_index, dim, vec_label_first);
    GenerateAndAddVector<TEST_DATA_T>(tiered_index, dim, vec_label_second);
    ASSERT_EQ(tiered_index->labelToInsertJobs.erase(vec_label_second), 1);
    updated_ids = tiered_index->frontendIndex->deleteVectorAndGetUpdatedIds(vec_label_second);
    ASSERT_EQ(updated_ids.size(), 1);
    ASSERT_EQ(updated_ids.at(1), 3);
    for (auto &it : updated_ids) {
        tiered_index->updateInsertJobInternalId(it.second, it.first);
    }
    ASSERT_EQ(tiered_index->labelToInsertJobs.size(), 1);
    ASSERT_EQ(tiered_index->labelToInsertJobs.at(vec_label_first).size(), 2);
    ASSERT_EQ(tiered_index->labelToInsertJobs.at(vec_label_first)[0]->label, vec_label_first);
    ASSERT_EQ(tiered_index->labelToInsertJobs.at(vec_label_first)[0]->id, 0);
    ASSERT_EQ(tiered_index->labelToInsertJobs.at(vec_label_first)[1]->label, vec_label_first);
    ASSERT_EQ(tiered_index->labelToInsertJobs.at(vec_label_first)[1]->id, 1);
    ASSERT_EQ(tiered_index->indexLabelCount(), 1);
    ASSERT_EQ(tiered_index->indexSize(), 2);
    tiered_index->labelToInsertJobs.clear();

    // Clean pending insert jobs.
    while (!jobQ.empty()) {
        delete jobQ.front().job;
        jobQ.pop();
    }
    delete index_ctx;
}

TYPED_TEST(HNSWTieredIndexTest, deleteVectorAndRepairAsync) {
    // Create TieredHNSW index instance with a mock queue.
    size_t dim = 4;
    size_t n = 1000;
    for (size_t maxSwapJobs : {(int)n + 1, 10, 1}) {
        HNSWParams params = {.type = TypeParam::get_index_type(),
                             .dim = dim,
                             .metric = VecSimMetric_L2,
                             .multi = TypeParam::isMulti(),
                             .blockSize = 100};
        VecSimParams hnsw_params = CreateParams(params);
        auto jobQ = JobQueue();
        auto index_ctx = new IndexExtCtx();
        size_t memory_ctx = 0;
        auto *tiered_index =
            this->CreateTieredHNSWIndex(hnsw_params, &jobQ, index_ctx, &memory_ctx, maxSwapJobs);
        auto allocator = tiered_index->getAllocator();

        size_t per_label = TypeParam::isMulti() ? 50 : 1;
        size_t n_labels = n / per_label;

        // Launch the BG threads loop that takes jobs from the queue and executes them.
        bool run_thread = true;
        for (size_t i = 0; i < THREAD_POOL_SIZE; i++) {
            thread_pool.emplace_back(thread_main_loop, std::ref(jobQ), std::ref(run_thread));
        }

        // Create and insert vectors one by one, then delete them one by one.
        std::srand(10); // create pseudo random generator with any arbitrary seed.
        for (size_t i = 0; i < n; i++) {
            TEST_DATA_T vector[dim];
            for (size_t j = 0; j < dim; j++) {
                vector[j] = std::rand() / (TEST_DATA_T)RAND_MAX;
            }
            VecSimIndex_AddVector(tiered_index, vector, i % n_labels);
        }
        // While a thread is ingesting a vector into HNSW, a vector may appear in both indexes
        // (hence it will be counted twice in the index size calculation).
        size_t index_size = tiered_index->indexSize();
        EXPECT_GE(index_size, n);
        EXPECT_LE(index_size, n + THREAD_POOL_SIZE);
        EXPECT_EQ(tiered_index->indexLabelCount(), n_labels);
        for (size_t i = 0; i < n_labels; i++) {
            // Every vector associated with the label may appear in flat/HNSW index or in both if
            // its just being ingested.
            int num_deleted = tiered_index->deleteVector(i);
            EXPECT_GE(num_deleted, per_label);
            EXPECT_LE(num_deleted, MIN(2 * per_label, per_label + THREAD_POOL_SIZE));
            EXPECT_EQ(tiered_index->deleteVector(i), 0); // delete already deleted label
        }
        EXPECT_EQ(tiered_index->indexLabelCount(), 0);

        thread_pool_join(jobQ, run_thread);

        EXPECT_EQ(tiered_index->getHNSWIndex()->checkIntegrity().connections_to_repair, 0);
        EXPECT_EQ(tiered_index->getHNSWIndex()->safeGetEntryPointCopy(), INVALID_ID);
        // Verify that we have no pending jobs.
        EXPECT_EQ(tiered_index->labelToInsertJobs.size(), 0);
        EXPECT_EQ(tiered_index->idToRepairJobs.size(), 0);
        for (auto &it : tiered_index->idToSwapJob) {
            EXPECT_EQ(it.second->pending_repair_jobs_counter.load(), 0);
        }
        // Delete another vector to trigger swapping of vectors that hadn't been swapped yet.
        // If the number of swap jobs is lower than the threshold, none of them are going to be
        // executed, but otherwise, ALL of them should be executed.
        size_t pending_swap_jobs = tiered_index->idToSwapJob.size();
        EXPECT_EQ(tiered_index->deleteVector(0), 0);
        if (pending_swap_jobs > maxSwapJobs) {
            ASSERT_EQ(tiered_index->idToSwapJob.size(), 0);
            EXPECT_EQ(tiered_index->indexSize(), 0);
        } else {
            ASSERT_LE(tiered_index->idToSwapJob.size(), maxSwapJobs);
            ASSERT_EQ(tiered_index->idToSwapJob.size(), tiered_index->indexSize());
        }
        EXPECT_EQ(tiered_index->getHNSWIndex()->getNumMarkedDeleted(), tiered_index->indexSize());

        delete index_ctx;
    }
}

TYPED_TEST(HNSWTieredIndexTest, alternateInsertDeleteAsync) {
    // Create TieredHNSW index instance with a mock queue.
    size_t dim = 16;
    size_t n = 1000;
    for (size_t maxSwapJobs : {(int)n + 1, 10, 1}) {
        for (size_t M : {2, 16}) {
            HNSWParams params = {.type = TypeParam::get_index_type(),
                                 .dim = dim,
                                 .metric = VecSimMetric_L2,
                                 .multi = TypeParam::isMulti(),
                                 .blockSize = 100,
                                 .M = M};
            VecSimParams hnsw_params = CreateParams(params);
            auto jobQ = JobQueue();
            auto index_ctx = new IndexExtCtx();
            size_t memory_ctx = 0;

            auto *tiered_index = this->CreateTieredHNSWIndex(hnsw_params, &jobQ, index_ctx,
                                                             &memory_ctx, maxSwapJobs);
            auto allocator = tiered_index->getAllocator();

            size_t per_label = TypeParam::isMulti() ? 5 : 1;
            size_t n_labels = n / per_label;

            // Launch the BG threads loop that takes jobs from the queue and executes them.
            bool run_thread = true;
            for (size_t i = 0; i < THREAD_POOL_SIZE; i++) {
                thread_pool.emplace_back(thread_main_loop, std::ref(jobQ), std::ref(run_thread));
            }

            // Create and insert 10 vectors, then delete them right after.
            size_t batch_size = 10;
            std::srand(10); // create pseudo random generator with any arbitrary seed.
            for (size_t i = 0; i < n / batch_size; i++) {
                for (size_t l = 0; l < batch_size; l++) {
                    TEST_DATA_T vector[dim];
                    for (size_t j = 0; j < dim; j++) {
                        vector[j] = std::rand() / (TEST_DATA_T)RAND_MAX;
                    }
                    tiered_index->addVector(vector, (i * batch_size + l) / per_label);
                }
                for (size_t l = 0; l < batch_size / per_label; l++) {
                    // Every vector associated with the label may appear in flat/HNSW index or in
                    // both if its just being ingested.
                    int num_deleted = tiered_index->deleteVector(i * batch_size / per_label + l);
                    EXPECT_GE(num_deleted, per_label);
                    EXPECT_LE(num_deleted, 2 * per_label);
                }
            }
            // Vectors are deleted from flat buffer in place (in HNSW they are only marked as
            // deleted).
            EXPECT_GE(tiered_index->frontendIndex->indexSize(), 0);
            EXPECT_EQ(tiered_index->indexLabelCount(), 0);

            thread_pool_join(jobQ, run_thread);

            EXPECT_EQ(tiered_index->getHNSWIndex()->checkIntegrity().connections_to_repair, 0);
            EXPECT_EQ(tiered_index->getHNSWIndex()->safeGetEntryPointCopy(), INVALID_ID);
            // Verify that we have no pending jobs.
            EXPECT_EQ(tiered_index->labelToInsertJobs.size(), 0);
            EXPECT_EQ(tiered_index->idToRepairJobs.size(), 0);
            for (auto &it : tiered_index->idToSwapJob) {
                EXPECT_EQ(it.second->pending_repair_jobs_counter.load(), 0);
            }
            // Delete another vector to trigger swapping of vectors that hadn't been swapped yet.
            // If the number of swap jobs is lower than the threshold, none of them are going to be
            // executed, but otherwise, ALL of them should be executed.
            size_t pending_swap_jobs = tiered_index->idToSwapJob.size();
            EXPECT_EQ(tiered_index->deleteVector(0), 0);
            ASSERT_LE(tiered_index->idToSwapJob.size(), maxSwapJobs);
            ASSERT_EQ(tiered_index->idToSwapJob.size(), tiered_index->indexSize());

            delete index_ctx;
        }
    }
}

TYPED_TEST(HNSWTieredIndexTest, swapJobBasic) {
    // Create TieredHNSW index instance with a mock queue.
    size_t dim = 4;
    HNSWParams params = {.type = TypeParam::get_index_type(),
                         .dim = dim,
                         .metric = VecSimMetric_L2,
                         .multi = TypeParam::isMulti()};
    VecSimParams hnsw_params = CreateParams(params);
    auto jobQ = JobQueue();
    auto index_ctx = new IndexExtCtx();
    size_t memory_ctx = 0;

    auto *tiered_index = this->CreateTieredHNSWIndex(hnsw_params, &jobQ, index_ctx, &memory_ctx);
    auto allocator = tiered_index->getAllocator();

    // Test initialization of the pendingSwapJobsThreshold value.
    ASSERT_EQ(tiered_index->pendingSwapJobsThreshold, DEFAULT_PENDING_SWAP_JOBS_THRESHOLD);
    index_ctx->index_strong_ref.reset();

    tiered_index = this->CreateTieredHNSWIndex(hnsw_params, &jobQ, index_ctx, &memory_ctx,
                                               MAX_PENDING_SWAP_JOBS_THRESHOLD + 1);
    allocator = tiered_index->getAllocator();
    ASSERT_EQ(tiered_index->pendingSwapJobsThreshold, MAX_PENDING_SWAP_JOBS_THRESHOLD);
    index_ctx->index_strong_ref.reset();

    tiered_index = this->CreateTieredHNSWIndex(hnsw_params, &jobQ, index_ctx, &memory_ctx, 1);
    ASSERT_EQ(tiered_index->pendingSwapJobsThreshold, 1);

    allocator = tiered_index->getAllocator();

    // Call reserve for the unordered maps that are going to be used, since upon initialization it
    // consumed 0 memory, but after insertion and deletion they will consume a minimal amount of
    // memory (that is equivalent to the memory consumption upon reserving 0 buckets).
    tiered_index->idToRepairJobs.reserve(0);
    tiered_index->idToSwapJob.reserve(0);
    TypeParam::isMulti() ? reinterpret_cast<HNSWIndex_Multi<TEST_DATA_T, TEST_DIST_T> *>(
                               tiered_index->getHNSWIndex())
                               ->label_lookup_.reserve(0)
                         : reinterpret_cast<HNSWIndex_Single<TEST_DATA_T, TEST_DIST_T> *>(
                               tiered_index->getHNSWIndex())
                               ->label_lookup_.reserve(0);

    size_t initial_mem = allocator->getAllocationSize();

    GenerateAndAddVector<TEST_DATA_T>(tiered_index->backendIndex, dim, 0, 0);
    GenerateAndAddVector<TEST_DATA_T>(tiered_index->backendIndex, dim, 1, 1);
    EXPECT_EQ(tiered_index->indexLabelCount(), 2);
    EXPECT_EQ(tiered_index->indexSize(), 2);
    // Delete both vectors.
    EXPECT_EQ(tiered_index->deleteVector(0), 1);
    EXPECT_EQ(tiered_index->deleteVector(1), 1);
    EXPECT_EQ(tiered_index->idToSwapJob.size(), 2);
    EXPECT_EQ(tiered_index->getHNSWIndex()->getNumMarkedDeleted(), 2);
    // Expect to have pending repair jobs, so that swap job cannot be executed yet - for each
    // deleted vector there should be a single repair job.
    EXPECT_EQ(jobQ.size(), 2);
    EXPECT_EQ(tiered_index->idToSwapJob.at(0)->pending_repair_jobs_counter.load(), 1);
    EXPECT_EQ(tiered_index->idToSwapJob.at(1)->pending_repair_jobs_counter.load(), 1);
    jobQ.front().job->Execute(jobQ.front().job);
    jobQ.pop();
    jobQ.front().job->Execute(jobQ.front().job);
    jobQ.pop();
    EXPECT_EQ(tiered_index->idToSwapJob.size(), 2);
    // Insert another vector and remove it. expect it to have no neighbors.
    // Threshold for is set to be >= 1, so now we expect that all the deleted vectors (which has no
    // pending repair jobs) will be swapped.
    GenerateAndAddVector<TEST_DATA_T>(tiered_index->backendIndex, dim, 2, 2);
    EXPECT_EQ(tiered_index->deleteVector(2), 1);
    EXPECT_EQ(tiered_index->idToSwapJob.size(), 0);
    EXPECT_EQ(tiered_index->indexSize(), 0);
    EXPECT_EQ(tiered_index->getHNSWIndex()->getNumMarkedDeleted(), 0);
    EXPECT_EQ(jobQ.size(), 0);

    // Reserve manually 0 buckets in the hash tables so that memory would be as it was before we
    // started inserting vectors.
    tiered_index->idToRepairJobs.reserve(0);
    tiered_index->idToSwapJob.reserve(0);
    // Call this just to trigger an update of the memory context.
    EXPECT_EQ(tiered_index->deleteVector(0), 0);

    EXPECT_EQ(allocator->getAllocationSize(), initial_mem);
    EXPECT_EQ(initial_mem, memory_ctx);

    delete index_ctx;
    // VecSimAllocator::allocation_header_size = size_t, this should be the only memory that we
    // account for at this point.
    EXPECT_EQ(allocator->getAllocationSize(), sizeof(size_t));
}

TYPED_TEST(HNSWTieredIndexTest, swapJobBasic2) {
    // Create TieredHNSW index instance with a mock queue.
    size_t dim = 4;
    HNSWParams params = {.type = TypeParam::get_index_type(),
                         .dim = dim,
                         .metric = VecSimMetric_L2,
                         .multi = TypeParam::isMulti()};
    VecSimParams hnsw_params = CreateParams(params);
    auto jobQ = JobQueue();
    auto index_ctx = new IndexExtCtx();
    size_t memory_ctx = 0;

    auto *tiered_index = this->CreateTieredHNSWIndex(hnsw_params, &jobQ, index_ctx, &memory_ctx, 1);
    ASSERT_EQ(tiered_index->pendingSwapJobsThreshold, 1);
    auto allocator = tiered_index->getAllocator();

    // Insert 3 vectors, expect to have a fully connected graph.
    GenerateAndAddVector<TEST_DATA_T>(tiered_index->backendIndex, dim, 0, 0);
    GenerateAndAddVector<TEST_DATA_T>(tiered_index->backendIndex, dim, 1, 1);
    GenerateAndAddVector<TEST_DATA_T>(tiered_index->backendIndex, dim, 2, 2);
    // Delete 0, expect to have two repair jobs pending for 1 and 2 and execute it.
    EXPECT_EQ(tiered_index->deleteVector(0), 1);
    EXPECT_EQ(jobQ.size(), 2);
    ASSERT_EQ(jobQ.front().job->jobType, HNSW_REPAIR_NODE_CONNECTIONS_JOB);
    jobQ.front().job->Execute(jobQ.front().job);
    jobQ.pop();
    EXPECT_EQ(tiered_index->idToSwapJob.at(0)->pending_repair_jobs_counter.load(), 1);
    ASSERT_EQ(jobQ.front().job->jobType, HNSW_REPAIR_NODE_CONNECTIONS_JOB);
    jobQ.front().job->Execute(jobQ.front().job);
    jobQ.pop();
    EXPECT_EQ(tiered_index->idToSwapJob.at(0)->pending_repair_jobs_counter.load(), 0);
    // Delete 2, expect to create two repair job pending from 0 and 1. Also, expect that swap
    // job for 0 will be executed, so that 2 and 0 are swapped. Then, we should have only 1
    // pending repair job for the "new" 0 - for deleting the old 1->2, while the second job for
    // deleting the old 0->2 is invalid and reduced from the pending repair jobs counter.
    EXPECT_EQ(tiered_index->deleteVector(2), 1);
    EXPECT_EQ(tiered_index->indexSize(), 2);
    EXPECT_EQ(tiered_index->getHNSWIndex()->getNumMarkedDeleted(), 1);

    EXPECT_EQ(tiered_index->idToSwapJob.at(0)->pending_repair_jobs_counter.load(), 1);
    EXPECT_EQ(jobQ.size(), 2);
    // The first repair job should remove 1->0 (originally was 1->2).
    ASSERT_EQ(jobQ.front().job->jobType, HNSW_REPAIR_NODE_CONNECTIONS_JOB);
    ASSERT_EQ(reinterpret_cast<HNSWRepairJob *>(jobQ.front().job)->node_id, 1);
    ASSERT_EQ(
        reinterpret_cast<HNSWRepairJob *>(jobQ.front().job)->associatedSwapJobs[0]->deleted_id, 0);
    jobQ.front().job->Execute(jobQ.front().job);
    jobQ.pop();
    EXPECT_EQ(tiered_index->idToSwapJob.at(0)->pending_repair_jobs_counter.load(), 0);
    // The second repair job is invalid due to the removal of (the original) 0.
    ASSERT_EQ(jobQ.front().job->jobType, HNSW_REPAIR_NODE_CONNECTIONS_JOB);
    ASSERT_EQ(reinterpret_cast<HNSWRepairJob *>(jobQ.front().job)->node_id, INVALID_JOB_ID);
    ASSERT_EQ(
        reinterpret_cast<HNSWRepairJob *>(jobQ.front().job)->associatedSwapJobs[0]->deleted_id, 0);
    jobQ.front().job->Execute(jobQ.front().job);
    jobQ.pop();
    // Delete 1, that should still have 0->1 edge that should be repaired. This should cause
    // the swap and removal of 0 (that has no more pending jobs at that point) - so that 1 would
    // get id 0, and then the new 0 should have no pending repair jobs.
    EXPECT_EQ(tiered_index->deleteVector(1), 1);
    EXPECT_EQ(jobQ.size(), 1);
    EXPECT_EQ(tiered_index->idToSwapJob.size(), 1);
    EXPECT_EQ(tiered_index->idToSwapJob.at(0)->deleted_id, 0);
    EXPECT_EQ(tiered_index->idToSwapJob.at(0)->pending_repair_jobs_counter.load(), 0);
    // The repair job is invalid due to the removal of (the previous) 0.
    ASSERT_EQ(jobQ.front().job->jobType, HNSW_REPAIR_NODE_CONNECTIONS_JOB);
    ASSERT_EQ(reinterpret_cast<HNSWRepairJob *>(jobQ.front().job)->node_id, INVALID_JOB_ID);
    ASSERT_EQ(
        reinterpret_cast<HNSWRepairJob *>(jobQ.front().job)->associatedSwapJobs[0]->deleted_id, 0);
    jobQ.front().job->Execute(jobQ.front().job);
    jobQ.pop();
    EXPECT_EQ(tiered_index->indexSize(), 1);
    EXPECT_EQ(tiered_index->getHNSWIndex()->getNumMarkedDeleted(), 1);
    EXPECT_EQ(tiered_index->getHNSWIndex()->safeGetEntryPointCopy(), INVALID_ID);

    // Call delete again, this should only trigger the swap and removal of 1
    // (which has already deleted)
    EXPECT_EQ(tiered_index->deleteVector(1), 0);
    EXPECT_EQ(tiered_index->indexSize(), 0);
    EXPECT_EQ(tiered_index->getHNSWIndex()->getNumMarkedDeleted(), 0);

    delete index_ctx;
}

<<<<<<< HEAD
TYPED_TEST(HNSWTieredIndexTestBasic, overwriteVectorBasic) {
    // Create TieredHNSW index instance with a mock queue.
    size_t dim = 4;
    size_t n = 1000;
    HNSWParams params = {
        .type = TypeParam::get_index_type(), .dim = dim, .metric = VecSimMetric_L2, .multi = false};
    VecSimParams hnsw_params = CreateParams(params);
    auto jobQ = JobQueue();
    auto index_ctx = new IndexExtCtx();
    size_t memory_ctx = 0;

    auto *tiered_index = this->CreateTieredHNSWIndex(hnsw_params, &jobQ, index_ctx, &memory_ctx, 1);
    auto allocator = tiered_index->getAllocator();

    TEST_DATA_T val = 1.0;
    GenerateAndAddVector<TEST_DATA_T>(tiered_index, dim, 0, val);
    // Overwrite label 0 (in the flat buffer) with a different value.
    val = 2.0;
    TEST_DATA_T overwritten_vec[] = {val, val, val, val};
    ASSERT_EQ(tiered_index->addVector(overwritten_vec, 0), 0);
    ASSERT_EQ(tiered_index->indexLabelCount(), 1);
    ASSERT_EQ(tiered_index->indexSize(), 1);
    ASSERT_EQ(tiered_index->frontendIndex->indexSize(), 1);
    ASSERT_EQ(tiered_index->getDistanceFrom(0, overwritten_vec), 0);

    // Validate that jobs were created properly - first job should be invalid after overwrite,
    // the second should be a pending insert job.
    ASSERT_EQ(tiered_index->labelToInsertJobs.at(0).size(), 1);
    auto *pending_insert_job = tiered_index->labelToInsertJobs.at(0)[0];
    ASSERT_EQ(jobQ.size(), 2);
    ASSERT_EQ(jobQ.front().job->jobType, HNSW_INSERT_VECTOR_JOB);
    ASSERT_EQ(reinterpret_cast<HNSWInsertJob *>(jobQ.front().job)->label, 0);
    ASSERT_EQ(reinterpret_cast<HNSWInsertJob *>(jobQ.front().job)->id, INVALID_JOB_ID);
    jobQ.front().job->Execute(jobQ.front().job);
    jobQ.pop();

    ASSERT_EQ(jobQ.front().job->jobType, HNSW_INSERT_VECTOR_JOB);
    ASSERT_EQ(reinterpret_cast<HNSWInsertJob *>(jobQ.front().job)->label, 0);
    ASSERT_EQ(reinterpret_cast<HNSWInsertJob *>(jobQ.front().job)->id, 0);
    ASSERT_EQ(reinterpret_cast<HNSWInsertJob *>(jobQ.front().job), pending_insert_job);

    // Ingest vector into HNSW, and then overwrite it.
    jobQ.front().job->Execute(jobQ.front().job);
    jobQ.pop();
    ASSERT_EQ(tiered_index->backendIndex->indexSize(), 1);
    ASSERT_EQ(tiered_index->frontendIndex->indexSize(), 0);
    val = 3.0;
    overwritten_vec[0] = overwritten_vec[1] = overwritten_vec[2] = overwritten_vec[3] = val;
    ASSERT_EQ(tiered_index->addVector(overwritten_vec, 0), 0);
    ASSERT_EQ(tiered_index->indexLabelCount(), 1);
    // Swap job should be executed for the overwritten vector since limit is 1, and we are calling
    // swap job execution prior to insert jobs.
    ASSERT_EQ(tiered_index->backendIndex->indexSize(), 0);
    ASSERT_EQ(tiered_index->frontendIndex->indexSize(), 1);
    ASSERT_EQ(tiered_index->getDistanceFrom(0, overwritten_vec), 0);

    // Ingest the updated vector to HNSW.
    jobQ.front().job->Execute(jobQ.front().job);
    jobQ.pop();
    ASSERT_EQ(tiered_index->backendIndex->indexSize(), 1);
    ASSERT_EQ(tiered_index->frontendIndex->indexSize(), 0);
    ASSERT_EQ(tiered_index->indexLabelCount(), 1);
    ASSERT_EQ(tiered_index->getDistanceFrom(0, overwritten_vec), 0);

    delete index_ctx;
}

TYPED_TEST(HNSWTieredIndexTestBasic, overwriteVectorAsync) {
    // Create TieredHNSW index instance with a mock queue.
    size_t dim = 4;
    size_t n = 1000;
    HNSWParams params = {
        .type = TypeParam::get_index_type(), .dim = dim, .metric = VecSimMetric_L2, .multi = false};
    VecSimParams hnsw_params = CreateParams(params);
    for (size_t maxSwapJobs : {(int)n + 1, 1}) {
        auto jobQ = JobQueue();
        auto index_ctx = new IndexExtCtx();
        size_t memory_ctx = 0;

        auto *tiered_index =
            this->CreateTieredHNSWIndex(hnsw_params, &jobQ, index_ctx, &memory_ctx, maxSwapJobs);
        auto allocator = tiered_index->getAllocator();

        // Launch the BG threads loop that takes jobs from the queue and executes them.
        bool run_thread = true;
        for (size_t i = 0; i < THREAD_POOL_SIZE; i++) {
            thread_pool.emplace_back(thread_main_loop, std::ref(jobQ), std::ref(run_thread));
        }

        // Insert vectors and overwrite them multiple times while thread run in the background.
        std::srand(10); // create pseudo random generator with any arbitrary seed.
        for (size_t i = 0; i < n; i++) {
            TEST_DATA_T vector[dim];
            for (size_t j = 0; j < dim; j++) {
                vector[j] = std::rand() / (TEST_DATA_T)RAND_MAX;
            }
            tiered_index->addVector(vector, i);
        }
        EXPECT_EQ(tiered_index->indexLabelCount(), n);

        size_t num_overwrites = 1000;
        for (size_t i = 0; i < num_overwrites; i++) {
            size_t label_to_overwrite = std::rand() % n;
            TEST_DATA_T vector[dim];
            for (size_t j = 0; j < dim; j++) {
                vector[j] = std::rand() / (TEST_DATA_T)RAND_MAX;
            }
            EXPECT_EQ(tiered_index->addVector(vector, label_to_overwrite), 0);
        }

        thread_pool_join(jobQ, run_thread);

        EXPECT_EQ(tiered_index->indexSize() - tiered_index->getHNSWIndex()->getNumMarkedDeleted(),
                  n);
        EXPECT_EQ(tiered_index->frontendIndex->indexSize(), 0);
        EXPECT_EQ(tiered_index->indexLabelCount(), n);
        auto report = tiered_index->getHNSWIndex()->checkIntegrity();
        EXPECT_EQ(report.connections_to_repair, 0);
        EXPECT_EQ(report.valid_state, true);

        delete index_ctx;
    }
=======
// A set of lambdas that determine whether a vector should be inserted to the
// HNSW index (returns true) or to the flat index (returns false).
inline constexpr std::array<std::pair<std::string_view, bool (*)(size_t, size_t)>, 11> lambdas = {{
    {"100% HNSW,   0% FLAT ", [](size_t idx, size_t n) -> bool { return 1; }},
    {" 50% HNSW,  50% FLAT ", [](size_t idx, size_t n) -> bool { return idx % 2; }},
    {"  0% HNSW, 100% FLAT ", [](size_t idx, size_t n) -> bool { return 0; }},
    {" 90% HNSW,  10% FLAT ", [](size_t idx, size_t n) -> bool { return idx % 10; }},
    {" 10% HNSW,  90% FLAT ", [](size_t idx, size_t n) -> bool { return !(idx % 10); }},
    {" 99% HNSW,   1% FLAT ", [](size_t idx, size_t n) -> bool { return idx % 100; }},
    {"  1% HNSW,  99% FLAT ", [](size_t idx, size_t n) -> bool { return !(idx % 100); }},
    {"first 10% are in HNSW", [](size_t idx, size_t n) -> bool { return idx < (n / 10); }},
    {"first 10% are in FLAT", [](size_t idx, size_t n) -> bool { return idx >= (n / 10); }},
    {" last 10% are in FLAT", [](size_t idx, size_t n) -> bool { return idx < (9 * n / 10); }},
    {" last 10% are in HNSW", [](size_t idx, size_t n) -> bool { return idx >= (9 * n / 10); }},
}};

TYPED_TEST(HNSWTieredIndexTest, BatchIterator) {
    size_t d = 4;
    size_t M = 8;
    size_t ef = 20;
    size_t n = 1000;

    size_t per_label = TypeParam::isMulti() ? 10 : 1;
    size_t n_labels = n / per_label;

    // Create TieredHNSW index instance with a mock queue.
    HNSWParams hnsw_params = {
        .type = TypeParam::get_index_type(),
        .dim = d,
        .metric = VecSimMetric_L2,
        .multi = TypeParam::isMulti(),
        .initialCapacity = n,
        .efConstruction = ef,
        .efRuntime = ef,
    };
    VecSimParams params = CreateParams(hnsw_params);

    // for (auto &[decider_name, decider] : lambdas) { // TODO: not supported by clang < 16
    for (auto &lambda : lambdas) {
        // manually deconstruct the pair to avoid the clang error
        auto &decider_name = lambda.first;
        auto &decider = lambda.second;

        auto jobQ = JobQueue();
        auto index_ctx = new IndexExtCtx();
        size_t memory_ctx = 0;
        auto *tiered_index = this->CreateTieredHNSWIndex(params, &jobQ, index_ctx, &memory_ctx);
        auto allocator = tiered_index->getAllocator();

        auto *hnsw = tiered_index->backendIndex;
        auto *flat = tiered_index->frontendIndex;

        // For every i, add the vector (i,i,i,i) under the label i.
        for (size_t i = 0; i < n; i++) {
            auto cur = decider(i, n) ? hnsw : flat;
            GenerateAndAddVector<TEST_DATA_T>(cur, d, i % n_labels, i);
        }
        ASSERT_EQ(VecSimIndex_IndexSize(tiered_index), n) << decider_name;

        // Query for (n,n,n,n) vector (recall that n-1 is the largest id in te index).
        TEST_DATA_T query[d];
        GenerateVector<TEST_DATA_T>(query, d, n);

        VecSimBatchIterator *batchIterator = VecSimBatchIterator_New(tiered_index, query, nullptr);
        size_t iteration_num = 0;

        // Get the 5 vectors whose ids are the maximal among those that hasn't been returned yet
        // in every iteration. The results order should be sorted by their score (distance from
        // the query vector), which means sorted from the largest id to the lowest.
        size_t n_res = 5;
        while (VecSimBatchIterator_HasNext(batchIterator)) {
            std::vector<size_t> expected_ids(n_res);
            for (size_t i = 0; i < n_res; i++) {
                expected_ids[i] = (n - iteration_num * n_res - i - 1) % n_labels;
            }
            auto verify_res = [&](size_t id, double score, size_t index) {
                ASSERT_EQ(expected_ids[index], id) << decider_name;
            };
            runBatchIteratorSearchTest(batchIterator, n_res, verify_res);
            iteration_num++;
        }
        ASSERT_EQ(iteration_num, n_labels / n_res) << decider_name;
        VecSimBatchIterator_Free(batchIterator);

        // Free the index.
        delete index_ctx;
    }
}

TYPED_TEST(HNSWTieredIndexTest, BatchIteratorReset) {
    size_t d = 4;
    size_t M = 8;
    size_t ef = 20;
    size_t n = 1000;

    size_t per_label = TypeParam::isMulti() ? 10 : 1;
    size_t n_labels = n / per_label;

    // Create TieredHNSW index instance with a mock queue.
    HNSWParams hnsw_params = {
        .type = TypeParam::get_index_type(),
        .dim = d,
        .metric = VecSimMetric_L2,
        .multi = TypeParam::isMulti(),
        .initialCapacity = n,
        .efConstruction = ef,
        .efRuntime = ef,
    };
    VecSimParams params = CreateParams(hnsw_params);

    // for (auto &[decider_name, decider] : lambdas) { // TODO: not supported by clang < 16
    for (auto &lambda : lambdas) {
        // manually deconstruct the pair to avoid the clang error
        auto &decider_name = lambda.first;
        auto &decider = lambda.second;

        auto jobQ = JobQueue();
        auto index_ctx = new IndexExtCtx();
        size_t memory_ctx = 0;
        auto *tiered_index = this->CreateTieredHNSWIndex(params, &jobQ, index_ctx, &memory_ctx);
        auto allocator = tiered_index->getAllocator();

        auto *hnsw = tiered_index->backendIndex;
        auto *flat = tiered_index->frontendIndex;

        // For every i, add the vector (i,i,i,i) under the label i.
        for (size_t i = 0; i < n; i++) {
            auto cur = decider(i, n) ? hnsw : flat;
            GenerateAndAddVector<TEST_DATA_T>(cur, d, i % n_labels, i);
        }
        ASSERT_EQ(VecSimIndex_IndexSize(tiered_index), n) << decider_name;

        // Query for (n,n,n,n) vector (recall that n-1 is the largest id in te index).
        TEST_DATA_T query[d];
        GenerateVector<TEST_DATA_T>(query, d, n);

        VecSimBatchIterator *batchIterator = VecSimBatchIterator_New(tiered_index, query, nullptr);
        ASSERT_NO_FATAL_FAILURE(VecSimBatchIterator_Reset(batchIterator));

        // Get the 100 vectors whose ids are the maximal among those that hasn't been returned yet,
        // in every iteration. Run this flow for 3 times, and reset the iterator.
        size_t n_res = 100;
        size_t re_runs = 3;

        for (size_t take = 0; take < re_runs; take++) {
            size_t iteration_num = 0;
            while (VecSimBatchIterator_HasNext(batchIterator)) {
                std::vector<size_t> expected_ids(n_res);
                for (size_t i = 0; i < n_res; i++) {
                    expected_ids[i] = (n - iteration_num * n_res - i - 1) % n_labels;
                }
                auto verify_res = [&](size_t id, double score, size_t index) {
                    ASSERT_EQ(expected_ids[index], id) << decider_name;
                };
                runBatchIteratorSearchTest(batchIterator, n_res, verify_res, BY_SCORE);
                iteration_num++;
            }
            ASSERT_EQ(iteration_num, n_labels / n_res) << decider_name;
            VecSimBatchIterator_Reset(batchIterator);
        }

        // Try resetting the iterator before it is depleted.
        n_res = 10;
        for (size_t take = 0; take < re_runs; take++) {
            size_t iteration_num = 0;
            do {
                ASSERT_TRUE(VecSimBatchIterator_HasNext(batchIterator)) << decider_name;
                std::vector<size_t> expected_ids(n_res);
                for (size_t i = 0; i < n_res; i++) {
                    expected_ids[i] = (n - iteration_num * n_res - i - 1) % n_labels;
                }
                auto verify_res = [&](size_t id, double score, size_t index) {
                    ASSERT_EQ(expected_ids[index], id) << decider_name;
                };
                runBatchIteratorSearchTest(batchIterator, n_res, verify_res, BY_SCORE);
            } while (5 > iteration_num++);
            VecSimBatchIterator_Reset(batchIterator);
        }
        VecSimBatchIterator_Free(batchIterator);

        // Free the index.
        delete index_ctx;
    }
}

TYPED_TEST(HNSWTieredIndexTest, BatchIteratorSize1) {
    size_t d = 4;
    size_t M = 8;
    size_t ef = 20;
    size_t n = 1000;

    size_t per_label = TypeParam::isMulti() ? 10 : 1;
    size_t n_labels = n / per_label;

    // Create TieredHNSW index instance with a mock queue.
    HNSWParams hnsw_params = {
        .type = TypeParam::get_index_type(),
        .dim = d,
        .metric = VecSimMetric_L2,
        .multi = TypeParam::isMulti(),
        .initialCapacity = n,
        .efConstruction = ef,
        .efRuntime = ef,
    };
    VecSimParams params = CreateParams(hnsw_params);

    // for (auto &[decider_name, decider] : lambdas) { // TODO: not supported by clang < 16
    for (auto &lambda : lambdas) {
        // manually deconstruct the pair to avoid the clang error
        auto &decider_name = lambda.first;
        auto &decider = lambda.second;

        auto jobQ = JobQueue();
        auto index_ctx = new IndexExtCtx();
        size_t memory_ctx = 0;
        auto *tiered_index = this->CreateTieredHNSWIndex(params, &jobQ, index_ctx, &memory_ctx);
        auto allocator = tiered_index->getAllocator();

        auto *hnsw = tiered_index->backendIndex;
        auto *flat = tiered_index->frontendIndex;

        // For every i, add the vector (i,i,i,i) under the label `n_labels - (i % n_labels)`.
        for (size_t i = 0; i < n; i++) {
            auto cur = decider(i, n) ? hnsw : flat;
            GenerateAndAddVector<TEST_DATA_T>(cur, d, n_labels - (i % n_labels), i);
        }
        ASSERT_EQ(VecSimIndex_IndexSize(tiered_index), n) << decider_name;

        // Query for (n,n,n,n) vector (recall that n-1 is the largest id in te index).
        TEST_DATA_T query[d];
        GenerateVector<TEST_DATA_T>(query, d, n);

        VecSimBatchIterator *batchIterator = VecSimBatchIterator_New(tiered_index, query, nullptr);

        size_t iteration_num = 0;
        size_t n_res = 1, expected_n_res = 1;
        while (VecSimBatchIterator_HasNext(batchIterator)) {
            iteration_num++;
            // Expect to get results in the reverse order of labels - which is the order of the
            // distance from the query vector. Get one result in every iteration.
            auto verify_res = [&](size_t id, double score, size_t index) {
                ASSERT_EQ(id, iteration_num) << decider_name;
            };
            runBatchIteratorSearchTest(batchIterator, n_res, verify_res, BY_SCORE, expected_n_res);
        }

        ASSERT_EQ(iteration_num, n_labels) << decider_name;
        VecSimBatchIterator_Free(batchIterator);

        // Free the index.
        delete index_ctx;
    }
}

TYPED_TEST(HNSWTieredIndexTest, BatchIteratorAdvanced) {
    size_t d = 4;
    size_t M = 8;
    size_t ef = 1000;
    size_t n = 1000;

    size_t per_label = TypeParam::isMulti() ? 10 : 1;
    size_t n_labels = n / per_label;

    // Create TieredHNSW index instance with a mock queue.
    HNSWParams hnsw_params = {
        .type = TypeParam::get_index_type(),
        .dim = d,
        .metric = VecSimMetric_L2,
        .multi = TypeParam::isMulti(),
        .initialCapacity = n,
        .efConstruction = ef,
    };
    VecSimParams params = CreateParams(hnsw_params);
    HNSWRuntimeParams hnswRuntimeParams = {.efRuntime = ef};
    VecSimQueryParams query_params = CreateQueryParams(hnswRuntimeParams);

    // for (auto &[decider_name, decider] : lambdas) { // TODO: not supported by clang < 16
    for (auto &lambda : lambdas) {
        // manually deconstruct the pair to avoid the clang error
        auto &decider_name = lambda.first;
        auto &decider = lambda.second;

        auto jobQ = JobQueue();
        auto index_ctx = new IndexExtCtx();
        size_t memory_ctx = 0;
        auto *tiered_index = this->CreateTieredHNSWIndex(params, &jobQ, index_ctx, &memory_ctx);
        auto allocator = tiered_index->getAllocator();

        auto *hnsw = tiered_index->backendIndex;
        auto *flat = tiered_index->frontendIndex;

        TEST_DATA_T query[d];
        GenerateVector<TEST_DATA_T>(query, d, n);

        VecSimBatchIterator *batchIterator =
            VecSimBatchIterator_New(tiered_index, query, &query_params);

        // Try to get results even though there are no vectors in the index.
        VecSimQueryResult_List res = VecSimBatchIterator_Next(batchIterator, 10, BY_SCORE);
        ASSERT_EQ(VecSimQueryResult_Len(res), 0) << decider_name;
        VecSimQueryResult_Free(res);
        ASSERT_FALSE(VecSimBatchIterator_HasNext(batchIterator)) << decider_name;

        // Insert one label and query again. The internal id will be 0.
        for (size_t j = 0; j < per_label; j++) {
            GenerateAndAddVector<TEST_DATA_T>(decider(n_labels, n) ? hnsw : flat, d, n_labels,
                                              n - j);
        }
        VecSimBatchIterator_Reset(batchIterator);
        res = VecSimBatchIterator_Next(batchIterator, 10, BY_SCORE);
        ASSERT_EQ(VecSimQueryResult_Len(res), 1) << decider_name;
        VecSimQueryResult_Free(res);
        ASSERT_FALSE(VecSimBatchIterator_HasNext(batchIterator)) << decider_name;
        VecSimBatchIterator_Free(batchIterator);

        // Insert vectors to the index and re-create the batch iterator.
        for (size_t i = 1; i < n_labels; i++) {
            auto cur = decider(i, n) ? hnsw : flat;
            for (size_t j = 1; j <= per_label; j++) {
                GenerateAndAddVector<TEST_DATA_T>(cur, d, i, (i - 1) * per_label + j);
            }
        }
        ASSERT_EQ(VecSimIndex_IndexSize(tiered_index), n) << decider_name;
        batchIterator = VecSimBatchIterator_New(tiered_index, query, &query_params);

        // Try to get 0 results.
        res = VecSimBatchIterator_Next(batchIterator, 0, BY_SCORE);
        ASSERT_EQ(VecSimQueryResult_Len(res), 0) << decider_name;
        VecSimQueryResult_Free(res);

        // n_res does not divide into ef or vice versa - expect leftovers between the graph scans.
        size_t n_res = 7;
        size_t iteration_num = 0;

        while (VecSimBatchIterator_HasNext(batchIterator)) {
            iteration_num++;
            std::vector<size_t> expected_ids;
            // We ask to get the results sorted by ID in a specific batch (in ascending order), but
            // in every iteration the ids should be lower than the previous one, according to the
            // distance from the query.
            for (size_t i = 1; i <= n_res; i++) {
                expected_ids.push_back(n_labels - iteration_num * n_res + i);
            }
            auto verify_res = [&](size_t id, double score, size_t index) {
                ASSERT_EQ(expected_ids[index], id) << decider_name;
            };
            if (iteration_num <= n_labels / n_res) {
                runBatchIteratorSearchTest(batchIterator, n_res, verify_res, BY_ID);
            } else {
                // In the last iteration there are `n_labels % n_res` results left to return.
                size_t n_left = n_labels % n_res;
                // Remove the first `n_res - n_left` ids from the expected ids.
                while (expected_ids.size() > n_left) {
                    expected_ids.erase(expected_ids.begin());
                }
                runBatchIteratorSearchTest(batchIterator, n_res, verify_res, BY_ID, n_left);
            }
        }
        ASSERT_EQ(iteration_num, n_labels / n_res + 1) << decider_name;
        // Try to get more results even though there are no.
        res = VecSimBatchIterator_Next(batchIterator, 1, BY_SCORE);
        ASSERT_EQ(VecSimQueryResult_Len(res), 0) << decider_name;
        VecSimQueryResult_Free(res);

        VecSimBatchIterator_Free(batchIterator);

        // Free the index.
        delete index_ctx;
    }
}

TYPED_TEST(HNSWTieredIndexTest, BatchIteratorWithOverlaps) {
    size_t d = 4;
    size_t M = 8;
    size_t ef = 20;
    size_t n = 1000;

    size_t per_label = TypeParam::isMulti() ? 10 : 1;
    size_t n_labels = n / per_label;

    // Create TieredHNSW index instance with a mock queue.
    HNSWParams hnsw_params = {
        .type = TypeParam::get_index_type(),
        .dim = d,
        .metric = VecSimMetric_L2,
        .multi = TypeParam::isMulti(),
        .initialCapacity = n,
        .efConstruction = ef,
        .efRuntime = ef,
    };
    VecSimParams params = CreateParams(hnsw_params);

    // for (auto &[decider_name, decider] : lambdas) { // TODO: not supported by clang < 16
    for (auto &lambda : lambdas) {
        // manually deconstruct the pair to avoid the clang error
        auto &decider_name = lambda.first;
        auto &decider = lambda.second;

        auto jobQ = JobQueue();
        auto index_ctx = new IndexExtCtx();
        size_t memory_ctx = 0;
        auto *tiered_index = this->CreateTieredHNSWIndex(params, &jobQ, index_ctx, &memory_ctx);
        auto allocator = tiered_index->getAllocator();

        auto *hnsw = tiered_index->backendIndex;
        auto *flat = tiered_index->frontendIndex;

        // For every i, add the vector (i,i,i,i) under the label i.
        size_t flat_count = 0;
        for (size_t i = 0; i < n; i++) {
            auto cur = decider(i, n) ? hnsw : flat;
            GenerateAndAddVector<TEST_DATA_T>(cur, d, i % n_labels, i);
            if (cur == flat) {
                flat_count++;
                // Add 10% of the vectors in FLAT to HNSW as well.
                if (flat_count % 10 == 0) {
                    GenerateAndAddVector<TEST_DATA_T>(hnsw, d, i % n_labels, i);
                }
            }
        }
        // The index size should be 100-110% of n.
        ASSERT_LE(VecSimIndex_IndexSize(tiered_index), n * 1.1) << decider_name;
        ASSERT_GE(VecSimIndex_IndexSize(tiered_index), n) << decider_name;
        // The number of unique labels should be n_labels.
        ASSERT_EQ(tiered_index->indexLabelCount(), n_labels) << decider_name;

        // Query for (n,n,n,n) vector (recall that n-1 is the largest id in te index).
        TEST_DATA_T query[d];
        GenerateVector<TEST_DATA_T>(query, d, n);

        VecSimBatchIterator *batchIterator = VecSimBatchIterator_New(tiered_index, query, nullptr);
        size_t iteration_num = 0;

        // Get the 5 vectors whose ids are the maximal among those that hasn't been returned yet
        // in every iteration. The results order should be sorted by their score (distance from
        // the query vector), which means sorted from the largest id to the lowest.
        size_t n_res = 5;
        size_t n_expected = n_res;
        size_t excessive_iterations = 0;
        while (VecSimBatchIterator_HasNext(batchIterator)) {
            if (iteration_num * n_res == n_labels) {
                // in some cases, the batch iterator may report that it has more results to return,
                // but it's actually not true and the next call to `VecSimBatchIterator_Next` will
                // return 0 results. This is safe because we don't guarantee how many results the
                // batch iterator will return, and a similar scenario can happen when checking
                // `VecSimBatchIterator_HasNext` on an empty index for the first time (before the
                // first call to `VecSimBatchIterator_Next`). we check that this scenario doesn't
                // happen more than once.
                ASSERT_EQ(excessive_iterations, 0) << decider_name;
                excessive_iterations = 1;
                n_expected = 0;
            }
            std::vector<size_t> expected_ids(n_expected);
            for (size_t i = 0; i < n_expected; i++) {
                expected_ids[i] = (n - iteration_num * n_expected - i - 1) % n_labels;
            }
            auto verify_res = [&](size_t id, double score, size_t index) {
                ASSERT_EQ(expected_ids[index], id) << decider_name;
            };
            runBatchIteratorSearchTest(batchIterator, n_res, verify_res, BY_SCORE, n_expected);
            iteration_num++;
        }
        ASSERT_EQ(iteration_num - excessive_iterations, n_labels / n_res)
            << decider_name << "\nHad excessive iterations: " << (excessive_iterations != 0);
        VecSimBatchIterator_Free(batchIterator);

        // Free the index.
        delete index_ctx;
    }
}

TYPED_TEST(HNSWTieredIndexTestBasic, BatchIteratorWithOverlaps_SpacialMultiCases) {
    size_t d = 4;

    std::shared_ptr<VecSimAllocator> allocator;
    TieredHNSWIndex<TEST_DATA_T, TEST_DIST_T> *tiered_index;
    VecSimIndex *hnsw, *flat;
    TEST_DATA_T query[d];
    VecSimBatchIterator *iterator;
    VecSimQueryResult_List batch;

    // Create TieredHNSW index instance with a mock queue.
    HNSWParams hnsw_params = {
        .type = TypeParam::get_index_type(),
        .dim = d,
        .metric = VecSimMetric_L2,
        .multi = true,
    };
    VecSimParams params = CreateParams(hnsw_params);
    auto jobQ = JobQueue();
    auto index_ctx = new IndexExtCtx();
    size_t memory_ctx = 0;

    auto L2 = [&](size_t element) { return element * element * d; };

    // TEST 1:
    // first batch contains duplicates with different scores.
    tiered_index = this->CreateTieredHNSWIndex(params, &jobQ, index_ctx, &memory_ctx);
    allocator = tiered_index->getAllocator();
    hnsw = tiered_index->backendIndex;
    flat = tiered_index->frontendIndex;

    GenerateAndAddVector<TEST_DATA_T>(flat, d, 0, 0);
    GenerateAndAddVector<TEST_DATA_T>(flat, d, 1, 1);
    GenerateAndAddVector<TEST_DATA_T>(flat, d, 2, 2);

    GenerateAndAddVector<TEST_DATA_T>(hnsw, d, 1, 3);
    GenerateAndAddVector<TEST_DATA_T>(hnsw, d, 0, 4);
    GenerateAndAddVector<TEST_DATA_T>(hnsw, d, 3, 5);

    ASSERT_EQ(tiered_index->indexLabelCount(), 4);

    GenerateVector<TEST_DATA_T>(query, d, 0);
    iterator = VecSimBatchIterator_New(tiered_index, query, nullptr);

    // batch size is 3 (the size of each index). Internally the tiered batch iterator will have to
    // handle the duplicates with different scores.
    ASSERT_TRUE(VecSimBatchIterator_HasNext(iterator));
    batch = VecSimBatchIterator_Next(iterator, 3, BY_SCORE);
    ASSERT_EQ(VecSimQueryResult_Len(batch), 3);
    ASSERT_EQ(VecSimQueryResult_GetId(batch.results + 0), 0);
    ASSERT_EQ(VecSimQueryResult_GetScore(batch.results + 0), L2(0));
    ASSERT_EQ(VecSimQueryResult_GetId(batch.results + 1), 1);
    ASSERT_EQ(VecSimQueryResult_GetScore(batch.results + 1), L2(1));
    ASSERT_EQ(VecSimQueryResult_GetId(batch.results + 2), 2);
    ASSERT_EQ(VecSimQueryResult_GetScore(batch.results + 2), L2(2));
    VecSimQueryResult_Free(batch);

    // we have 1 more label in the index. we expect the tiered batch iterator to return it only and
    // filter out the duplicates.
    ASSERT_TRUE(VecSimBatchIterator_HasNext(iterator));
    batch = VecSimBatchIterator_Next(iterator, 2, BY_SCORE);
    ASSERT_EQ(VecSimQueryResult_Len(batch), 1);
    ASSERT_EQ(VecSimQueryResult_GetId(batch.results + 0), 3);
    ASSERT_EQ(VecSimQueryResult_GetScore(batch.results + 0), L2(5));
    ASSERT_FALSE(VecSimBatchIterator_HasNext(iterator));
    VecSimQueryResult_Free(batch);
    // TEST 1 clean up.
    VecSimBatchIterator_Free(iterator);
    delete index_ctx;

    // TEST 2:
    // second batch contains duplicates (different scores) from the first batch.
    index_ctx = new IndexExtCtx();
    tiered_index = this->CreateTieredHNSWIndex(params, &jobQ, index_ctx, &memory_ctx);
    allocator = tiered_index->getAllocator();
    hnsw = tiered_index->backendIndex;
    flat = tiered_index->frontendIndex;

    GenerateAndAddVector<TEST_DATA_T>(hnsw, d, 0, 0);
    GenerateAndAddVector<TEST_DATA_T>(hnsw, d, 1, 1);
    GenerateAndAddVector<TEST_DATA_T>(hnsw, d, 2, 2);
    GenerateAndAddVector<TEST_DATA_T>(hnsw, d, 3, 3);

    GenerateAndAddVector<TEST_DATA_T>(flat, d, 2, 0);
    GenerateAndAddVector<TEST_DATA_T>(flat, d, 3, 1);
    GenerateAndAddVector<TEST_DATA_T>(flat, d, 0, 2);
    GenerateAndAddVector<TEST_DATA_T>(flat, d, 1, 3);

    ASSERT_EQ(tiered_index->indexLabelCount(), 4);

    iterator = VecSimBatchIterator_New(tiered_index, query, nullptr);

    // ask for 2 results. The internal batch iterators will return 2 results: hnsw - [0, 1], flat -
    // [2, 3] so there are no duplicates.
    ASSERT_TRUE(VecSimBatchIterator_HasNext(iterator));
    batch = VecSimBatchIterator_Next(iterator, 2, BY_SCORE);
    ASSERT_EQ(VecSimQueryResult_Len(batch), 2);
    ASSERT_EQ(VecSimQueryResult_GetId(batch.results + 0), 0);
    ASSERT_EQ(VecSimQueryResult_GetScore(batch.results + 0), L2(0));
    ASSERT_EQ(VecSimQueryResult_GetId(batch.results + 1), 2);
    ASSERT_EQ(VecSimQueryResult_GetScore(batch.results + 1), L2(0));
    VecSimQueryResult_Free(batch);

    // first batch contained 1 result from each index, so there is one leftover from each iterator.
    // Asking for 3 results will return additional 2 results from each iterator and the tiered batch
    // iterator will have to handle the duplicates that each iterator returned (both labels that
    // were returned in the first batch and duplicates in the current batch).
    ASSERT_TRUE(VecSimBatchIterator_HasNext(iterator));
    batch = VecSimBatchIterator_Next(iterator, 3, BY_SCORE);
    ASSERT_EQ(VecSimQueryResult_Len(batch), 2);
    ASSERT_EQ(VecSimQueryResult_GetId(batch.results + 0), 1);
    ASSERT_EQ(VecSimQueryResult_GetScore(batch.results + 0), L2(1));
    ASSERT_EQ(VecSimQueryResult_GetId(batch.results + 1), 3);
    ASSERT_EQ(VecSimQueryResult_GetScore(batch.results + 1), L2(1));
    ASSERT_FALSE(VecSimBatchIterator_HasNext(iterator));
    VecSimQueryResult_Free(batch);
    // TEST 2 clean up.
    VecSimBatchIterator_Free(iterator);

    delete index_ctx;
}

TYPED_TEST(HNSWTieredIndexTest, parallelBatchIteratorSearch) {
    size_t dim = 4;
    size_t ef = 500;
    size_t n = 1000;
    size_t n_res_min = 3;  // minimum number of results to return per batch
    size_t n_res_max = 15; // maximum number of results to return per batch
    bool isMulti = TypeParam::isMulti();

    size_t per_label = isMulti ? 5 : 1;
    size_t n_labels = n / per_label;

    // Create TieredHNSW index instance with a mock queue.
    HNSWParams params = {
        .type = TypeParam::get_index_type(),
        .dim = dim,
        .metric = VecSimMetric_L2,
        .multi = isMulti,
        .efRuntime = ef,
    };
    VecSimParams hnsw_params = CreateParams(params);
    auto jobQ = JobQueue();
    auto index_ctx = new IndexExtCtx();
    size_t memory_ctx = 0;

    auto *tiered_index = this->CreateTieredHNSWIndex(hnsw_params, &jobQ, index_ctx, &memory_ctx);
    auto allocator = tiered_index->getAllocator();

    std::atomic_int successful_searches(0);
    auto parallel_10_batches = [](AsyncJob *job) {
        auto *search_job = reinterpret_cast<SearchJobMock *>(job);
        const size_t res_per_batch = search_job->k;
        const size_t dim = search_job->dim;
        const auto query = search_job->query;

        size_t iteration = 0;
        auto verify_res = [&](size_t id, double score, size_t res_index) {
            TEST_DATA_T element = *(TEST_DATA_T *)query;
            res_index += iteration * res_per_batch;
            ASSERT_EQ(std::abs(id - element), (res_index + 1) / 2);
            ASSERT_EQ(score, dim * (id - element) * (id - element));
        };

        // Run 10 batches of search.
        auto tiered_iterator = VecSimBatchIterator_New(search_job->index, query, nullptr);
        do {
            runBatchIteratorSearchTest(tiered_iterator, res_per_batch, verify_res);
        } while (++iteration < 10 && VecSimBatchIterator_HasNext(tiered_iterator));

        VecSimBatchIterator_Free(tiered_iterator);
        search_job->successful_searches++;

        delete search_job;
    };

    // Fill the job queue with insert and batch-search jobs, while filling the flat index, before
    // initializing the thread pool.
    for (size_t i = 0; i < n; i++) {
        // Insert a vector to the flat index and add a job to insert it to the main index.
        GenerateAndAddVector<TEST_DATA_T>(tiered_index, dim, i % n_labels, i);

        // Add a search job.
        size_t cur_res_per_batch = i % (n_res_max - n_res_min) + n_res_min;
        size_t n_res = cur_res_per_batch * 10;
        auto query = (TEST_DATA_T *)allocator->allocate(dim * sizeof(TEST_DATA_T));
        // make sure there are `n_res / 2` vectors in the index in each "side" of the query vector.
        GenerateVector<TEST_DATA_T>(query, dim, (i % (n_labels - n_res)) + (n_res / 2));
        auto search_job =
            new (allocator) SearchJobMock(allocator, parallel_10_batches, tiered_index, query,
                                          cur_res_per_batch, n, dim, successful_searches);
        tiered_index->submitSingleJob(search_job);
    }

    EXPECT_EQ(tiered_index->indexSize(), n);
    EXPECT_EQ(tiered_index->indexLabelCount(), n_labels);
    EXPECT_EQ(tiered_index->labelToInsertJobs.size(), n_labels);
    for (auto &it : tiered_index->labelToInsertJobs) {
        EXPECT_EQ(it.second.size(), per_label);
    }
    EXPECT_EQ(tiered_index->frontendIndex->indexSize(), n);
    EXPECT_EQ(tiered_index->backendIndex->indexSize(), 0);

    // Launch the BG threads loop that takes jobs from the queue and executes them.
    // All the vectors are already in the tiered index, so we expect to find the expected
    // results from the get-go.
    bool run_thread = true;
    for (size_t i = 0; i < THREAD_POOL_SIZE; i++) {
        thread_pool.emplace_back(thread_main_loop, std::ref(jobQ), std::ref(run_thread));
    }

    thread_pool_join(jobQ, run_thread);

    EXPECT_EQ(tiered_index->backendIndex->indexSize(), n);
    EXPECT_EQ(tiered_index->backendIndex->indexLabelCount(), n_labels);
    EXPECT_EQ(tiered_index->frontendIndex->indexSize(), 0);
    EXPECT_EQ(tiered_index->labelToInsertJobs.size(), 0);
    EXPECT_EQ(successful_searches, n);
    EXPECT_EQ(jobQ.size(), 0);

    // Cleanup.
    delete index_ctx;
>>>>>>> 3a8ac2db
}<|MERGE_RESOLUTION|>--- conflicted
+++ resolved
@@ -1981,130 +1981,6 @@
     delete index_ctx;
 }
 
-<<<<<<< HEAD
-TYPED_TEST(HNSWTieredIndexTestBasic, overwriteVectorBasic) {
-    // Create TieredHNSW index instance with a mock queue.
-    size_t dim = 4;
-    size_t n = 1000;
-    HNSWParams params = {
-        .type = TypeParam::get_index_type(), .dim = dim, .metric = VecSimMetric_L2, .multi = false};
-    VecSimParams hnsw_params = CreateParams(params);
-    auto jobQ = JobQueue();
-    auto index_ctx = new IndexExtCtx();
-    size_t memory_ctx = 0;
-
-    auto *tiered_index = this->CreateTieredHNSWIndex(hnsw_params, &jobQ, index_ctx, &memory_ctx, 1);
-    auto allocator = tiered_index->getAllocator();
-
-    TEST_DATA_T val = 1.0;
-    GenerateAndAddVector<TEST_DATA_T>(tiered_index, dim, 0, val);
-    // Overwrite label 0 (in the flat buffer) with a different value.
-    val = 2.0;
-    TEST_DATA_T overwritten_vec[] = {val, val, val, val};
-    ASSERT_EQ(tiered_index->addVector(overwritten_vec, 0), 0);
-    ASSERT_EQ(tiered_index->indexLabelCount(), 1);
-    ASSERT_EQ(tiered_index->indexSize(), 1);
-    ASSERT_EQ(tiered_index->frontendIndex->indexSize(), 1);
-    ASSERT_EQ(tiered_index->getDistanceFrom(0, overwritten_vec), 0);
-
-    // Validate that jobs were created properly - first job should be invalid after overwrite,
-    // the second should be a pending insert job.
-    ASSERT_EQ(tiered_index->labelToInsertJobs.at(0).size(), 1);
-    auto *pending_insert_job = tiered_index->labelToInsertJobs.at(0)[0];
-    ASSERT_EQ(jobQ.size(), 2);
-    ASSERT_EQ(jobQ.front().job->jobType, HNSW_INSERT_VECTOR_JOB);
-    ASSERT_EQ(reinterpret_cast<HNSWInsertJob *>(jobQ.front().job)->label, 0);
-    ASSERT_EQ(reinterpret_cast<HNSWInsertJob *>(jobQ.front().job)->id, INVALID_JOB_ID);
-    jobQ.front().job->Execute(jobQ.front().job);
-    jobQ.pop();
-
-    ASSERT_EQ(jobQ.front().job->jobType, HNSW_INSERT_VECTOR_JOB);
-    ASSERT_EQ(reinterpret_cast<HNSWInsertJob *>(jobQ.front().job)->label, 0);
-    ASSERT_EQ(reinterpret_cast<HNSWInsertJob *>(jobQ.front().job)->id, 0);
-    ASSERT_EQ(reinterpret_cast<HNSWInsertJob *>(jobQ.front().job), pending_insert_job);
-
-    // Ingest vector into HNSW, and then overwrite it.
-    jobQ.front().job->Execute(jobQ.front().job);
-    jobQ.pop();
-    ASSERT_EQ(tiered_index->backendIndex->indexSize(), 1);
-    ASSERT_EQ(tiered_index->frontendIndex->indexSize(), 0);
-    val = 3.0;
-    overwritten_vec[0] = overwritten_vec[1] = overwritten_vec[2] = overwritten_vec[3] = val;
-    ASSERT_EQ(tiered_index->addVector(overwritten_vec, 0), 0);
-    ASSERT_EQ(tiered_index->indexLabelCount(), 1);
-    // Swap job should be executed for the overwritten vector since limit is 1, and we are calling
-    // swap job execution prior to insert jobs.
-    ASSERT_EQ(tiered_index->backendIndex->indexSize(), 0);
-    ASSERT_EQ(tiered_index->frontendIndex->indexSize(), 1);
-    ASSERT_EQ(tiered_index->getDistanceFrom(0, overwritten_vec), 0);
-
-    // Ingest the updated vector to HNSW.
-    jobQ.front().job->Execute(jobQ.front().job);
-    jobQ.pop();
-    ASSERT_EQ(tiered_index->backendIndex->indexSize(), 1);
-    ASSERT_EQ(tiered_index->frontendIndex->indexSize(), 0);
-    ASSERT_EQ(tiered_index->indexLabelCount(), 1);
-    ASSERT_EQ(tiered_index->getDistanceFrom(0, overwritten_vec), 0);
-
-    delete index_ctx;
-}
-
-TYPED_TEST(HNSWTieredIndexTestBasic, overwriteVectorAsync) {
-    // Create TieredHNSW index instance with a mock queue.
-    size_t dim = 4;
-    size_t n = 1000;
-    HNSWParams params = {
-        .type = TypeParam::get_index_type(), .dim = dim, .metric = VecSimMetric_L2, .multi = false};
-    VecSimParams hnsw_params = CreateParams(params);
-    for (size_t maxSwapJobs : {(int)n + 1, 1}) {
-        auto jobQ = JobQueue();
-        auto index_ctx = new IndexExtCtx();
-        size_t memory_ctx = 0;
-
-        auto *tiered_index =
-            this->CreateTieredHNSWIndex(hnsw_params, &jobQ, index_ctx, &memory_ctx, maxSwapJobs);
-        auto allocator = tiered_index->getAllocator();
-
-        // Launch the BG threads loop that takes jobs from the queue and executes them.
-        bool run_thread = true;
-        for (size_t i = 0; i < THREAD_POOL_SIZE; i++) {
-            thread_pool.emplace_back(thread_main_loop, std::ref(jobQ), std::ref(run_thread));
-        }
-
-        // Insert vectors and overwrite them multiple times while thread run in the background.
-        std::srand(10); // create pseudo random generator with any arbitrary seed.
-        for (size_t i = 0; i < n; i++) {
-            TEST_DATA_T vector[dim];
-            for (size_t j = 0; j < dim; j++) {
-                vector[j] = std::rand() / (TEST_DATA_T)RAND_MAX;
-            }
-            tiered_index->addVector(vector, i);
-        }
-        EXPECT_EQ(tiered_index->indexLabelCount(), n);
-
-        size_t num_overwrites = 1000;
-        for (size_t i = 0; i < num_overwrites; i++) {
-            size_t label_to_overwrite = std::rand() % n;
-            TEST_DATA_T vector[dim];
-            for (size_t j = 0; j < dim; j++) {
-                vector[j] = std::rand() / (TEST_DATA_T)RAND_MAX;
-            }
-            EXPECT_EQ(tiered_index->addVector(vector, label_to_overwrite), 0);
-        }
-
-        thread_pool_join(jobQ, run_thread);
-
-        EXPECT_EQ(tiered_index->indexSize() - tiered_index->getHNSWIndex()->getNumMarkedDeleted(),
-                  n);
-        EXPECT_EQ(tiered_index->frontendIndex->indexSize(), 0);
-        EXPECT_EQ(tiered_index->indexLabelCount(), n);
-        auto report = tiered_index->getHNSWIndex()->checkIntegrity();
-        EXPECT_EQ(report.connections_to_repair, 0);
-        EXPECT_EQ(report.valid_state, true);
-
-        delete index_ctx;
-    }
-=======
 // A set of lambdas that determine whether a vector should be inserted to the
 // HNSW index (returns true) or to the flat index (returns false).
 inline constexpr std::array<std::pair<std::string_view, bool (*)(size_t, size_t)>, 11> lambdas = {{
@@ -2798,5 +2674,128 @@
 
     // Cleanup.
     delete index_ctx;
->>>>>>> 3a8ac2db
+}
+
+TYPED_TEST(HNSWTieredIndexTestBasic, overwriteVectorBasic) {
+    // Create TieredHNSW index instance with a mock queue.
+    size_t dim = 4;
+    size_t n = 1000;
+    HNSWParams params = {
+        .type = TypeParam::get_index_type(), .dim = dim, .metric = VecSimMetric_L2, .multi = false};
+    VecSimParams hnsw_params = CreateParams(params);
+    auto jobQ = JobQueue();
+    auto index_ctx = new IndexExtCtx();
+    size_t memory_ctx = 0;
+
+    auto *tiered_index = this->CreateTieredHNSWIndex(hnsw_params, &jobQ, index_ctx, &memory_ctx, 1);
+    auto allocator = tiered_index->getAllocator();
+
+    TEST_DATA_T val = 1.0;
+    GenerateAndAddVector<TEST_DATA_T>(tiered_index, dim, 0, val);
+    // Overwrite label 0 (in the flat buffer) with a different value.
+    val = 2.0;
+    TEST_DATA_T overwritten_vec[] = {val, val, val, val};
+    ASSERT_EQ(tiered_index->addVector(overwritten_vec, 0), 0);
+    ASSERT_EQ(tiered_index->indexLabelCount(), 1);
+    ASSERT_EQ(tiered_index->indexSize(), 1);
+    ASSERT_EQ(tiered_index->frontendIndex->indexSize(), 1);
+    ASSERT_EQ(tiered_index->getDistanceFrom(0, overwritten_vec), 0);
+
+    // Validate that jobs were created properly - first job should be invalid after overwrite,
+    // the second should be a pending insert job.
+    ASSERT_EQ(tiered_index->labelToInsertJobs.at(0).size(), 1);
+    auto *pending_insert_job = tiered_index->labelToInsertJobs.at(0)[0];
+    ASSERT_EQ(jobQ.size(), 2);
+    ASSERT_EQ(jobQ.front().job->jobType, HNSW_INSERT_VECTOR_JOB);
+    ASSERT_EQ(reinterpret_cast<HNSWInsertJob *>(jobQ.front().job)->label, 0);
+    ASSERT_EQ(reinterpret_cast<HNSWInsertJob *>(jobQ.front().job)->id, INVALID_JOB_ID);
+    jobQ.front().job->Execute(jobQ.front().job);
+    jobQ.pop();
+
+    ASSERT_EQ(jobQ.front().job->jobType, HNSW_INSERT_VECTOR_JOB);
+    ASSERT_EQ(reinterpret_cast<HNSWInsertJob *>(jobQ.front().job)->label, 0);
+    ASSERT_EQ(reinterpret_cast<HNSWInsertJob *>(jobQ.front().job)->id, 0);
+    ASSERT_EQ(reinterpret_cast<HNSWInsertJob *>(jobQ.front().job), pending_insert_job);
+
+    // Ingest vector into HNSW, and then overwrite it.
+    jobQ.front().job->Execute(jobQ.front().job);
+    jobQ.pop();
+    ASSERT_EQ(tiered_index->backendIndex->indexSize(), 1);
+    ASSERT_EQ(tiered_index->frontendIndex->indexSize(), 0);
+    val = 3.0;
+    overwritten_vec[0] = overwritten_vec[1] = overwritten_vec[2] = overwritten_vec[3] = val;
+    ASSERT_EQ(tiered_index->addVector(overwritten_vec, 0), 0);
+    ASSERT_EQ(tiered_index->indexLabelCount(), 1);
+    // Swap job should be executed for the overwritten vector since limit is 1, and we are calling
+    // swap job execution prior to insert jobs.
+    ASSERT_EQ(tiered_index->backendIndex->indexSize(), 0);
+    ASSERT_EQ(tiered_index->frontendIndex->indexSize(), 1);
+    ASSERT_EQ(tiered_index->getDistanceFrom(0, overwritten_vec), 0);
+
+    // Ingest the updated vector to HNSW.
+    jobQ.front().job->Execute(jobQ.front().job);
+    jobQ.pop();
+    ASSERT_EQ(tiered_index->backendIndex->indexSize(), 1);
+    ASSERT_EQ(tiered_index->frontendIndex->indexSize(), 0);
+    ASSERT_EQ(tiered_index->indexLabelCount(), 1);
+    ASSERT_EQ(tiered_index->getDistanceFrom(0, overwritten_vec), 0);
+
+    delete index_ctx;
+}
+
+TYPED_TEST(HNSWTieredIndexTestBasic, overwriteVectorAsync) {
+    // Create TieredHNSW index instance with a mock queue.
+    size_t dim = 4;
+    size_t n = 1000;
+    HNSWParams params = {
+        .type = TypeParam::get_index_type(), .dim = dim, .metric = VecSimMetric_L2, .multi = false};
+    VecSimParams hnsw_params = CreateParams(params);
+    for (size_t maxSwapJobs : {(int)n + 1, 1}) {
+        auto jobQ = JobQueue();
+        auto index_ctx = new IndexExtCtx();
+        size_t memory_ctx = 0;
+
+        auto *tiered_index =
+            this->CreateTieredHNSWIndex(hnsw_params, &jobQ, index_ctx, &memory_ctx, maxSwapJobs);
+        auto allocator = tiered_index->getAllocator();
+
+        // Launch the BG threads loop that takes jobs from the queue and executes them.
+        bool run_thread = true;
+        for (size_t i = 0; i < THREAD_POOL_SIZE; i++) {
+            thread_pool.emplace_back(thread_main_loop, std::ref(jobQ), std::ref(run_thread));
+        }
+
+        // Insert vectors and overwrite them multiple times while thread run in the background.
+        std::srand(10); // create pseudo random generator with any arbitrary seed.
+        for (size_t i = 0; i < n; i++) {
+            TEST_DATA_T vector[dim];
+            for (size_t j = 0; j < dim; j++) {
+                vector[j] = std::rand() / (TEST_DATA_T)RAND_MAX;
+            }
+            tiered_index->addVector(vector, i);
+        }
+        EXPECT_EQ(tiered_index->indexLabelCount(), n);
+
+        size_t num_overwrites = 1000;
+        for (size_t i = 0; i < num_overwrites; i++) {
+            size_t label_to_overwrite = std::rand() % n;
+            TEST_DATA_T vector[dim];
+            for (size_t j = 0; j < dim; j++) {
+                vector[j] = std::rand() / (TEST_DATA_T)RAND_MAX;
+            }
+            EXPECT_EQ(tiered_index->addVector(vector, label_to_overwrite), 0);
+        }
+
+        thread_pool_join(jobQ, run_thread);
+
+        EXPECT_EQ(tiered_index->indexSize() - tiered_index->getHNSWIndex()->getNumMarkedDeleted(),
+                  n);
+        EXPECT_EQ(tiered_index->frontendIndex->indexSize(), 0);
+        EXPECT_EQ(tiered_index->indexLabelCount(), n);
+        auto report = tiered_index->getHNSWIndex()->checkIntegrity();
+        EXPECT_EQ(report.connections_to_repair, 0);
+        EXPECT_EQ(report.valid_state, true);
+
+        delete index_ctx;
+    }
 }