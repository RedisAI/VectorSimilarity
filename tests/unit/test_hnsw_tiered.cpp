--- conflicted
+++ resolved
@@ -1603,12 +1603,7 @@
     ASSERT_EQ(updated_ids.size(), 1);
     ASSERT_EQ(updated_ids.at(1).first, 2);
     for (auto &it : updated_ids) {
-<<<<<<< HEAD
-        tiered_index->updateInsertJobInternalId(it.second.first, it.first,
-                                                it.second.second);
-=======
         tiered_index->updateInsertJobInternalId(it.second.first, it.first, it.second.second);
->>>>>>> 2e0098bd
     }
     ASSERT_EQ(tiered_index->labelToInsertJobs.size(), 1);
     ASSERT_EQ(tiered_index->labelToInsertJobs.at(vec_label_first).size(), 2);
@@ -1640,12 +1635,7 @@
     ASSERT_EQ(updated_ids.size(), 1);
     ASSERT_EQ(updated_ids.at(1).first, 3);
     for (auto &it : updated_ids) {
-<<<<<<< HEAD
-        tiered_index->updateInsertJobInternalId(it.second.first, it.first,
-                                                it.second.second);
-=======
         tiered_index->updateInsertJobInternalId(it.second.first, it.first, it.second.second);
->>>>>>> 2e0098bd
     }
     ASSERT_EQ(tiered_index->labelToInsertJobs.size(), 1);
     ASSERT_EQ(tiered_index->labelToInsertJobs.at(vec_label_first).size(), 2);
