#include "VecSim/index_factories/tiered_factory.h"
#include "VecSim/algorithms/hnsw/hnsw_tiered.h"
#include "VecSim/algorithms/hnsw/hnsw_single.h"
#include "VecSim/algorithms/hnsw/hnsw_multi.h"
#include <string>
#include <array>

#include "test_utils.h"
#include "mock_thread_pool.h"

#include <thread>

// Runs the test for all combination of data type(float/double) - label type (single/multi)

template <typename index_type_t>
class HNSWTieredIndexTest : public ::testing::Test {
public:
    using data_t = typename index_type_t::data_t;
    using dist_t = typename index_type_t::dist_t;

protected:
    HNSWIndex<data_t, dist_t> *CastToHNSW(VecSimIndex *index) {
        auto tiered_index = reinterpret_cast<TieredHNSWIndex<data_t, dist_t> *>(index);
        return tiered_index->getHNSWIndex();
    }
    TieredHNSWIndex<data_t, dist_t> *CreateTieredHNSWIndex(VecSimParams &hnsw_params,
                                                           tieredIndexMock &mock_thread_pool,
                                                           size_t swap_job_threshold = 0,
                                                           size_t flat_buffer_limit = SIZE_MAX) {
        TieredIndexParams tiered_params = {
            .jobQueue = &mock_thread_pool.jobQ,
            .jobQueueCtx = mock_thread_pool.ctx,
            .submitCb = tieredIndexMock::submit_callback,
            .flatBufferLimit = flat_buffer_limit,
            .primaryIndexParams = &hnsw_params,
            .specificParams = {TieredHNSWParams{.swapJobThreshold = swap_job_threshold}}};
        auto *tiered_index = reinterpret_cast<TieredHNSWIndex<data_t, dist_t> *>(
            TieredFactory::NewIndex(&tiered_params));

        // Set the created tiered index in the index external context (it will take ownership over
        // the index, and we'll need to release the ctx at the end of the test.
        mock_thread_pool.ctx->index_strong_ref.reset(tiered_index);
        return tiered_index;
    }
};

TYPED_TEST_SUITE(HNSWTieredIndexTest, DataTypeSetExtended);

// Runs the test for each data type(float/double). The label type should be explicitly
// set in the test.

template <typename index_type_t>
class HNSWTieredIndexTestBasic : public HNSWTieredIndexTest<index_type_t> {};
TYPED_TEST_SUITE(HNSWTieredIndexTestBasic, DataTypeSet);

TYPED_TEST(HNSWTieredIndexTest, CreateIndexInstance) {
    // Create TieredHNSW index instance with a mock queue.
    HNSWParams params = {.type = TypeParam::get_index_type(),
                         .dim = 4,
                         .metric = VecSimMetric_L2,
                         .multi = TypeParam::isMulti()};
    VecSimParams hnsw_params = CreateParams(params);
    auto mock_thread_pool = tieredIndexMock();
    auto *tiered_index = this->CreateTieredHNSWIndex(hnsw_params, mock_thread_pool);

    // Get the allocator from the tiered index.
    auto allocator = tiered_index->getAllocator();

    // Add a vector to the flat index.
    TEST_DATA_T vector[tiered_index->backendIndex->getDim()];
    GenerateVector<TEST_DATA_T>(vector, tiered_index->backendIndex->getDim());
    labelType vector_label = 1;
    VecSimIndex_AddVector(tiered_index->frontendIndex, vector, vector_label);

    // Create a mock job that inserts some vector into the HNSW index.
    auto insert_to_index = [](AsyncJob *job) {
        auto *my_insert_job = reinterpret_cast<HNSWInsertJob *>(job);
        auto my_index =
            reinterpret_cast<TieredHNSWIndex<TEST_DATA_T, TEST_DIST_T> *>(my_insert_job->index);

        // Move the vector from the temp flat index into the HNSW index.
        // Note that we access the vector via its internal id since in index of type MULTI,
        // this is the only way to do so (knowing the label is not enough...)
        VecSimIndex_AddVector(my_index->backendIndex,
                              my_index->frontendIndex->getDataByInternalId(my_insert_job->id),
                              my_insert_job->label);
        // TODO: enable deleting vectors by internal id for the case of moving a single vector
        //  from the flat buffer in MULTI.
        VecSimIndex_DeleteVector(my_index->frontendIndex, my_insert_job->label);
        auto it = my_index->labelToInsertJobs.at(my_insert_job->label).begin();
        ASSERT_EQ(job, *it); // Assert pointers equation
        // Here we update labelToInsertJobs mapping, as we except that for every insert job
        // there will be a corresponding item in the map.
        my_index->labelToInsertJobs.at(my_insert_job->label).erase(it);
        delete job;
    };

    auto job = new (allocator)
        HNSWInsertJob(tiered_index->allocator, vector_label, 0, insert_to_index, tiered_index);
    auto jobs_vec = vecsim_stl::vector<HNSWInsertJob *>(1, job, allocator);
    tiered_index->labelToInsertJobs.insert({vector_label, jobs_vec});

    // Wrap this job with an array and submit the jobs to the queue.
    // TODO: in the future this should be part of the tiered index "add_vector" flow, and
    //  we can replace this to avoid the breaking of the abstraction.
    tiered_index->submitSingleJob((AsyncJob *)job);
    ASSERT_EQ(mock_thread_pool.jobQ.size(), 1);

    // Execute the job from the queue and validate that the index was updated properly.
    mock_thread_pool.thread_iteration();
    ASSERT_EQ(tiered_index->indexSize(), 1);
    ASSERT_EQ(tiered_index->getDistanceFrom(1, vector), 0);
    ASSERT_EQ(tiered_index->frontendIndex->indexSize(), 0);
    ASSERT_EQ(tiered_index->labelToInsertJobs.at(vector_label).size(), 0);
}

TYPED_TEST(HNSWTieredIndexTest, testSizeEstimation) {
    size_t dim = 128;
    size_t n = DEFAULT_BLOCK_SIZE;
    size_t M = 32;
    size_t bs = DEFAULT_BLOCK_SIZE;
    bool isMulti = TypeParam::isMulti();

    HNSWParams hnsw_params = {.type = TypeParam::get_index_type(),
                              .dim = dim,
                              .metric = VecSimMetric_L2,
                              .multi = isMulti,
                              .initialCapacity = n,
                              .M = M};
    VecSimParams vecsim_hnsw_params = CreateParams(hnsw_params);

    auto mock_thread_pool = tieredIndexMock();
    TieredIndexParams tiered_params = {.jobQueue = &mock_thread_pool.jobQ,
                                       .jobQueueCtx = mock_thread_pool.ctx,
                                       .submitCb = tieredIndexMock::submit_callback,
                                       .flatBufferLimit = SIZE_MAX,
                                       .primaryIndexParams = &vecsim_hnsw_params};
    VecSimParams params = CreateParams(tiered_params);
    auto *index = VecSimIndex_New(&params);
    mock_thread_pool.ctx->index_strong_ref.reset(index);
    auto allocator = index->getAllocator();

    size_t initial_size_estimation = VecSimIndex_EstimateInitialSize(&params);

    // labels_lookup hash table has additional memory, since STL implementation chooses "an
    // appropriate prime number" higher than n as the number of allocated buckets (for n=1000, 1031
    // buckets are created)
    auto hnsw_index = this->CastToHNSW(index);
    if (isMulti == false) {
        auto hnsw = reinterpret_cast<HNSWIndex_Single<TEST_DATA_T, TEST_DIST_T> *>(hnsw_index);
        initial_size_estimation += (hnsw->labelLookup.bucket_count() - n) * sizeof(size_t);
    } else { // if its a multi value index cast to HNSW_Multi
        auto hnsw = reinterpret_cast<HNSWIndex_Multi<TEST_DATA_T, TEST_DIST_T> *>(hnsw_index);
        initial_size_estimation += (hnsw->labelLookup.bucket_count() - n) * sizeof(size_t);
    }

    ASSERT_EQ(initial_size_estimation, index->getAllocationSize());

    // Add vectors up to initial capacity (initial capacity == block size).
    for (size_t i = 0; i < n; i++) {
        GenerateAndAddVector<TEST_DATA_T>(index, dim, i, i);
        mock_thread_pool.thread_iteration();
    }

    // Estimate memory delta for filling up the first block and adding another block.
    size_t estimation = VecSimIndex_EstimateElementSize(&params) * bs;

<<<<<<< HEAD
    size_t before = index->getAllocationSize();
    GenerateAndAddVector<TEST_DATA_T>(index, dim, bs + n, bs + n);
    tieredIndexMock::thread_iteration();
    size_t actual = index->getAllocationSize() - before;
=======
    size_t memory_before = index->getAllocationSize();

    // Note we are adding vectors with ascending values. This causes the numbers of
    // incoming edges, which are not taking into account in EstimateElementSize,
    // to be zero
    for (size_t i = 0; i < bs; i++) {
        GenerateAndAddVector<TEST_DATA_T>(index, dim, i + bs, i + bs);
        mock_thread_pool.thread_iteration();
    }

    size_t delta = index->getAllocationSize() - memory_before;
>>>>>>> 35810baa

    // Flat index should be empty, hence the index size includes only hnsw size.
    ASSERT_EQ(index->indexSize(), hnsw_index->indexSize());
    ASSERT_EQ(index->indexCapacity(), hnsw_index->indexCapacity());
    // We added n + 1 vectors
    ASSERT_EQ(index->indexSize(), n + 1);
    // We should have 2 blocks now
    ASSERT_EQ(index->indexCapacity(), 2 * bs);

<<<<<<< HEAD
    // We check that the actual size is within 1% of the estimation.
    ASSERT_GE(estimation, actual * 0.99);
    ASSERT_LE(estimation, actual * 1.01);

    delete tieredIndexMock::ctx;
=======
    ASSERT_GE(estimation * 1.02, delta);
    ASSERT_LE(estimation * 0.98, delta);
>>>>>>> 35810baa
}

TYPED_TEST(HNSWTieredIndexTest, addVector) {
    // Create TieredHNSW index instance with a mock queue.
    size_t dim = 4;
    bool isMulti = TypeParam::isMulti();
    HNSWParams params = {.type = TypeParam::get_index_type(),
                         .dim = dim,
                         .metric = VecSimMetric_L2,
                         .multi = isMulti};
    VecSimParams hnsw_params = CreateParams(params);

    auto mock_thread_pool = tieredIndexMock();
    TieredIndexParams tiered_params = {.jobQueue = &mock_thread_pool.jobQ,
                                       .jobQueueCtx = mock_thread_pool.ctx,
                                       .submitCb = tieredIndexMock::submit_callback,
                                       .flatBufferLimit = SIZE_MAX,
                                       .primaryIndexParams = &hnsw_params};
    auto *tiered_index = reinterpret_cast<TieredHNSWIndex<TEST_DATA_T, TEST_DIST_T> *>(
        TieredFactory::NewIndex(&tiered_params));
    // Get the allocator from the tiered index.
    auto allocator = tiered_index->getAllocator();
    // Set the created tiered index in the index external context.
    mock_thread_pool.ctx->index_strong_ref.reset(tiered_index);

    BFParams bf_params = {.type = TypeParam::get_index_type(),
                          .dim = dim,
                          .metric = VecSimMetric_L2,
                          .multi = isMulti};

    // Validate that memory upon creating the tiered index is as expected (no more than 2%
    // above te expected, since in different platforms there are some minor additional
    // allocations).
    size_t expected_mem = TieredFactory::EstimateInitialSize(&tiered_params);
    ASSERT_LE(expected_mem, tiered_index->getAllocationSize());
    ASSERT_GE(expected_mem * 1.02, tiered_index->getAllocationSize());

    // Create a vector and add it to the tiered index.
    labelType vec_label = 1;
    TEST_DATA_T vector[dim];
    GenerateVector<TEST_DATA_T>(vector, dim, vec_label);
    VecSimIndex_AddVector(tiered_index, vector, vec_label);
    // Validate that the vector was inserted to the flat buffer properly.
    ASSERT_EQ(tiered_index->indexSize(), 1);
    ASSERT_EQ(tiered_index->backendIndex->indexSize(), 0);
    ASSERT_EQ(tiered_index->frontendIndex->indexSize(), 1);
    ASSERT_EQ(tiered_index->frontendIndex->indexCapacity(), DEFAULT_BLOCK_SIZE);
    ASSERT_EQ(tiered_index->indexCapacity(), DEFAULT_BLOCK_SIZE);
    ASSERT_EQ(tiered_index->frontendIndex->getDistanceFrom(vec_label, vector), 0);
    // Validate that the job was created properly
    ASSERT_EQ(tiered_index->labelToInsertJobs.at(vec_label).size(), 1);
    ASSERT_EQ(tiered_index->labelToInsertJobs.at(vec_label)[0]->label, vec_label);
    ASSERT_EQ(tiered_index->labelToInsertJobs.at(vec_label)[0]->id, 0);

    // Account for the allocation of a new block due to the vector insertion.
    expected_mem += (BruteForceFactory::EstimateElementSize(&bf_params)) * DEFAULT_BLOCK_SIZE;
    // Account for the memory that was allocated in the labelToId map (approx.)
    expected_mem += sizeof(vecsim_stl::unordered_map<labelType, idType>::value_type) +
                    sizeof(void *) + sizeof(size_t);
    // Account for the memory that was allocated in the labelToInsertJobs map (approx.)
    expected_mem +=
        sizeof(
            vecsim_stl::unordered_map<labelType, vecsim_stl::vector<HNSWInsertJob *>>::value_type) +
        sizeof(void *) + sizeof(size_t);
    // Account for the inner buffer of the std::vector<HNSWInsertJob *> in the map.
    expected_mem += sizeof(void *) + sizeof(size_t);
    // Account for the insert job that was created.
    expected_mem += sizeof(HNSWInsertJob) + sizeof(size_t);
    ASSERT_GE(expected_mem * 1.02, tiered_index->getAllocationSize());
    ASSERT_LE(expected_mem, tiered_index->getAllocationSize());

    if (isMulti) {
        // Add another vector under the same label (create another insert job)
        VecSimIndex_AddVector(tiered_index, vector, vec_label);
        ASSERT_EQ(tiered_index->indexSize(), 2);
        ASSERT_EQ(tiered_index->indexLabelCount(), 1);
        ASSERT_EQ(tiered_index->backendIndex->indexSize(), 0);
        ASSERT_EQ(tiered_index->frontendIndex->indexSize(), 2);
        // Validate that the second job was created properly
        ASSERT_EQ(tiered_index->labelToInsertJobs.at(vec_label).size(), 2);
        ASSERT_EQ(tiered_index->labelToInsertJobs.at(vec_label)[1]->label, vec_label);
        ASSERT_EQ(tiered_index->labelToInsertJobs.at(vec_label)[1]->id, 1);
    }
}

TYPED_TEST(HNSWTieredIndexTest, manageIndexOwnership) {

    // Create TieredHNSW index instance with a mock queue.
    size_t dim = 4;
    HNSWParams params = {.type = TypeParam::get_index_type(),
                         .dim = dim,
                         .metric = VecSimMetric_L2,
                         .multi = TypeParam::isMulti()};
    VecSimParams hnsw_params = CreateParams(params);
    auto mock_thread_pool = tieredIndexMock();

    auto *tiered_index = this->CreateTieredHNSWIndex(hnsw_params, mock_thread_pool);

    // Get the allocator from the tiered index.
    auto allocator = tiered_index->getAllocator();

    EXPECT_EQ(mock_thread_pool.ctx->index_strong_ref.use_count(), 1);
    size_t initial_mem = allocator->getAllocationSize();

    // Create a dummy job callback that insert one vector to the underline HNSW index.
    auto dummy_job = [](AsyncJob *job) {
        auto *my_index = reinterpret_cast<TieredHNSWIndex<TEST_DATA_T, TEST_DIST_T> *>(job->index);
        std::this_thread::sleep_for(std::chrono::milliseconds(1000));
        size_t dim = 4;
        TEST_DATA_T vector[dim];
        GenerateVector<TEST_DATA_T>(vector, dim);
        my_index->backendIndex->addVector(vector, my_index->backendIndex->indexSize());
    };

    std::atomic_int successful_executions(0);
    auto job1 =
        new (allocator) AsyncJob(allocator, HNSW_INSERT_VECTOR_JOB, dummy_job, tiered_index);
    auto job2 =
        new (allocator) AsyncJob(allocator, HNSW_INSERT_VECTOR_JOB, dummy_job, tiered_index);

    // Wrap this job with an array and submit the jobs to the queue.
    tiered_index->submitSingleJob(job1);
    tiered_index->submitSingleJob(job2);
    ASSERT_EQ(mock_thread_pool.jobQ.size(), 2);

    // Execute the job from the queue asynchronously, delete the index in the meantime.
    auto run_fn = [&successful_executions, &mock_thread_pool]() {
        // Create a temporary strong reference of the index from the weak reference that the
        // job holds, to ensure that the index is not deleted while the job is running.
        if (auto temp_ref = mock_thread_pool.jobQ.front().index_weak_ref.lock()) {
            // At this point we wish to validate that we have both the index strong ref (stored
            // in index_ctx) and the weak ref owned by the job (that we currently promoted).
            EXPECT_EQ(mock_thread_pool.jobQ.front().index_weak_ref.use_count(), 2);

            mock_thread_pool.jobQ.front().job->Execute(mock_thread_pool.jobQ.front().job);
            successful_executions++;
        }
        mock_thread_pool.jobQ.kick();
    };
    std::thread t1(run_fn);
    std::this_thread::sleep_for(std::chrono::milliseconds(100));
    // Delete the index while the job is still running, to ensure that the weak ref protects
    // the index.
    mock_thread_pool.reset_ctx();
    EXPECT_EQ(mock_thread_pool.jobQ.front().index_weak_ref.use_count(), 1);
    t1.join();
    // Expect that the first job will succeed.
    ASSERT_EQ(successful_executions, 1);

    // The second job should not run, since the weak reference is not supposed to become a
    // strong references now.
    ASSERT_EQ(mock_thread_pool.jobQ.size(), 1);
    ASSERT_EQ(mock_thread_pool.jobQ.front().index_weak_ref.use_count(), 0);
    std::thread t2(run_fn);
    t2.join();
    // Expect that the second job is ot successful.
    ASSERT_EQ(successful_executions, 1);
}

TYPED_TEST(HNSWTieredIndexTest, insertJob) {
    // Create TieredHNSW index instance with a mock queue.
    size_t dim = 4;
    HNSWParams params = {.type = TypeParam::get_index_type(),
                         .dim = dim,
                         .metric = VecSimMetric_L2,
                         .multi = TypeParam::isMulti()};
    VecSimParams hnsw_params = CreateParams(params);
    auto mock_thread_pool = tieredIndexMock();

    auto *tiered_index = this->CreateTieredHNSWIndex(hnsw_params, mock_thread_pool);
    auto allocator = tiered_index->getAllocator();

    // Create a vector and add it to the tiered index.
    labelType vec_label = 1;
    TEST_DATA_T vector[dim];
    GenerateVector<TEST_DATA_T>(vector, dim, vec_label);
    VecSimIndex_AddVector(tiered_index, vector, vec_label);
    ASSERT_EQ(tiered_index->indexSize(), 1);
    ASSERT_EQ(tiered_index->frontendIndex->indexSize(), 1);

    // Execute the insert job manually (in a synchronous manner).
    ASSERT_EQ(mock_thread_pool.jobQ.size(), 1);
    auto *insertion_job = reinterpret_cast<HNSWInsertJob *>(mock_thread_pool.jobQ.front().job);
    ASSERT_EQ(insertion_job->label, vec_label);
    ASSERT_EQ(insertion_job->id, 0);
    ASSERT_EQ(insertion_job->jobType, HNSW_INSERT_VECTOR_JOB);

    mock_thread_pool.thread_iteration();
    ASSERT_EQ(tiered_index->indexSize(), 1);
    ASSERT_EQ(tiered_index->frontendIndex->indexSize(), 0);
    ASSERT_EQ(tiered_index->backendIndex->indexSize(), 1);
    // HNSW index should have allocated a single block, while flat index should remove the
    // block.
    ASSERT_EQ(tiered_index->backendIndex->indexCapacity(), DEFAULT_BLOCK_SIZE);
    ASSERT_EQ(tiered_index->indexCapacity(), DEFAULT_BLOCK_SIZE);
    ASSERT_EQ(tiered_index->frontendIndex->indexCapacity(), 0);
    ASSERT_EQ(tiered_index->backendIndex->getDistanceFrom(vec_label, vector), 0);
    // After the execution, the job should be removed from the labelToInsertJobs mapping.
    ASSERT_EQ(tiered_index->labelToInsertJobs.size(), 0);
}

TYPED_TEST(HNSWTieredIndexTestBasic, insertJobAsync) {
    // Create TieredHNSW index instance with a mock queue.
    size_t dim = 4;
    size_t n = 5000;
    HNSWParams params = {
        .type = TypeParam::get_index_type(), .dim = dim, .metric = VecSimMetric_L2, .multi = false};
    VecSimParams hnsw_params = CreateParams(params);
    auto mock_thread_pool = tieredIndexMock();

    auto *tiered_index = this->CreateTieredHNSWIndex(hnsw_params, mock_thread_pool);
    auto allocator = tiered_index->getAllocator();

    // Launch the BG threads loop that takes jobs from the queue and executes them.
    mock_thread_pool.init_threads();
    // Insert vectors
    for (size_t i = 0; i < n; i++) {
        GenerateAndAddVector<TEST_DATA_T>(tiered_index, dim, i, i);
    }

    mock_thread_pool.thread_pool_join();
    ASSERT_EQ(tiered_index->indexSize(), n);
    ASSERT_EQ(tiered_index->backendIndex->indexSize(), n);
    ASSERT_EQ(tiered_index->frontendIndex->indexSize(), 0);
    ASSERT_EQ(tiered_index->labelToInsertJobs.size(), 0);
    ASSERT_EQ(mock_thread_pool.jobQ.size(), 0);
    // Verify that the vectors were inserted to HNSW as expected
    for (size_t i = 0; i < n; i++) {
        TEST_DATA_T expected_vector[dim];
        GenerateVector<TEST_DATA_T>(expected_vector, dim, i);
        ASSERT_EQ(tiered_index->backendIndex->getDistanceFrom(i, expected_vector), 0);
    }
}

TYPED_TEST(HNSWTieredIndexTestBasic, insertJobAsyncMulti) {
    // Create TieredHNSW index instance with a mock queue.
    size_t dim = 4;
    size_t n = 5000;
    HNSWParams params = {
        .type = TypeParam::get_index_type(), .dim = dim, .metric = VecSimMetric_L2, .multi = true};
    VecSimParams hnsw_params = CreateParams(params);
    size_t per_label = 5;
    auto mock_thread_pool = tieredIndexMock();

    auto *tiered_index = this->CreateTieredHNSWIndex(hnsw_params, mock_thread_pool);
    auto allocator = tiered_index->getAllocator();

    // Launch the BG threads loop that takes jobs from the queue and executes them.
    mock_thread_pool.init_threads();

    // Create and insert vectors, store them in this continuous array.
    TEST_DATA_T vectors[n * dim];
    for (size_t i = 0; i < n / per_label; i++) {
        for (size_t j = 0; j < per_label; j++) {
            GenerateVector<TEST_DATA_T>(vectors + i * dim * per_label + j * dim, dim,
                                        i * per_label + j);
            tiered_index->addVector(vectors + i * dim * per_label + j * dim, i);
        }
    }

    mock_thread_pool.thread_pool_join();
    EXPECT_EQ(tiered_index->backendIndex->indexSize(), n);
    EXPECT_EQ(tiered_index->indexLabelCount(), n / per_label);
    EXPECT_EQ(tiered_index->frontendIndex->indexSize(), 0);
    EXPECT_EQ(tiered_index->labelToInsertJobs.size(), 0);
    EXPECT_EQ(mock_thread_pool.jobQ.size(), 0);
    // Verify that the vectors were inserted to HNSW as expected
    for (size_t i = 0; i < n / per_label; i++) {
        for (size_t j = 0; j < per_label; j++) {
            // The distance from every vector that is stored under the label i should be zero
            EXPECT_EQ(tiered_index->backendIndex->getDistanceFrom(i, vectors + i * per_label * dim +
                                                                         j * dim),
                      0);
        }
    }
}

TYPED_TEST(HNSWTieredIndexTestBasic, KNNSearch) {
    size_t dim = 4;
    size_t k = 10;

    size_t n = k * 3;

    // Create TieredHNSW index instance with a mock queue.
    HNSWParams params = {
        .type = TypeParam::get_index_type(),
        .dim = dim,
        .metric = VecSimMetric_L2,
    };
    VecSimParams hnsw_params = CreateParams(params);
    auto mock_thread_pool = tieredIndexMock();

    size_t cur_memory_usage;

    auto *tiered_index = this->CreateTieredHNSWIndex(hnsw_params, mock_thread_pool);
    auto allocator = tiered_index->getAllocator();
    EXPECT_EQ(mock_thread_pool.ctx->index_strong_ref.use_count(), 1);

    auto hnsw_index = tiered_index->backendIndex;
    auto flat_index = tiered_index->frontendIndex;

    TEST_DATA_T query_0[dim];
    GenerateVector<TEST_DATA_T>(query_0, dim, 0);
    TEST_DATA_T query_1mid[dim];
    GenerateVector<TEST_DATA_T>(query_1mid, dim, n / 3);
    TEST_DATA_T query_2mid[dim];
    GenerateVector<TEST_DATA_T>(query_2mid, dim, n * 2 / 3);
    TEST_DATA_T query_n[dim];
    GenerateVector<TEST_DATA_T>(query_n, dim, n - 1);

    // Search for vectors when the index is empty.
    runTopKSearchTest(tiered_index, query_0, k, nullptr);

    // Define the verification functions.
    auto ver_res_0 = [&](size_t id, double score, size_t index) {
        ASSERT_EQ(id, index);
        ASSERT_DOUBLE_EQ(score, dim * id * id);
    };

    auto ver_res_1mid = [&](size_t id, double score, size_t index) {
        ASSERT_EQ(std::abs(int(id - query_1mid[0])), (index + 1) / 2);
        ASSERT_DOUBLE_EQ(score, dim * pow((index + 1) / 2, 2));
    };

    auto ver_res_2mid = [&](size_t id, double score, size_t index) {
        ASSERT_EQ(std::abs(int(id - query_2mid[0])), (index + 1) / 2);
        ASSERT_DOUBLE_EQ(score, dim * pow((index + 1) / 2, 2));
    };

    auto ver_res_n = [&](size_t id, double score, size_t index) {
        ASSERT_EQ(id, n - 1 - index);
        ASSERT_DOUBLE_EQ(score, dim * index * index);
    };

    // Insert n/2 vectors to the main index.
    for (size_t i = 0; i < n / 2; i++) {
        GenerateAndAddVector<TEST_DATA_T>(hnsw_index, dim, i, i);
    }
    ASSERT_EQ(tiered_index->indexSize(), n / 2);
    ASSERT_EQ(tiered_index->indexSize(), hnsw_index->indexSize());

    // Search for k vectors with the flat index empty.
    cur_memory_usage = allocator->getAllocationSize();
    runTopKSearchTest(tiered_index, query_0, k, ver_res_0);
    runTopKSearchTest(tiered_index, query_1mid, k, ver_res_1mid);
    ASSERT_EQ(allocator->getAllocationSize(), cur_memory_usage);

    // Insert n/2 vectors to the flat index.
    for (size_t i = n / 2; i < n; i++) {
        GenerateAndAddVector<TEST_DATA_T>(flat_index, dim, i, i);
    }
    ASSERT_EQ(tiered_index->indexSize(), n);
    ASSERT_EQ(tiered_index->indexSize(), hnsw_index->indexSize() + flat_index->indexSize());

    cur_memory_usage = allocator->getAllocationSize();
    // Search for k vectors so all the vectors will be from the flat index.
    runTopKSearchTest(tiered_index, query_0, k, ver_res_0);
    // Search for k vectors so all the vectors will be from the main index.
    runTopKSearchTest(tiered_index, query_n, k, ver_res_n);
    // Search for k so some of the results will be from the main and some from the flat index.
    runTopKSearchTest(tiered_index, query_1mid, k, ver_res_1mid);
    runTopKSearchTest(tiered_index, query_2mid, k, ver_res_2mid);
    // Memory usage should not change.
    ASSERT_EQ(allocator->getAllocationSize(), cur_memory_usage);

    // Add some overlapping vectors to the main and flat index.
    // adding directly to the underlying indexes to avoid jobs logic.
    // The main index will have vectors 0 - 2n/3 and the flat index will have vectors n/3 - n
    for (size_t i = n / 3; i < n / 2; i++) {
        GenerateAndAddVector<TEST_DATA_T>(flat_index, dim, i, i);
    }
    for (size_t i = n / 2; i < n * 2 / 3; i++) {
        GenerateAndAddVector<TEST_DATA_T>(hnsw_index, dim, i, i);
    }

    cur_memory_usage = allocator->getAllocationSize();
    // Search for k vectors so all the vectors will be from the main index.
    runTopKSearchTest(tiered_index, query_0, k, ver_res_0);
    // Search for k vectors so all the vectors will be from the flat index.
    runTopKSearchTest(tiered_index, query_n, k, ver_res_n);
    // Search for k so some of the results will be from the main and some from the flat index.
    runTopKSearchTest(tiered_index, query_1mid, k, ver_res_1mid);
    runTopKSearchTest(tiered_index, query_2mid, k, ver_res_2mid);
    // Memory usage should not change.
    ASSERT_EQ(allocator->getAllocationSize(), cur_memory_usage);

    // More edge cases:

    // Search for more vectors than the index size.
    k = n + 1;
    runTopKSearchTest(tiered_index, query_0, k, n, ver_res_0);
    runTopKSearchTest(tiered_index, query_n, k, n, ver_res_n);

    // Search for less vectors than the index size, but more than the flat and main index sizes.
    k = n * 5 / 6;
    runTopKSearchTest(tiered_index, query_0, k, ver_res_0);
    runTopKSearchTest(tiered_index, query_n, k, ver_res_n);

    // Memory usage should not change.
    ASSERT_EQ(allocator->getAllocationSize(), cur_memory_usage);

    // Search for more vectors than the main index size, but less than the flat index size.
    for (size_t i = n / 2; i < n * 2 / 3; i++) {
        VecSimIndex_DeleteVector(hnsw_index, i);
    }
    ASSERT_EQ(flat_index->indexSize(), n * 2 / 3);
    ASSERT_EQ(hnsw_index->indexSize(), n / 2);
    k = n * 2 / 3;
    cur_memory_usage = allocator->getAllocationSize();
    runTopKSearchTest(tiered_index, query_0, k, ver_res_0);
    runTopKSearchTest(tiered_index, query_n, k, ver_res_n);
    runTopKSearchTest(tiered_index, query_1mid, k, ver_res_1mid);
    runTopKSearchTest(tiered_index, query_2mid, k, ver_res_2mid);
    // Memory usage should not change.
    ASSERT_EQ(allocator->getAllocationSize(), cur_memory_usage);

    // Search for more vectors than the flat index size, but less than the main index size.
    for (size_t i = n / 2; i < n; i++) {
        VecSimIndex_DeleteVector(flat_index, i);
    }
    ASSERT_EQ(flat_index->indexSize(), n / 6);
    ASSERT_EQ(hnsw_index->indexSize(), n / 2);
    k = n / 4;
    cur_memory_usage = allocator->getAllocationSize();
    runTopKSearchTest(tiered_index, query_0, k, ver_res_0);
    runTopKSearchTest(tiered_index, query_1mid, k, ver_res_1mid);
    // Memory usage should not change.
    ASSERT_EQ(allocator->getAllocationSize(), cur_memory_usage);

    // Search for vectors when the flat index is not empty but the main index is empty.
    for (size_t i = 0; i < n * 2 / 3; i++) {
        VecSimIndex_DeleteVector(hnsw_index, i);
        GenerateAndAddVector<TEST_DATA_T>(flat_index, dim, i, i);
    }
    ASSERT_EQ(flat_index->indexSize(), n * 2 / 3);
    ASSERT_EQ(hnsw_index->indexSize(), 0);
    k = n / 3;
    cur_memory_usage = allocator->getAllocationSize();
    runTopKSearchTest(tiered_index, query_0, k, ver_res_0);
    runTopKSearchTest(tiered_index, query_1mid, k, ver_res_1mid);
    // Memory usage should not change.
    ASSERT_EQ(allocator->getAllocationSize(), cur_memory_usage);

    // // // // // // // // // // // //
    // Check behavior upon timeout.  //
    // // // // // // // // // // // //

    VecSimQueryResult_List res;
    // Add a vector to the HNSW index so there will be a reason to query it.
    GenerateAndAddVector<TEST_DATA_T>(hnsw_index, dim, n, n);

    // Set timeout callback to always return 1 (will fail while querying the flat buffer).
    VecSim_SetTimeoutCallbackFunction([](void *ctx) { return 1; }); // Always times out

    res = VecSimIndex_TopKQuery(tiered_index, query_0, k, nullptr, BY_SCORE);
    ASSERT_EQ(res.results, nullptr);
    ASSERT_EQ(res.code, VecSim_QueryResult_TimedOut);

    // Set timeout callback to return 1 after n checks (will fail while querying the HNSW index).
    // Brute-force index checks for timeout after each vector.
    size_t checks_in_flat = flat_index->indexSize();
    VecSimQueryParams qparams = {.timeoutCtx = &checks_in_flat};
    VecSim_SetTimeoutCallbackFunction([](void *ctx) {
        auto count = static_cast<size_t *>(ctx);
        if (*count == 0) {
            return 1;
        }
        (*count)--;
        return 0;
    });
    res = VecSimIndex_TopKQuery(tiered_index, query_0, k, &qparams, BY_SCORE);
    ASSERT_EQ(res.results, nullptr);
    ASSERT_EQ(res.code, VecSim_QueryResult_TimedOut);
    // Make sure we didn't get the timeout in the flat index.
    checks_in_flat = flat_index->indexSize(); // Reset the counter.
    res = VecSimIndex_TopKQuery(flat_index, query_0, k, &qparams, BY_SCORE);
    ASSERT_EQ(res.code, VecSim_QueryResult_OK);
    VecSimQueryResult_Free(res);

    // Clean up.
    VecSim_SetTimeoutCallbackFunction([](void *ctx) { return 0; });
}

TYPED_TEST(HNSWTieredIndexTest, parallelSearch) {
    size_t dim = 4;
    size_t k = 10;
    size_t n = 2000;
    bool isMulti = TypeParam::isMulti();

    // Create TieredHNSW index instance with a mock queue.
    HNSWParams params = {
        .type = TypeParam::get_index_type(),
        .dim = dim,
        .metric = VecSimMetric_L2,
        .multi = isMulti,
        .efRuntime = n,
    };
    VecSimParams hnsw_params = CreateParams(params);
    auto mock_thread_pool = tieredIndexMock();

    auto *tiered_index = this->CreateTieredHNSWIndex(hnsw_params, mock_thread_pool);
    auto allocator = tiered_index->getAllocator();
    EXPECT_EQ(mock_thread_pool.ctx->index_strong_ref.use_count(), 1);

    std::atomic_int successful_searches(0);
    auto parallel_knn_search = [](AsyncJob *job) {
        auto *search_job = reinterpret_cast<tieredIndexMock::SearchJobMock *>(job);
        size_t k = search_job->k;
        size_t dim = search_job->dim;
        auto query = search_job->query;

        auto verify_res = [&](size_t id, double score, size_t res_index) {
            TEST_DATA_T element = *(TEST_DATA_T *)query;
            ASSERT_EQ(std::abs(id - element), (res_index + 1) / 2);
            ASSERT_EQ(score, dim * (id - element) * (id - element));
        };
        runTopKSearchTest(job->index, query, k, verify_res);
        (*search_job->successful_searches)++;
        delete job;
    };

    size_t per_label = isMulti ? 10 : 1;
    size_t n_labels = n / per_label;

    // Fill the job queue with insert and search jobs, while filling the flat index, before
    // initializing the thread pool.
    for (size_t i = 0; i < n; i++) {
        // Insert a vector to the flat index and add a job to insert it to the main index.
        GenerateAndAddVector<TEST_DATA_T>(tiered_index, dim, i % n_labels, i);

        // Add a search job. Make sure the query element is between k and n - k.
        auto query = (TEST_DATA_T *)allocator->allocate(dim * sizeof(TEST_DATA_T));
        GenerateVector<TEST_DATA_T>(query, dim, (i % (n_labels - (2 * k))) + k);
        auto search_job = new (allocator) tieredIndexMock::SearchJobMock(
            allocator, parallel_knn_search, tiered_index, k, query, n, dim, &successful_searches);
        tiered_index->submitSingleJob(search_job);
    }

    EXPECT_EQ(tiered_index->indexSize(), n);
    EXPECT_EQ(tiered_index->indexLabelCount(), n_labels);
    EXPECT_EQ(tiered_index->labelToInsertJobs.size(), n_labels);
    for (auto &it : tiered_index->labelToInsertJobs) {
        EXPECT_EQ(it.second.size(), per_label);
    }
    EXPECT_EQ(tiered_index->frontendIndex->indexSize(), n);
    EXPECT_EQ(tiered_index->backendIndex->indexSize(), 0);

    // Launch the BG threads loop that takes jobs from the queue and executes them.
    // All the vectors are already in the tiered index, so we expect to find the expected
    // results from the get-go.
    mock_thread_pool.init_threads();
    mock_thread_pool.thread_pool_join();

    EXPECT_EQ(tiered_index->backendIndex->indexSize(), n);
    EXPECT_EQ(tiered_index->backendIndex->indexLabelCount(), n_labels);
    EXPECT_EQ(tiered_index->frontendIndex->indexSize(), 0);
    EXPECT_EQ(tiered_index->labelToInsertJobs.size(), 0);
    EXPECT_EQ(successful_searches, n);
    EXPECT_EQ(mock_thread_pool.jobQ.size(), 0);
}

TYPED_TEST(HNSWTieredIndexTest, parallelInsertSearch) {
    size_t dim = 4;
    size_t k = 10;
    size_t n = 3000;

    size_t block_size = n / 100;

    bool isMulti = TypeParam::isMulti();

    // Create TieredHNSW index instance with a mock queue.
    size_t n_labels = isMulti ? n / 25 : n;
    HNSWParams params = {
        .type = TypeParam::get_index_type(),
        .dim = dim,
        .metric = VecSimMetric_L2,
        .multi = isMulti,
        .blockSize = block_size,
    };
    VecSimParams hnsw_params = CreateParams(params);
    auto mock_thread_pool = tieredIndexMock();

    auto *tiered_index = this->CreateTieredHNSWIndex(hnsw_params, mock_thread_pool);
    auto allocator = tiered_index->getAllocator();
    EXPECT_EQ(mock_thread_pool.ctx->index_strong_ref.use_count(), 1);

    // Launch the BG threads loop that takes jobs from the queue and executes them.
    // Save the number fo tasks done by thread i in the i-th entry.
    std::vector<size_t> completed_tasks(mock_thread_pool.thread_pool_size, 0);
    mock_thread_pool.init_threads();
    std::atomic_int successful_searches(0);

    auto parallel_knn_search = [](AsyncJob *job) {
        auto *search_job = reinterpret_cast<tieredIndexMock::SearchJobMock *>(job);
        size_t k = search_job->k;
        auto query = search_job->query;
        // In this test we don't care about the results, just that the search doesn't crash
        // and returns the correct number of valid results.
        auto verify_res = [&](size_t id, double score, size_t res_index) {};
        runTopKSearchTest(job->index, query, k, verify_res);
        (*search_job->successful_searches)++;
        delete job;
    };

    // Insert vectors in parallel to search.
    for (size_t i = 0; i < n; i++) {
        GenerateAndAddVector<TEST_DATA_T>(tiered_index, dim, i % n_labels, i);
        auto query = (TEST_DATA_T *)allocator->allocate(dim * sizeof(TEST_DATA_T));
        GenerateVector<TEST_DATA_T>(query, dim, (TEST_DATA_T)n / 4 + (i % 1000) * M_PI);
        auto search_job = new (allocator) tieredIndexMock::SearchJobMock(
            allocator, parallel_knn_search, tiered_index, k, query, n, dim, &successful_searches);
        tiered_index->submitSingleJob(search_job);
    }

    mock_thread_pool.thread_pool_join();

    EXPECT_EQ(successful_searches, n);
    EXPECT_EQ(tiered_index->backendIndex->indexSize(), n);
    EXPECT_EQ(tiered_index->backendIndex->indexLabelCount(), n_labels);
    EXPECT_EQ(tiered_index->frontendIndex->indexSize(), 0);
    EXPECT_EQ(tiered_index->labelToInsertJobs.size(), 0);
    EXPECT_EQ(mock_thread_pool.jobQ.size(), 0);
}

TYPED_TEST(HNSWTieredIndexTestBasic, MergeMulti) {
    size_t dim = 4;

    // Create TieredHNSW index instance with a mock queue.
    HNSWParams params = {
        .type = TypeParam::get_index_type(),
        .dim = dim,
        .metric = VecSimMetric_L2,
        .multi = true,
    };
    VecSimParams hnsw_params = CreateParams(params);
    auto mock_thread_pool = tieredIndexMock();

    auto *tiered_index = this->CreateTieredHNSWIndex(hnsw_params, mock_thread_pool);
    auto allocator = tiered_index->getAllocator();

    auto hnsw_index = tiered_index->backendIndex;
    auto flat_index = tiered_index->frontendIndex;

    // Insert vectors with label 0 to HNSW only.
    GenerateAndAddVector<TEST_DATA_T>(hnsw_index, dim, 0, 0);
    GenerateAndAddVector<TEST_DATA_T>(hnsw_index, dim, 0, 1);
    GenerateAndAddVector<TEST_DATA_T>(hnsw_index, dim, 0, 2);
    // Insert vectors with label 1 to flat buffer only.
    GenerateAndAddVector<TEST_DATA_T>(flat_index, dim, 1, 0);
    GenerateAndAddVector<TEST_DATA_T>(flat_index, dim, 1, 1);
    GenerateAndAddVector<TEST_DATA_T>(flat_index, dim, 1, 2);
    // Insert DIFFERENT vectors with label 2 to both HNSW and flat buffer.
    GenerateAndAddVector<TEST_DATA_T>(hnsw_index, dim, 2, 0);
    GenerateAndAddVector<TEST_DATA_T>(flat_index, dim, 2, 1);

    TEST_DATA_T query[dim];
    GenerateVector<TEST_DATA_T>(query, dim, 0);

    // Search in the tiered index for more vectors than it has. Merging the results from the two
    // indexes should result in a list of unique vectors, even if the scores of the duplicates are
    // different.
    runTopKSearchTest(tiered_index, query, 5, 3, [](size_t _, double __, size_t ___) {});
}

TYPED_TEST(HNSWTieredIndexTest, deleteFromHNSWBasic) {
    // Create TieredHNSW index instance with a mock queue.
    size_t dim = 4;
    bool isMulti = TypeParam::isMulti();

    HNSWParams params = {.type = TypeParam::get_index_type(),
                         .dim = dim,
                         .metric = VecSimMetric_L2,
                         .multi = isMulti};
    VecSimParams hnsw_params = CreateParams(params);

    auto mock_thread_pool = tieredIndexMock();

    auto *tiered_index = this->CreateTieredHNSWIndex(hnsw_params, mock_thread_pool);
    auto allocator = tiered_index->getAllocator();

    // Delete a non existing label.
    ASSERT_EQ(tiered_index->deleteLabelFromHNSW(0), 0);
    ASSERT_EQ(mock_thread_pool.jobQ.size(), 0);

    // Insert one vector to HNSW and then delete it (it should have no neighbors to repair).
    GenerateAndAddVector<TEST_DATA_T>(tiered_index->backendIndex, dim, 0);
    ASSERT_EQ(tiered_index->deleteLabelFromHNSW(0), 1);
    ASSERT_EQ(mock_thread_pool.jobQ.size(), 0);

    // Add another vector and remove it. Since the other vector in the index has marked deleted,
    // this vector should have no neighbors, and again, no neighbors to repair.
    GenerateAndAddVector<TEST_DATA_T>(tiered_index->backendIndex, dim, 1, 1);
    ASSERT_EQ(tiered_index->deleteLabelFromHNSW(1), 1);
    ASSERT_EQ(mock_thread_pool.jobQ.size(), 0);

    // Add two vectors and delete one, expect that at backendIndex one repair job will be created.
    GenerateAndAddVector<TEST_DATA_T>(tiered_index->backendIndex, dim, 2, 2);
    GenerateAndAddVector<TEST_DATA_T>(tiered_index->backendIndex, dim, 3, 3);
    ASSERT_EQ(tiered_index->deleteLabelFromHNSW(3), 1);

    // The first job should be a repair job of the first inserted non-deleted node id (2)
    // in level 0.
    ASSERT_EQ(mock_thread_pool.jobQ.size(), 1);
    ASSERT_EQ(mock_thread_pool.jobQ.front().job->jobType, HNSW_REPAIR_NODE_CONNECTIONS_JOB);
    ASSERT_EQ(((HNSWRepairJob *)(mock_thread_pool.jobQ.front().job))->node_id, 2);
    ASSERT_EQ(((HNSWRepairJob *)(mock_thread_pool.jobQ.front().job))->level, 0);
    ASSERT_EQ(tiered_index->idToRepairJobs.size(), 1);
    ASSERT_GE(tiered_index->idToRepairJobs.at(2).size(), 1);
    ASSERT_EQ(tiered_index->idToRepairJobs.at(2)[0]->associatedSwapJobs.size(), 1);
    ASSERT_EQ(tiered_index->idToRepairJobs.at(2)[0]->associatedSwapJobs[0]->deleted_id, 3);

    ASSERT_EQ(tiered_index->indexSize(), 4);
    ASSERT_EQ(tiered_index->getHNSWIndex()->getNumMarkedDeleted(), 3);
    ASSERT_EQ(tiered_index->idToSwapJob.size(), 3);
}

TYPED_TEST(HNSWTieredIndexTestBasic, deleteFromHNSWMulti) {
    // Create TieredHNSW index instance with a mock queue.
    size_t dim = 4;

    HNSWParams params = {
        .type = TypeParam::get_index_type(), .dim = dim, .metric = VecSimMetric_L2, .multi = true};
    VecSimParams hnsw_params = CreateParams(params);

    auto mock_thread_pool = tieredIndexMock();

    auto *tiered_index = this->CreateTieredHNSWIndex(hnsw_params, mock_thread_pool);
    auto allocator = tiered_index->getAllocator();

    // Add two vectors and delete one, expect that at least one repair job will be created.
    GenerateAndAddVector<TEST_DATA_T>(tiered_index->backendIndex, dim, 0, 0);
    GenerateAndAddVector<TEST_DATA_T>(tiered_index->backendIndex, dim, 1, 1);
    ASSERT_EQ(tiered_index->deleteLabelFromHNSW(0), 1);
    ASSERT_EQ(tiered_index->idToRepairJobs.size(), 1);
    ASSERT_EQ(tiered_index->idToRepairJobs.at(1).size(), 1);
    ASSERT_EQ(tiered_index->idToRepairJobs.at(1)[0]->associatedSwapJobs.size(), 1);
    ASSERT_EQ(tiered_index->idToRepairJobs.at(1)[0]->associatedSwapJobs[0]->deleted_id, 0);
    ASSERT_EQ(((HNSWRepairJob *)(mock_thread_pool.jobQ.front().job))->node_id, 1);
    ASSERT_EQ(((HNSWRepairJob *)(mock_thread_pool.jobQ.front().job))->level, 0);
    mock_thread_pool.jobQ.pop();

    // Insert another vector under the label (1) that has not been deleted.
    GenerateAndAddVector<TEST_DATA_T>(tiered_index->backendIndex, dim, 1, 2);

    // Expect to see both ids stored under this label being deleted (1 and 2), and have both
    // ids need repair (as the connection between the two vectors is mutual). However, 1 has
    // also an outgoing edge to his other (deleted) neighbor (0), so there will be no new
    // repair job created for 1, since the previous repair job is expected to have both 0 and 2 in
    // its associated swap jobs. Also, there is an edge 0->1 whose going to be repaired as well.
    ASSERT_EQ(tiered_index->deleteLabelFromHNSW(1), 2);
    ASSERT_EQ(mock_thread_pool.jobQ.size(), 2);
    ASSERT_EQ(((HNSWRepairJob *)(mock_thread_pool.jobQ.front().job))->node_id, 0);
    ASSERT_EQ(((HNSWRepairJob *)(mock_thread_pool.jobQ.front().job))->level, 0);
    mock_thread_pool.jobQ.pop();
    ASSERT_EQ(((HNSWRepairJob *)(mock_thread_pool.jobQ.front().job))->node_id, 2);
    ASSERT_EQ(((HNSWRepairJob *)(mock_thread_pool.jobQ.front().job))->level, 0);
    mock_thread_pool.jobQ.pop();
    // No new job for deleting 1->2 edge, just another associated swap job for the existing repair
    // job of 1 (in addition to 0, we have 2).
    ASSERT_EQ(tiered_index->idToRepairJobs.size(), 3);
    ASSERT_EQ(tiered_index->idToRepairJobs.at(1).size(), 1);
    ASSERT_EQ(tiered_index->idToRepairJobs.at(1)[0]->associatedSwapJobs.size(), 2);
    ASSERT_EQ(tiered_index->idToRepairJobs.at(1)[0]->associatedSwapJobs[1]->deleted_id, 2);

    ASSERT_EQ(tiered_index->idToRepairJobs.at(0).size(), 1);
    ASSERT_EQ(tiered_index->idToRepairJobs.at(0)[0]->associatedSwapJobs.size(), 1);
    ASSERT_EQ(tiered_index->idToRepairJobs.at(0)[0]->associatedSwapJobs[0]->deleted_id, 1);

    ASSERT_EQ(tiered_index->idToRepairJobs.at(2).size(), 1);
    ASSERT_EQ(tiered_index->idToRepairJobs.at(2)[0]->associatedSwapJobs.size(), 1);
    ASSERT_EQ(tiered_index->idToRepairJobs.at(2)[0]->associatedSwapJobs[0]->deleted_id, 1);

    ASSERT_EQ(tiered_index->idToSwapJob.size(), 3);
}

TYPED_TEST(HNSWTieredIndexTestBasic, deleteFromHNSWMultiLevels) {
    // Create TieredHNSW index instance with a mock queue.
    size_t dim = 4;

    HNSWParams params = {
        .type = TypeParam::get_index_type(), .dim = dim, .metric = VecSimMetric_L2, .multi = false};
    VecSimParams hnsw_params = CreateParams(params);
    auto mock_thread_pool = tieredIndexMock();

    auto *tiered_index = this->CreateTieredHNSWIndex(hnsw_params, mock_thread_pool);
    auto allocator = tiered_index->getAllocator();

    // Test that repair jobs are created for multiple levels.
    size_t num_elements_with_multiple_levels = 0;
    int vec_id = -1;
    do {
        vec_id++;
        GenerateAndAddVector<TEST_DATA_T>(tiered_index->backendIndex, dim, vec_id, vec_id);
        if (tiered_index->getHNSWIndex()->getGraphDataByInternalId(vec_id)->toplevel > 0) {
            num_elements_with_multiple_levels++;
        }
    } while (num_elements_with_multiple_levels < 2);

    // Delete the last inserted vector, which is in level 1.
    ASSERT_EQ(tiered_index->deleteLabelFromHNSW(vec_id), 1);
    ASSERT_EQ(tiered_index->getHNSWIndex()->getGraphDataByInternalId(vec_id)->toplevel, 1);
    // This should be an array of length 1.
    auto &level_one = tiered_index->getHNSWIndex()->getLevelData(vec_id, 1);
    ASSERT_EQ(level_one.numLinks, 1);

    size_t num_repair_jobs = mock_thread_pool.jobQ.size();
    // There should be at least two nodes to repair, the neighbors of next_id in levels 0 and 1
    ASSERT_GE(num_repair_jobs, 2);
    while (mock_thread_pool.jobQ.size() > 1) {
        // First we should have jobs for repairing nodes in level 0.
        ASSERT_EQ(((HNSWRepairJob *)(mock_thread_pool.jobQ.front().job))->level, 0);
        mock_thread_pool.jobQ.pop();
    }

    // The last job should be repairing the single neighbor in level 1.
<<<<<<< HEAD
    ASSERT_EQ(((HNSWRepairJob *)(tieredIndexMock::jobQ.front().job))->level, 1);
    ASSERT_EQ(((HNSWRepairJob *)(tieredIndexMock::jobQ.front().job))->node_id, level_one.links[0]);

    delete tieredIndexMock::ctx;
=======
    ASSERT_EQ(((HNSWRepairJob *)(mock_thread_pool.jobQ.front().job))->level, 1);
    ASSERT_EQ(((HNSWRepairJob *)(mock_thread_pool.jobQ.front().job))->node_id,
              *level_one_neighbors);
>>>>>>> 35810baa
}

TYPED_TEST(HNSWTieredIndexTest, deleteFromHNSWWithRepairJobExec) {
    // Create TieredHNSW index instance with a mock queue.
    size_t n = 1000;
    size_t dim = 4;
    bool isMulti = TypeParam::isMulti();

    HNSWParams params = {.type = TypeParam::get_index_type(),
                         .dim = dim,
                         .metric = VecSimMetric_L2,
                         .multi = isMulti,
                         .M = 4};
    VecSimParams hnsw_params = CreateParams(params);
    auto mock_thread_pool = tieredIndexMock();

    auto *tiered_index = this->CreateTieredHNSWIndex(hnsw_params, mock_thread_pool);
    auto allocator = tiered_index->getAllocator();

    for (size_t i = 0; i < n; i++) {
        GenerateAndAddVector(tiered_index->getHNSWIndex(), dim, i, i);
    }

    // Delete vectors one by one and run the resulted repair jobs.
    while (tiered_index->getHNSWIndex()->getNumMarkedDeleted() < n) {
        // Choose the current entry point each time (it should be modified after the deletion).
        idType ep = tiered_index->getHNSWIndex()->safeGetEntryPointState().first;
        auto incoming_neighbors =
            tiered_index->getHNSWIndex()->safeCollectAllNodeIncomingNeighbors(ep);
        ASSERT_EQ(tiered_index->deleteLabelFromHNSW(ep), 1);
        ASSERT_EQ(mock_thread_pool.jobQ.size(), incoming_neighbors.size());
        ASSERT_EQ(tiered_index->getHNSWIndex()->checkIntegrity().connections_to_repair,
                  mock_thread_pool.jobQ.size());
        ASSERT_NE(tiered_index->getHNSWIndex()->safeGetEntryPointState().first, ep);

        // Execute synchronously all the repair jobs for the current deletion.
<<<<<<< HEAD
        while (!tieredIndexMock::jobQ.empty()) {
            idType repair_node_id = ((HNSWRepairJob *)(tieredIndexMock::jobQ.front().job))->node_id;
            auto repair_node_level = ((HNSWRepairJob *)(tieredIndexMock::jobQ.front().job))->level;
=======
        while (!mock_thread_pool.jobQ.empty()) {
            idType repair_node_id = ((HNSWRepairJob *)(mock_thread_pool.jobQ.front().job))->node_id;
            auto repair_node_level = ((HNSWRepairJob *)(mock_thread_pool.jobQ.front().job))->level;
            auto orig_neighbors = tiered_index->getHNSWIndex()->getNodeNeighborsAtLevel(
                repair_node_id, repair_node_level);
>>>>>>> 35810baa

            tiered_index->getHNSWIndex()->repairNodeConnections(repair_node_id, repair_node_level);
            LevelData &node_level =
                tiered_index->getHNSWIndex()->getLevelData(repair_node_id, repair_node_level);
            // This makes sure that the deleted node is no longer in the neighbors set of the
            // repaired node.
            ASSERT_TRUE(std::find(node_level.links, node_level.links + node_level.numLinks, ep) ==
                        node_level.links + node_level.numLinks);
            // Remove the job from the id -> repair_jobs lookup, so we won't think that it is
            // still pending and avoid creating new jobs for nodes that already been repaired
            // as they were pointing to deleted elements.
            tiered_index->idToRepairJobs.erase(repair_node_id);
            mock_thread_pool.jobQ.kick();
        }
        ASSERT_EQ(tiered_index->getHNSWIndex()->checkIntegrity().connections_to_repair, 0);
    }
}

TYPED_TEST(HNSWTieredIndexTest, manageIndexOwnershipWithPendingJobs) {
    // Create TieredHNSW index instance with a mock queue.
    size_t dim = 4;
    bool isMulti = TypeParam::isMulti();

    HNSWParams params = {.type = TypeParam::get_index_type(),
                         .dim = dim,
                         .metric = VecSimMetric_L2,
                         .multi = isMulti};
    VecSimParams hnsw_params = CreateParams(params);
    auto mock_thread_pool = tieredIndexMock();

    auto *tiered_index = this->CreateTieredHNSWIndex(hnsw_params, mock_thread_pool);
    auto allocator = tiered_index->getAllocator();
    EXPECT_EQ(mock_thread_pool.ctx->index_strong_ref.use_count(), 1);

    // Add a vector and create a pending insert job.
    GenerateAndAddVector<TEST_DATA_T>(tiered_index, dim, 0);
    ASSERT_EQ(tiered_index->labelToInsertJobs.size(), 1);

    // Delete the index before the job was executed (this would delete the pending job as well).
    EXPECT_EQ(mock_thread_pool.jobQ.size(), 1);
    EXPECT_EQ(mock_thread_pool.jobQ.front().index_weak_ref.use_count(), 1);
    mock_thread_pool.reset_ctx();
    EXPECT_EQ(mock_thread_pool.jobQ.size(), 1);
    EXPECT_EQ(mock_thread_pool.jobQ.front().index_weak_ref.use_count(), 0);
    mock_thread_pool.jobQ.pop();

    // Recreate the index with a new ctx.
    auto *ctx = new tieredIndexMock::IndexExtCtx(&mock_thread_pool);
    mock_thread_pool.reset_ctx(ctx);
    tiered_index = this->CreateTieredHNSWIndex(hnsw_params, mock_thread_pool);
    allocator = tiered_index->getAllocator();
    EXPECT_EQ(mock_thread_pool.ctx->index_strong_ref.use_count(), 1);

    // Add two vectors directly to HNSW, and remove one vector to create a repair job.
    GenerateAndAddVector<TEST_DATA_T>(tiered_index->backendIndex, dim, 0, 0);
    GenerateAndAddVector<TEST_DATA_T>(tiered_index->backendIndex, dim, 1, 1);
    ASSERT_EQ(tiered_index->deleteLabelFromHNSW(0), 1);
    ASSERT_EQ(tiered_index->idToRepairJobs.size(), 1);

    // Delete the index before the job was executed (this would delete the pending job as well).
    EXPECT_EQ(mock_thread_pool.jobQ.size(), 1);
    EXPECT_EQ(mock_thread_pool.jobQ.front().index_weak_ref.use_count(), 1);
    mock_thread_pool.reset_ctx();
    EXPECT_EQ(mock_thread_pool.jobQ.size(), 1);
    EXPECT_EQ(mock_thread_pool.jobQ.front().index_weak_ref.use_count(), 0);
}

TYPED_TEST(HNSWTieredIndexTestBasic, AdHocSingle) {
    size_t dim = 4;

    // Create TieredHNSW index instance with a mock queue.
    HNSWParams params = {
        .type = TypeParam::get_index_type(),
        .dim = dim,
        .metric = VecSimMetric_L2,
    };
    VecSimParams hnsw_params = CreateParams(params);
    auto mock_thread_pool = tieredIndexMock();

    auto *tiered_index = this->CreateTieredHNSWIndex(hnsw_params, mock_thread_pool);
    auto allocator = tiered_index->getAllocator();

    auto hnsw_index = tiered_index->backendIndex;
    auto flat_index = tiered_index->frontendIndex;

    TEST_DATA_T vec1[dim];
    GenerateVector<TEST_DATA_T>(vec1, dim, 1);
    TEST_DATA_T vec2[dim];
    GenerateVector<TEST_DATA_T>(vec2, dim, 2);
    TEST_DATA_T vec3[dim];
    GenerateVector<TEST_DATA_T>(vec3, dim, 3);
    TEST_DATA_T vec4[dim];
    GenerateVector<TEST_DATA_T>(vec4, dim, 4);

    // Insert vectors to the tiered index.
    VecSimIndex_AddVector(hnsw_index, vec1, 1); // vec1 is inserted to HNSW only.
    VecSimIndex_AddVector(flat_index, vec2, 2); // vec2 is inserted to flat only.

    // vec3 is inserted to both HNSW and flat, simulating a vector that was inserted
    // to HNSW and not yet removed from flat.
    VecSimIndex_AddVector(hnsw_index, vec3, 3);
    VecSimIndex_AddVector(flat_index, vec3, 3);

    // vec4 is not inserted to any index, simulating a non-existing vector.

    // copy memory context before querying the index.
    size_t cur_memory_usage = allocator->getAllocationSize();

    ASSERT_EQ(VecSimIndex_GetDistanceFrom(tiered_index, 1, vec1), 0);
    ASSERT_EQ(VecSimIndex_GetDistanceFrom(tiered_index, 2, vec2), 0);
    ASSERT_EQ(VecSimIndex_GetDistanceFrom(tiered_index, 3, vec3), 0);
    ASSERT_TRUE(std::isnan(VecSimIndex_GetDistanceFrom(tiered_index, 4, vec4)));

    ASSERT_EQ(cur_memory_usage, allocator->getAllocationSize());
}

TYPED_TEST(HNSWTieredIndexTestBasic, AdHocMulti) {
    size_t dim = 4;

    // Create TieredHNSW index instance with a mock queue.
    HNSWParams params = {
        .type = TypeParam::get_index_type(),
        .dim = dim,
        .metric = VecSimMetric_L2,
        .multi = true,
    };
    VecSimParams hnsw_params = CreateParams(params);
    auto mock_thread_pool = tieredIndexMock();

    auto *tiered_index = this->CreateTieredHNSWIndex(hnsw_params, mock_thread_pool);

    auto hnsw_index = tiered_index->backendIndex;
    auto flat_index = tiered_index->frontendIndex;
    auto allocator = tiered_index->getAllocator();

    TEST_DATA_T cur_element = 1;

    // vec1_* are inserted to HNSW only.
    TEST_DATA_T vec1_1[dim];
    GenerateVector<TEST_DATA_T>(vec1_1, dim, cur_element++);
    TEST_DATA_T vec1_2[dim];
    GenerateVector<TEST_DATA_T>(vec1_2, dim, cur_element++);
    TEST_DATA_T vec1_3[dim];
    GenerateVector<TEST_DATA_T>(vec1_3, dim, cur_element++);

    // vec2_* are inserted to flat only.
    TEST_DATA_T vec2_1[dim];
    GenerateVector<TEST_DATA_T>(vec2_1, dim, cur_element++);
    TEST_DATA_T vec2_2[dim];
    GenerateVector<TEST_DATA_T>(vec2_2, dim, cur_element++);
    TEST_DATA_T vec2_3[dim];
    GenerateVector<TEST_DATA_T>(vec2_3, dim, cur_element++);

    // vec3_* are inserted to both HNSW and flat (some to HNSW only, some to flat only)
    TEST_DATA_T vec3_1[dim];
    GenerateVector<TEST_DATA_T>(vec3_1, dim, cur_element++);
    TEST_DATA_T vec3_2[dim];
    GenerateVector<TEST_DATA_T>(vec3_2, dim, cur_element++);
    TEST_DATA_T vec3_3[dim];
    GenerateVector<TEST_DATA_T>(vec3_3, dim, cur_element++);

    // vec4_* are inserted to both HNSW and flat with some overlap.
    TEST_DATA_T vec4_1[dim];
    GenerateVector<TEST_DATA_T>(vec4_1, dim, cur_element++);
    TEST_DATA_T vec4_2[dim];
    GenerateVector<TEST_DATA_T>(vec4_2, dim, cur_element++);
    TEST_DATA_T vec4_3[dim];
    GenerateVector<TEST_DATA_T>(vec4_3, dim, cur_element++);

    // vec5 is not inserted to any index, simulating a non-existing vector.
    TEST_DATA_T vec5[dim];
    GenerateVector<TEST_DATA_T>(vec5, dim, cur_element++);

    // Insert vectors to the tiered index.
    VecSimIndex_AddVector(hnsw_index, vec1_1, 1);
    VecSimIndex_AddVector(hnsw_index, vec1_2, 1);
    VecSimIndex_AddVector(hnsw_index, vec1_3, 1);

    VecSimIndex_AddVector(flat_index, vec2_1, 2);
    VecSimIndex_AddVector(flat_index, vec2_2, 2);
    VecSimIndex_AddVector(flat_index, vec2_3, 2);

    VecSimIndex_AddVector(hnsw_index, vec3_1, 3);
    VecSimIndex_AddVector(flat_index, vec3_2, 3);
    VecSimIndex_AddVector(hnsw_index, vec3_3, 3);

    VecSimIndex_AddVector(hnsw_index, vec4_1, 4);
    VecSimIndex_AddVector(hnsw_index, vec4_2, 4);
    VecSimIndex_AddVector(flat_index, vec4_2, 4);
    VecSimIndex_AddVector(flat_index, vec4_3, 4);

    // vec5 is not inserted to any index, simulating a non-existing vector.

    // copy memory context before querying the index.
    size_t cur_memory_usage = allocator->getAllocationSize();

    // Distance from any vector to its label should be 0.
    ASSERT_EQ(VecSimIndex_GetDistanceFrom(tiered_index, 1, vec1_1), 0);
    ASSERT_EQ(VecSimIndex_GetDistanceFrom(tiered_index, 1, vec1_2), 0);
    ASSERT_EQ(VecSimIndex_GetDistanceFrom(tiered_index, 1, vec1_3), 0);
    ASSERT_EQ(VecSimIndex_GetDistanceFrom(tiered_index, 2, vec2_1), 0);
    ASSERT_EQ(VecSimIndex_GetDistanceFrom(tiered_index, 2, vec2_2), 0);
    ASSERT_EQ(VecSimIndex_GetDistanceFrom(tiered_index, 2, vec2_3), 0);
    ASSERT_EQ(VecSimIndex_GetDistanceFrom(tiered_index, 3, vec3_1), 0);
    ASSERT_EQ(VecSimIndex_GetDistanceFrom(tiered_index, 3, vec3_2), 0);
    ASSERT_EQ(VecSimIndex_GetDistanceFrom(tiered_index, 3, vec3_3), 0);
    ASSERT_EQ(VecSimIndex_GetDistanceFrom(tiered_index, 4, vec4_1), 0);
    ASSERT_EQ(VecSimIndex_GetDistanceFrom(tiered_index, 4, vec4_2), 0);
    ASSERT_EQ(VecSimIndex_GetDistanceFrom(tiered_index, 4, vec4_3), 0);
    // Distance from a non-existing label should be NaN.
    ASSERT_TRUE(std::isnan(VecSimIndex_GetDistanceFrom(tiered_index, 5, vec5)));

    ASSERT_EQ(cur_memory_usage, allocator->getAllocationSize());
}

TYPED_TEST(HNSWTieredIndexTest, parallelInsertAdHoc) {
    size_t dim = 4;
    size_t n = 1000;

    size_t block_size = n / 100;
    bool isMulti = TypeParam::isMulti();

    // Create TieredHNSW index instance with a mock queue.
    size_t n_labels = isMulti ? n / 50 : n;
    HNSWParams params = {
        .type = TypeParam::get_index_type(),
        .dim = dim,
        .metric = VecSimMetric_L2,
        .multi = isMulti,
        .blockSize = block_size,
    };
    VecSimParams hnsw_params = CreateParams(params);
    auto mock_thread_pool = tieredIndexMock();

    auto *tiered_index = this->CreateTieredHNSWIndex(hnsw_params, mock_thread_pool);
    auto allocator = tiered_index->getAllocator();
    EXPECT_EQ(mock_thread_pool.ctx->index_strong_ref.use_count(), 1);

    // Launch the BG threads loop that takes jobs from the queue and executes them.
    mock_thread_pool.init_threads();
    std::atomic_int successful_searches(0);

    auto parallel_adhoc_search = [](AsyncJob *job) {
        auto *search_job = reinterpret_cast<tieredIndexMock::SearchJobMock *>(job);
        auto query = search_job->query;
        size_t element = *(TEST_DATA_T *)query;
        size_t label = element % search_job->n;
        bool isMulti =
            reinterpret_cast<TieredHNSWIndex<TEST_DATA_T, TEST_DIST_T> *>(search_job->index)
                ->backendIndex->isMultiValue();

        ASSERT_EQ(0, VecSimIndex_GetDistanceFrom(search_job->index, label, query));

        (*search_job->successful_searches)++;
        delete job;
    };

    // Insert vectors in parallel to search.
    for (size_t i = 0; i < n; i++) {
        GenerateAndAddVector<TEST_DATA_T>(tiered_index, dim, i % n_labels, i);
        auto query = (TEST_DATA_T *)allocator->allocate(dim * sizeof(TEST_DATA_T));
        GenerateVector<TEST_DATA_T>(query, dim, i);
        auto search_job = new (allocator)
            tieredIndexMock::SearchJobMock(allocator, parallel_adhoc_search, tiered_index, 1, query,
                                           n_labels, dim, &successful_searches);
        tiered_index->submitSingleJob(search_job);
    }

    mock_thread_pool.thread_pool_join();

    EXPECT_EQ(successful_searches, n);
    EXPECT_EQ(tiered_index->backendIndex->indexSize(), n);
    EXPECT_EQ(tiered_index->backendIndex->indexLabelCount(), n_labels);
    EXPECT_EQ(tiered_index->frontendIndex->indexSize(), 0);
    EXPECT_EQ(tiered_index->labelToInsertJobs.size(), 0);
    EXPECT_EQ(mock_thread_pool.jobQ.size(), 0);
}

TYPED_TEST(HNSWTieredIndexTest, deleteVector) {
    // Create TieredHNSW index instance with a mock queue.
    size_t dim = 4;
    HNSWParams params = {.type = TypeParam::get_index_type(),
                         .dim = dim,
                         .metric = VecSimMetric_L2,
                         .multi = TypeParam::isMulti()};
    VecSimParams hnsw_params = CreateParams(params);
    auto mock_thread_pool = tieredIndexMock();

    auto *tiered_index = this->CreateTieredHNSWIndex(hnsw_params, mock_thread_pool);
    auto allocator = tiered_index->getAllocator();

    labelType vec_label = 0;
    // Delete from an empty index.
    ASSERT_EQ(tiered_index->deleteVector(vec_label), 0);

    // Create a vector and add it to the tiered index (expect it to go into the flat buffer).
    TEST_DATA_T vector[dim];
    GenerateVector<TEST_DATA_T>(vector, dim, vec_label);
    VecSimIndex_AddVector(tiered_index, vector, vec_label);
    ASSERT_EQ(tiered_index->indexSize(), 1);
    ASSERT_EQ(tiered_index->frontendIndex->indexSize(), 1);

    // Expect to have one pending insert job.
    ASSERT_EQ(tiered_index->labelToInsertJobs.size(), 1);
    auto *job = tiered_index->labelToInsertJobs.at(vec_label).back();

    // Remove vector from flat buffer.
    ASSERT_EQ(tiered_index->deleteVector(vec_label), 1);
    ASSERT_EQ(tiered_index->indexSize(), 0);
    ASSERT_EQ(tiered_index->frontendIndex->indexSize(), 0);
    ASSERT_EQ(tiered_index->labelToInsertJobs.size(), 0);
    // The insert job should become invalid, and executing it should do nothing.
    ASSERT_EQ(job->isValid, false);
    ASSERT_EQ(reinterpret_cast<HNSWInsertJob *>(job)->id, 0);
    mock_thread_pool.thread_iteration();
    ASSERT_EQ(tiered_index->backendIndex->indexSize(), 0);

    // Create a vector and add it to HNSW in the tiered index.
    VecSimIndex_AddVector(tiered_index->backendIndex, vector, vec_label);
    ASSERT_EQ(tiered_index->indexSize(), 1);
    ASSERT_EQ(tiered_index->backendIndex->indexSize(), 1);

    // Remove from main index.
    ASSERT_EQ(tiered_index->deleteVector(vec_label), 1);
    ASSERT_EQ(tiered_index->indexLabelCount(), 0);
    ASSERT_EQ(tiered_index->indexSize(), 1);
    ASSERT_EQ(tiered_index->getHNSWIndex()->getNumMarkedDeleted(), 1);

    // Re-insert a deleted label with a different vector.
    TEST_DATA_T new_vec_val = 2.0;
    GenerateVector<TEST_DATA_T>(vector, dim, new_vec_val);
    VecSimIndex_AddVector(tiered_index, vector, vec_label);
    ASSERT_EQ(tiered_index->indexSize(), 2);
    ASSERT_EQ(tiered_index->frontendIndex->indexSize(), 1);

    // Move the vector to HNSW by executing the insert job.
    mock_thread_pool.thread_iteration();
    ASSERT_EQ(tiered_index->indexLabelCount(), 1);
    ASSERT_EQ(tiered_index->backendIndex->indexSize(), 2);
    // Check that the distance from the deleted vector (of zeros) to the label is the distance
    // to the new vector (L2 distance).
    TEST_DATA_T deleted_vector[dim];
    GenerateVector<TEST_DATA_T>(deleted_vector, dim, 0);
    ASSERT_EQ(tiered_index->backendIndex->getDistanceFrom(vec_label, deleted_vector),
              dim * pow(new_vec_val, 2));
}

TYPED_TEST(HNSWTieredIndexTestBasic, deleteVectorMulti) {
    // Create TieredHNSW index instance with a mock queue.
    size_t dim = 4;
    HNSWParams params = {
        .type = TypeParam::get_index_type(), .dim = dim, .metric = VecSimMetric_L2, .multi = true};
    VecSimParams hnsw_params = CreateParams(params);
    auto mock_thread_pool = tieredIndexMock();

    auto *tiered_index = this->CreateTieredHNSWIndex(hnsw_params, mock_thread_pool);
    auto allocator = tiered_index->getAllocator();

    // Test some more scenarios that are relevant only for multi value index.
    labelType vec_label = 0;
    labelType other_vec_val = 2.0;
    idType invalidJobsCounter = 0;
    // Create a vector and add it to HNSW in the tiered index.
    TEST_DATA_T vector[dim];
    GenerateVector<TEST_DATA_T>(vector, dim, vec_label);
    VecSimIndex_AddVector(tiered_index->backendIndex, vector, vec_label);
    ASSERT_EQ(tiered_index->indexSize(), 1);
    ASSERT_EQ(tiered_index->backendIndex->indexSize(), 1);

    // Test deleting a label for which one of its vector's is in the flat index while the
    // second one is in HNSW.
    GenerateAndAddVector<TEST_DATA_T>(tiered_index, dim, vec_label, other_vec_val);
    ASSERT_EQ(tiered_index->indexLabelCount(), 1);
    ASSERT_EQ(tiered_index->indexSize(), 2);
    ASSERT_EQ(tiered_index->deleteVector(vec_label), 2);
    ASSERT_EQ(tiered_index->indexLabelCount(), 0);
    ASSERT_EQ(tiered_index->getHNSWIndex()->getNumMarkedDeleted(), 1);
    ASSERT_EQ(mock_thread_pool.jobQ.front().job->isValid, false);
    ASSERT_EQ(reinterpret_cast<HNSWInsertJob *>(mock_thread_pool.jobQ.front().job)->id,
              invalidJobsCounter++);
    mock_thread_pool.thread_iteration();
    ASSERT_EQ(mock_thread_pool.jobQ.size(), 0);

    // Test deleting a label for which both of its vector's is in the flat index.
    GenerateAndAddVector<TEST_DATA_T>(tiered_index, dim, vec_label, vec_label);
    GenerateAndAddVector<TEST_DATA_T>(tiered_index, dim, vec_label, other_vec_val);
    ASSERT_EQ(tiered_index->indexLabelCount(), 1);
    ASSERT_EQ(tiered_index->frontendIndex->indexLabelCount(), 1);
    ASSERT_EQ(tiered_index->frontendIndex->indexSize(), 2);
    ASSERT_EQ(tiered_index->indexSize(), 3);
    ASSERT_EQ(tiered_index->deleteVector(vec_label), 2);
    ASSERT_EQ(tiered_index->indexLabelCount(), 0);
    ASSERT_EQ(mock_thread_pool.jobQ.front().job->isValid, false);
    ASSERT_EQ(reinterpret_cast<HNSWInsertJob *>(mock_thread_pool.jobQ.front().job)->id,
              invalidJobsCounter++);
    mock_thread_pool.thread_iteration();
    ASSERT_EQ(mock_thread_pool.jobQ.front().job->isValid, false);
    ASSERT_EQ(reinterpret_cast<HNSWInsertJob *>(mock_thread_pool.jobQ.front().job)->id,
              invalidJobsCounter++);
    mock_thread_pool.thread_iteration();
    ASSERT_EQ(mock_thread_pool.jobQ.size(), 0);

    // Test deleting a label for which both of its vector's is in HNSW index.
    GenerateAndAddVector<TEST_DATA_T>(tiered_index, dim, vec_label, vec_label);
    GenerateAndAddVector<TEST_DATA_T>(tiered_index, dim, vec_label, other_vec_val);
    mock_thread_pool.thread_iteration();
    mock_thread_pool.thread_iteration();
    ASSERT_EQ(tiered_index->indexLabelCount(), 1);
    ASSERT_EQ(tiered_index->frontendIndex->indexSize(), 0);
    ASSERT_EQ(tiered_index->backendIndex->indexSize(), 3);
    ASSERT_EQ(tiered_index->backendIndex->indexLabelCount(), 1);
    ASSERT_EQ(tiered_index->deleteVector(vec_label), 2);
    ASSERT_EQ(tiered_index->backendIndex->indexLabelCount(), 0);
    ASSERT_EQ(tiered_index->getHNSWIndex()->getNumMarkedDeleted(), 3);

    // Expect to see two repair jobs - one for each deleted vector internal id.
    ASSERT_EQ(mock_thread_pool.jobQ.size(), 2);
    ASSERT_EQ(mock_thread_pool.jobQ.front().job->jobType, HNSW_REPAIR_NODE_CONNECTIONS_JOB);
    ASSERT_EQ(reinterpret_cast<HNSWRepairJob *>(mock_thread_pool.jobQ.front().job)->node_id, 2);
    mock_thread_pool.thread_iteration();
    ASSERT_EQ(mock_thread_pool.jobQ.front().job->jobType, HNSW_REPAIR_NODE_CONNECTIONS_JOB);
    ASSERT_EQ(reinterpret_cast<HNSWRepairJob *>(mock_thread_pool.jobQ.front().job)->node_id, 1);
    mock_thread_pool.thread_iteration();
}

TYPED_TEST(HNSWTieredIndexTestBasic, deleteVectorMultiFromFlatAdvanced) {

    // Create TieredHNSW index instance with a mock queue.
    size_t dim = 4;
    HNSWParams params = {
        .type = TypeParam::get_index_type(), .dim = dim, .metric = VecSimMetric_L2, .multi = true};
    VecSimParams hnsw_params = CreateParams(params);
    auto mock_thread_pool = tieredIndexMock();

    auto *tiered_index = this->CreateTieredHNSWIndex(hnsw_params, mock_thread_pool);
    auto allocator = tiered_index->getAllocator();

    // Insert vectors to flat buffer under two distinct labels, so that ids 0, 2 will be associated
    // with the first label, and ids 1, 3, 4 will be associated with the second label.
    labelType vec_label_first = 0;
    labelType vec_label_second = 1;
    GenerateAndAddVector<TEST_DATA_T>(tiered_index, dim, vec_label_first);
    GenerateAndAddVector<TEST_DATA_T>(tiered_index, dim, vec_label_second);
    GenerateAndAddVector<TEST_DATA_T>(tiered_index, dim, vec_label_first);
    GenerateAndAddVector<TEST_DATA_T>(tiered_index, dim, vec_label_second);
    GenerateAndAddVector<TEST_DATA_T>(tiered_index, dim, vec_label_second);

    // Remove the second label, expect to see that id 1 will hold id 2 eventually.
    ASSERT_EQ(tiered_index->labelToInsertJobs.erase(vec_label_second), 1);
    auto updated_ids = tiered_index->frontendIndex->deleteVectorAndGetUpdatedIds(vec_label_second);
    ASSERT_EQ(updated_ids.size(), 1);
    ASSERT_EQ(updated_ids.at(1).first, 2);
    for (auto &it : updated_ids) {
        tiered_index->updateInsertJobInternalId(it.second.first, it.first, it.second.second);
    }
    ASSERT_EQ(tiered_index->labelToInsertJobs.size(), 1);
    ASSERT_EQ(tiered_index->labelToInsertJobs.at(vec_label_first).size(), 2);
    ASSERT_EQ(tiered_index->labelToInsertJobs.at(vec_label_first)[0]->label, vec_label_first);
    ASSERT_EQ(tiered_index->labelToInsertJobs.at(vec_label_first)[0]->id, 0);
    ASSERT_EQ(tiered_index->labelToInsertJobs.at(vec_label_first)[1]->label, vec_label_first);
    ASSERT_EQ(tiered_index->labelToInsertJobs.at(vec_label_first)[1]->id, 1);

    ASSERT_EQ(tiered_index->indexLabelCount(), 1);
    ASSERT_EQ(tiered_index->indexSize(), 2);

    // Remove the first label, expect an empty set.
    updated_ids = tiered_index->frontendIndex->deleteVectorAndGetUpdatedIds(vec_label_first);
    ASSERT_EQ(updated_ids.size(), 0);
    ASSERT_EQ(tiered_index->indexSize(), 0);
    tiered_index->labelToInsertJobs.clear();

    // Insert vectors to flat buffer under two distinct labels, so that ids 0, 3 will be associated
    // with the first label, and ids 1, 2, 4 will be associated with the second label. This should
    // test the case of multiple moves once we delete the second label:
    // {1->4} => {1->4, 2->3} => {1->3}
    GenerateAndAddVector<TEST_DATA_T>(tiered_index, dim, vec_label_first);
    GenerateAndAddVector<TEST_DATA_T>(tiered_index, dim, vec_label_second);
    GenerateAndAddVector<TEST_DATA_T>(tiered_index, dim, vec_label_second);
    GenerateAndAddVector<TEST_DATA_T>(tiered_index, dim, vec_label_first);
    GenerateAndAddVector<TEST_DATA_T>(tiered_index, dim, vec_label_second);
    ASSERT_EQ(tiered_index->labelToInsertJobs.erase(vec_label_second), 1);
    updated_ids = tiered_index->frontendIndex->deleteVectorAndGetUpdatedIds(vec_label_second);
    ASSERT_EQ(updated_ids.size(), 1);
    ASSERT_EQ(updated_ids.at(1).first, 3);
    for (auto &it : updated_ids) {
        tiered_index->updateInsertJobInternalId(it.second.first, it.first, it.second.second);
    }
    ASSERT_EQ(tiered_index->labelToInsertJobs.size(), 1);
    ASSERT_EQ(tiered_index->labelToInsertJobs.at(vec_label_first).size(), 2);
    ASSERT_EQ(tiered_index->labelToInsertJobs.at(vec_label_first)[0]->label, vec_label_first);
    ASSERT_EQ(tiered_index->labelToInsertJobs.at(vec_label_first)[0]->id, 0);
    ASSERT_EQ(tiered_index->labelToInsertJobs.at(vec_label_first)[1]->label, vec_label_first);
    ASSERT_EQ(tiered_index->labelToInsertJobs.at(vec_label_first)[1]->id, 1);
    ASSERT_EQ(tiered_index->indexLabelCount(), 1);
    ASSERT_EQ(tiered_index->indexSize(), 2);
    tiered_index->labelToInsertJobs.clear();

    // Clean jobs from queue
    while (!mock_thread_pool.jobQ.empty()) {
        mock_thread_pool.jobQ.kick();
    }
}

TYPED_TEST(HNSWTieredIndexTest, deleteVectorAndRepairAsync) {
    // Create TieredHNSW index instance with a mock queue.
    size_t dim = 4;
    size_t n = 1000;
    for (size_t maxSwapJobs : {(int)n + 1, 10, 1}) {
        HNSWParams params = {.type = TypeParam::get_index_type(),
                             .dim = dim,
                             .metric = VecSimMetric_L2,
                             .multi = TypeParam::isMulti(),
                             .blockSize = 100};
        VecSimParams hnsw_params = CreateParams(params);
        auto mock_thread_pool = tieredIndexMock();

        auto *tiered_index =
            this->CreateTieredHNSWIndex(hnsw_params, mock_thread_pool, maxSwapJobs);
        auto allocator = tiered_index->getAllocator();

        size_t per_label = TypeParam::isMulti() ? 50 : 1;
        size_t n_labels = n / per_label;

        // Launch the BG threads loop that takes jobs from the queue and executes them.

        for (size_t i = 0; i < mock_thread_pool.thread_pool_size; i++) {
            mock_thread_pool.thread_pool.emplace_back(tieredIndexMock::thread_main_loop, i,
                                                      std::ref(mock_thread_pool));
        }

        // Create and insert vectors one by one, then delete them one by one.
        std::srand(10); // create pseudo random generator with any arbitrary seed.
        for (size_t i = 0; i < n; i++) {
            TEST_DATA_T vector[dim];
            for (size_t j = 0; j < dim; j++) {
                vector[j] = std::rand() / (TEST_DATA_T)RAND_MAX;
            }
            VecSimIndex_AddVector(tiered_index, vector, i % n_labels);
        }
        // While a thread is ingesting a vector into HNSW, a vector may appear in both indexes
        // (hence it will be counted twice in the index size calculation).
        size_t index_size = tiered_index->indexSize();
        EXPECT_GE(index_size, n);
        EXPECT_LE(index_size, n + mock_thread_pool.thread_pool_size);
        EXPECT_EQ(tiered_index->indexLabelCount(), n_labels);
        for (size_t i = 0; i < n_labels; i++) {
            // Every vector associated with the label may appear in flat/HNSW index or in both if
            // its just being ingested.
            int num_deleted = tiered_index->deleteVector(i);
            EXPECT_GE(num_deleted, per_label);
            EXPECT_LE(num_deleted,
                      MIN(2 * per_label, per_label + mock_thread_pool.thread_pool_size));
            EXPECT_EQ(tiered_index->deleteVector(i), 0); // delete already deleted label
        }
        EXPECT_EQ(tiered_index->indexLabelCount(), 0);

        mock_thread_pool.thread_pool_join();

        EXPECT_EQ(tiered_index->getHNSWIndex()->checkIntegrity().connections_to_repair, 0);
        EXPECT_EQ(tiered_index->getHNSWIndex()->safeGetEntryPointState().first, INVALID_ID);
        // Verify that we have no pending jobs.
        EXPECT_EQ(tiered_index->labelToInsertJobs.size(), 0);
        EXPECT_EQ(tiered_index->idToRepairJobs.size(), 0);
        for (auto &it : tiered_index->idToSwapJob) {
            EXPECT_EQ(it.second->pending_repair_jobs_counter.load(), 0);
        }
        // Trigger swapping of vectors that hadn't been swapped yet.
        tiered_index->executeReadySwapJobs();
        ASSERT_EQ(tiered_index->idToSwapJob.size(), 0);
        EXPECT_EQ(tiered_index->indexSize(), 0);
    }
}

TYPED_TEST(HNSWTieredIndexTest, alternateInsertDeleteAsync) {
    // Create TieredHNSW index instance with a mock queue.
    size_t dim = 16;
    size_t n = 1000;
    for (size_t maxSwapJobs : {(int)n + 1, 10, 1}) {
        for (size_t M : {2, 16}) {
            HNSWParams params = {.type = TypeParam::get_index_type(),
                                 .dim = dim,
                                 .metric = VecSimMetric_L2,
                                 .multi = TypeParam::isMulti(),
                                 .blockSize = 100,
                                 .M = M};
            VecSimParams hnsw_params = CreateParams(params);
            auto mock_thread_pool = tieredIndexMock();

            auto *tiered_index =
                this->CreateTieredHNSWIndex(hnsw_params, mock_thread_pool, maxSwapJobs);
            auto allocator = tiered_index->getAllocator();

            size_t per_label = TypeParam::isMulti() ? 5 : 1;
            size_t n_labels = n / per_label;

            // Launch the BG threads loop that takes jobs from the queue and executes them.

            for (size_t i = 0; i < mock_thread_pool.thread_pool_size; i++) {
                mock_thread_pool.thread_pool.emplace_back(tieredIndexMock::thread_main_loop, i,
                                                          std::ref(mock_thread_pool));
            }

            // Create and insert 10 vectors, then delete them right after.
            size_t batch_size = 5;
            std::srand(10); // create pseudo random generator with any arbitrary seed.
            for (size_t i = 0; i < n / batch_size; i++) {
                for (size_t l = 0; l < batch_size; l++) {
                    TEST_DATA_T vector[dim];
                    for (size_t j = 0; j < dim; j++) {
                        vector[j] = std::rand() / (TEST_DATA_T)RAND_MAX;
                    }
                    tiered_index->addVector(vector, (i * batch_size + l) / per_label);
                }
                for (size_t l = 0; l < batch_size / per_label; l++) {
                    // Every vector associated with the label may appear in flat/HNSW index or in
                    // both if its just being ingested.
                    int num_deleted = tiered_index->deleteVector(i * batch_size / per_label + l);
                    EXPECT_GE(num_deleted, per_label);
                    EXPECT_LE(num_deleted, 2 * per_label);
                }
            }
            // Vectors are deleted from flat buffer in place (in HNSW they are only marked as
            // deleted).
            EXPECT_GE(tiered_index->frontendIndex->indexSize(), 0);
            EXPECT_EQ(tiered_index->indexLabelCount(), 0);

            mock_thread_pool.thread_pool_join();

            EXPECT_EQ(tiered_index->getHNSWIndex()->checkIntegrity().connections_to_repair, 0);
            EXPECT_EQ(tiered_index->getHNSWIndex()->safeGetEntryPointState().first, INVALID_ID);
            // Verify that we have no pending jobs.
            EXPECT_EQ(tiered_index->labelToInsertJobs.size(), 0);
            EXPECT_EQ(tiered_index->idToRepairJobs.size(), 0);
            for (auto &it : tiered_index->idToSwapJob) {
                EXPECT_EQ(it.second->pending_repair_jobs_counter.load(), 0);
            }
            // Trigger swapping of vectors that hadn't been swapped yet.
            tiered_index->executeReadySwapJobs();
            ASSERT_LE(tiered_index->idToSwapJob.size(), 0);
            ASSERT_EQ(tiered_index->indexSize(), 0);
        }
    }
}

TYPED_TEST(HNSWTieredIndexTest, swapJobBasic) {
    // Create TieredHNSW index instance with a mock queue.
    size_t dim = 4;
    HNSWParams params = {.type = TypeParam::get_index_type(),
                         .dim = dim,
                         .metric = VecSimMetric_L2,
                         .multi = TypeParam::isMulti()};
    VecSimParams hnsw_params = CreateParams(params);
    auto mock_thread_pool = tieredIndexMock();

    auto *tiered_index = this->CreateTieredHNSWIndex(hnsw_params, mock_thread_pool);
    auto allocator = tiered_index->getAllocator();

    // Test initialization of the pendingSwapJobsThreshold value.
    ASSERT_EQ(tiered_index->pendingSwapJobsThreshold, DEFAULT_PENDING_SWAP_JOBS_THRESHOLD);
    mock_thread_pool.ctx->index_strong_ref.reset();

    tiered_index = this->CreateTieredHNSWIndex(hnsw_params, mock_thread_pool,
                                               MAX_PENDING_SWAP_JOBS_THRESHOLD + 1);
    allocator = tiered_index->getAllocator();
    ASSERT_EQ(tiered_index->pendingSwapJobsThreshold, MAX_PENDING_SWAP_JOBS_THRESHOLD);
    mock_thread_pool.ctx->index_strong_ref.reset();

    tiered_index = this->CreateTieredHNSWIndex(hnsw_params, mock_thread_pool, 1);
    ASSERT_EQ(tiered_index->pendingSwapJobsThreshold, 1);

    allocator = tiered_index->getAllocator();

    // Call reserve for the unordered maps that are going to be used, since upon initialization it
    // consumed 0 memory, but after insertion and deletion they will consume a minimal amount of
    // memory (that is equivalent to the memory consumption upon reserving 0 buckets).
    tiered_index->idToRepairJobs.reserve(0);
    tiered_index->idToSwapJob.reserve(0);
    TypeParam::isMulti() ? reinterpret_cast<HNSWIndex_Multi<TEST_DATA_T, TEST_DIST_T> *>(
                               tiered_index->getHNSWIndex())
                               ->labelLookup.reserve(0)
                         : reinterpret_cast<HNSWIndex_Single<TEST_DATA_T, TEST_DIST_T> *>(
                               tiered_index->getHNSWIndex())
                               ->labelLookup.reserve(0);

    size_t initial_mem = tiered_index->getAllocationSize();
    size_t initial_mem_backend = tiered_index->backendIndex->getAllocationSize();
    size_t initial_mem_frontend = tiered_index->frontendIndex->getAllocationSize();

    GenerateAndAddVector<TEST_DATA_T>(tiered_index->backendIndex, dim, 0, 0);
    GenerateAndAddVector<TEST_DATA_T>(tiered_index->backendIndex, dim, 1, 1);
    EXPECT_EQ(tiered_index->indexLabelCount(), 2);
    EXPECT_EQ(tiered_index->indexSize(), 2);
    // Delete both vectors.
    EXPECT_EQ(tiered_index->deleteVector(0), 1);
    EXPECT_EQ(tiered_index->deleteVector(1), 1);
    EXPECT_EQ(tiered_index->idToSwapJob.size(), 2);
    EXPECT_EQ(tiered_index->getHNSWIndex()->getNumMarkedDeleted(), 2);
    // Expect to have pending repair jobs, so that swap job cannot be executed yet - for each
    // deleted vector there should be a single repair job.
    EXPECT_EQ(mock_thread_pool.jobQ.size(), 2);
    EXPECT_EQ(tiered_index->idToSwapJob.at(0)->pending_repair_jobs_counter.load(), 1);
    EXPECT_EQ(tiered_index->idToSwapJob.at(1)->pending_repair_jobs_counter.load(), 1);
    mock_thread_pool.thread_iteration();
    mock_thread_pool.thread_iteration();
    EXPECT_EQ(tiered_index->idToSwapJob.size(), 2);
    // Insert another vector and remove it. expect it to have no neighbors.
    // Threshold for is set to be 1, so now we expect that a single deleted vector (which has no
    // pending repair jobs) will be swapped - and 2 will remain.
    GenerateAndAddVector<TEST_DATA_T>(tiered_index->backendIndex, dim, 2, 2);
    EXPECT_EQ(tiered_index->deleteVector(2), 1);
    EXPECT_EQ(tiered_index->idToSwapJob.size(), 2);
    EXPECT_EQ(tiered_index->indexSize(), 2);
    EXPECT_EQ(tiered_index->getHNSWIndex()->getNumMarkedDeleted(), 2);
    EXPECT_EQ(mock_thread_pool.jobQ.size(), 0);

    // Now swap the rest of the jobs.
    tiered_index->executeReadySwapJobs();
    EXPECT_EQ(tiered_index->idToSwapJob.size(), 0);
    EXPECT_EQ(tiered_index->indexSize(), 0);
    EXPECT_EQ(tiered_index->getHNSWIndex()->getNumMarkedDeleted(), 0);

    // Reserve manually 0 buckets in the hash tables so that memory would be as it was before we
    // started inserting vectors.
    tiered_index->idToRepairJobs.reserve(0);
    tiered_index->idToSwapJob.reserve(0);
    // Manually shrink the vectors so that memory would be as it was before we started inserting
    tiered_index->getHNSWIndex()->vectorBlocks.shrink_to_fit();
    tiered_index->getHNSWIndex()->graphDataBlocks.shrink_to_fit();

    EXPECT_EQ(tiered_index->backendIndex->getAllocationSize(), initial_mem_backend);
    EXPECT_EQ(tiered_index->frontendIndex->getAllocationSize(), initial_mem_frontend);
    EXPECT_EQ(tiered_index->getAllocationSize(), initial_mem);
    mock_thread_pool.reset_ctx();

    // VecSimAllocator::allocation_header_size = size_t, this should be the only memory that we
    // account for at this point.
    EXPECT_EQ(allocator->getAllocationSize(), sizeof(size_t));
}

TYPED_TEST(HNSWTieredIndexTest, swapJobBasic2) {
    // Create TieredHNSW index instance with a mock queue.
    size_t dim = 4;
    HNSWParams params = {.type = TypeParam::get_index_type(),
                         .dim = dim,
                         .metric = VecSimMetric_L2,
                         .multi = TypeParam::isMulti()};
    VecSimParams hnsw_params = CreateParams(params);
    auto mock_thread_pool = tieredIndexMock();

    auto *tiered_index = this->CreateTieredHNSWIndex(hnsw_params, mock_thread_pool, 1);
    ASSERT_EQ(tiered_index->pendingSwapJobsThreshold, 1);
    auto allocator = tiered_index->getAllocator();

    // Insert 3 vectors, expect to have a fully connected graph.
    idType invalid_jobs_counter = 0;
    GenerateAndAddVector<TEST_DATA_T>(tiered_index->backendIndex, dim, 0, 0);
    GenerateAndAddVector<TEST_DATA_T>(tiered_index->backendIndex, dim, 1, 1);
    GenerateAndAddVector<TEST_DATA_T>(tiered_index->backendIndex, dim, 2, 2);
    // Delete 0, expect to have two repair jobs pending for 1 and 2 and execute it.
    EXPECT_EQ(tiered_index->deleteVector(0), 1);
    EXPECT_EQ(mock_thread_pool.jobQ.size(), 2);
    ASSERT_EQ(mock_thread_pool.jobQ.front().job->jobType, HNSW_REPAIR_NODE_CONNECTIONS_JOB);
    mock_thread_pool.thread_iteration();
    EXPECT_EQ(tiered_index->idToSwapJob.at(0)->pending_repair_jobs_counter.load(), 1);
    ASSERT_EQ(mock_thread_pool.jobQ.front().job->jobType, HNSW_REPAIR_NODE_CONNECTIONS_JOB);
    mock_thread_pool.thread_iteration();
    EXPECT_EQ(tiered_index->idToSwapJob.at(0)->pending_repair_jobs_counter.load(), 0);
    // Delete 2, expect to create two repair job pending from 0 and 1. Also, expect that swap
    // job for 0 will be executed, so that 2 and 0 are swapped. Then, we should have only 1
    // pending repair job for the "new" 0 - for deleting the old 1->2, while the second job for
    // deleting the old 0->2 is invalid and reduced from the pending repair jobs counter.
    EXPECT_EQ(tiered_index->deleteVector(2), 1);
    EXPECT_EQ(tiered_index->indexSize(), 2);
    EXPECT_EQ(tiered_index->getHNSWIndex()->getNumMarkedDeleted(), 1);

    EXPECT_EQ(tiered_index->idToSwapJob.at(0)->pending_repair_jobs_counter.load(), 1);
    EXPECT_EQ(mock_thread_pool.jobQ.size(), 2);
    // The first repair job should remove 1->0 (originally was 1->2).
    ASSERT_EQ(mock_thread_pool.jobQ.front().job->jobType, HNSW_REPAIR_NODE_CONNECTIONS_JOB);
    ASSERT_EQ(reinterpret_cast<HNSWRepairJob *>(mock_thread_pool.jobQ.front().job)->node_id, 1);
    ASSERT_EQ(reinterpret_cast<HNSWRepairJob *>(mock_thread_pool.jobQ.front().job)
                  ->associatedSwapJobs[0]
                  ->deleted_id,
              0);
    mock_thread_pool.thread_iteration();
    EXPECT_EQ(tiered_index->idToSwapJob.at(0)->pending_repair_jobs_counter.load(), 0);
    // The second repair job is invalid due to the removal of (the original) 0.
    ASSERT_EQ(mock_thread_pool.jobQ.front().job->jobType, HNSW_REPAIR_NODE_CONNECTIONS_JOB);
    ASSERT_EQ(mock_thread_pool.jobQ.front().job->isValid, false);
    ASSERT_EQ(reinterpret_cast<HNSWRepairJob *>(mock_thread_pool.jobQ.front().job)->node_id,
              invalid_jobs_counter++);
    ASSERT_EQ(reinterpret_cast<HNSWRepairJob *>(mock_thread_pool.jobQ.front().job)
                  ->associatedSwapJobs[0]
                  ->deleted_id,
              0);
    mock_thread_pool.thread_iteration();
    // Delete 1, that should still have 0->1 edge that should be repaired. This should cause
    // the swap and removal of 0 (that has no more pending jobs at that point) - so that 1 would
    // get id 0, and then the new 0 should have no pending repair jobs.
    EXPECT_EQ(tiered_index->deleteVector(1), 1);
    EXPECT_EQ(mock_thread_pool.jobQ.size(), 1);
    EXPECT_EQ(tiered_index->idToSwapJob.size(), 1);
    EXPECT_EQ(tiered_index->idToSwapJob.at(0)->deleted_id, 0);
    EXPECT_EQ(tiered_index->idToSwapJob.at(0)->pending_repair_jobs_counter.load(), 0);
    // The repair job is invalid due to the removal of (the previous) 0.
    ASSERT_EQ(mock_thread_pool.jobQ.front().job->jobType, HNSW_REPAIR_NODE_CONNECTIONS_JOB);
    ASSERT_EQ(mock_thread_pool.jobQ.front().job->isValid, false);
    ASSERT_EQ(reinterpret_cast<HNSWRepairJob *>(mock_thread_pool.jobQ.front().job)->node_id,
              invalid_jobs_counter);
    ASSERT_EQ(reinterpret_cast<HNSWRepairJob *>(mock_thread_pool.jobQ.front().job)
                  ->associatedSwapJobs[0]
                  ->deleted_id,
              0);
    mock_thread_pool.thread_iteration();
    EXPECT_EQ(tiered_index->indexSize(), 1);
    EXPECT_EQ(tiered_index->getHNSWIndex()->getNumMarkedDeleted(), 1);
    EXPECT_EQ(tiered_index->getHNSWIndex()->safeGetEntryPointState().first, INVALID_ID);

    // Call delete again, this should only trigger the swap and removal of 1
    // (which has already deleted)
    EXPECT_EQ(tiered_index->deleteVector(1), 0);
    EXPECT_EQ(tiered_index->indexSize(), 0);
    EXPECT_EQ(tiered_index->getHNSWIndex()->getNumMarkedDeleted(), 0);
}

// A set of lambdas that determine whether a vector should be inserted to the
// HNSW index (returns true) or to the flat index (returns false).
inline constexpr std::array<std::pair<std::string_view, bool (*)(size_t, size_t)>, 11> lambdas = {{
    {"100% HNSW,   0% FLAT ", [](size_t idx, size_t n) -> bool { return 1; }},
    {" 50% HNSW,  50% FLAT ", [](size_t idx, size_t n) -> bool { return idx % 2; }},
    {"  0% HNSW, 100% FLAT ", [](size_t idx, size_t n) -> bool { return 0; }},
    {" 90% HNSW,  10% FLAT ", [](size_t idx, size_t n) -> bool { return idx % 10; }},
    {" 10% HNSW,  90% FLAT ", [](size_t idx, size_t n) -> bool { return !(idx % 10); }},
    {" 99% HNSW,   1% FLAT ", [](size_t idx, size_t n) -> bool { return idx % 100; }},
    {"  1% HNSW,  99% FLAT ", [](size_t idx, size_t n) -> bool { return !(idx % 100); }},
    {"first 10% are in HNSW", [](size_t idx, size_t n) -> bool { return idx < (n / 10); }},
    {"first 10% are in FLAT", [](size_t idx, size_t n) -> bool { return idx >= (n / 10); }},
    {" last 10% are in FLAT", [](size_t idx, size_t n) -> bool { return idx < (9 * n / 10); }},
    {" last 10% are in HNSW", [](size_t idx, size_t n) -> bool { return idx >= (9 * n / 10); }},
}};

TYPED_TEST(HNSWTieredIndexTest, BatchIterator) {
    size_t d = 4;
    size_t M = 8;
    size_t ef = 20;
    size_t n = 1000;

    size_t per_label = TypeParam::isMulti() ? 10 : 1;
    size_t n_labels = n / per_label;

    // Create TieredHNSW index instance with a mock queue.
    HNSWParams hnsw_params = {
        .type = TypeParam::get_index_type(),
        .dim = d,
        .metric = VecSimMetric_L2,
        .multi = TypeParam::isMulti(),
        .initialCapacity = n,
        .efConstruction = ef,
        .efRuntime = ef,
    };
    VecSimParams params = CreateParams(hnsw_params);

    // for (auto &[decider_name, decider] : lambdas) { // TODO: not supported by clang < 16
    for (auto &lambda : lambdas) {
        // manually deconstruct the pair to avoid the clang error
        auto &decider_name = lambda.first;
        auto &decider = lambda.second;

        auto mock_thread_pool = tieredIndexMock();

        auto *tiered_index = this->CreateTieredHNSWIndex(params, mock_thread_pool);
        auto allocator = tiered_index->getAllocator();

        auto *hnsw = tiered_index->backendIndex;
        auto *flat = tiered_index->frontendIndex;

        // For every i, add the vector (i,i,i,i) under the label i.
        for (size_t i = 0; i < n; i++) {
            auto cur = decider(i, n) ? hnsw : flat;
            GenerateAndAddVector<TEST_DATA_T>(cur, d, i % n_labels, i);
        }
        ASSERT_EQ(VecSimIndex_IndexSize(tiered_index), n) << decider_name;

        // Query for (n,n,n,n) vector (recall that n-1 is the largest id in te index).
        TEST_DATA_T query[d];
        GenerateVector<TEST_DATA_T>(query, d, n);

        VecSimBatchIterator *batchIterator = VecSimBatchIterator_New(tiered_index, query, nullptr);
        size_t iteration_num = 0;

        // Get the 5 vectors whose ids are the maximal among those that hasn't been returned yet
        // in every iteration. The results order should be sorted by their score (distance from
        // the query vector), which means sorted from the largest id to the lowest.
        size_t n_res = 5;
        while (VecSimBatchIterator_HasNext(batchIterator)) {
            std::vector<size_t> expected_ids(n_res);
            for (size_t i = 0; i < n_res; i++) {
                expected_ids[i] = (n - iteration_num * n_res - i - 1) % n_labels;
            }
            auto verify_res = [&](size_t id, double score, size_t index) {
                ASSERT_EQ(expected_ids[index], id) << decider_name;
            };
            runBatchIteratorSearchTest(batchIterator, n_res, verify_res);
            iteration_num++;
        }
        ASSERT_EQ(iteration_num, n_labels / n_res) << decider_name;
        VecSimBatchIterator_Free(batchIterator);
    }
}

TYPED_TEST(HNSWTieredIndexTest, BatchIteratorReset) {
    size_t d = 4;
    size_t M = 8;
    size_t ef = 20;
    size_t n = 1000;

    size_t per_label = TypeParam::isMulti() ? 10 : 1;
    size_t n_labels = n / per_label;

    // Create TieredHNSW index instance with a mock queue.
    HNSWParams hnsw_params = {
        .type = TypeParam::get_index_type(),
        .dim = d,
        .metric = VecSimMetric_L2,
        .multi = TypeParam::isMulti(),
        .initialCapacity = n,
        .efConstruction = ef,
        .efRuntime = ef,
    };
    VecSimParams params = CreateParams(hnsw_params);

    // for (auto &[decider_name, decider] : lambdas) { // TODO: not supported by clang < 16
    for (auto &lambda : lambdas) {
        // manually deconstruct the pair to avoid the clang error
        auto &decider_name = lambda.first;
        auto &decider = lambda.second;

        auto mock_thread_pool = tieredIndexMock();

        auto *tiered_index = this->CreateTieredHNSWIndex(params, mock_thread_pool);
        auto allocator = tiered_index->getAllocator();

        auto *hnsw = tiered_index->backendIndex;
        auto *flat = tiered_index->frontendIndex;

        // For every i, add the vector (i,i,i,i) under the label i.
        for (size_t i = 0; i < n; i++) {
            auto cur = decider(i, n) ? hnsw : flat;
            GenerateAndAddVector<TEST_DATA_T>(cur, d, i % n_labels, i);
        }
        ASSERT_EQ(VecSimIndex_IndexSize(tiered_index), n) << decider_name;

        // Query for (n,n,n,n) vector (recall that n-1 is the largest id in te index).
        TEST_DATA_T query[d];
        GenerateVector<TEST_DATA_T>(query, d, n);

        VecSimBatchIterator *batchIterator = VecSimBatchIterator_New(tiered_index, query, nullptr);
        ASSERT_NO_FATAL_FAILURE(VecSimBatchIterator_Reset(batchIterator));

        // Get the 100 vectors whose ids are the maximal among those that hasn't been returned yet,
        // in every iteration. Run this flow for 3 times, and reset the iterator.
        size_t n_res = 100;
        size_t re_runs = 3;

        for (size_t take = 0; take < re_runs; take++) {
            size_t iteration_num = 0;
            while (VecSimBatchIterator_HasNext(batchIterator)) {
                std::vector<size_t> expected_ids(n_res);
                for (size_t i = 0; i < n_res; i++) {
                    expected_ids[i] = (n - iteration_num * n_res - i - 1) % n_labels;
                }
                auto verify_res = [&](size_t id, double score, size_t index) {
                    ASSERT_EQ(expected_ids[index], id) << decider_name;
                };
                runBatchIteratorSearchTest(batchIterator, n_res, verify_res, BY_SCORE);
                iteration_num++;
            }
            ASSERT_EQ(iteration_num, n_labels / n_res) << decider_name;
            VecSimBatchIterator_Reset(batchIterator);
        }

        // Try resetting the iterator before it is depleted.
        n_res = 10;
        for (size_t take = 0; take < re_runs; take++) {
            size_t iteration_num = 0;
            do {
                ASSERT_TRUE(VecSimBatchIterator_HasNext(batchIterator)) << decider_name;
                std::vector<size_t> expected_ids(n_res);
                for (size_t i = 0; i < n_res; i++) {
                    expected_ids[i] = (n - iteration_num * n_res - i - 1) % n_labels;
                }
                auto verify_res = [&](size_t id, double score, size_t index) {
                    ASSERT_EQ(expected_ids[index], id) << decider_name;
                };
                runBatchIteratorSearchTest(batchIterator, n_res, verify_res, BY_SCORE);
            } while (5 > iteration_num++);
            VecSimBatchIterator_Reset(batchIterator);
        }
        VecSimBatchIterator_Free(batchIterator);
    }
}

TYPED_TEST(HNSWTieredIndexTest, BatchIteratorSize1) {
    size_t d = 4;
    size_t M = 8;
    size_t ef = 20;
    size_t n = 1000;

    size_t per_label = TypeParam::isMulti() ? 10 : 1;
    size_t n_labels = n / per_label;

    // Create TieredHNSW index instance with a mock queue.
    HNSWParams hnsw_params = {
        .type = TypeParam::get_index_type(),
        .dim = d,
        .metric = VecSimMetric_L2,
        .multi = TypeParam::isMulti(),
        .initialCapacity = n,
        .efConstruction = ef,
        .efRuntime = ef,
    };
    VecSimParams params = CreateParams(hnsw_params);

    // for (auto &[decider_name, decider] : lambdas) { // TODO: not supported by clang < 16
    for (auto &lambda : lambdas) {
        // manually deconstruct the pair to avoid the clang error
        auto &decider_name = lambda.first;
        auto &decider = lambda.second;

        auto mock_thread_pool = tieredIndexMock();

        auto *tiered_index = this->CreateTieredHNSWIndex(params, mock_thread_pool);
        auto allocator = tiered_index->getAllocator();

        auto *hnsw = tiered_index->backendIndex;
        auto *flat = tiered_index->frontendIndex;

        // For every i, add the vector (i,i,i,i) under the label `n_labels - (i % n_labels)`.
        for (size_t i = 0; i < n; i++) {
            auto cur = decider(i, n) ? hnsw : flat;
            GenerateAndAddVector<TEST_DATA_T>(cur, d, n_labels - (i % n_labels), i);
        }
        ASSERT_EQ(VecSimIndex_IndexSize(tiered_index), n) << decider_name;

        // Query for (n,n,n,n) vector (recall that n-1 is the largest id in te index).
        TEST_DATA_T query[d];
        GenerateVector<TEST_DATA_T>(query, d, n);

        VecSimBatchIterator *batchIterator = VecSimBatchIterator_New(tiered_index, query, nullptr);

        size_t iteration_num = 0;
        size_t n_res = 1, expected_n_res = 1;
        while (VecSimBatchIterator_HasNext(batchIterator)) {
            iteration_num++;
            // Expect to get results in the reverse order of labels - which is the order of the
            // distance from the query vector. Get one result in every iteration.
            auto verify_res = [&](size_t id, double score, size_t index) {
                ASSERT_EQ(id, iteration_num) << decider_name;
            };
            runBatchIteratorSearchTest(batchIterator, n_res, verify_res, BY_SCORE, expected_n_res);
        }

        ASSERT_EQ(iteration_num, n_labels) << decider_name;
        VecSimBatchIterator_Free(batchIterator);
    }
}

TYPED_TEST(HNSWTieredIndexTest, BatchIteratorAdvanced) {
    size_t d = 4;
    size_t M = 8;
    size_t ef = 1000;
    size_t n = 1000;

    size_t per_label = TypeParam::isMulti() ? 10 : 1;
    size_t n_labels = n / per_label;

    // Create TieredHNSW index instance with a mock queue.
    HNSWParams hnsw_params = {
        .type = TypeParam::get_index_type(),
        .dim = d,
        .metric = VecSimMetric_L2,
        .multi = TypeParam::isMulti(),
        .initialCapacity = n,
        .efConstruction = ef,
    };
    VecSimParams params = CreateParams(hnsw_params);
    HNSWRuntimeParams hnswRuntimeParams = {.efRuntime = ef};
    VecSimQueryParams query_params = CreateQueryParams(hnswRuntimeParams);

    // for (auto &[decider_name, decider] : lambdas) { // TODO: not supported by clang < 16
    for (auto &lambda : lambdas) {
        // manually deconstruct the pair to avoid the clang error
        auto &decider_name = lambda.first;
        auto &decider = lambda.second;

        auto mock_thread_pool = tieredIndexMock();

        auto *tiered_index = this->CreateTieredHNSWIndex(params, mock_thread_pool);
        auto allocator = tiered_index->getAllocator();

        auto *hnsw = tiered_index->backendIndex;
        auto *flat = tiered_index->frontendIndex;

        TEST_DATA_T query[d];
        GenerateVector<TEST_DATA_T>(query, d, n);

        VecSimBatchIterator *batchIterator =
            VecSimBatchIterator_New(tiered_index, query, &query_params);

        // Try to get results even though there are no vectors in the index.
        VecSimQueryResult_List res = VecSimBatchIterator_Next(batchIterator, 10, BY_SCORE);
        ASSERT_EQ(VecSimQueryResult_Len(res), 0) << decider_name;
        VecSimQueryResult_Free(res);
        ASSERT_FALSE(VecSimBatchIterator_HasNext(batchIterator)) << decider_name;

        // Insert one label and query again. The internal id will be 0.
        for (size_t j = 0; j < per_label; j++) {
            GenerateAndAddVector<TEST_DATA_T>(decider(n_labels, n) ? hnsw : flat, d, n_labels,
                                              n - j);
        }
        VecSimBatchIterator_Reset(batchIterator);
        res = VecSimBatchIterator_Next(batchIterator, 10, BY_SCORE);
        ASSERT_EQ(VecSimQueryResult_Len(res), 1) << decider_name;
        VecSimQueryResult_Free(res);
        ASSERT_FALSE(VecSimBatchIterator_HasNext(batchIterator)) << decider_name;
        VecSimBatchIterator_Free(batchIterator);

        // Insert vectors to the index and re-create the batch iterator.
        for (size_t i = 1; i < n_labels; i++) {
            auto cur = decider(i, n) ? hnsw : flat;
            for (size_t j = 1; j <= per_label; j++) {
                GenerateAndAddVector<TEST_DATA_T>(cur, d, i, (i - 1) * per_label + j);
            }
        }
        ASSERT_EQ(VecSimIndex_IndexSize(tiered_index), n) << decider_name;
        batchIterator = VecSimBatchIterator_New(tiered_index, query, &query_params);

        // Try to get 0 results.
        res = VecSimBatchIterator_Next(batchIterator, 0, BY_SCORE);
        ASSERT_EQ(VecSimQueryResult_Len(res), 0) << decider_name;
        VecSimQueryResult_Free(res);

        // n_res does not divide into ef or vice versa - expect leftovers between the graph scans.
        size_t n_res = 7;
        size_t iteration_num = 0;

        while (VecSimBatchIterator_HasNext(batchIterator)) {
            iteration_num++;
            std::vector<size_t> expected_ids;
            // We ask to get the results sorted by ID in a specific batch (in ascending order), but
            // in every iteration the ids should be lower than the previous one, according to the
            // distance from the query.
            for (size_t i = 1; i <= n_res; i++) {
                expected_ids.push_back(n_labels - iteration_num * n_res + i);
            }
            auto verify_res = [&](size_t id, double score, size_t index) {
                ASSERT_EQ(expected_ids[index], id) << decider_name;
            };
            if (iteration_num <= n_labels / n_res) {
                runBatchIteratorSearchTest(batchIterator, n_res, verify_res, BY_ID);
            } else {
                // In the last iteration there are `n_labels % n_res` results left to return.
                size_t n_left = n_labels % n_res;
                // Remove the first `n_res - n_left` ids from the expected ids.
                while (expected_ids.size() > n_left) {
                    expected_ids.erase(expected_ids.begin());
                }
                runBatchIteratorSearchTest(batchIterator, n_res, verify_res, BY_ID, n_left);
            }
        }
        ASSERT_EQ(iteration_num, n_labels / n_res + 1) << decider_name;
        // Try to get more results even though there are no.
        res = VecSimBatchIterator_Next(batchIterator, 1, BY_SCORE);
        ASSERT_EQ(VecSimQueryResult_Len(res), 0) << decider_name;
        VecSimQueryResult_Free(res);

        VecSimBatchIterator_Free(batchIterator);
    }
}

TYPED_TEST(HNSWTieredIndexTest, BatchIteratorWithOverlaps) {
    size_t d = 4;
    size_t M = 8;
    size_t ef = 20;
    size_t n = 1000;

    size_t per_label = TypeParam::isMulti() ? 10 : 1;
    size_t n_labels = n / per_label;

    // Create TieredHNSW index instance with a mock queue.
    HNSWParams hnsw_params = {
        .type = TypeParam::get_index_type(),
        .dim = d,
        .metric = VecSimMetric_L2,
        .multi = TypeParam::isMulti(),
        .initialCapacity = n,
        .efConstruction = ef,
        .efRuntime = ef,
    };
    VecSimParams params = CreateParams(hnsw_params);

    // for (auto &[decider_name, decider] : lambdas) { // TODO: not supported by clang < 16
    for (auto &lambda : lambdas) {
        // manually deconstruct the pair to avoid the clang error
        auto &decider_name = lambda.first;
        auto &decider = lambda.second;

        auto mock_thread_pool = tieredIndexMock();

        auto *tiered_index = this->CreateTieredHNSWIndex(params, mock_thread_pool);
        auto allocator = tiered_index->getAllocator();

        auto *hnsw = tiered_index->backendIndex;
        auto *flat = tiered_index->frontendIndex;

        // For every i, add the vector (i,i,i,i) under the label i.
        size_t flat_count = 0;
        for (size_t i = 0; i < n; i++) {
            auto cur = decider(i, n) ? hnsw : flat;
            GenerateAndAddVector<TEST_DATA_T>(cur, d, i % n_labels, i);
            if (cur == flat) {
                flat_count++;
                // Add 10% of the vectors in FLAT to HNSW as well.
                if (flat_count % 10 == 0) {
                    GenerateAndAddVector<TEST_DATA_T>(hnsw, d, i % n_labels, i);
                }
            }
        }
        // The index size should be 100-110% of n.
        ASSERT_LE(VecSimIndex_IndexSize(tiered_index), n * 1.1) << decider_name;
        ASSERT_GE(VecSimIndex_IndexSize(tiered_index), n) << decider_name;
        // The number of unique labels should be n_labels.
        ASSERT_EQ(tiered_index->indexLabelCount(), n_labels) << decider_name;

        // Query for (n,n,n,n) vector (recall that n-1 is the largest id in te index).
        TEST_DATA_T query[d];
        GenerateVector<TEST_DATA_T>(query, d, n);

        VecSimBatchIterator *batchIterator = VecSimBatchIterator_New(tiered_index, query, nullptr);
        size_t iteration_num = 0;

        // Get the 5 vectors whose ids are the maximal among those that hasn't been returned yet
        // in every iteration. The results order should be sorted by their score (distance from
        // the query vector), which means sorted from the largest id to the lowest.
        size_t n_res = 5;
        size_t n_expected = n_res;
        size_t excessive_iterations = 0;
        while (VecSimBatchIterator_HasNext(batchIterator)) {
            if (iteration_num * n_res == n_labels) {
                // in some cases, the batch iterator may report that it has more results to return,
                // but it's actually not true and the next call to `VecSimBatchIterator_Next` will
                // return 0 results. This is safe because we don't guarantee how many results the
                // batch iterator will return, and a similar scenario can happen when checking
                // `VecSimBatchIterator_HasNext` on an empty index for the first time (before the
                // first call to `VecSimBatchIterator_Next`). we check that this scenario doesn't
                // happen more than once.
                ASSERT_EQ(excessive_iterations, 0) << decider_name;
                excessive_iterations = 1;
                n_expected = 0;
            }
            std::vector<size_t> expected_ids(n_expected);
            for (size_t i = 0; i < n_expected; i++) {
                expected_ids[i] = (n - iteration_num * n_expected - i - 1) % n_labels;
            }
            auto verify_res = [&](size_t id, double score, size_t index) {
                ASSERT_EQ(expected_ids[index], id) << decider_name;
            };
            runBatchIteratorSearchTest(batchIterator, n_res, verify_res, BY_SCORE, n_expected);
            iteration_num++;
        }
        ASSERT_EQ(iteration_num - excessive_iterations, n_labels / n_res)
            << decider_name << "\nHad excessive iterations: " << (excessive_iterations != 0);
        VecSimBatchIterator_Free(batchIterator);
    }
}

TYPED_TEST(HNSWTieredIndexTestBasic, BatchIteratorWithOverlaps_SpacialMultiCases) {
    size_t d = 4;

    std::shared_ptr<VecSimAllocator> allocator;
    TieredHNSWIndex<TEST_DATA_T, TEST_DIST_T> *tiered_index;
    VecSimIndex *hnsw, *flat;
    TEST_DATA_T query[d];
    VecSimBatchIterator *iterator;
    VecSimQueryResult_List batch;

    // Create TieredHNSW index instance with a mock queue.
    HNSWParams hnsw_params = {
        .type = TypeParam::get_index_type(),
        .dim = d,
        .metric = VecSimMetric_L2,
        .multi = true,
    };
    VecSimParams params = CreateParams(hnsw_params);
    auto mock_thread_pool = tieredIndexMock();

    auto L2 = [&](size_t element) { return element * element * d; };

    // TEST 1:
    // first batch contains duplicates with different scores.
    tiered_index = this->CreateTieredHNSWIndex(params, mock_thread_pool);
    allocator = tiered_index->getAllocator();
    hnsw = tiered_index->backendIndex;
    flat = tiered_index->frontendIndex;

    GenerateAndAddVector<TEST_DATA_T>(flat, d, 0, 0);
    GenerateAndAddVector<TEST_DATA_T>(flat, d, 1, 1);
    GenerateAndAddVector<TEST_DATA_T>(flat, d, 2, 2);

    GenerateAndAddVector<TEST_DATA_T>(hnsw, d, 1, 3);
    GenerateAndAddVector<TEST_DATA_T>(hnsw, d, 0, 4);
    GenerateAndAddVector<TEST_DATA_T>(hnsw, d, 3, 5);

    ASSERT_EQ(tiered_index->indexLabelCount(), 4);

    GenerateVector<TEST_DATA_T>(query, d, 0);
    iterator = VecSimBatchIterator_New(tiered_index, query, nullptr);

    // batch size is 3 (the size of each index). Internally the tiered batch iterator will have to
    // handle the duplicates with different scores.
    ASSERT_TRUE(VecSimBatchIterator_HasNext(iterator));
    batch = VecSimBatchIterator_Next(iterator, 3, BY_SCORE);
    ASSERT_EQ(VecSimQueryResult_Len(batch), 3);
    ASSERT_EQ(VecSimQueryResult_GetId(batch.results + 0), 0);
    ASSERT_EQ(VecSimQueryResult_GetScore(batch.results + 0), L2(0));
    ASSERT_EQ(VecSimQueryResult_GetId(batch.results + 1), 1);
    ASSERT_EQ(VecSimQueryResult_GetScore(batch.results + 1), L2(1));
    ASSERT_EQ(VecSimQueryResult_GetId(batch.results + 2), 2);
    ASSERT_EQ(VecSimQueryResult_GetScore(batch.results + 2), L2(2));
    VecSimQueryResult_Free(batch);

    // we have 1 more label in the index. we expect the tiered batch iterator to return it only and
    // filter out the duplicates.
    ASSERT_TRUE(VecSimBatchIterator_HasNext(iterator));
    batch = VecSimBatchIterator_Next(iterator, 2, BY_SCORE);
    ASSERT_EQ(VecSimQueryResult_Len(batch), 1);
    ASSERT_EQ(VecSimQueryResult_GetId(batch.results + 0), 3);
    ASSERT_EQ(VecSimQueryResult_GetScore(batch.results + 0), L2(5));
    ASSERT_FALSE(VecSimBatchIterator_HasNext(iterator));
    VecSimQueryResult_Free(batch);
    // TEST 1 clean up.
    VecSimBatchIterator_Free(iterator);

    // TEST 2:
    // second batch contains duplicates (different scores) from the first batch.
    auto *ctx = new tieredIndexMock::IndexExtCtx(&mock_thread_pool);
    mock_thread_pool.reset_ctx(ctx);
    tiered_index = this->CreateTieredHNSWIndex(params, mock_thread_pool);
    allocator = tiered_index->getAllocator();
    hnsw = tiered_index->backendIndex;
    flat = tiered_index->frontendIndex;

    GenerateAndAddVector<TEST_DATA_T>(hnsw, d, 0, 0);
    GenerateAndAddVector<TEST_DATA_T>(hnsw, d, 1, 1);
    GenerateAndAddVector<TEST_DATA_T>(hnsw, d, 2, 2);
    GenerateAndAddVector<TEST_DATA_T>(hnsw, d, 3, 3);

    GenerateAndAddVector<TEST_DATA_T>(flat, d, 2, 0);
    GenerateAndAddVector<TEST_DATA_T>(flat, d, 3, 1);
    GenerateAndAddVector<TEST_DATA_T>(flat, d, 0, 2);
    GenerateAndAddVector<TEST_DATA_T>(flat, d, 1, 3);

    ASSERT_EQ(tiered_index->indexLabelCount(), 4);

    iterator = VecSimBatchIterator_New(tiered_index, query, nullptr);

    // ask for 2 results. The internal batch iterators will return 2 results: hnsw - [0, 1], flat -
    // [2, 3] so there are no duplicates.
    ASSERT_TRUE(VecSimBatchIterator_HasNext(iterator));
    batch = VecSimBatchIterator_Next(iterator, 2, BY_SCORE);
    ASSERT_EQ(VecSimQueryResult_Len(batch), 2);
    ASSERT_EQ(VecSimQueryResult_GetId(batch.results + 0), 0);
    ASSERT_EQ(VecSimQueryResult_GetScore(batch.results + 0), L2(0));
    ASSERT_EQ(VecSimQueryResult_GetId(batch.results + 1), 2);
    ASSERT_EQ(VecSimQueryResult_GetScore(batch.results + 1), L2(0));
    VecSimQueryResult_Free(batch);

    // first batch contained 1 result from each index, so there is one leftover from each iterator.
    // Asking for 3 results will return additional 2 results from each iterator and the tiered batch
    // iterator will have to handle the duplicates that each iterator returned (both labels that
    // were returned in the first batch and duplicates in the current batch).
    ASSERT_TRUE(VecSimBatchIterator_HasNext(iterator));
    batch = VecSimBatchIterator_Next(iterator, 3, BY_SCORE);
    ASSERT_EQ(VecSimQueryResult_Len(batch), 2);
    ASSERT_EQ(VecSimQueryResult_GetId(batch.results + 0), 1);
    ASSERT_EQ(VecSimQueryResult_GetScore(batch.results + 0), L2(1));
    ASSERT_EQ(VecSimQueryResult_GetId(batch.results + 1), 3);
    ASSERT_EQ(VecSimQueryResult_GetScore(batch.results + 1), L2(1));
    ASSERT_FALSE(VecSimBatchIterator_HasNext(iterator));
    VecSimQueryResult_Free(batch);
    // TEST 2 clean up.
    VecSimBatchIterator_Free(iterator);
}

TYPED_TEST(HNSWTieredIndexTest, parallelBatchIteratorSearch) {
    size_t dim = 4;
    size_t ef = 500;
    size_t n = 1000;
    size_t n_res_min = 3;  // minimum number of results to return per batch
    size_t n_res_max = 15; // maximum number of results to return per batch
    bool isMulti = TypeParam::isMulti();

    size_t per_label = isMulti ? 5 : 1;
    size_t n_labels = n / per_label;

    // Create TieredHNSW index instance with a mock queue.
    HNSWParams params = {
        .type = TypeParam::get_index_type(),
        .dim = dim,
        .metric = VecSimMetric_L2,
        .multi = isMulti,
        .efRuntime = ef,
    };
    VecSimParams hnsw_params = CreateParams(params);
    auto mock_thread_pool = tieredIndexMock();

    auto *tiered_index = this->CreateTieredHNSWIndex(hnsw_params, mock_thread_pool);
    auto allocator = tiered_index->getAllocator();

    std::atomic_int successful_searches(0);
    auto parallel_10_batches = [](AsyncJob *job) {
        auto *search_job = reinterpret_cast<tieredIndexMock::SearchJobMock *>(job);
        const size_t res_per_batch = search_job->k;
        const size_t dim = search_job->dim;
        const auto query = search_job->query;

        size_t iteration = 0;
        auto verify_res = [&](size_t id, double score, size_t res_index) {
            TEST_DATA_T element = *(TEST_DATA_T *)query;
            res_index += iteration * res_per_batch;
            ASSERT_EQ(std::abs(id - element), (res_index + 1) / 2);
            ASSERT_EQ(score, dim * (id - element) * (id - element));
        };

        // Run 10 batches of search.
        auto tiered_iterator = VecSimBatchIterator_New(search_job->index, query, nullptr);
        do {
            runBatchIteratorSearchTest(tiered_iterator, res_per_batch, verify_res);
        } while (++iteration < 10 && VecSimBatchIterator_HasNext(tiered_iterator));

        VecSimBatchIterator_Free(tiered_iterator);
        (*search_job->successful_searches)++;
        delete job;
    };

    // Fill the job queue with insert and batch-search jobs, while filling the flat index, before
    // initializing the thread pool.
    for (size_t i = 0; i < n; i++) {
        // Insert a vector to the flat index and add a job to insert it to the main index.
        GenerateAndAddVector<TEST_DATA_T>(tiered_index, dim, i % n_labels, i);

        // Add a search job.
        size_t cur_res_per_batch = i % (n_res_max - n_res_min) + n_res_min;
        size_t n_res = cur_res_per_batch * 10;
        auto query = (TEST_DATA_T *)allocator->allocate(dim * sizeof(TEST_DATA_T));
        // make sure there are `n_res / 2` vectors in the index in each "side" of the query vector.
        GenerateVector<TEST_DATA_T>(query, dim, (i % (n_labels - n_res)) + (n_res / 2));
        auto search_job = new (allocator)
            tieredIndexMock::SearchJobMock(allocator, parallel_10_batches, tiered_index,
                                           cur_res_per_batch, query, n, dim, &successful_searches);
        tiered_index->submitSingleJob(search_job);
    }

    EXPECT_EQ(tiered_index->indexSize(), n);
    EXPECT_EQ(tiered_index->indexLabelCount(), n_labels);
    EXPECT_EQ(tiered_index->labelToInsertJobs.size(), n_labels);
    for (auto &it : tiered_index->labelToInsertJobs) {
        EXPECT_EQ(it.second.size(), per_label);
    }
    EXPECT_EQ(tiered_index->frontendIndex->indexSize(), n);
    EXPECT_EQ(tiered_index->backendIndex->indexSize(), 0);

    // Launch the BG threads loop that takes jobs from the queue and executes them.
    // All the vectors are already in the tiered index, so we expect to find the expected
    // results from the get-go.
    mock_thread_pool.init_threads();
    mock_thread_pool.thread_pool_join();

    EXPECT_EQ(tiered_index->backendIndex->indexSize(), n);
    EXPECT_EQ(tiered_index->backendIndex->indexLabelCount(), n_labels);
    EXPECT_EQ(tiered_index->frontendIndex->indexSize(), 0);
    EXPECT_EQ(tiered_index->labelToInsertJobs.size(), 0);
    EXPECT_EQ(successful_searches, n);
    EXPECT_EQ(mock_thread_pool.jobQ.size(), 0);
}

TYPED_TEST(HNSWTieredIndexTestBasic, overwriteVectorBasic) {
    // Create TieredHNSW index instance with a mock queue.
    size_t dim = 4;
    size_t n = 1000;
    HNSWParams params = {
        .type = TypeParam::get_index_type(), .dim = dim, .metric = VecSimMetric_L2, .multi = false};
    VecSimParams hnsw_params = CreateParams(params);
    auto mock_thread_pool = tieredIndexMock();

    auto *tiered_index = this->CreateTieredHNSWIndex(hnsw_params, mock_thread_pool, 1);
    auto allocator = tiered_index->getAllocator();

    TEST_DATA_T val = 1.0;
    GenerateAndAddVector<TEST_DATA_T>(tiered_index, dim, 0, val);
    // Overwrite label 0 (in the flat buffer) with a different value.
    val = 2.0;
    TEST_DATA_T overwritten_vec[] = {val, val, val, val};
    ASSERT_EQ(tiered_index->addVector(overwritten_vec, 0), 0);
    ASSERT_EQ(tiered_index->indexLabelCount(), 1);
    ASSERT_EQ(tiered_index->indexSize(), 1);
    ASSERT_EQ(tiered_index->frontendIndex->indexSize(), 1);
    ASSERT_EQ(tiered_index->getDistanceFrom(0, overwritten_vec), 0);

    // Validate that jobs were created properly - first job should be invalid after overwrite,
    // the second should be a pending insert job.
    ASSERT_EQ(tiered_index->labelToInsertJobs.at(0).size(), 1);
    auto *pending_insert_job = tiered_index->labelToInsertJobs.at(0)[0];
    ASSERT_EQ(mock_thread_pool.jobQ.size(), 2);
    ASSERT_EQ(mock_thread_pool.jobQ.front().job->jobType, HNSW_INSERT_VECTOR_JOB);
    ASSERT_EQ(mock_thread_pool.jobQ.front().job->isValid, false);
    ASSERT_EQ(reinterpret_cast<HNSWInsertJob *>(mock_thread_pool.jobQ.front().job)->label, 0);
    ASSERT_EQ(reinterpret_cast<HNSWInsertJob *>(mock_thread_pool.jobQ.front().job)->id, 0);
    mock_thread_pool.thread_iteration();

    ASSERT_EQ(mock_thread_pool.jobQ.front().job->jobType, HNSW_INSERT_VECTOR_JOB);
    ASSERT_EQ(reinterpret_cast<HNSWInsertJob *>(mock_thread_pool.jobQ.front().job)->label, 0);
    ASSERT_EQ(reinterpret_cast<HNSWInsertJob *>(mock_thread_pool.jobQ.front().job)->id, 0);
    ASSERT_EQ(reinterpret_cast<HNSWInsertJob *>(mock_thread_pool.jobQ.front().job),
              pending_insert_job);

    // Ingest vector into HNSW, and then overwrite it.
    mock_thread_pool.thread_iteration();
    ASSERT_EQ(tiered_index->backendIndex->indexSize(), 1);
    ASSERT_EQ(tiered_index->frontendIndex->indexSize(), 0);
    val = 3.0;
    overwritten_vec[0] = overwritten_vec[1] = overwritten_vec[2] = overwritten_vec[3] = val;
    ASSERT_EQ(tiered_index->addVector(overwritten_vec, 0), 0);
    ASSERT_EQ(tiered_index->indexLabelCount(), 1);
    // Swap job should be executed for the overwritten vector since limit is 1, and we are calling
    // swap job execution prior to insert jobs.
    ASSERT_EQ(tiered_index->backendIndex->indexSize(), 0);
    ASSERT_EQ(tiered_index->frontendIndex->indexSize(), 1);
    ASSERT_EQ(tiered_index->getDistanceFrom(0, overwritten_vec), 0);

    // Ingest the updated vector to HNSW.
    mock_thread_pool.thread_iteration();
    ASSERT_EQ(tiered_index->backendIndex->indexSize(), 1);
    ASSERT_EQ(tiered_index->frontendIndex->indexSize(), 0);
    ASSERT_EQ(tiered_index->indexLabelCount(), 1);
    ASSERT_EQ(tiered_index->getDistanceFrom(0, overwritten_vec), 0);
}

TYPED_TEST(HNSWTieredIndexTestBasic, overwriteVectorAsync) {
    // Create TieredHNSW index instance with a mock queue.
    size_t dim = 4;
    size_t n = 1000;
    HNSWParams params = {
        .type = TypeParam::get_index_type(), .dim = dim, .metric = VecSimMetric_L2, .multi = false};
    VecSimParams hnsw_params = CreateParams(params);
    for (size_t maxSwapJobs : {(int)n + 1, 1}) {
        auto mock_thread_pool = tieredIndexMock();

        auto *tiered_index =
            this->CreateTieredHNSWIndex(hnsw_params, mock_thread_pool, maxSwapJobs);
        auto allocator = tiered_index->getAllocator();

        // Launch the BG threads loop that takes jobs from the queue and executes them.

        for (size_t i = 0; i < mock_thread_pool.thread_pool_size; i++) {
            mock_thread_pool.thread_pool.emplace_back(tieredIndexMock::thread_main_loop, i,
                                                      std::ref(mock_thread_pool));
        }

        // Insert vectors and overwrite them multiple times while thread run in the background.
        std::srand(10); // create pseudo random generator with any arbitrary seed.
        for (size_t i = 0; i < n; i++) {
            TEST_DATA_T vector[dim];
            for (size_t j = 0; j < dim; j++) {
                vector[j] = std::rand() / (TEST_DATA_T)RAND_MAX;
            }
            tiered_index->addVector(vector, i);
        }
        EXPECT_EQ(tiered_index->indexLabelCount(), n);

        size_t num_overwrites = 1000;
        for (size_t i = 0; i < num_overwrites; i++) {
            size_t label_to_overwrite = std::rand() % n;
            TEST_DATA_T vector[dim];
            for (size_t j = 0; j < dim; j++) {
                vector[j] = std::rand() / (TEST_DATA_T)RAND_MAX;
            }
            EXPECT_EQ(tiered_index->addVector(vector, label_to_overwrite), 0);
        }

        mock_thread_pool.thread_pool_join();

        EXPECT_EQ(tiered_index->indexSize() - tiered_index->getHNSWIndex()->getNumMarkedDeleted(),
                  n);
        EXPECT_EQ(tiered_index->frontendIndex->indexSize(), 0);
        EXPECT_EQ(tiered_index->indexLabelCount(), n);
        auto report = tiered_index->getHNSWIndex()->checkIntegrity();
        EXPECT_EQ(report.connections_to_repair, 0);
        EXPECT_EQ(report.valid_state, true);
    }
}

TYPED_TEST(HNSWTieredIndexTest, testInfo) {
    // Create TieredHNSW index instance with a mock queue.
    size_t dim = 4;
    size_t n = 1000;
    HNSWParams params = {.type = TypeParam::get_index_type(),
                         .dim = dim,
                         .metric = VecSimMetric_L2,
                         .multi = TypeParam::isMulti()};
    VecSimParams hnsw_params = CreateParams(params);
    auto mock_thread_pool = tieredIndexMock();

    auto *tiered_index = this->CreateTieredHNSWIndex(hnsw_params, mock_thread_pool, 1, 1000);
    auto allocator = tiered_index->getAllocator();

    VecSimIndexInfo info = tiered_index->info();
    EXPECT_EQ(info.commonInfo.basicInfo.algo, VecSimAlgo_HNSWLIB);
    EXPECT_EQ(info.commonInfo.indexSize, 0);
    EXPECT_EQ(info.commonInfo.indexLabelCount, 0);
    EXPECT_EQ(info.commonInfo.memory, tiered_index->getAllocationSize());
    EXPECT_EQ(info.commonInfo.basicInfo.isMulti, TypeParam::isMulti());
    EXPECT_EQ(info.commonInfo.basicInfo.dim, dim);
    EXPECT_EQ(info.commonInfo.basicInfo.metric, VecSimMetric_L2);
    EXPECT_EQ(info.commonInfo.basicInfo.type, TypeParam::get_index_type());
    EXPECT_EQ(info.commonInfo.basicInfo.blockSize, DEFAULT_BLOCK_SIZE);
    VecSimIndexInfo frontendIndexInfo = tiered_index->frontendIndex->info();
    VecSimIndexInfo backendIndexInfo = tiered_index->backendIndex->info();

    compareCommonInfo(info.tieredInfo.frontendCommonInfo, frontendIndexInfo.commonInfo);
    compareFlatInfo(info.tieredInfo.bfInfo, frontendIndexInfo.bfInfo);
    compareCommonInfo(info.tieredInfo.backendCommonInfo, backendIndexInfo.commonInfo);
    compareHNSWInfo(info.tieredInfo.backendInfo.hnswInfo, backendIndexInfo.hnswInfo);

    EXPECT_EQ(info.commonInfo.memory, info.tieredInfo.management_layer_memory +
                                          backendIndexInfo.commonInfo.memory +
                                          frontendIndexInfo.commonInfo.memory);
    EXPECT_EQ(info.tieredInfo.backgroundIndexing, false);
    EXPECT_EQ(info.tieredInfo.bufferLimit, 1000);
    EXPECT_EQ(info.tieredInfo.specificTieredBackendInfo.hnswTieredInfo.pendingSwapJobsThreshold, 1);

    // Validate that Static info returns the right restricted info as well.
    VecSimIndexBasicInfo s_info = VecSimIndex_BasicInfo(tiered_index);
    ASSERT_EQ(info.commonInfo.basicInfo.algo, s_info.algo);
    ASSERT_EQ(info.commonInfo.basicInfo.dim, s_info.dim);
    ASSERT_EQ(info.commonInfo.basicInfo.blockSize, s_info.blockSize);
    ASSERT_EQ(info.commonInfo.basicInfo.type, s_info.type);
    ASSERT_EQ(info.commonInfo.basicInfo.isMulti, s_info.isMulti);
    ASSERT_EQ(info.commonInfo.basicInfo.type, s_info.type);
    ASSERT_EQ(info.commonInfo.basicInfo.isTiered, s_info.isTiered);

    GenerateAndAddVector(tiered_index, dim, 1, 1);
    info = tiered_index->info();

    EXPECT_EQ(info.commonInfo.indexSize, 1);
    EXPECT_EQ(info.commonInfo.indexLabelCount, 1);
    EXPECT_EQ(info.tieredInfo.backendCommonInfo.indexSize, 0);
    EXPECT_EQ(info.tieredInfo.backendCommonInfo.indexLabelCount, 0);
    EXPECT_EQ(info.tieredInfo.frontendCommonInfo.indexSize, 1);
    EXPECT_EQ(info.tieredInfo.frontendCommonInfo.indexLabelCount, 1);
    EXPECT_EQ(info.commonInfo.memory, info.tieredInfo.management_layer_memory +
                                          info.tieredInfo.backendCommonInfo.memory +
                                          info.tieredInfo.frontendCommonInfo.memory);
    EXPECT_EQ(info.tieredInfo.backgroundIndexing, true);

    mock_thread_pool.thread_iteration();
    info = tiered_index->info();

    EXPECT_EQ(info.commonInfo.indexSize, 1);
    EXPECT_EQ(info.commonInfo.indexLabelCount, 1);
    EXPECT_EQ(info.tieredInfo.backendCommonInfo.indexSize, 1);
    EXPECT_EQ(info.tieredInfo.backendCommonInfo.indexLabelCount, 1);
    EXPECT_EQ(info.tieredInfo.frontendCommonInfo.indexSize, 0);
    EXPECT_EQ(info.tieredInfo.frontendCommonInfo.indexLabelCount, 0);
    EXPECT_EQ(info.commonInfo.memory, info.tieredInfo.management_layer_memory +
                                          info.tieredInfo.backendCommonInfo.memory +
                                          info.tieredInfo.frontendCommonInfo.memory);
    EXPECT_EQ(info.tieredInfo.backgroundIndexing, false);

    if (TypeParam::isMulti()) {
        GenerateAndAddVector(tiered_index, dim, 1, 1);
        info = tiered_index->info();

        EXPECT_EQ(info.commonInfo.indexSize, 2);
        EXPECT_EQ(info.commonInfo.indexLabelCount, 1);
        EXPECT_EQ(info.tieredInfo.backendCommonInfo.indexSize, 1);
        EXPECT_EQ(info.tieredInfo.backendCommonInfo.indexLabelCount, 1);
        EXPECT_EQ(info.tieredInfo.frontendCommonInfo.indexSize, 1);
        EXPECT_EQ(info.tieredInfo.frontendCommonInfo.indexLabelCount, 1);
        EXPECT_EQ(info.commonInfo.memory, info.tieredInfo.management_layer_memory +
                                              info.tieredInfo.backendCommonInfo.memory +
                                              info.tieredInfo.frontendCommonInfo.memory);
        EXPECT_EQ(info.tieredInfo.backgroundIndexing, true);
    }

    VecSimIndex_DeleteVector(tiered_index, 1);
    info = tiered_index->info();

    EXPECT_EQ(info.commonInfo.indexSize, 0);
    EXPECT_EQ(info.commonInfo.indexLabelCount, 0);
    EXPECT_EQ(info.tieredInfo.backendCommonInfo.indexSize, 0);
    EXPECT_EQ(info.tieredInfo.backendCommonInfo.indexLabelCount, 0);
    EXPECT_EQ(info.tieredInfo.frontendCommonInfo.indexSize, 0);
    EXPECT_EQ(info.tieredInfo.frontendCommonInfo.indexLabelCount, 0);
    EXPECT_EQ(info.commonInfo.memory, info.tieredInfo.management_layer_memory +
                                          info.tieredInfo.backendCommonInfo.memory +
                                          info.tieredInfo.frontendCommonInfo.memory);
    EXPECT_EQ(info.tieredInfo.backgroundIndexing, false);
}

TYPED_TEST(HNSWTieredIndexTest, testInfoIterator) {
    // Create TieredHNSW index instance with a mock queue.
    size_t dim = 4;
    size_t n = 1000;
    HNSWParams params = {.type = TypeParam::get_index_type(),
                         .dim = dim,
                         .metric = VecSimMetric_L2,
                         .multi = TypeParam::isMulti()};

    VecSimParams hnsw_params = CreateParams(params);
    auto mock_thread_pool = tieredIndexMock();

    auto *tiered_index = this->CreateTieredHNSWIndex(hnsw_params, mock_thread_pool, 1);
    auto allocator = tiered_index->getAllocator();

    GenerateAndAddVector(tiered_index, dim, 1, 1);
    VecSimIndexInfo info = tiered_index->info();
    VecSimIndexInfo frontendIndexInfo = tiered_index->frontendIndex->info();
    VecSimIndexInfo backendIndexInfo = tiered_index->backendIndex->info();

    VecSimInfoIterator *infoIterator = tiered_index->infoIterator();
    EXPECT_EQ(infoIterator->numberOfFields(), 15);

    while (infoIterator->hasNext()) {
        VecSim_InfoField *infoField = VecSimInfoIterator_NextField(infoIterator);

        if (!strcmp(infoField->fieldName, VecSimCommonStrings::ALGORITHM_STRING)) {
            // Algorithm type.
            ASSERT_EQ(infoField->fieldType, INFOFIELD_STRING);
            ASSERT_STREQ(infoField->fieldValue.stringValue, VecSimCommonStrings::TIERED_STRING);
        } else if (!strcmp(infoField->fieldName, VecSimCommonStrings::TYPE_STRING)) {
            // Vector type.
            ASSERT_EQ(infoField->fieldType, INFOFIELD_STRING);
            ASSERT_STREQ(infoField->fieldValue.stringValue,
                         VecSimType_ToString(info.commonInfo.basicInfo.type));
        } else if (!strcmp(infoField->fieldName, VecSimCommonStrings::DIMENSION_STRING)) {
            // Vector dimension.
            ASSERT_EQ(infoField->fieldType, INFOFIELD_UINT64);
            ASSERT_EQ(infoField->fieldValue.uintegerValue, info.commonInfo.basicInfo.dim);
        } else if (!strcmp(infoField->fieldName, VecSimCommonStrings::METRIC_STRING)) {
            // Metric.
            ASSERT_EQ(infoField->fieldType, INFOFIELD_STRING);
            ASSERT_STREQ(infoField->fieldValue.stringValue,
                         VecSimMetric_ToString(info.commonInfo.basicInfo.metric));
        } else if (!strcmp(infoField->fieldName, VecSimCommonStrings::SEARCH_MODE_STRING)) {
            // Search mode.
            ASSERT_EQ(infoField->fieldType, INFOFIELD_STRING);
            ASSERT_STREQ(infoField->fieldValue.stringValue,
                         VecSimSearchMode_ToString(info.commonInfo.lastMode));
        } else if (!strcmp(infoField->fieldName, VecSimCommonStrings::INDEX_SIZE_STRING)) {
            // Index size.
            ASSERT_EQ(infoField->fieldType, INFOFIELD_UINT64);
            ASSERT_EQ(infoField->fieldValue.uintegerValue, info.commonInfo.indexSize);
        } else if (!strcmp(infoField->fieldName, VecSimCommonStrings::INDEX_LABEL_COUNT_STRING)) {
            // Index label count.
            ASSERT_EQ(infoField->fieldType, INFOFIELD_UINT64);
            ASSERT_EQ(infoField->fieldValue.uintegerValue, info.commonInfo.indexLabelCount);
        } else if (!strcmp(infoField->fieldName, VecSimCommonStrings::IS_MULTI_STRING)) {
            // Is the index multi value.
            ASSERT_EQ(infoField->fieldType, INFOFIELD_UINT64);
            ASSERT_EQ(infoField->fieldValue.uintegerValue, info.commonInfo.basicInfo.isMulti);
        } else if (!strcmp(infoField->fieldName, VecSimCommonStrings::MEMORY_STRING)) {
            // Memory.
            ASSERT_EQ(infoField->fieldType, INFOFIELD_UINT64);
            ASSERT_EQ(infoField->fieldValue.uintegerValue, info.commonInfo.memory);
        } else if (!strcmp(infoField->fieldName,
                           VecSimCommonStrings::TIERED_MANAGEMENT_MEMORY_STRING)) {
            ASSERT_EQ(infoField->fieldType, INFOFIELD_UINT64);
            ASSERT_EQ(infoField->fieldValue.uintegerValue, info.tieredInfo.management_layer_memory);
        } else if (!strcmp(infoField->fieldName,
                           VecSimCommonStrings::TIERED_BACKGROUND_INDEXING_STRING)) {
            ASSERT_EQ(infoField->fieldType, INFOFIELD_UINT64);
            ASSERT_EQ(infoField->fieldValue.uintegerValue, info.tieredInfo.backgroundIndexing);
        } else if (!strcmp(infoField->fieldName, VecSimCommonStrings::FRONTEND_INDEX_STRING)) {
            ASSERT_EQ(infoField->fieldType, INFOFIELD_ITERATOR);
            compareFlatIndexInfoToIterator(frontendIndexInfo, infoField->fieldValue.iteratorValue);
        } else if (!strcmp(infoField->fieldName, VecSimCommonStrings::BACKEND_INDEX_STRING)) {
            ASSERT_EQ(infoField->fieldType, INFOFIELD_ITERATOR);
            compareHNSWIndexInfoToIterator(backendIndexInfo, infoField->fieldValue.iteratorValue);
        } else if (!strcmp(infoField->fieldName, VecSimCommonStrings::TIERED_BUFFER_LIMIT_STRING)) {
            ASSERT_EQ(infoField->fieldType, INFOFIELD_UINT64);
            ASSERT_EQ(infoField->fieldValue.uintegerValue, info.tieredInfo.bufferLimit);
        } else if (!strcmp(infoField->fieldName,
                           VecSimCommonStrings::TIERED_HNSW_SWAP_JOBS_THRESHOLD_STRING)) {
            ASSERT_EQ(infoField->fieldType, INFOFIELD_UINT64);
            ASSERT_EQ(
                infoField->fieldValue.uintegerValue,
                info.tieredInfo.specificTieredBackendInfo.hnswTieredInfo.pendingSwapJobsThreshold);
        } else {
            FAIL();
        }
    }
    VecSimInfoIterator_Free(infoIterator);
}

TYPED_TEST(HNSWTieredIndexTest, writeInPlaceMode) {
    // Create TieredHNSW index instance with a mock queue.
    size_t dim = 4;

    HNSWParams params = {.type = TypeParam::get_index_type(),
                         .dim = dim,
                         .metric = VecSimMetric_L2,
                         .multi = TypeParam::isMulti()};
    VecSimParams hnsw_params = CreateParams(params);
    auto mock_thread_pool = tieredIndexMock();

    auto *tiered_index = this->CreateTieredHNSWIndex(hnsw_params, mock_thread_pool);
    auto allocator = tiered_index->getAllocator();

    VecSim_SetWriteMode(VecSim_WriteInPlace);
    // Validate that the vector was inserted directly to the HNSW index.
    labelType vec_label = 0;
    GenerateAndAddVector<TEST_DATA_T>(tiered_index, dim, vec_label, 0);
    ASSERT_EQ(tiered_index->backendIndex->indexSize(), 1);
    ASSERT_EQ(tiered_index->frontendIndex->indexSize(), 0);
    ASSERT_EQ(tiered_index->labelToInsertJobs.size(), 0);

    // Overwrite inplace - only in single-value mode
    if (!TypeParam::isMulti()) {
        TEST_DATA_T overwritten_vec[] = {1, 1, 1, 1};
        tiered_index->addVector(overwritten_vec, vec_label);
        ASSERT_EQ(tiered_index->backendIndex->indexSize(), 1);
        ASSERT_EQ(tiered_index->frontendIndex->indexSize(), 0);
        ASSERT_EQ(tiered_index->labelToInsertJobs.size(), 0);
        ASSERT_EQ(tiered_index->getDistanceFrom(vec_label, overwritten_vec), 0);
    }

    // Validate that the vector is removed in place.
    tiered_index->deleteVector(vec_label);
    ASSERT_EQ(tiered_index->backendIndex->indexSize(), 0);
    ASSERT_EQ(tiered_index->getHNSWIndex()->getNumMarkedDeleted(), 0);
}

TYPED_TEST(HNSWTieredIndexTest, switchWriteModes) {
    // Create TieredHNSW index instance with a mock queue.
    size_t dim = 4;
    size_t n = 500;
    HNSWParams params = {.type = TypeParam::get_index_type(),
                         .dim = dim,
                         .metric = VecSimMetric_L2,
                         .multi = TypeParam::isMulti(),
                         .M = 32,
                         .efRuntime = 2 * n};
    VecSimParams hnsw_params = CreateParams(params);
    auto mock_thread_pool = tieredIndexMock();

    auto *tiered_index = this->CreateTieredHNSWIndex(hnsw_params, mock_thread_pool);
    auto allocator = tiered_index->getAllocator();
    VecSim_SetWriteMode(VecSim_WriteAsync);

    // Launch the BG threads loop that takes jobs from the queue and executes them.
    mock_thread_pool.init_threads();

    // Create and insert vectors one by one async.
    size_t per_label = TypeParam::isMulti() ? 5 : 1;
    size_t n_labels = n / per_label;
    std::srand(10); // create pseudo random generator with any arbitrary seed.
    for (size_t i = 0; i < n; i++) {
        TEST_DATA_T vector[dim];
        for (size_t j = 0; j < dim; j++) {
            vector[j] = std::rand() / (TEST_DATA_T)RAND_MAX;
        }
        VecSimIndex_AddVector(tiered_index, vector, i % n_labels);
    }

    // Insert another n more vectors INPLACE, while the previous vectors are still being indexed.
    VecSim_SetWriteMode(VecSim_WriteInPlace);
    EXPECT_LE(tiered_index->backendIndex->indexSize(), n);
    for (size_t i = 0; i < n; i++) {
        TEST_DATA_T vector[dim];
        for (size_t j = 0; j < dim; j++) {
            vector[j] = std::rand() / (TEST_DATA_T)RAND_MAX;
        }
        VecSimIndex_AddVector(tiered_index, vector, i % n_labels + n_labels);
    }
    mock_thread_pool.thread_pool_join();
    EXPECT_EQ(tiered_index->backendIndex->indexSize(), 2 * n);

    // Now delete the last n inserted vectors of the index using async jobs.
    VecSim_SetWriteMode(VecSim_WriteAsync);
    mock_thread_pool.init_threads();
    for (size_t i = 0; i < n_labels; i++) {
        VecSimIndex_DeleteVector(tiered_index, n_labels + i);
    }
    // At this point, repair jobs should be executed in the background.
    EXPECT_EQ(tiered_index->getHNSWIndex()->getNumMarkedDeleted(), n);

    // Insert INPLACE another n vector (instead of the ones that were deleted).
    VecSim_SetWriteMode(VecSim_WriteInPlace);
    // Run twice, at first run we insert non-existing labels, in the second run we overwrite them
    // (for single-value index only).
    for (auto overwrite : {0, 1}) {
        for (size_t i = 0; i < n; i++) {
            TEST_DATA_T vector[dim];
            for (size_t j = 0; j < dim; j++) {
                vector[j] = std::rand() / (TEST_DATA_T)RAND_MAX;
            }
            EXPECT_EQ(tiered_index->addVector(vector, i % n_labels + n_labels),
                      TypeParam::isMulti() ? 1 : 1 - overwrite);
            // Run a query and see that we only receive ids with label < n_labels+i
            // (the label that we just inserted), and the first result should be this vector.
            auto ver_res = [&](size_t label, double score, size_t index) {
                if (index == 0) {
                    EXPECT_EQ(label, i % n_labels + n_labels);
                    EXPECT_DOUBLE_EQ(score, 0);
                }
                if (!overwrite) {
                    ASSERT_LE(label, i + n_labels);
                }
            };
            runTopKSearchTest(tiered_index, vector, 10, ver_res);
        }
    }

    mock_thread_pool.thread_pool_join();
    ASSERT_EQ(tiered_index->frontendIndex->indexSize(), 0);
    ASSERT_EQ(tiered_index->backendIndex->indexLabelCount(), 2 * n_labels);
}

TYPED_TEST(HNSWTieredIndexTest, bufferLimit) {
    // Create TieredHNSW index instance with a mock queue.
    size_t dim = 4;
    HNSWParams params = {.type = TypeParam::get_index_type(),
                         .dim = dim,
                         .metric = VecSimMetric_L2,
                         .multi = TypeParam::isMulti()};
    VecSimParams hnsw_params = CreateParams(params);
    auto mock_thread_pool = tieredIndexMock();

    // Create tiered index with buffer limit set to 0.
    auto *tiered_index = this->CreateTieredHNSWIndex(hnsw_params, mock_thread_pool,
                                                     DEFAULT_PENDING_SWAP_JOBS_THRESHOLD, 0);
    auto allocator = tiered_index->getAllocator();

    GenerateAndAddVector<TEST_DATA_T>(tiered_index, dim, 0);
    ASSERT_EQ(tiered_index->backendIndex->indexSize(), 1);
    ASSERT_EQ(tiered_index->frontendIndex->indexSize(), 0);
    ASSERT_EQ(tiered_index->labelToInsertJobs.size(), 0);

    // Set the flat limit to 1 and insert another vector - expect it to go to the flat buffer.
    tiered_index->flatBufferLimit = 1;
    labelType vec_label = 1;
    GenerateAndAddVector<TEST_DATA_T>(tiered_index, dim, vec_label, 0); // vector is [0,0,0,0]
    ASSERT_EQ(tiered_index->backendIndex->indexSize(), 1);
    ASSERT_EQ(tiered_index->frontendIndex->indexSize(), 1);
    ASSERT_EQ(tiered_index->labelToInsertJobs.size(), 1);

    // Overwrite the vector, expect removing it from the flat buffer and replace it with the new one
    // only in single-value mode
    if (!TypeParam::isMulti()) {
        TEST_DATA_T overwritten_vec[] = {1, 1, 1, 1};
        ASSERT_EQ(tiered_index->addVector(overwritten_vec, vec_label), 0);
        ASSERT_EQ(tiered_index->backendIndex->indexSize(), 1);
        ASSERT_EQ(tiered_index->frontendIndex->indexSize(), 1);
        ASSERT_EQ(tiered_index->labelToInsertJobs.size(), 1);
        ASSERT_EQ(tiered_index->getDistanceFrom(vec_label, overwritten_vec), 0);
        // The first job in Q should be the invalid overwritten insert vector job.
        ASSERT_EQ(mock_thread_pool.jobQ.front().job->isValid, false);
        ASSERT_EQ(reinterpret_cast<HNSWInsertJob *>(mock_thread_pool.jobQ.front().job)->id, 0);
        mock_thread_pool.jobQ.pop();
    }

    // Insert another vector, this one should go directly to HNSW index since the buffer limit has
    // reached.
    vec_label = 2;
    GenerateAndAddVector<TEST_DATA_T>(tiered_index, dim, vec_label, 0); // vector is [0,0,0,0]
    ASSERT_EQ(tiered_index->backendIndex->indexSize(), 2);
    ASSERT_EQ(tiered_index->frontendIndex->indexSize(), 1);
    ASSERT_EQ(tiered_index->labelToInsertJobs.size(), 1);
    ASSERT_EQ(tiered_index->indexLabelCount(), 3);

    // Overwrite the vector, expect marking it as deleted in HNSW and insert the new one directly
    // to HNSW as well.
    if (!TypeParam::isMulti()) {
        TEST_DATA_T overwritten_vec[] = {1, 1, 1, 1};
        ASSERT_EQ(tiered_index->addVector(overwritten_vec, vec_label), 0);
        ASSERT_EQ(tiered_index->backendIndex->indexSize(), 3);
        ASSERT_EQ(tiered_index->getHNSWIndex()->getNumMarkedDeleted(), 1);
        ASSERT_EQ(tiered_index->frontendIndex->indexSize(), 1);
        ASSERT_EQ(tiered_index->labelToInsertJobs.size(), 1);
        ASSERT_EQ(tiered_index->indexLabelCount(), 3);
        ASSERT_EQ(tiered_index->getDistanceFrom(vec_label, overwritten_vec), 0);
    }
}

TYPED_TEST(HNSWTieredIndexTest, bufferLimitAsync) {
    // Create TieredHNSW index instance with a mock queue.
    size_t dim = 4;
    size_t n = 500;
    HNSWParams params = {.type = TypeParam::get_index_type(),
                         .dim = dim,
                         .metric = VecSimMetric_L2,
                         .multi = TypeParam::isMulti(),
                         .M = 64};

    VecSimParams hnsw_params = CreateParams(params);
    auto mock_thread_pool = tieredIndexMock();

    // Create tiered index with buffer limit set to 100.
    size_t flat_buffer_limit = 100;
    auto *tiered_index = this->CreateTieredHNSWIndex(
        hnsw_params, mock_thread_pool, DEFAULT_PENDING_SWAP_JOBS_THRESHOLD, flat_buffer_limit);
    auto allocator = tiered_index->getAllocator();
    // Launch the BG threads loop that takes jobs from the queue and executes them.
    mock_thread_pool.init_threads();
    // Create and insert vectors one by one async. At some point, buffer limit gets full and vectors
    // are inserted directly to HNSW.
    size_t per_label = TypeParam::isMulti() ? 5 : 1;
    size_t n_labels = n / per_label;
    std::srand(10); // create pseudo random generator with any arbitrary seed.
    // Run twice, at first run we insert non-existing labels, in the second run we overwrite them
    // (for single-value index only).
    for (auto overwrite : {0, 1}) {
        for (size_t i = 0; i < n; i++) {
            TEST_DATA_T vector[dim];
            for (size_t j = 0; j < dim; j++) {
                vector[j] = std::rand() / (TEST_DATA_T)RAND_MAX;
            }
            EXPECT_EQ(tiered_index->addVector(vector, i % n_labels),
                      TypeParam::isMulti() ? 1 : 1 - overwrite);
            EXPECT_LE(tiered_index->frontendIndex->indexSize(), flat_buffer_limit);
        }
    }

    mock_thread_pool.thread_pool_join();
    EXPECT_EQ(tiered_index->backendIndex->indexSize(), 2 * n);
    EXPECT_EQ(tiered_index->indexLabelCount(), n_labels);
}

TYPED_TEST(HNSWTieredIndexTest, RangeSearch) {
    size_t dim = 4;
    size_t k = 11;
    size_t per_label = TypeParam::isMulti() ? 5 : 1;

    size_t n_labels = k * 3;
    size_t n = n_labels * per_label;

    auto edge_delta = (k - 0.8) * per_label;
    auto mid_delta = edge_delta / 2;
    // `range` for querying the "edges" of the index and get k results.
    double range = dim * edge_delta * edge_delta; // L2 distance.
    // `half_range` for querying a point in the "middle" of the index and get k results around it.
    double half_range = dim * mid_delta * mid_delta; // L2 distance.

    // Create TieredHNSW index instance with a mock queue.
    HNSWParams params = {
        .type = TypeParam::get_index_type(),
        .dim = dim,
        .metric = VecSimMetric_L2,
        .multi = TypeParam::isMulti(),
        .epsilon = 3.0 * per_label,
    };
    VecSimParams hnsw_params = CreateParams(params);
    auto mock_thread_pool = tieredIndexMock();

    size_t cur_memory_usage;

    auto *tiered_index = this->CreateTieredHNSWIndex(hnsw_params, mock_thread_pool);
    auto allocator = tiered_index->getAllocator();
    ASSERT_EQ(mock_thread_pool.ctx->index_strong_ref.use_count(), 1);

    auto hnsw_index = tiered_index->backendIndex;
    auto flat_index = tiered_index->frontendIndex;

    TEST_DATA_T query_0[dim];
    GenerateVector<TEST_DATA_T>(query_0, dim, 0);
    TEST_DATA_T query_1mid[dim];
    GenerateVector<TEST_DATA_T>(query_1mid, dim, n / 3);
    TEST_DATA_T query_2mid[dim];
    GenerateVector<TEST_DATA_T>(query_2mid, dim, n * 2 / 3);
    TEST_DATA_T query_n[dim];
    GenerateVector<TEST_DATA_T>(query_n, dim, n - 1);

    // Search for vectors when the index is empty.
    runRangeQueryTest(tiered_index, query_0, range, nullptr, 0);

    // Define the verification functions.
    auto ver_res_0 = [&](size_t id, double score, size_t index) {
        EXPECT_EQ(id, index);
        // The expected score is the distance to the first vector of `id` label.
        auto element = id * per_label;
        EXPECT_DOUBLE_EQ(score, dim * element * element);
    };

    auto ver_res_1mid_by_id = [&](size_t id, double score, size_t index) {
        size_t q_id = query_1mid[0] / per_label;
        size_t mod = query_1mid[0] - q_id * per_label;
        // In single value mode, `per_label` is always 1 and `mod` is always 0, so the following
        // branchings is simply `expected_score = abs(id - q_id)`.
        // In multi value mode, for ids higher than the query id, the score is the distance to the
        // first vector of `id` label, and for ids lower than the query id, the score is the
        // distance to the last vector of `id` label. `mod` is the distance to the first vector of
        // `q_id` label.
        double expected_score = 0;
        if (id > q_id) {
            expected_score = (id - q_id) * per_label - mod;
        } else if (id < q_id) {
            expected_score = (q_id - id) * per_label - (per_label - mod - 1);
        }
        expected_score = expected_score * expected_score * dim;
        EXPECT_DOUBLE_EQ(score, expected_score);
    };

    auto ver_res_2mid_by_id = [&](size_t id, double score, size_t index) {
        size_t q_id = query_2mid[0] / per_label;
        size_t mod = query_2mid[0] - q_id * per_label;
        // In single value mode, `per_label` is always 1 and `mod` is always 0, so the following
        // branchings is simply `expected_score = abs(id - q_id)`.
        // In multi value mode, for ids higher than the query id, the score is the distance to the
        // first vector of `id` label, and for ids lower than the query id, the score is the
        // distance to the last vector of `id` label. `mod` is the distance to the first vector of
        // `q_id` label.
        double expected_score = 0;
        if (id > q_id) {
            expected_score = (id - q_id) * per_label - mod;
        } else if (id < q_id) {
            expected_score = (q_id - id) * per_label - (per_label - mod - 1);
        }
        expected_score = expected_score * expected_score * dim;
        EXPECT_DOUBLE_EQ(score, expected_score);
    };

    auto ver_res_1mid_by_score = [&](size_t id, double score, size_t index) {
        size_t q_id = query_1mid[0] / per_label;
        EXPECT_EQ(std::abs(int(id - q_id)), (index + 1) / 2);
        ver_res_1mid_by_id(id, score, index);
    };

    auto ver_res_2mid_by_score = [&](size_t id, double score, size_t index) {
        size_t q_id = query_2mid[0] / per_label;
        EXPECT_EQ(std::abs(int(id - q_id)), (index + 1) / 2);
        ver_res_2mid_by_id(id, score, index);
    };

    auto ver_res_n = [&](size_t id, double score, size_t index) {
        EXPECT_EQ(id, n_labels - 1 - index);
        auto element = index * per_label;
        EXPECT_DOUBLE_EQ(score, dim * element * element);
    };

    // Insert n/2 vectors to the main index.
    for (size_t i = 0; i < (n + 1) / 2; i++) {
        GenerateAndAddVector<TEST_DATA_T>(hnsw_index, dim, i / per_label, i);
    }
    ASSERT_EQ(tiered_index->indexSize(), (n + 1) / 2);
    ASSERT_EQ(tiered_index->indexSize(), hnsw_index->indexSize());

    // Search for `range` with the flat index empty.
    cur_memory_usage = allocator->getAllocationSize();
    runRangeQueryTest(tiered_index, query_0, range, ver_res_0, k, BY_ID);
    runRangeQueryTest(tiered_index, query_0, range, ver_res_0, k, BY_SCORE);
    runRangeQueryTest(tiered_index, query_1mid, half_range, ver_res_1mid_by_score, k, BY_SCORE);
    runRangeQueryTest(tiered_index, query_1mid, half_range, ver_res_1mid_by_id, k, BY_ID);
    ASSERT_EQ(allocator->getAllocationSize(), cur_memory_usage);

    // Insert n/2 vectors to the flat index.
    for (size_t i = (n + 1) / 2; i < n; i++) {
        GenerateAndAddVector<TEST_DATA_T>(flat_index, dim, i / per_label, i);
    }
    ASSERT_EQ(tiered_index->indexSize(), n);
    ASSERT_EQ(tiered_index->indexSize(), hnsw_index->indexSize() + flat_index->indexSize());

    cur_memory_usage = allocator->getAllocationSize();
    // Search for `range` so all the vectors will be from the HNSW index.
    runRangeQueryTest(tiered_index, query_0, range, ver_res_0, k, BY_ID);
    runRangeQueryTest(tiered_index, query_0, range, ver_res_0, k, BY_SCORE);
    // Search for `range` so all the vectors will be from the flat index.
    runRangeQueryTest(tiered_index, query_n, range, ver_res_n, k, BY_SCORE);
    // Search for `range` so some of the results will be from the main and some from the flat index.
    runRangeQueryTest(tiered_index, query_1mid, half_range, ver_res_1mid_by_score, k, BY_SCORE);
    runRangeQueryTest(tiered_index, query_2mid, half_range, ver_res_2mid_by_score, k, BY_SCORE);
    runRangeQueryTest(tiered_index, query_1mid, half_range, ver_res_1mid_by_id, k, BY_ID);
    runRangeQueryTest(tiered_index, query_2mid, half_range, ver_res_2mid_by_id, k, BY_ID);
    // Memory usage should not change.
    ASSERT_EQ(allocator->getAllocationSize(), cur_memory_usage);

    // Add some overlapping vectors to the main and flat index.
    // adding directly to the underlying indexes to avoid jobs logic.
    // The main index will have vectors 0 - 2n/3 and the flat index will have vectors n/3 - n
    for (size_t i = n / 3; i < n / 2; i++) {
        GenerateAndAddVector<TEST_DATA_T>(flat_index, dim, i / per_label, i);
    }
    for (size_t i = n / 2; i < n * 2 / 3; i++) {
        GenerateAndAddVector<TEST_DATA_T>(hnsw_index, dim, i / per_label, i);
    }

    cur_memory_usage = allocator->getAllocationSize();
    // Search for `range` so all the vectors will be from the main index.
    runRangeQueryTest(tiered_index, query_0, range, ver_res_0, k, BY_ID);
    runRangeQueryTest(tiered_index, query_0, range, ver_res_0, k, BY_SCORE);
    // Search for `range` so all the vectors will be from the flat index.
    runRangeQueryTest(tiered_index, query_n, range, ver_res_n, k, BY_SCORE);
    // Search for `range` so some of the results will be from the main and some from the flat index.
    runRangeQueryTest(tiered_index, query_1mid, half_range, ver_res_1mid_by_score, k, BY_SCORE);
    runRangeQueryTest(tiered_index, query_2mid, half_range, ver_res_2mid_by_score, k, BY_SCORE);
    runRangeQueryTest(tiered_index, query_1mid, half_range, ver_res_1mid_by_id, k, BY_ID);
    runRangeQueryTest(tiered_index, query_2mid, half_range, ver_res_2mid_by_id, k, BY_ID);
    // Memory usage should not change.
    ASSERT_EQ(allocator->getAllocationSize(), cur_memory_usage);

    // // // // // // // // // // // //
    // Check behavior upon timeout.  //
    // // // // // // // // // // // //

    VecSimQueryResult_List res;
    // Add a vector to the HNSW index so there will be a reason to query it.
    GenerateAndAddVector<TEST_DATA_T>(hnsw_index, dim, n, n);

    // Set timeout callback to always return 1 (will fail while querying the flat buffer).
    VecSim_SetTimeoutCallbackFunction([](void *ctx) { return 1; }); // Always times out

    res = VecSimIndex_RangeQuery(tiered_index, query_0, range, nullptr, BY_ID);
    ASSERT_EQ(res.code, VecSim_QueryResult_TimedOut);
    VecSimQueryResult_Free(res);

    // Set timeout callback to return 1 after n checks (will fail while querying the HNSW index).
    // Brute-force index checks for timeout after each vector.
    size_t checks_in_flat = flat_index->indexSize();
    VecSimQueryParams qparams = {.timeoutCtx = &checks_in_flat};
    VecSim_SetTimeoutCallbackFunction([](void *ctx) {
        auto count = static_cast<size_t *>(ctx);
        if (*count == 0) {
            return 1;
        }
        (*count)--;
        return 0;
    });
    res = VecSimIndex_RangeQuery(tiered_index, query_0, range, &qparams, BY_SCORE);
    ASSERT_EQ(res.code, VecSim_QueryResult_TimedOut);
    VecSimQueryResult_Free(res);
    // Make sure we didn't get the timeout in the flat index.
    checks_in_flat = flat_index->indexSize(); // Reset the counter.
    res = VecSimIndex_RangeQuery(flat_index, query_0, range, &qparams, BY_SCORE);
    ASSERT_EQ(res.code, VecSim_QueryResult_OK);
    VecSimQueryResult_Free(res);

    // Check again with BY_ID.
    checks_in_flat = flat_index->indexSize(); // Reset the counter.
    res = VecSimIndex_RangeQuery(tiered_index, query_0, range, &qparams, BY_ID);
    ASSERT_EQ(res.code, VecSim_QueryResult_TimedOut);
    VecSimQueryResult_Free(res);
    // Make sure we didn't get the timeout in the flat index.
    checks_in_flat = flat_index->indexSize(); // Reset the counter.
    res = VecSimIndex_RangeQuery(flat_index, query_0, range, &qparams, BY_ID);
    ASSERT_EQ(res.code, VecSim_QueryResult_OK);
    VecSimQueryResult_Free(res);

    // Clean up.
    VecSim_SetTimeoutCallbackFunction([](void *ctx) { return 0; });
}

TYPED_TEST(HNSWTieredIndexTest, parallelRangeSearch) {
    size_t dim = 4;
    size_t k = 11;
    size_t n = 1000;
    bool isMulti = TypeParam::isMulti();

    size_t per_label = isMulti ? 10 : 1;
    size_t n_labels = n / per_label;

    // Create TieredHNSW index instance with a mock queue.
    HNSWParams params = {
        .type = TypeParam::get_index_type(),
        .dim = dim,
        .metric = VecSimMetric_L2,
        .multi = isMulti,
        .epsilon = double(dim * k * k),
    };
    VecSimParams hnsw_params = CreateParams(params);
    auto mock_thread_pool = tieredIndexMock();

    auto *tiered_index = this->CreateTieredHNSWIndex(hnsw_params, mock_thread_pool);
    auto allocator = tiered_index->getAllocator();
    EXPECT_EQ(mock_thread_pool.ctx->index_strong_ref.use_count(), 1);

    std::atomic_int successful_searches(0);
    auto parallel_range_search = [](AsyncJob *job) {
        auto *search_job = reinterpret_cast<tieredIndexMock::SearchJobMock *>(job);
        size_t k = search_job->k;
        size_t dim = search_job->dim;
        // The range that will get us k results.
        double range = dim * ((k - 0.5) / 2) * ((k - 0.5) / 2); // L2 distance.
        auto query = search_job->query;

        auto verify_res = [&](size_t id, double score, size_t res_index) {
            TEST_DATA_T element = *(TEST_DATA_T *)query;
            ASSERT_EQ(std::abs(id - element), (res_index + 1) / 2);
            ASSERT_EQ(score, dim * (id - element) * (id - element));
        };
        runRangeQueryTest(job->index, query, range, verify_res, k, BY_SCORE);
        (*search_job->successful_searches)++;
        delete job;
    };

    // Fill the job queue with insert and search jobs, while filling the flat index, before
    // initializing the thread pool.
    for (size_t i = 0; i < n; i++) {
        // Insert a vector to the flat index and add a job to insert it to the main index.
        GenerateAndAddVector<TEST_DATA_T>(tiered_index, dim, i % n_labels, i);

        // Add a search job. Make sure the query element is between k and n_labels - k.
        auto query = (TEST_DATA_T *)allocator->allocate(dim * sizeof(TEST_DATA_T));
        GenerateVector<TEST_DATA_T>(query, dim, ((n - i) % (n_labels - (2 * k))) + k);
        auto search_job = new (allocator) tieredIndexMock::SearchJobMock(
            allocator, parallel_range_search, tiered_index, k, query, n, dim, &successful_searches);
        tiered_index->submitSingleJob(search_job);
    }

    EXPECT_EQ(tiered_index->indexSize(), n);
    EXPECT_EQ(tiered_index->indexLabelCount(), n_labels);
    EXPECT_EQ(tiered_index->labelToInsertJobs.size(), n_labels);
    for (auto &it : tiered_index->labelToInsertJobs) {
        EXPECT_EQ(it.second.size(), per_label);
    }
    EXPECT_EQ(tiered_index->frontendIndex->indexSize(), n);
    EXPECT_EQ(tiered_index->backendIndex->indexSize(), 0);

    // Launch the BG threads loop that takes jobs from the queue and executes them.
    // All the vectors are already in the tiered index, so we expect to find the expected
    // results from the get-go.
    mock_thread_pool.init_threads();
    mock_thread_pool.thread_pool_join();

    EXPECT_EQ(tiered_index->backendIndex->indexSize(), n);
    EXPECT_EQ(tiered_index->backendIndex->indexLabelCount(), n_labels);
    EXPECT_EQ(tiered_index->frontendIndex->indexSize(), 0);
    EXPECT_EQ(tiered_index->labelToInsertJobs.size(), 0);
    EXPECT_EQ(successful_searches, n);
    EXPECT_EQ(mock_thread_pool.jobQ.size(), 0);
}

TYPED_TEST(HNSWTieredIndexTestBasic, preferAdHocOptimization) {
    size_t dim = 4;

    HNSWParams params = {
        .type = TypeParam::get_index_type(),
        .dim = dim,
        .metric = VecSimMetric_L2,
    };
    VecSimParams hnsw_params = CreateParams(params);
    auto mock_thread_pool = tieredIndexMock();

    // Create tiered index with buffer limit set to 0.
    auto *tiered_index = this->CreateTieredHNSWIndex(hnsw_params, mock_thread_pool);
    auto allocator = tiered_index->getAllocator();

    auto hnsw = tiered_index->backendIndex;
    auto flat = tiered_index->frontendIndex;

    // Insert 5 vectors to the main index.
    for (size_t i = 0; i < 5; i++) {
        GenerateAndAddVector<TEST_DATA_T>(hnsw, dim, i, i);
    }
    // Sanity check. Should choose as HNSW.
    ASSERT_EQ(tiered_index->preferAdHocSearch(5, 5, true), hnsw->preferAdHocSearch(5, 5, true));

    // Insert 6 vectors to the flat index.
    for (size_t i = 0; i < 6; i++) {
        GenerateAndAddVector<TEST_DATA_T>(flat, dim, i, i);
    }
    // Sanity check. Should choose as flat as it has more vectors.
    ASSERT_EQ(tiered_index->preferAdHocSearch(5, 5, true), flat->preferAdHocSearch(5, 5, true));

    // Check for preference of tiered with subset (10) smaller than the tiered index size (11),
    // but larger than any of the underlying indexes.
    ASSERT_NO_THROW(tiered_index->preferAdHocSearch(10, 5, false));
}

TYPED_TEST(HNSWTieredIndexTestBasic, runGCAPI) {
    // Create TieredHNSW index instance with a mock queue.
    size_t dim = 4;
    HNSWParams params = {
        .type = TypeParam::get_index_type(), .dim = dim, .metric = VecSimMetric_L2};
    VecSimParams hnsw_params = CreateParams(params);
    auto mock_thread_pool = tieredIndexMock();

    auto *tiered_index = this->CreateTieredHNSWIndex(hnsw_params, mock_thread_pool);
    auto allocator = tiered_index->getAllocator();

    // Test initialization of the pendingSwapJobsThreshold value.
    ASSERT_EQ(tiered_index->pendingSwapJobsThreshold, DEFAULT_PENDING_SWAP_JOBS_THRESHOLD);

    // Insert three block of vectors directly to HNSW.
    size_t n = DEFAULT_PENDING_SWAP_JOBS_THRESHOLD * 3;
    std::srand(10); // create pseudo random generator with any arbitrary seed.
    for (size_t i = 0; i < n; i++) {
        TEST_DATA_T vector[dim];
        for (size_t j = 0; j < dim; j++) {
            vector[j] = std::rand() / (TEST_DATA_T)RAND_MAX;
        }
        VecSimIndex_AddVector(tiered_index->backendIndex, vector, i);
    }

    // Delete all the vectors and wait for the thread pool to finish running the repair jobs.
    for (size_t i = 0; i < n; i++) {
        tiered_index->deleteVector(i);
    }
    // Launch the BG threads loop that takes jobs from the queue and executes them.
    mock_thread_pool.init_threads();
    mock_thread_pool.thread_pool_join();

    ASSERT_EQ(tiered_index->indexSize(), n);
    ASSERT_EQ(tiered_index->backendIndex->indexSize(), n);
    ASSERT_EQ(tiered_index->getHNSWIndex()->getNumMarkedDeleted(), n);
    ASSERT_EQ(mock_thread_pool.jobQ.size(), 0);

    // Run the GC API call, expect that we will clean the defined threshold number of vectors
    // each time we call the GC.
    while (tiered_index->indexSize() > 0) {
        size_t cur_size = tiered_index->indexSize();
        VecSimTieredIndex_GC(tiered_index);
        ASSERT_EQ(tiered_index->indexSize(), cur_size - DEFAULT_PENDING_SWAP_JOBS_THRESHOLD);
    }
}<|MERGE_RESOLUTION|>--- conflicted
+++ resolved
@@ -165,24 +165,10 @@
     // Estimate memory delta for filling up the first block and adding another block.
     size_t estimation = VecSimIndex_EstimateElementSize(&params) * bs;
 
-<<<<<<< HEAD
     size_t before = index->getAllocationSize();
     GenerateAndAddVector<TEST_DATA_T>(index, dim, bs + n, bs + n);
-    tieredIndexMock::thread_iteration();
+    mock_thread_pool.thread_iteration();
     size_t actual = index->getAllocationSize() - before;
-=======
-    size_t memory_before = index->getAllocationSize();
-
-    // Note we are adding vectors with ascending values. This causes the numbers of
-    // incoming edges, which are not taking into account in EstimateElementSize,
-    // to be zero
-    for (size_t i = 0; i < bs; i++) {
-        GenerateAndAddVector<TEST_DATA_T>(index, dim, i + bs, i + bs);
-        mock_thread_pool.thread_iteration();
-    }
-
-    size_t delta = index->getAllocationSize() - memory_before;
->>>>>>> 35810baa
 
     // Flat index should be empty, hence the index size includes only hnsw size.
     ASSERT_EQ(index->indexSize(), hnsw_index->indexSize());
@@ -192,16 +178,9 @@
     // We should have 2 blocks now
     ASSERT_EQ(index->indexCapacity(), 2 * bs);
 
-<<<<<<< HEAD
     // We check that the actual size is within 1% of the estimation.
     ASSERT_GE(estimation, actual * 0.99);
     ASSERT_LE(estimation, actual * 1.01);
-
-    delete tieredIndexMock::ctx;
-=======
-    ASSERT_GE(estimation * 1.02, delta);
-    ASSERT_LE(estimation * 0.98, delta);
->>>>>>> 35810baa
 }
 
 TYPED_TEST(HNSWTieredIndexTest, addVector) {
@@ -1017,16 +996,8 @@
     }
 
     // The last job should be repairing the single neighbor in level 1.
-<<<<<<< HEAD
-    ASSERT_EQ(((HNSWRepairJob *)(tieredIndexMock::jobQ.front().job))->level, 1);
-    ASSERT_EQ(((HNSWRepairJob *)(tieredIndexMock::jobQ.front().job))->node_id, level_one.links[0]);
-
-    delete tieredIndexMock::ctx;
-=======
     ASSERT_EQ(((HNSWRepairJob *)(mock_thread_pool.jobQ.front().job))->level, 1);
-    ASSERT_EQ(((HNSWRepairJob *)(mock_thread_pool.jobQ.front().job))->node_id,
-              *level_one_neighbors);
->>>>>>> 35810baa
+    ASSERT_EQ(((HNSWRepairJob *)(mock_thread_pool.jobQ.front().job))->node_id, level_one.links[0]);
 }
 
 TYPED_TEST(HNSWTieredIndexTest, deleteFromHNSWWithRepairJobExec) {
@@ -1063,17 +1034,9 @@
         ASSERT_NE(tiered_index->getHNSWIndex()->safeGetEntryPointState().first, ep);
 
         // Execute synchronously all the repair jobs for the current deletion.
-<<<<<<< HEAD
-        while (!tieredIndexMock::jobQ.empty()) {
-            idType repair_node_id = ((HNSWRepairJob *)(tieredIndexMock::jobQ.front().job))->node_id;
-            auto repair_node_level = ((HNSWRepairJob *)(tieredIndexMock::jobQ.front().job))->level;
-=======
         while (!mock_thread_pool.jobQ.empty()) {
             idType repair_node_id = ((HNSWRepairJob *)(mock_thread_pool.jobQ.front().job))->node_id;
             auto repair_node_level = ((HNSWRepairJob *)(mock_thread_pool.jobQ.front().job))->level;
-            auto orig_neighbors = tiered_index->getHNSWIndex()->getNodeNeighborsAtLevel(
-                repair_node_id, repair_node_level);
->>>>>>> 35810baa
 
             tiered_index->getHNSWIndex()->repairNodeConnections(repair_node_id, repair_node_level);
             LevelData &node_level =
