#include "VecSim/algorithms/hnsw/hnsw_tiered.h"
#include "VecSim/algorithms/hnsw/hnsw_factory.h"
#include "test_utils.h"

#include <thread>

using namespace tiered_index_mock;
#define IS_MULTI (isMulti ? "on multi index" : "on single index")

template <typename index_type_t>
class HNSWTieredIndexTest : public ::testing::Test {};

TYPED_TEST_SUITE(HNSWTieredIndexTest, DataTypeSet);

TYPED_TEST(HNSWTieredIndexTest, CreateIndexInstance) {
    std::shared_ptr<VecSimAllocator> allocator = VecSimAllocator::newVecsimAllocator();

    // Create TieredHNSW index instance with a mock queue.
    for (auto isMulti : {true, false}) {
        HNSWParams params = {.type = TypeParam::get_index_type(),
                             .dim = 4,
                             .metric = VecSimMetric_L2,
                             .multi = isMulti};
        auto jobQ = JobQueue();
        auto jobQueueCtx = IndexExtCtx();
        size_t memory_ctx = 0;
        TieredIndexParams tiered_params = {.jobQueue = &jobQ,
                                           .jobQueueCtx = &jobQueueCtx,
                                           .submitCb = submit_callback,
                                           .memoryCtx = &memory_ctx,
                                           .UpdateMemCb = update_mem_callback};
        TieredHNSWParams tiered_hnsw_params = {.hnswParams = params, .tieredParams = tiered_params};
        auto *tiered_index = reinterpret_cast<TieredHNSWIndex<TEST_DATA_T, TEST_DIST_T> *>(
            HNSWFactory::NewTieredIndex(&tiered_hnsw_params, allocator));
        // Set the created tiered index in the index external context.
        jobQueueCtx.index_strong_ref.reset(tiered_index);

        // Add a vector to the flat index.
        TEST_DATA_T vector[tiered_index->index->getDim()];
        GenerateVector<TEST_DATA_T>(vector, tiered_index->index->getDim());
        labelType vector_label = 1;
        VecSimIndex_AddVector(tiered_index->flatBuffer, vector, vector_label);

        // Create a mock job that inserts some vector into the HNSW index.
        auto insert_to_index = [](AsyncJob *job) {
            auto *my_insert_job = reinterpret_cast<HNSWInsertJob *>(job);
            auto my_index =
                reinterpret_cast<TieredHNSWIndex<TEST_DATA_T, TEST_DIST_T> *>(my_insert_job->index);

            // Move the vector from the temp flat index into the HNSW index.
            // Note that we access the vector via its internal id since in index of type MULTI,
            // this is the only way to do so (knowing the label is not enough...)
            VecSimIndex_AddVector(my_index->index,
                                  my_index->flatBuffer->getDataByInternalId(my_insert_job->id),
                                  my_insert_job->label);
            // TODO: enable deleting vectors by internal id for the case of moving a single vector
            //  from the flat buffer in MULTI.
            VecSimIndex_DeleteVector(my_index->flatBuffer, my_insert_job->label);
            auto it = my_index->labelToInsertJobs.at(my_insert_job->label).begin();
            ASSERT_EQ(job, *it); // Assert pointers equation
            // Here we update labelToInsertJobs mapping, as we except that for every insert job
            // there will be a corresponding item in the map.
            my_index->labelToInsertJobs.at(my_insert_job->label).erase(it);
            my_index->UpdateIndexMemory(my_index->memoryCtx,
                                        my_index->getAllocator()->getAllocationSize());
        };

        HNSWInsertJob job(tiered_index->allocator, vector_label, 0, insert_to_index, tiered_index);
        auto jobs_vec = vecsim_stl::vector<HNSWInsertJob *>(1, &job, allocator);
        tiered_index->labelToInsertJobs.insert({vector_label, jobs_vec});

        // Wrap this job with an array and submit the jobs to the queue.
        // TODO: in the future this should be part of the tiered index "add_vector" flow, and
        //  we can replace this to avoid the breaking of the abstraction.
        tiered_index->submitSingleJob((AsyncJob *)&job);
        ASSERT_EQ(jobQ.size(), 1);

        // Execute the job from the queue and validate that the index was updated properly.
        reinterpret_cast<AsyncJob *>(jobQ.front().job)->Execute(jobQ.front().job);
        ASSERT_EQ(tiered_index->indexSize(), 1);
        ASSERT_EQ(tiered_index->getDistanceFrom(1, vector), 0);
        ASSERT_EQ(memory_ctx, tiered_index->getAllocator()->getAllocationSize());
        ASSERT_EQ(tiered_index->flatBuffer->indexSize(), 0);
        ASSERT_EQ(tiered_index->labelToInsertJobs.at(vector_label).size(), 0);
    }
}

TYPED_TEST(HNSWTieredIndexTest, addVector) {
    std::shared_ptr<VecSimAllocator> allocator = VecSimAllocator::newVecsimAllocator();

    // Create TieredHNSW index instance with a mock queue.
    size_t dim = 4;
    for (auto isMulti : {false, true}) {
        HNSWParams params = {.type = TypeParam::get_index_type(),
                             .dim = dim,
                             .metric = VecSimMetric_L2,
                             .multi = isMulti};
        auto jobQ = JobQueue();
        auto index_ctx = IndexExtCtx();
        size_t memory_ctx = 0;
        TieredIndexParams tiered_params = {.jobQueue = &jobQ,
                                           .jobQueueCtx = &index_ctx,
                                           .submitCb = submit_callback,
                                           .memoryCtx = &memory_ctx,
                                           .UpdateMemCb = update_mem_callback};
        TieredHNSWParams tiered_hnsw_params = {.hnswParams = params, .tieredParams = tiered_params};
        auto *tiered_index = reinterpret_cast<TieredHNSWIndex<TEST_DATA_T, TEST_DIST_T> *>(
            HNSWFactory::NewTieredIndex(&tiered_hnsw_params, allocator));
        // Set the created tiered index in the index external context.
        index_ctx.index_strong_ref.reset(tiered_index);

        BFParams bf_params = {.type = TypeParam::get_index_type(),
                              .dim = dim,
                              .metric = VecSimMetric_L2,
                              .multi = isMulti};

        // Validate that memory upon creating the tiered index is as expected (no more than 2%
        // above te expected, since in different platforms there are some minor additional
        // allocations).
        size_t expected_mem = HNSWFactory::EstimateInitialSize(&params) +
                              BruteForceFactory::EstimateInitialSize(&bf_params) +
                              sizeof(*tiered_index);
        ASSERT_LE(expected_mem, memory_ctx);
        ASSERT_GE(expected_mem * 1.02, memory_ctx);

        // Create a vector and add it to the tiered index.
        labelType vec_label = 1;
        TEST_DATA_T vector[dim];
        GenerateVector<TEST_DATA_T>(vector, dim, vec_label);
        VecSimIndex_AddVector(tiered_index, vector, vec_label);
        // Validate that the vector was inserted to the flat buffer properly.
        ASSERT_EQ(tiered_index->indexSize(), 1);
        ASSERT_EQ(tiered_index->index->indexSize(), 0);
        ASSERT_EQ(tiered_index->flatBuffer->indexSize(), 1);
        ASSERT_EQ(tiered_index->flatBuffer->indexCapacity(), DEFAULT_BLOCK_SIZE);
        ASSERT_EQ(tiered_index->indexCapacity(), DEFAULT_BLOCK_SIZE);
        ASSERT_EQ(tiered_index->flatBuffer->getDistanceFrom(vec_label, vector), 0);
        // Validate that the job was created properly
        ASSERT_EQ(tiered_index->labelToInsertJobs.at(vec_label).size(), 1);
        ASSERT_EQ(tiered_index->labelToInsertJobs.at(vec_label)[0]->label, vec_label);
        ASSERT_EQ(tiered_index->labelToInsertJobs.at(vec_label)[0]->id, 0);

        // Account for the allocation of a new block due to the vector insertion.
        expected_mem += (BruteForceFactory::EstimateElementSize(&bf_params)) * DEFAULT_BLOCK_SIZE;
        // Account for the memory that was allocated in the labelToId map (approx.)
        expected_mem += sizeof(vecsim_stl::unordered_map<labelType, idType>::value_type) +
                        sizeof(void *) + sizeof(size_t);
        // Account for the memory that was allocated in the labelToInsertJobs map (approx.)
        expected_mem +=
            sizeof(vecsim_stl::unordered_map<labelType,
                                             vecsim_stl::vector<HNSWInsertJob *>>::value_type) +
            sizeof(void *) + sizeof(size_t);
        // Account for the inner buffer of the std::vector<HNSWInsertJob *> in the map.
        expected_mem += sizeof(void *) + sizeof(size_t);
        // Account for the insert job that was created.
        expected_mem += sizeof(HNSWInsertJob) + sizeof(size_t);
        ASSERT_GE(expected_mem * 1.02, memory_ctx);
        ASSERT_LE(expected_mem, memory_ctx);

        if (isMulti) {
            // Add another vector under the same label (create another insert job)
            VecSimIndex_AddVector(tiered_index, vector, vec_label);
            ASSERT_EQ(tiered_index->indexSize(), 2);
            ASSERT_EQ(tiered_index->indexLabelCount(), 1);
            ASSERT_EQ(tiered_index->index->indexSize(), 0);
            ASSERT_EQ(tiered_index->flatBuffer->indexSize(), 2);
            // Validate that the second job was created properly
            ASSERT_EQ(tiered_index->labelToInsertJobs.at(vec_label).size(), 2);
            ASSERT_EQ(tiered_index->labelToInsertJobs.at(vec_label)[1]->label, vec_label);
            ASSERT_EQ(tiered_index->labelToInsertJobs.at(vec_label)[1]->id, 1);
        }
    }
}

TYPED_TEST(HNSWTieredIndexTest, manageIndexOwnership) {
    std::shared_ptr<VecSimAllocator> allocator = VecSimAllocator::newVecsimAllocator();

    // Create TieredHNSW index instance with a mock queue.
    for (auto isMulti : {true, false}) {
        size_t dim = 4;
        HNSWParams params = {.type = TypeParam::get_index_type(),
                             .dim = dim,
                             .metric = VecSimMetric_L2,
                             .multi = isMulti};
        auto jobQ = JobQueue();
        auto *index_ctx = new IndexExtCtx();
        size_t memory_ctx = 0;
        TieredIndexParams tiered_params = {.jobQueue = &jobQ,
                                           .jobQueueCtx = index_ctx,
                                           .submitCb = submit_callback,
                                           .memoryCtx = &memory_ctx,
                                           .UpdateMemCb = update_mem_callback};
        TieredHNSWParams tiered_hnsw_params = {.hnswParams = params, .tieredParams = tiered_params};
        auto *tiered_index = reinterpret_cast<TieredHNSWIndex<TEST_DATA_T, TEST_DIST_T> *>(
            HNSWFactory::NewTieredIndex(&tiered_hnsw_params, allocator));
        // Set the created tiered index in the index external context.
        index_ctx->index_strong_ref.reset(tiered_index);
        EXPECT_EQ(index_ctx->index_strong_ref.use_count(), 1);
        size_t initial_mem = memory_ctx;

        // Create a dummy job callback that insert one vector to the underline HNSW index.
        auto dummy_job = [](AsyncJob *job) {
            auto *my_index =
                reinterpret_cast<TieredHNSWIndex<TEST_DATA_T, TEST_DIST_T> *>(job->index);
            std::this_thread::sleep_for(std::chrono::milliseconds(1000));
            size_t dim = 4;
            TEST_DATA_T vector[dim];
            GenerateVector<TEST_DATA_T>(vector, dim);
            if (my_index->index->indexCapacity() == my_index->index->indexSize()) {
                my_index->index->increaseCapacity();
            }
            my_index->index->addVector(vector, my_index->index->indexSize());
        };

        AsyncJob job(tiered_index->allocator, HNSW_INSERT_VECTOR_JOB, dummy_job, tiered_index);

        // Wrap this job with an array and submit the jobs to the queue.
        tiered_index->submitSingleJob((AsyncJob *)&job);
        tiered_index->submitSingleJob((AsyncJob *)&job);
        ASSERT_EQ(jobQ.size(), 2) << IS_MULTI;

        // Execute the job from the queue asynchronously, delete the index in the meantime.
        auto run_fn = [&jobQ, isMulti]() {
            // Create a temporary strong reference of the index from the weak reference that the
            // job holds, to ensure that the index is not deleted while the job is running.
            if (auto temp_ref = jobQ.front().index_weak_ref.lock()) {
                // At this point we wish to validate that we have both the index strong ref (stored
                // in index_ctx) and the weak ref owned by the job (that we currently promoted).
                EXPECT_EQ(jobQ.front().index_weak_ref.use_count(), 2) << IS_MULTI;

                jobQ.front().job->Execute(jobQ.front().job);
            }
            jobQ.pop();
        };
        std::thread t1(run_fn);
        std::this_thread::sleep_for(std::chrono::milliseconds(100));
        // Delete the index while the job is still running, to ensure that the weak ref protects
        // the index.
        delete index_ctx;
        EXPECT_EQ(jobQ.front().index_weak_ref.use_count(), 1) << IS_MULTI;
        t1.join();
        // Expect that the first job will succeed.
        ASSERT_GE(memory_ctx, initial_mem) << IS_MULTI;
        size_t cur_mem = memory_ctx;

        // The second job should not run, since the weak reference is not supposed to become a
        // strong references now.
        ASSERT_EQ(jobQ.front().index_weak_ref.use_count(), 0) << IS_MULTI;
        std::thread t2(run_fn);
        t2.join();
        ASSERT_EQ(memory_ctx, cur_mem) << IS_MULTI;
    }
}

TYPED_TEST(HNSWTieredIndexTest, insertJob) {
    std::shared_ptr<VecSimAllocator> allocator = VecSimAllocator::newVecsimAllocator();

    // Create TieredHNSW index instance with a mock queue.
    size_t dim = 4;
    for (auto isMulti : {false, true}) {
        HNSWParams params = {.type = TypeParam::get_index_type(),
                             .dim = dim,
                             .metric = VecSimMetric_L2,
                             .multi = isMulti};
        auto jobQ = JobQueue();
        auto index_ctx = IndexExtCtx();
        size_t memory_ctx = 0;
        TieredIndexParams tiered_params = {.jobQueue = &jobQ,
                                           .jobQueueCtx = &index_ctx,
                                           .submitCb = submit_callback,
                                           .memoryCtx = &memory_ctx,
                                           .UpdateMemCb = update_mem_callback};
        TieredHNSWParams tiered_hnsw_params = {.hnswParams = params, .tieredParams = tiered_params};
        auto *tiered_index = reinterpret_cast<TieredHNSWIndex<TEST_DATA_T, TEST_DIST_T> *>(
            HNSWFactory::NewTieredIndex(&tiered_hnsw_params, allocator));
        index_ctx.index_strong_ref.reset(tiered_index);

        // Create a vector and add it to the tiered index.
        labelType vec_label = 1;
        TEST_DATA_T vector[dim];
        GenerateVector<TEST_DATA_T>(vector, dim, vec_label);
        VecSimIndex_AddVector(tiered_index, vector, vec_label);
        ASSERT_EQ(tiered_index->indexSize(), 1) << IS_MULTI;
        ASSERT_EQ(tiered_index->flatBuffer->indexSize(), 1) << IS_MULTI;

        // Execute the insert job manually (in a synchronous manner).
        ASSERT_EQ(jobQ.size(), 1) << IS_MULTI;
        auto *insertion_job = reinterpret_cast<HNSWInsertJob *>(jobQ.front().job);
        ASSERT_EQ(insertion_job->label, vec_label) << IS_MULTI;
        ASSERT_EQ(insertion_job->id, 0) << IS_MULTI;
        ASSERT_EQ(insertion_job->jobType, HNSW_INSERT_VECTOR_JOB) << IS_MULTI;

        insertion_job->Execute(insertion_job);
        ASSERT_EQ(tiered_index->indexSize(), 1) << IS_MULTI;
        ASSERT_EQ(tiered_index->flatBuffer->indexSize(), 0) << IS_MULTI;
        ASSERT_EQ(tiered_index->index->indexSize(), 1) << IS_MULTI;
        // HNSW index should have allocated a single block, while flat index should remove the
        // block.
        ASSERT_EQ(tiered_index->index->indexCapacity(), DEFAULT_BLOCK_SIZE) << IS_MULTI;
        ASSERT_EQ(tiered_index->indexCapacity(), DEFAULT_BLOCK_SIZE) << IS_MULTI;
        ASSERT_EQ(tiered_index->flatBuffer->indexCapacity(), 0) << IS_MULTI;
        ASSERT_EQ(tiered_index->index->getDistanceFrom(vec_label, vector), 0) << IS_MULTI;
        // After the execution, the job should be removed from the labelToInsertJobs mapping.
        ASSERT_EQ(tiered_index->labelToInsertJobs.size(), 0) << IS_MULTI;
    }
}

TYPED_TEST(HNSWTieredIndexTest, insertJobAsync) {
    std::shared_ptr<VecSimAllocator> allocator = VecSimAllocator::newVecsimAllocator();

    // Create TieredHNSW index instance with a mock queue.
    size_t dim = 4;
    size_t n = 5000;
    HNSWParams params = {
        .type = TypeParam::get_index_type(), .dim = dim, .metric = VecSimMetric_L2, .multi = false};
    auto jobQ = JobQueue();
    auto index_ctx = IndexExtCtx();

    size_t memory_ctx = 0;
    TieredIndexParams tiered_params = {.jobQueue = &jobQ,
                                       .jobQueueCtx = &index_ctx,
                                       .submitCb = submit_callback,
                                       .memoryCtx = &memory_ctx,
                                       .UpdateMemCb = update_mem_callback};
    TieredHNSWParams tiered_hnsw_params = {.hnswParams = params, .tieredParams = tiered_params};
    auto *tiered_index = reinterpret_cast<TieredHNSWIndex<TEST_DATA_T, TEST_DIST_T> *>(
        HNSWFactory::NewTieredIndex(&tiered_hnsw_params, allocator));
    index_ctx.index_strong_ref.reset(tiered_index);

    // Launch the BG threads loop that takes jobs from the queue and executes them.
    bool run_thread = true;
    for (size_t i = 0; i < THREAD_POOL_SIZE; i++) {
        thread_pool.emplace_back(thread_main_loop, std::ref(jobQ), std::ref(run_thread));
    }

    // Insert vectors
    for (size_t i = 0; i < n; i++) {
        GenerateAndAddVector<TEST_DATA_T>(tiered_index, dim, i, i);
    }

    thread_pool_wait(jobQ, run_thread);
    ASSERT_EQ(tiered_index->indexSize(), n);
    ASSERT_EQ(tiered_index->index->indexSize(), n);
    ASSERT_EQ(tiered_index->flatBuffer->indexSize(), 0);
    ASSERT_EQ(tiered_index->labelToInsertJobs.size(), 0);
    ASSERT_EQ(jobQ.size(), 0);
    // Verify that the vectors were inserted to HNSW as expected
    for (size_t i = 0; i < n; i++) {
        TEST_DATA_T expected_vector[dim];
        GenerateVector<TEST_DATA_T>(expected_vector, dim, i);
        ASSERT_EQ(tiered_index->index->getDistanceFrom(i, expected_vector), 0);
    }
}

TYPED_TEST(HNSWTieredIndexTest, insertJobAsyncMulti) {
    std::shared_ptr<VecSimAllocator> allocator = VecSimAllocator::newVecsimAllocator();

    // Create TieredHNSW index instance with a mock queue.
    size_t dim = 4;
    size_t n = 5000;
    HNSWParams params = {
        .type = TypeParam::get_index_type(), .dim = dim, .metric = VecSimMetric_L2, .multi = true};
    size_t per_label = 5;
    auto jobQ = JobQueue();
    auto index_ctx = IndexExtCtx();
    size_t memory_ctx = 0;
    TieredIndexParams tiered_params = {.jobQueue = &jobQ,
                                       .jobQueueCtx = &index_ctx,
                                       .submitCb = submit_callback,
                                       .memoryCtx = &memory_ctx,
                                       .UpdateMemCb = update_mem_callback};
    TieredHNSWParams tiered_hnsw_params = {.hnswParams = params, .tieredParams = tiered_params};
    auto *tiered_index = reinterpret_cast<TieredHNSWIndex<TEST_DATA_T, TEST_DIST_T> *>(
        HNSWFactory::NewTieredIndex(&tiered_hnsw_params, allocator));
    index_ctx.index_strong_ref.reset(tiered_index);

    // Launch the BG threads loop that takes jobs from the queue and executes them.
    bool run_thread = true;
    for (size_t i = 0; i < THREAD_POOL_SIZE; i++) {
        thread_pool.emplace_back(thread_main_loop, std::ref(jobQ), std::ref(run_thread));
    }

    // Create and insert vectors, store them in this continuous array.
    TEST_DATA_T vectors[n * dim];
    for (size_t i = 0; i < n / per_label; i++) {
        for (size_t j = 0; j < per_label; j++) {
            GenerateVector<TEST_DATA_T>(vectors + i * dim * per_label + j * dim, dim,
                                        i * per_label + j);
            tiered_index->addVector(vectors + i * dim * per_label + j * dim, i);
        }
    }

    thread_pool_wait(jobQ, run_thread);
    EXPECT_EQ(tiered_index->index->indexSize(), n);
    EXPECT_EQ(tiered_index->indexLabelCount(), n / per_label);
    EXPECT_EQ(tiered_index->flatBuffer->indexSize(), 0);
    EXPECT_EQ(tiered_index->labelToInsertJobs.size(), 0);
    EXPECT_EQ(jobQ.size(), 0);
    // Verify that the vectors were inserted to HNSW as expected
    for (size_t i = 0; i < n / per_label; i++) {
        for (size_t j = 0; j < per_label; j++) {
            // The distance from every vector that is stored under the label i should be zero
            EXPECT_EQ(
                tiered_index->index->getDistanceFrom(i, vectors + i * per_label * dim + j * dim),
                0);
        }
    }
}

TYPED_TEST(HNSWTieredIndexTest, KNNSearch) {
    size_t dim = 4;
    size_t k = 10;

    size_t n = k * 3;

    // Create TieredHNSW index instance with a mock queue.
    std::shared_ptr<VecSimAllocator> allocator = VecSimAllocator::newVecsimAllocator();
    HNSWParams params = {
        .type = TypeParam::get_index_type(),
        .dim = dim,
        .metric = VecSimMetric_L2,
    };
    auto jobQ = JobQueue();
    auto index_ctx = IndexExtCtx();
    size_t cur_memory_usage, memory_ctx = 0;
    TieredIndexParams tiered_params = {
        .jobQueue = &jobQ,
        .jobQueueCtx = &index_ctx,
        .submitCb = submit_callback,
        .memoryCtx = &memory_ctx,
        .UpdateMemCb = update_mem_callback,
    };
    TieredHNSWParams tiered_hnsw_params = {.hnswParams = params, .tieredParams = tiered_params};
    auto *tiered_index = reinterpret_cast<TieredHNSWIndex<TEST_DATA_T, TEST_DIST_T> *>(
        HNSWFactory::NewTieredIndex(&tiered_hnsw_params, allocator));
    // Set the created tiered index in the index external context.
    index_ctx.index_strong_ref.reset(tiered_index);
    EXPECT_EQ(index_ctx.index_strong_ref.use_count(), 1);

    auto hnsw_index = tiered_index->index;
    auto flat_index = tiered_index->flatBuffer;

    TEST_DATA_T query_0[dim];
    GenerateVector<TEST_DATA_T>(query_0, dim, 0);
    TEST_DATA_T query_1mid[dim];
    GenerateVector<TEST_DATA_T>(query_1mid, dim, n / 3);
    TEST_DATA_T query_2mid[dim];
    GenerateVector<TEST_DATA_T>(query_2mid, dim, n * 2 / 3);
    TEST_DATA_T query_n[dim];
    GenerateVector<TEST_DATA_T>(query_n, dim, n - 1);

    // Search for vectors when the index is empty.
    runTopKSearchTest(tiered_index, query_0, k, nullptr);

    // Define the verification functions.
    auto ver_res_0 = [&](size_t id, double score, size_t index) {
        ASSERT_EQ(id, index);
        ASSERT_DOUBLE_EQ(score, dim * id * id);
    };

    auto ver_res_1mid = [&](size_t id, double score, size_t index) {
        ASSERT_EQ(std::abs(int(id - query_1mid[0])), (index + 1) / 2);
        ASSERT_DOUBLE_EQ(score, dim * pow((index + 1) / 2, 2));
    };

    auto ver_res_2mid = [&](size_t id, double score, size_t index) {
        ASSERT_EQ(std::abs(int(id - query_2mid[0])), (index + 1) / 2);
        ASSERT_DOUBLE_EQ(score, dim * pow((index + 1) / 2, 2));
    };

    auto ver_res_n = [&](size_t id, double score, size_t index) {
        ASSERT_EQ(id, n - 1 - index);
        ASSERT_DOUBLE_EQ(score, dim * index * index);
    };

    // Insert n/2 vectors to the main index.
    for (size_t i = 0; i < n / 2; i++) {
        GenerateAndAddVector<TEST_DATA_T>(hnsw_index, dim, i, i);
    }
    ASSERT_EQ(tiered_index->indexSize(), n / 2);
    ASSERT_EQ(tiered_index->indexSize(), hnsw_index->indexSize());

    // Search for k vectors with the flat index empty.
    cur_memory_usage = allocator->getAllocationSize();
    runTopKSearchTest(tiered_index, query_0, k, ver_res_0);
    runTopKSearchTest(tiered_index, query_1mid, k, ver_res_1mid);
    ASSERT_EQ(allocator->getAllocationSize(), cur_memory_usage);

    // Insert n/2 vectors to the flat index.
    for (size_t i = n / 2; i < n; i++) {
        GenerateAndAddVector<TEST_DATA_T>(flat_index, dim, i, i);
    }
    ASSERT_EQ(tiered_index->indexSize(), n);
    ASSERT_EQ(tiered_index->indexSize(), hnsw_index->indexSize() + flat_index->indexSize());

    cur_memory_usage = allocator->getAllocationSize();
    // Search for k vectors so all the vectors will be from the flat index.
    runTopKSearchTest(tiered_index, query_0, k, ver_res_0);
    // Search for k vectors so all the vectors will be from the main index.
    runTopKSearchTest(tiered_index, query_n, k, ver_res_n);
    // Search for k so some of the results will be from the main and some from the flat index.
    runTopKSearchTest(tiered_index, query_1mid, k, ver_res_1mid);
    runTopKSearchTest(tiered_index, query_2mid, k, ver_res_2mid);
    // Memory usage should not change.
    ASSERT_EQ(allocator->getAllocationSize(), cur_memory_usage);

    // Add some overlapping vectors to the main and flat index.
    // adding directly to the underlying indexes to avoid jobs logic.
    // The main index will have vectors 0 - 2n/3 and the flat index will have vectors n/3 - n
    for (size_t i = n / 3; i < n / 2; i++) {
        GenerateAndAddVector<TEST_DATA_T>(flat_index, dim, i, i);
    }
    for (size_t i = n / 2; i < n * 2 / 3; i++) {
        GenerateAndAddVector<TEST_DATA_T>(hnsw_index, dim, i, i);
    }

    cur_memory_usage = allocator->getAllocationSize();
    // Search for k vectors so all the vectors will be from the main index.
    runTopKSearchTest(tiered_index, query_0, k, ver_res_0);
    // Search for k vectors so all the vectors will be from the flat index.
    runTopKSearchTest(tiered_index, query_n, k, ver_res_n);
    // Search for k so some of the results will be from the main and some from the flat index.
    runTopKSearchTest(tiered_index, query_1mid, k, ver_res_1mid);
    runTopKSearchTest(tiered_index, query_2mid, k, ver_res_2mid);
    // Memory usage should not change.
    ASSERT_EQ(allocator->getAllocationSize(), cur_memory_usage);

    // More edge cases:

    // Search for more vectors than the index size.
    k = n + 1;
    runTopKSearchTest(tiered_index, query_0, k, n, ver_res_0);
    runTopKSearchTest(tiered_index, query_n, k, n, ver_res_n);

    // Search for less vectors than the index size, but more than the flat and main index sizes.
    k = n * 5 / 6;
    runTopKSearchTest(tiered_index, query_0, k, ver_res_0);
    runTopKSearchTest(tiered_index, query_n, k, ver_res_n);

    // Memory usage should not change.
    ASSERT_EQ(allocator->getAllocationSize(), cur_memory_usage);

    // Search for more vectors than the main index size, but less than the flat index size.
    for (size_t i = n / 2; i < n * 2 / 3; i++) {
        VecSimIndex_DeleteVector(hnsw_index, i);
    }
    ASSERT_EQ(flat_index->indexSize(), n * 2 / 3);
    ASSERT_EQ(hnsw_index->indexSize(), n / 2);
    k = n * 2 / 3;
    cur_memory_usage = allocator->getAllocationSize();
    runTopKSearchTest(tiered_index, query_0, k, ver_res_0);
    runTopKSearchTest(tiered_index, query_n, k, ver_res_n);
    runTopKSearchTest(tiered_index, query_1mid, k, ver_res_1mid);
    runTopKSearchTest(tiered_index, query_2mid, k, ver_res_2mid);
    // Memory usage should not change.
    ASSERT_EQ(allocator->getAllocationSize(), cur_memory_usage);

    // Search for more vectors than the flat index size, but less than the main index size.
    for (size_t i = n / 2; i < n; i++) {
        VecSimIndex_DeleteVector(flat_index, i);
    }
    ASSERT_EQ(flat_index->indexSize(), n / 6);
    ASSERT_EQ(hnsw_index->indexSize(), n / 2);
    k = n / 4;
    cur_memory_usage = allocator->getAllocationSize();
    runTopKSearchTest(tiered_index, query_0, k, ver_res_0);
    runTopKSearchTest(tiered_index, query_1mid, k, ver_res_1mid);
    // Memory usage should not change.
    ASSERT_EQ(allocator->getAllocationSize(), cur_memory_usage);

    // Search for vectors when the flat index is not empty but the main index is empty.
    for (size_t i = 0; i < n * 2 / 3; i++) {
        VecSimIndex_DeleteVector(hnsw_index, i);
        GenerateAndAddVector<TEST_DATA_T>(flat_index, dim, i, i);
    }
    ASSERT_EQ(flat_index->indexSize(), n * 2 / 3);
    ASSERT_EQ(hnsw_index->indexSize(), 0);
    k = n / 3;
    cur_memory_usage = allocator->getAllocationSize();
    runTopKSearchTest(tiered_index, query_0, k, ver_res_0);
    runTopKSearchTest(tiered_index, query_1mid, k, ver_res_1mid);
    // Memory usage should not change.
    ASSERT_EQ(allocator->getAllocationSize(), cur_memory_usage);

    // // // // // // // // // // // //
    // Check behavior upon timeout.  //
    // // // // // // // // // // // //

    VecSimQueryResult_List res;
    // Add a vector to the HNSW index so there will be a reason to query it.
    GenerateAndAddVector<TEST_DATA_T>(hnsw_index, dim, n, n);

    // Set timeout callback to always return 1 (will fail while querying the flat buffer).
    VecSim_SetTimeoutCallbackFunction([](void *ctx) { return 1; }); // Always times out

    res = VecSimIndex_TopKQuery(tiered_index, query_0, k, nullptr, BY_SCORE);
    ASSERT_EQ(res.results, nullptr);
    ASSERT_EQ(res.code, VecSim_QueryResult_TimedOut);

    // Set timeout callback to return 1 after n checks (will fail while querying the HNSW index).
    // Brute-force index checks for timeout after each vector.
    size_t checks_in_flat = flat_index->indexSize();
    VecSimQueryParams qparams = {.timeoutCtx = &checks_in_flat};
    VecSim_SetTimeoutCallbackFunction([](void *ctx) {
        auto count = static_cast<size_t *>(ctx);
        if (*count == 0) {
            return 1;
        }
        (*count)--;
        return 0;
    });
    res = VecSimIndex_TopKQuery(tiered_index, query_0, k, &qparams, BY_SCORE);
    ASSERT_EQ(res.results, nullptr);
    ASSERT_EQ(res.code, VecSim_QueryResult_TimedOut);
    // Make sure we didn't get the timeout in the flat index.
    checks_in_flat = flat_index->indexSize(); // Reset the counter.
    res = VecSimIndex_TopKQuery(flat_index, query_0, k, &qparams, BY_SCORE);
    ASSERT_EQ(res.code, VecSim_QueryResult_OK);
    VecSimQueryResult_Free(res);

    // Clean up.
    VecSim_SetTimeoutCallbackFunction([](void *ctx) { return 0; });
}

TYPED_TEST(HNSWTieredIndexTest, parallelSearch) {
    size_t dim = 4;
    size_t k = 10;
    size_t n = 2000;

    // Create TieredHNSW index instance with a mock queue.
    std::shared_ptr<VecSimAllocator> allocator = VecSimAllocator::newVecsimAllocator();
    for (auto isMulti : {false, true}) {
        HNSWParams params = {
            .type = TypeParam::get_index_type(),
            .dim = dim,
            .metric = VecSimMetric_L2,
            .multi = isMulti,
            .efRuntime = 20,
        };
        auto jobQ = JobQueue();
        auto index_ctx = IndexExtCtx();
        size_t memory_ctx = 0;
        TieredIndexParams tiered_params = {
            .jobQueue = &jobQ,
            .jobQueueCtx = &index_ctx,
            .submitCb = submit_callback,
            .memoryCtx = &memory_ctx,
            .UpdateMemCb = update_mem_callback,
        };
        TieredHNSWParams tiered_hnsw_params = {.hnswParams = params, .tieredParams = tiered_params};
        auto *tiered_index = reinterpret_cast<TieredHNSWIndex<TEST_DATA_T, TEST_DIST_T> *>(
            HNSWFactory::NewTieredIndex(&tiered_hnsw_params, allocator));
        // Set the created tiered index in the index external context.
        index_ctx.index_strong_ref.reset(tiered_index);
        EXPECT_EQ(index_ctx.index_strong_ref.use_count(), 1) << IS_MULTI;

        std::atomic_int successful_searches(0);
        auto parallel_knn_search = [](AsyncJob *job) {
            auto *search_job = reinterpret_cast<SearchJobMock *>(job);
            size_t k = search_job->k;
            size_t dim = search_job->dim;
            auto query = search_job->query;

            auto verify_res = [&](size_t id, double score, size_t res_index) {
                TEST_DATA_T element = *(TEST_DATA_T *)query;
                ASSERT_EQ(std::abs(id - element), (res_index + 1) / 2);
                ASSERT_EQ(score, dim * (id - element) * (id - element));
            };
            runTopKSearchTest(job->index, query, k, verify_res);
            search_job->successful_searches++;

            delete search_job;
        };

        size_t per_label = isMulti ? 10 : 1;
        size_t n_labels = n / per_label;

        // Fill the job queue with insert and search jobs, while filling the flat index, before
        // initializing the thread pool.
        for (size_t i = 0; i < n; i++) {
            // Insert a vector to the flat index and add a job to insert it to the main index.
            GenerateAndAddVector<TEST_DATA_T>(tiered_index, dim, i % n_labels, i);

            // Add a search job. Make sure the query element is between k and n - k.
            auto query = (TEST_DATA_T *)allocator->allocate(dim * sizeof(TEST_DATA_T));
            GenerateVector<TEST_DATA_T>(query, dim, (i % (n_labels - (2 * k))) + k);
            auto search_job =
                new (allocator) SearchJobMock(allocator, parallel_knn_search, tiered_index, query,
                                              k, n, dim, successful_searches);
            tiered_index->submitSingleJob(search_job);
        }

        EXPECT_EQ(tiered_index->indexSize(), n) << IS_MULTI;
        EXPECT_EQ(tiered_index->indexLabelCount(), n_labels) << IS_MULTI;
        EXPECT_EQ(tiered_index->labelToInsertJobs.size(), n_labels) << IS_MULTI;
        for (auto &it : tiered_index->labelToInsertJobs) {
            EXPECT_EQ(it.second.size(), per_label) << IS_MULTI;
        }
        EXPECT_EQ(tiered_index->flatBuffer->indexSize(), n) << IS_MULTI;
        EXPECT_EQ(tiered_index->index->indexSize(), 0) << IS_MULTI;

        // Launch the BG threads loop that takes jobs from the queue and executes them.
        // All the vectors are already in the tiered index, so we expect to find the expected
        // results from the get-go.
        bool run_thread = true;
        for (size_t i = 0; i < THREAD_POOL_SIZE; i++) {
            thread_pool.emplace_back(thread_main_loop, std::ref(jobQ), std::ref(run_thread));
        }

        thread_pool_wait(jobQ, run_thread);

<<<<<<< HEAD
        EXPECT_EQ(tiered_index->index->indexSize(), n) << (isMulti ? "multi" : "single");
        EXPECT_EQ(tiered_index->index->indexLabelCount(), n_labels)
            << (isMulti ? "multi" : "single");
        EXPECT_EQ(tiered_index->flatBuffer->indexSize(), 0) << (isMulti ? "multi" : "single");
        EXPECT_EQ(tiered_index->labelToInsertJobs.size(), 0) << (isMulti ? "multi" : "single");
        EXPECT_EQ(successful_searches, n) << (isMulti ? "multi" : "single");
        EXPECT_EQ(jobQ.size(), 0) << (isMulti ? "multi" : "single");
=======
        EXPECT_EQ(tiered_index->index->indexSize(), n) << IS_MULTI;
        EXPECT_EQ(tiered_index->index->indexLabelCount(), n_labels) << IS_MULTI;
        EXPECT_EQ(tiered_index->flatBuffer->indexSize(), 0) << IS_MULTI;
        EXPECT_EQ(tiered_index->labelToInsertJobs.size(), 0) << IS_MULTI;
        EXPECT_EQ(successful_searches, n) << IS_MULTI;
        EXPECT_EQ(jobQ.size(), 0) << IS_MULTI;

        // Cleanup.
        thread_pool.clear();
>>>>>>> 28081098
    }
}

TYPED_TEST(HNSWTieredIndexTest, parallelInsertSearch) {
    size_t dim = 4;
    size_t k = 10;
    size_t n = 3000;

    size_t block_size = n / 100;

    // Create TieredHNSW index instance with a mock queue.
    std::shared_ptr<VecSimAllocator> allocator = VecSimAllocator::newVecsimAllocator();
    for (auto isMulti : {false, true}) {
        size_t n_labels = isMulti ? n / 25 : n;
        HNSWParams params = {
            .type = TypeParam::get_index_type(),
            .dim = dim,
            .metric = VecSimMetric_L2,
            .multi = isMulti,
            .blockSize = block_size,
        };
        auto jobQ = JobQueue();
        auto index_ctx = IndexExtCtx();
        size_t memory_ctx = 0;
        TieredIndexParams tiered_params = {
            .jobQueue = &jobQ,
            .jobQueueCtx = &index_ctx,
            .submitCb = submit_callback,
            .memoryCtx = &memory_ctx,
            .UpdateMemCb = update_mem_callback,
        };
        TieredHNSWParams tiered_hnsw_params = {.hnswParams = params, .tieredParams = tiered_params};
        auto *tiered_index = reinterpret_cast<TieredHNSWIndex<TEST_DATA_T, TEST_DIST_T> *>(
            HNSWFactory::NewTieredIndex(&tiered_hnsw_params, allocator));
        // Set the created tiered index in the index external context.
        index_ctx.index_strong_ref.reset(tiered_index);
        EXPECT_EQ(index_ctx.index_strong_ref.use_count(), 1) << IS_MULTI;

        // Launch the BG threads loop that takes jobs from the queue and executes them.
        // Save the number fo tasks done by thread i in the i-th entry.
        std::vector<size_t> completed_tasks(THREAD_POOL_SIZE, 0);
        bool run_thread = true;
        for (size_t i = 0; i < THREAD_POOL_SIZE; i++) {
            thread_pool.emplace_back(thread_main_loop, std::ref(jobQ), std::ref(run_thread));
        }
        std::atomic_int successful_searches(0);

        auto parallel_knn_search = [](AsyncJob *job) {
            auto *search_job = reinterpret_cast<SearchJobMock *>(job);
            size_t k = search_job->k;
            auto query = search_job->query;
            // In this test we don't care about the results, just that the search doesn't crash
            // and returns the correct number of valid results.
            auto verify_res = [&](size_t id, double score, size_t res_index) {};
            runTopKSearchTest(job->index, query, k, verify_res);
            search_job->successful_searches++;

            delete search_job;
        };

        // Insert vectors in parallel to search.
        for (size_t i = 0; i < n; i++) {
            GenerateAndAddVector<TEST_DATA_T>(tiered_index, dim, i % n_labels, i);
            auto query = (TEST_DATA_T *)allocator->allocate(dim * sizeof(TEST_DATA_T));
            GenerateVector<TEST_DATA_T>(query, dim, (TEST_DATA_T)n / 4 + (i % 1000) * M_PI);
            auto search_job =
                new (allocator) SearchJobMock(allocator, parallel_knn_search, tiered_index, query,
                                              k, n, dim, successful_searches);
            tiered_index->submitSingleJob(search_job);
        }

<<<<<<< HEAD
        thread_pool_wait(jobQ, run_thread);

        EXPECT_EQ(successful_searches, n) << (isMulti ? "multi" : "single");
        EXPECT_EQ(tiered_index->index->indexSize(), n) << (isMulti ? "multi" : "single");
        EXPECT_EQ(tiered_index->index->indexLabelCount(), n_labels)
            << (isMulti ? "multi" : "single");
        EXPECT_EQ(tiered_index->flatBuffer->indexSize(), 0) << (isMulti ? "multi" : "single");
        EXPECT_EQ(tiered_index->labelToInsertJobs.size(), 0) << (isMulti ? "multi" : "single");
        EXPECT_EQ(jobQ.size(), 0);
=======
        // Check every 10 ms if queue is empty, and if so, terminate the threads loop.
        while (true) {
            std::this_thread::sleep_for(std::chrono::milliseconds(10));
            std::unique_lock<std::mutex> lock(queue_guard);
            if (jobQ.empty()) {
                run_thread = false;
                queue_cond.notify_all();
                break;
            }
        }
        for (size_t i = 0; i < THREAD_POOL_SIZE; i++) {
            thread_pool[i].join();
        }
        EXPECT_EQ(successful_searches, n) << IS_MULTI;
        EXPECT_EQ(tiered_index->index->indexSize(), n) << IS_MULTI;
        EXPECT_EQ(tiered_index->index->indexLabelCount(), n_labels) << IS_MULTI;
        EXPECT_EQ(tiered_index->flatBuffer->indexSize(), 0) << IS_MULTI;
        EXPECT_EQ(tiered_index->labelToInsertJobs.size(), 0) << IS_MULTI;
        EXPECT_EQ(jobQ.size(), 0) << IS_MULTI;

        // Cleanup.
        thread_pool.clear();
>>>>>>> 28081098
    }
}

TYPED_TEST(HNSWTieredIndexTest, MergeMulti) {
    size_t dim = 4;

    // Create TieredHNSW index instance with a mock queue.
    std::shared_ptr<VecSimAllocator> allocator = VecSimAllocator::newVecsimAllocator();
    HNSWParams params = {
        .type = TypeParam::get_index_type(),
        .dim = dim,
        .metric = VecSimMetric_L2,
        .multi = true,
    };
    auto jobQ = JobQueue();
    auto index_ctx = IndexExtCtx();
    size_t memory_ctx = 0;
    TieredIndexParams tiered_params = {
        .jobQueue = &jobQ,
        .jobQueueCtx = &index_ctx,
        .submitCb = submit_callback,
        .memoryCtx = &memory_ctx,
        .UpdateMemCb = update_mem_callback,
    };
    TieredHNSWParams tiered_hnsw_params = {.hnswParams = params, .tieredParams = tiered_params};
    auto *tiered_index = reinterpret_cast<TieredHNSWIndex<TEST_DATA_T, TEST_DIST_T> *>(
        HNSWFactory::NewTieredIndex(&tiered_hnsw_params, allocator));
    // Set the created tiered index in the index external context.
    index_ctx.index_strong_ref.reset(tiered_index);
    EXPECT_EQ(index_ctx.index_strong_ref.use_count(), 1);

    auto hnsw_index = tiered_index->index;
    auto flat_index = tiered_index->flatBuffer;

    // Insert vectors with label 0 to HNSW only.
    GenerateAndAddVector<TEST_DATA_T>(hnsw_index, dim, 0, 0);
    GenerateAndAddVector<TEST_DATA_T>(hnsw_index, dim, 0, 1);
    GenerateAndAddVector<TEST_DATA_T>(hnsw_index, dim, 0, 2);
    // Insert vectors with label 1 to flat buffer only.
    GenerateAndAddVector<TEST_DATA_T>(flat_index, dim, 1, 0);
    GenerateAndAddVector<TEST_DATA_T>(flat_index, dim, 1, 1);
    GenerateAndAddVector<TEST_DATA_T>(flat_index, dim, 1, 2);
    // Insert DIFFERENT vectors with label 2 to both HNSW and flat buffer.
    GenerateAndAddVector<TEST_DATA_T>(hnsw_index, dim, 2, 0);
    GenerateAndAddVector<TEST_DATA_T>(flat_index, dim, 2, 1);

    TEST_DATA_T query[dim];
    GenerateVector<TEST_DATA_T>(query, dim, 0);

    // Search in the tiered index for more vectors than it has. Merging the results from the two
    // indexes should result in a list of unique vectors, even if the scores of the duplicates are
    // different.
    runTopKSearchTest(tiered_index, query, 5, 3, [](size_t _, double __, size_t ___) {});
}

TYPED_TEST(HNSWTieredIndexTest, deleteFromHNSWBasic) {
    // Create TieredHNSW index instance with a mock queue.
    std::shared_ptr<VecSimAllocator> allocator = VecSimAllocator::newVecsimAllocator();
    size_t dim = 4;

    for (auto isMulti : {false, true}) {
        HNSWParams params = {.type = TypeParam::get_index_type(),
                             .dim = dim,
                             .metric = VecSimMetric_L2,
                             .multi = isMulti};
        auto jobQ = JobQueue();
        size_t memory_ctx = 0;
        auto index_ctx = IndexExtCtx();
        TieredIndexParams tiered_params = {.jobQueue = &jobQ,
                                           .jobQueueCtx = &index_ctx,
                                           .submitCb = submit_callback,
                                           .memoryCtx = &memory_ctx,
                                           .UpdateMemCb = update_mem_callback};
        TieredHNSWParams tiered_hnsw_params = {.hnswParams = params, .tieredParams = tiered_params};
        auto *tiered_index = reinterpret_cast<TieredHNSWIndex<TEST_DATA_T, TEST_DIST_T> *>(
            HNSWFactory::NewTieredIndex(&tiered_hnsw_params, allocator));

        // Delete a non existing label.
        ASSERT_EQ(tiered_index->deleteLabelFromHNSW(0), 0) << IS_MULTI;
        ASSERT_EQ(jobQ.size(), 0) << IS_MULTI;

        // Insert one vector to HNSW and then delete it (it should have no neighbors to repair).
        GenerateAndAddVector<TEST_DATA_T>(tiered_index->index, dim, 0);
        ASSERT_EQ(tiered_index->deleteLabelFromHNSW(0), 1) << IS_MULTI;
        ASSERT_EQ(jobQ.size(), 0) << IS_MULTI;

        // Add another vector and remove it. Since the other vector in the index has marked deleted,
        // this vector should have no neighbors, and again, no neighbors to repair.
        GenerateAndAddVector<TEST_DATA_T>(tiered_index->index, dim, 1, 1);
        ASSERT_EQ(tiered_index->deleteLabelFromHNSW(1), 1) << IS_MULTI;
        ASSERT_EQ(jobQ.size(), 0) << IS_MULTI;

        // Add two vectors and delete one, expect that at least one repair job will be created.
        GenerateAndAddVector<TEST_DATA_T>(tiered_index->index, dim, 2, 2);
        GenerateAndAddVector<TEST_DATA_T>(tiered_index->index, dim, 3, 3);
        ASSERT_EQ(tiered_index->deleteLabelFromHNSW(3), 1) << IS_MULTI;

        // The first job should be a repair job of the first inserted non-deleted node id (2)
        // in level 0.
        ASSERT_EQ(jobQ.size(), 1) << IS_MULTI;
        ASSERT_EQ(jobQ.front().job->jobType, HNSW_REPAIR_NODE_CONNECTIONS_JOB) << IS_MULTI;
        ASSERT_EQ(((HNSWRepairJob *)(jobQ.front().job))->node_id, 2) << IS_MULTI;
        ASSERT_EQ(((HNSWRepairJob *)(jobQ.front().job))->level, 0) << IS_MULTI;
        ASSERT_EQ(tiered_index->idToRepairJobs.size(), 1) << IS_MULTI;
        ASSERT_GE(tiered_index->idToRepairJobs.at(2).size(), 1) << IS_MULTI;
        ASSERT_EQ(tiered_index->idToRepairJobs.at(2)[0]->associatedSwapJobs.size(), 1) << IS_MULTI;
        ASSERT_EQ(tiered_index->idToRepairJobs.at(2)[0]->associatedSwapJobs[0]->deleted_id, 3)
            << IS_MULTI;

        ASSERT_EQ(tiered_index->indexSize(), 4) << IS_MULTI;
        ASSERT_EQ(tiered_index->getHNSWIndex()->getNumMarkedDeleted(), 3) << IS_MULTI;
        ASSERT_EQ(tiered_index->idToSwapJob.size(), 3) << IS_MULTI;
        jobQ.pop();

        delete tiered_index;
    }
}

TYPED_TEST(HNSWTieredIndexTest, deleteFromHNSWMulti) {
    // Create TieredHNSW index instance with a mock queue.
    std::shared_ptr<VecSimAllocator> allocator = VecSimAllocator::newVecsimAllocator();
    size_t dim = 4;

    HNSWParams params = {
        .type = TypeParam::get_index_type(), .dim = dim, .metric = VecSimMetric_L2, .multi = true};
    auto jobQ = JobQueue();
    size_t memory_ctx = 0;
    auto index_ctx = IndexExtCtx();
    TieredIndexParams tiered_params = {.jobQueue = &jobQ,
                                       .jobQueueCtx = &index_ctx,
                                       .submitCb = submit_callback,
                                       .memoryCtx = &memory_ctx,
                                       .UpdateMemCb = update_mem_callback};
    TieredHNSWParams tiered_hnsw_params = {.hnswParams = params, .tieredParams = tiered_params};
    auto *tiered_index = reinterpret_cast<TieredHNSWIndex<TEST_DATA_T, TEST_DIST_T> *>(
        HNSWFactory::NewTieredIndex(&tiered_hnsw_params, allocator));

    // Add two vectors and delete one, expect that at least one repair job will be created.
    GenerateAndAddVector<TEST_DATA_T>(tiered_index->index, dim, 0, 0);
    GenerateAndAddVector<TEST_DATA_T>(tiered_index->index, dim, 1, 1);
    ASSERT_EQ(tiered_index->deleteLabelFromHNSW(0), 1);
    ASSERT_EQ(tiered_index->idToRepairJobs.size(), 1);
    ASSERT_EQ(tiered_index->idToRepairJobs.at(1).size(), 1);
    ASSERT_EQ(tiered_index->idToRepairJobs.at(1)[0]->associatedSwapJobs.size(), 1);
    ASSERT_EQ(tiered_index->idToRepairJobs.at(1)[0]->associatedSwapJobs[0]->deleted_id, 0);
    ASSERT_EQ(((HNSWRepairJob *)(jobQ.front().job))->node_id, 1);
    ASSERT_EQ(((HNSWRepairJob *)(jobQ.front().job))->level, 0);
    jobQ.pop();

    // Insert another vector under the label (1) that has not been deleted.
    GenerateAndAddVector<TEST_DATA_T>(tiered_index->index, dim, 1, 2);

    // Expect to see both ids stored under this label being deleted (1 and 2), and have both
    // ids need repair (as the connection between the two vectors is mutual). However, 1 has
    // also an outgoing edge to his other (deleted) neighbor (0), so there will be no new
    // repair job created for 1, since the previous repair job is expected to have both 0 and 2 in
    // its associated swap jobs. Also, there is an edge 0->1 whose going to be repaired as well.
    ASSERT_EQ(tiered_index->deleteLabelFromHNSW(1), 2);
    ASSERT_EQ(jobQ.size(), 2);
    ASSERT_EQ(((HNSWRepairJob *)(jobQ.front().job))->node_id, 0);
    ASSERT_EQ(((HNSWRepairJob *)(jobQ.front().job))->level, 0);
    jobQ.pop();
    ASSERT_EQ(((HNSWRepairJob *)(jobQ.front().job))->node_id, 2);
    ASSERT_EQ(((HNSWRepairJob *)(jobQ.front().job))->level, 0);
    jobQ.pop();
    // No new job for deleting 1->2 edge, just another associated swap job for the existing repair
    // job of 1 (in addition to 0, we have 2).
    ASSERT_EQ(tiered_index->idToRepairJobs.size(), 3);
    ASSERT_EQ(tiered_index->idToRepairJobs.at(1).size(), 1);
    ASSERT_EQ(tiered_index->idToRepairJobs.at(1)[0]->associatedSwapJobs.size(), 2);
    ASSERT_EQ(tiered_index->idToRepairJobs.at(1)[0]->associatedSwapJobs[1]->deleted_id, 2);

    ASSERT_EQ(tiered_index->idToRepairJobs.at(0).size(), 1);
    ASSERT_EQ(tiered_index->idToRepairJobs.at(0)[0]->associatedSwapJobs.size(), 1);
    ASSERT_EQ(tiered_index->idToRepairJobs.at(0)[0]->associatedSwapJobs[0]->deleted_id, 1);

    ASSERT_EQ(tiered_index->idToRepairJobs.at(2).size(), 1);
    ASSERT_EQ(tiered_index->idToRepairJobs.at(2)[0]->associatedSwapJobs.size(), 1);
    ASSERT_EQ(tiered_index->idToRepairJobs.at(2)[0]->associatedSwapJobs[0]->deleted_id, 1);

    ASSERT_EQ(tiered_index->idToSwapJob.size(), 3);
    delete tiered_index;
}

TYPED_TEST(HNSWTieredIndexTest, deleteFromHNSWMultiLevels) {
    // Create TieredHNSW index instance with a mock queue.
    std::shared_ptr<VecSimAllocator> allocator = VecSimAllocator::newVecsimAllocator();
    size_t dim = 4;

    HNSWParams params = {
        .type = TypeParam::get_index_type(), .dim = dim, .metric = VecSimMetric_L2, .multi = false};
    auto jobQ = JobQueue();
    size_t memory_ctx = 0;
    auto index_ctx = IndexExtCtx();
    TieredIndexParams tiered_params = {.jobQueue = &jobQ,
                                       .jobQueueCtx = &index_ctx,
                                       .submitCb = submit_callback,
                                       .memoryCtx = &memory_ctx,
                                       .UpdateMemCb = update_mem_callback};
    TieredHNSWParams tiered_hnsw_params = {.hnswParams = params, .tieredParams = tiered_params};
    auto *tiered_index = reinterpret_cast<TieredHNSWIndex<TEST_DATA_T, TEST_DIST_T> *>(
        HNSWFactory::NewTieredIndex(&tiered_hnsw_params, allocator));

    // Test that repair jobs are created for multiple levels.
    size_t num_elements_with_multiple_levels = 0;
    int vec_id = -1;
    do {
        vec_id++;
        GenerateAndAddVector<TEST_DATA_T>(tiered_index->index, dim, vec_id, vec_id);
        if (tiered_index->getHNSWIndex()->element_levels_[vec_id] > 0) {
            num_elements_with_multiple_levels++;
        }
    } while (num_elements_with_multiple_levels < 2);

    // Delete the last inserted vector, which is in level 1.
    ASSERT_EQ(tiered_index->deleteLabelFromHNSW(vec_id), 1);
    ASSERT_EQ(tiered_index->getHNSWIndex()->element_levels_[vec_id], 1);
    // This should be an array of length 1.
    auto *level_one_neighbors = tiered_index->getHNSWIndex()->getNodeNeighborsAtLevel(vec_id, 1);
    ASSERT_EQ(tiered_index->getHNSWIndex()->getNodeNeighborsCount(level_one_neighbors), 1);

    size_t num_repair_jobs = jobQ.size();
    // There should be at least two nodes to repair, the neighbors of next_id in levels 0 and 1
    ASSERT_GE(num_repair_jobs, 2);
    while (jobQ.size() > 1) {
        // First we should have jobs for repairing nodes in level 0.
        ASSERT_EQ(((HNSWRepairJob *)(jobQ.front().job))->level, 0);
        jobQ.pop();
    }

    // The last job should be repairing the single neighbor in level 1.
    ASSERT_EQ(((HNSWRepairJob *)(jobQ.front().job))->level, 1);
    ASSERT_EQ(((HNSWRepairJob *)(jobQ.front().job))->node_id, *level_one_neighbors);

    delete tiered_index;
}

TYPED_TEST(HNSWTieredIndexTest, deleteFromHNSWWithRepairJobExec) {
    // Create TieredHNSW index instance with a mock queue.
    std::shared_ptr<VecSimAllocator> allocator = VecSimAllocator::newVecsimAllocator();
    size_t n = 1000;
    size_t dim = 4;

    for (auto isMulti : {false, true}) {
        HNSWParams params = {.type = TypeParam::get_index_type(),
                             .dim = dim,
                             .metric = VecSimMetric_L2,
                             .multi = isMulti,
                             .M = 4};
        auto jobQ = JobQueue();
        size_t memory_ctx = 0;
        auto index_ctx = IndexExtCtx();
        TieredIndexParams tiered_params = {.jobQueue = &jobQ,
                                           .jobQueueCtx = &index_ctx,
                                           .submitCb = submit_callback,
                                           .memoryCtx = &memory_ctx,
                                           .UpdateMemCb = update_mem_callback};
        TieredHNSWParams tiered_hnsw_params = {.hnswParams = params, .tieredParams = tiered_params};
        auto *tiered_index = reinterpret_cast<TieredHNSWIndex<TEST_DATA_T, TEST_DIST_T> *>(
            HNSWFactory::NewTieredIndex(&tiered_hnsw_params, allocator));

        for (size_t i = 0; i < n; i++) {
            GenerateAndAddVector(tiered_index->index, dim, i, i);
        }

        // Delete vectors one by one and run the resulted repair jobs.
        while (tiered_index->getHNSWIndex()->getNumMarkedDeleted() < n) {
            // Choose the current entry point each time (it should be modified after the deletion).
            idType ep = tiered_index->getHNSWIndex()->safeGetEntryPointCopy();
            auto ep_level = tiered_index->getHNSWIndex()->getMaxLevel();
            auto incoming_neighbors =
                tiered_index->getHNSWIndex()->safeCollectAllNodeIncomingNeighbors(ep, ep_level);
            ASSERT_EQ(tiered_index->deleteLabelFromHNSW(ep), 1) << IS_MULTI;
            ASSERT_EQ(jobQ.size(), incoming_neighbors.size()) << IS_MULTI;
            ASSERT_EQ(tiered_index->getHNSWIndex()->checkIntegrity().connections_to_repair,
                      jobQ.size())
                << IS_MULTI;
            ASSERT_NE(tiered_index->getHNSWIndex()->safeGetEntryPointCopy(), ep) << IS_MULTI;

            // Execute synchronously all the repair jobs for the current deletion.
            while (!jobQ.empty()) {
                idType repair_node_id = ((HNSWRepairJob *)(jobQ.front().job))->node_id;
                auto repair_node_level = ((HNSWRepairJob *)(jobQ.front().job))->level;
                auto orig_neighbors = tiered_index->getHNSWIndex()->getNodeNeighborsAtLevel(
                    repair_node_id, repair_node_level);

                tiered_index->getHNSWIndex()->repairNodeConnections(repair_node_id,
                                                                    repair_node_level);
                auto new_neighbors = tiered_index->getHNSWIndex()->getNodeNeighborsAtLevel(
                    repair_node_id, repair_node_level);
                size_t new_neighbors_count =
                    tiered_index->getHNSWIndex()->getNodeNeighborsCount(new_neighbors);
                // This makes sure that the deleted node is no longer in the neighbors set of the
                // repaired node.
                ASSERT_TRUE(std::find(new_neighbors, new_neighbors + new_neighbors_count, ep) ==
                            new_neighbors + new_neighbors_count)
                    << IS_MULTI;
                // Remove the job from the id -> repair_jobs lookup, so we won't think that it is
                // still pending and avoid creating new jobs for nodes that already been repaired
                // as they were pointing to deleted elements.
                tiered_index->idToRepairJobs.erase(repair_node_id);
                delete jobQ.front().job;
                jobQ.pop();
            }
            ASSERT_EQ(tiered_index->getHNSWIndex()->checkIntegrity().connections_to_repair, 0)
                << IS_MULTI;
        }
        delete tiered_index;
    }
}

TYPED_TEST(HNSWTieredIndexTest, manageIndexOwnershipWithPendingJobs) {
    std::shared_ptr<VecSimAllocator> allocator = VecSimAllocator::newVecsimAllocator();

    // Create TieredHNSW index instance with a mock queue.
    for (auto isMulti : {true, false}) {
        size_t dim = 4;
        HNSWParams params = {.type = TypeParam::get_index_type(),
                             .dim = dim,
                             .metric = VecSimMetric_L2,
                             .multi = isMulti};
        auto jobQ = JobQueue();
        auto *index_ctx = new IndexExtCtx();
        size_t memory_ctx = 0;
        TieredIndexParams tiered_params = {.jobQueue = &jobQ,
                                           .jobQueueCtx = index_ctx,
                                           .submitCb = submit_callback,
                                           .memoryCtx = &memory_ctx,
                                           .UpdateMemCb = update_mem_callback};
        TieredHNSWParams tiered_hnsw_params = {.hnswParams = params, .tieredParams = tiered_params};
        auto *tiered_index = reinterpret_cast<TieredHNSWIndex<TEST_DATA_T, TEST_DIST_T> *>(
            HNSWFactory::NewTieredIndex(&tiered_hnsw_params, allocator));
        // Set the created tiered index in the index external context.
        index_ctx->index_strong_ref.reset(tiered_index);
        EXPECT_EQ(index_ctx->index_strong_ref.use_count(), 1) << IS_MULTI;

        // Add a vector and create a pending insert job.
        GenerateAndAddVector<TEST_DATA_T>(tiered_index, dim, 0);
        ASSERT_EQ(tiered_index->labelToInsertJobs.size(), 1) << IS_MULTI;

        // Delete the index before the job was executed.
        EXPECT_EQ(jobQ.size(), 1) << IS_MULTI;
        EXPECT_EQ(jobQ.front().index_weak_ref.use_count(), 1) << IS_MULTI;
        delete index_ctx;
        EXPECT_EQ(jobQ.size(), 1) << IS_MULTI;
        EXPECT_EQ(jobQ.front().index_weak_ref.use_count(), 0) << IS_MULTI;
        jobQ.pop();

        // Recreate the index with a new ctx.
        tiered_params.jobQueueCtx = index_ctx = new IndexExtCtx();
        tiered_hnsw_params.tieredParams = tiered_params;
        tiered_index = reinterpret_cast<TieredHNSWIndex<TEST_DATA_T, TEST_DIST_T> *>(
            HNSWFactory::NewTieredIndex(&tiered_hnsw_params, allocator));
        index_ctx->index_strong_ref.reset(tiered_index);
        EXPECT_EQ(index_ctx->index_strong_ref.use_count(), 1) << IS_MULTI;

        // Add two vectors directly to HNSW, and remove one vector to create a repair job.
        GenerateAndAddVector<TEST_DATA_T>(tiered_index->index, dim, 0, 0);
        GenerateAndAddVector<TEST_DATA_T>(tiered_index->index, dim, 1, 1);
        ASSERT_EQ(tiered_index->deleteLabelFromHNSW(0), 1) << IS_MULTI;
        ASSERT_EQ(tiered_index->idToRepairJobs.size(), 1) << IS_MULTI;

        // Delete the index before the job was executed.
        EXPECT_EQ(jobQ.size(), 1) << IS_MULTI;
        EXPECT_EQ(jobQ.front().index_weak_ref.use_count(), 1) << IS_MULTI;
        delete index_ctx;
        EXPECT_EQ(jobQ.size(), 1) << IS_MULTI;
        EXPECT_EQ(jobQ.front().index_weak_ref.use_count(), 0) << IS_MULTI;
    }
}

TYPED_TEST(HNSWTieredIndexTest, AdHocSingle) {
    size_t dim = 4;

    // Create TieredHNSW index instance with a mock queue.
    std::shared_ptr<VecSimAllocator> allocator = VecSimAllocator::newVecsimAllocator();
    HNSWParams params = {
        .type = TypeParam::get_index_type(),
        .dim = dim,
        .metric = VecSimMetric_L2,
    };
    auto jobQ = JobQueue();
    auto index_ctx = IndexExtCtx();
    size_t memory_ctx = 0;
    TieredIndexParams tiered_params = {
        .jobQueue = &jobQ,
        .jobQueueCtx = &index_ctx,
        .submitCb = submit_callback,
        .memoryCtx = &memory_ctx,
        .UpdateMemCb = update_mem_callback,
    };
    TieredHNSWParams tiered_hnsw_params = {.hnswParams = params, .tieredParams = tiered_params};
    auto *tiered_index = reinterpret_cast<TieredHNSWIndex<TEST_DATA_T, TEST_DIST_T> *>(
        HNSWFactory::NewTieredIndex(&tiered_hnsw_params, allocator));
    // Set the created tiered index in the index external context.
    index_ctx.index_strong_ref.reset(tiered_index);
    EXPECT_EQ(index_ctx.index_strong_ref.use_count(), 1);

    auto hnsw_index = tiered_index->index;
    auto flat_index = tiered_index->flatBuffer;

    TEST_DATA_T vec1[dim];
    GenerateVector<TEST_DATA_T>(vec1, dim, 1);
    TEST_DATA_T vec2[dim];
    GenerateVector<TEST_DATA_T>(vec2, dim, 2);
    TEST_DATA_T vec3[dim];
    GenerateVector<TEST_DATA_T>(vec3, dim, 3);
    TEST_DATA_T vec4[dim];
    GenerateVector<TEST_DATA_T>(vec4, dim, 4);

    // Insert vectors to the tiered index.
    VecSimIndex_AddVector(hnsw_index, vec1, 1); // vec1 is inserted to HNSW only.
    VecSimIndex_AddVector(flat_index, vec2, 2); // vec2 is inserted to flat only.

    // vec3 is inserted to both HNSW and flat, simulating a vector that was inserted
    // to HNSW and not yet removed from flat.
    VecSimIndex_AddVector(hnsw_index, vec3, 3);
    VecSimIndex_AddVector(flat_index, vec3, 3);

    // vec4 is not inserted to any index, simulating a non-existing vector.

    // copy memory context before querying the index.
    size_t cur_memory_usage = allocator->getAllocationSize();

    ASSERT_EQ(VecSimIndex_GetDistanceFrom(tiered_index, 1, vec1), 0);
    ASSERT_EQ(VecSimIndex_GetDistanceFrom(tiered_index, 2, vec2), 0);
    ASSERT_EQ(VecSimIndex_GetDistanceFrom(tiered_index, 3, vec3), 0);
    ASSERT_TRUE(std::isnan(VecSimIndex_GetDistanceFrom(tiered_index, 4, vec4)));

    ASSERT_EQ(cur_memory_usage, allocator->getAllocationSize());
}

TYPED_TEST(HNSWTieredIndexTest, AdHocMulti) {
    size_t dim = 4;

    // Create TieredHNSW index instance with a mock queue.
    std::shared_ptr<VecSimAllocator> allocator = VecSimAllocator::newVecsimAllocator();
    HNSWParams params = {
        .type = TypeParam::get_index_type(),
        .dim = dim,
        .metric = VecSimMetric_L2,
        .multi = true,
    };
    auto jobQ = JobQueue();
    auto index_ctx = IndexExtCtx();
    size_t memory_ctx = 0;
    TieredIndexParams tiered_params = {
        .jobQueue = &jobQ,
        .jobQueueCtx = &index_ctx,
        .submitCb = submit_callback,
        .memoryCtx = &memory_ctx,
        .UpdateMemCb = update_mem_callback,
    };
    TieredHNSWParams tiered_hnsw_params = {.hnswParams = params, .tieredParams = tiered_params};
    auto *tiered_index = reinterpret_cast<TieredHNSWIndex<TEST_DATA_T, TEST_DIST_T> *>(
        HNSWFactory::NewTieredIndex(&tiered_hnsw_params, allocator));
    // Set the created tiered index in the index external context.
    index_ctx.index_strong_ref.reset(tiered_index);
    EXPECT_EQ(index_ctx.index_strong_ref.use_count(), 1);

    auto hnsw_index = tiered_index->index;
    auto flat_index = tiered_index->flatBuffer;

    TEST_DATA_T cur_element = 1;

    // vec1_* are inserted to HNSW only.
    TEST_DATA_T vec1_1[dim];
    GenerateVector<TEST_DATA_T>(vec1_1, dim, cur_element++);
    TEST_DATA_T vec1_2[dim];
    GenerateVector<TEST_DATA_T>(vec1_2, dim, cur_element++);
    TEST_DATA_T vec1_3[dim];
    GenerateVector<TEST_DATA_T>(vec1_3, dim, cur_element++);

    // vec2_* are inserted to flat only.
    TEST_DATA_T vec2_1[dim];
    GenerateVector<TEST_DATA_T>(vec2_1, dim, cur_element++);
    TEST_DATA_T vec2_2[dim];
    GenerateVector<TEST_DATA_T>(vec2_2, dim, cur_element++);
    TEST_DATA_T vec2_3[dim];
    GenerateVector<TEST_DATA_T>(vec2_3, dim, cur_element++);

    // vec3_* are inserted to both HNSW and flat (some to HNSW only, some to flat only)
    TEST_DATA_T vec3_1[dim];
    GenerateVector<TEST_DATA_T>(vec3_1, dim, cur_element++);
    TEST_DATA_T vec3_2[dim];
    GenerateVector<TEST_DATA_T>(vec3_2, dim, cur_element++);
    TEST_DATA_T vec3_3[dim];
    GenerateVector<TEST_DATA_T>(vec3_3, dim, cur_element++);

    // vec4_* are inserted to both HNSW and flat with some overlap.
    TEST_DATA_T vec4_1[dim];
    GenerateVector<TEST_DATA_T>(vec4_1, dim, cur_element++);
    TEST_DATA_T vec4_2[dim];
    GenerateVector<TEST_DATA_T>(vec4_2, dim, cur_element++);
    TEST_DATA_T vec4_3[dim];
    GenerateVector<TEST_DATA_T>(vec4_3, dim, cur_element++);

    // vec5 is not inserted to any index, simulating a non-existing vector.
    TEST_DATA_T vec5[dim];
    GenerateVector<TEST_DATA_T>(vec5, dim, cur_element++);

    // Insert vectors to the tiered index.
    VecSimIndex_AddVector(hnsw_index, vec1_1, 1);
    VecSimIndex_AddVector(hnsw_index, vec1_2, 1);
    VecSimIndex_AddVector(hnsw_index, vec1_3, 1);

    VecSimIndex_AddVector(flat_index, vec2_1, 2);
    VecSimIndex_AddVector(flat_index, vec2_2, 2);
    VecSimIndex_AddVector(flat_index, vec2_3, 2);

    VecSimIndex_AddVector(hnsw_index, vec3_1, 3);
    VecSimIndex_AddVector(flat_index, vec3_2, 3);
    VecSimIndex_AddVector(hnsw_index, vec3_3, 3);

    VecSimIndex_AddVector(hnsw_index, vec4_1, 4);
    VecSimIndex_AddVector(hnsw_index, vec4_2, 4);
    VecSimIndex_AddVector(flat_index, vec4_2, 4);
    VecSimIndex_AddVector(flat_index, vec4_3, 4);

    // vec5 is not inserted to any index, simulating a non-existing vector.

    // copy memory context before querying the index.
    size_t cur_memory_usage = allocator->getAllocationSize();

    // Distance from any vector to its label should be 0.
    ASSERT_EQ(VecSimIndex_GetDistanceFrom(tiered_index, 1, vec1_1), 0);
    ASSERT_EQ(VecSimIndex_GetDistanceFrom(tiered_index, 1, vec1_2), 0);
    ASSERT_EQ(VecSimIndex_GetDistanceFrom(tiered_index, 1, vec1_3), 0);
    ASSERT_EQ(VecSimIndex_GetDistanceFrom(tiered_index, 2, vec2_1), 0);
    ASSERT_EQ(VecSimIndex_GetDistanceFrom(tiered_index, 2, vec2_2), 0);
    ASSERT_EQ(VecSimIndex_GetDistanceFrom(tiered_index, 2, vec2_3), 0);
    ASSERT_EQ(VecSimIndex_GetDistanceFrom(tiered_index, 3, vec3_1), 0);
    ASSERT_EQ(VecSimIndex_GetDistanceFrom(tiered_index, 3, vec3_2), 0);
    ASSERT_EQ(VecSimIndex_GetDistanceFrom(tiered_index, 3, vec3_3), 0);
    ASSERT_EQ(VecSimIndex_GetDistanceFrom(tiered_index, 4, vec4_1), 0);
    ASSERT_EQ(VecSimIndex_GetDistanceFrom(tiered_index, 4, vec4_2), 0);
    ASSERT_EQ(VecSimIndex_GetDistanceFrom(tiered_index, 4, vec4_3), 0);
    // Distance from a non-existing label should be NaN.
    ASSERT_TRUE(std::isnan(VecSimIndex_GetDistanceFrom(tiered_index, 5, vec5)));

    ASSERT_EQ(cur_memory_usage, allocator->getAllocationSize());
}

TYPED_TEST(HNSWTieredIndexTest, parallelInsertAdHoc) {
    size_t dim = 4;
    size_t n = 1000;

    size_t block_size = n / 100;

    // Create TieredHNSW index instance with a mock queue.
    std::shared_ptr<VecSimAllocator> allocator = VecSimAllocator::newVecsimAllocator();
    for (auto isMulti : {false, true}) {
        size_t n_labels = isMulti ? n / 50 : n;
        HNSWParams params = {
            .type = TypeParam::get_index_type(),
            .dim = dim,
            .metric = VecSimMetric_L2,
            .multi = isMulti,
            .blockSize = block_size,
        };
        auto jobQ = JobQueue();
        auto index_ctx = IndexExtCtx();
        size_t memory_ctx = 0;
        TieredIndexParams tiered_params = {
            .jobQueue = &jobQ,
            .jobQueueCtx = &index_ctx,
            .submitCb = submit_callback,
            .memoryCtx = &memory_ctx,
            .UpdateMemCb = update_mem_callback,
        };
        TieredHNSWParams tiered_hnsw_params = {.hnswParams = params, .tieredParams = tiered_params};
        auto *tiered_index = reinterpret_cast<TieredHNSWIndex<TEST_DATA_T, TEST_DIST_T> *>(
            HNSWFactory::NewTieredIndex(&tiered_hnsw_params, allocator));
        // Set the created tiered index in the index external context.
        index_ctx.index_strong_ref.reset(tiered_index);
        EXPECT_EQ(index_ctx.index_strong_ref.use_count(), 1) << IS_MULTI;

        // Launch the BG threads loop that takes jobs from the queue and executes them.
        bool run_thread = true;
        for (size_t i = 0; i < THREAD_POOL_SIZE; i++) {
            thread_pool.emplace_back(thread_main_loop, std::ref(jobQ), std::ref(run_thread));
        }
        std::atomic_int successful_searches(0);

        auto parallel_adhoc_search = [](AsyncJob *job) {
            auto *search_job = reinterpret_cast<SearchJobMock *>(job);
            auto query = search_job->query;
            size_t element = *(TEST_DATA_T *)query;
            size_t label = element % search_job->n;
            bool isMulti =
                reinterpret_cast<TieredHNSWIndex<TEST_DATA_T, TEST_DIST_T> *>(search_job->index)
                    ->index->isMultiValue();

            ASSERT_EQ(0, VecSimIndex_GetDistanceFrom(search_job->index, label, query))
                << "Label: " << label << IS_MULTI;

            search_job->successful_searches++;
            delete search_job;
        };

        // Insert vectors in parallel to search.
        for (size_t i = 0; i < n; i++) {
            GenerateAndAddVector<TEST_DATA_T>(tiered_index, dim, i % n_labels, i);
            auto query = (TEST_DATA_T *)allocator->allocate(dim * sizeof(TEST_DATA_T));
            GenerateVector<TEST_DATA_T>(query, dim, i);
            auto search_job =
                new (allocator) SearchJobMock(allocator, parallel_adhoc_search, tiered_index, query,
                                              1, n_labels, dim, successful_searches);
            tiered_index->submitSingleJob(search_job);
        }

        // Check every 10 ms if queue is empty, and if so, terminate the threads loop.
        while (true) {
            std::this_thread::sleep_for(std::chrono::milliseconds(10));
            std::unique_lock<std::mutex> lock(queue_guard);
            if (jobQ.empty()) {
                run_thread = false;
                queue_cond.notify_all();
                break;
            }
        }
        for (size_t i = 0; i < THREAD_POOL_SIZE; i++) {
            thread_pool[i].join();
        }
        EXPECT_EQ(successful_searches, n) << IS_MULTI;
        EXPECT_EQ(tiered_index->index->indexSize(), n) << IS_MULTI;
        EXPECT_EQ(tiered_index->index->indexLabelCount(), n_labels) << IS_MULTI;
        EXPECT_EQ(tiered_index->flatBuffer->indexSize(), 0) << IS_MULTI;
        EXPECT_EQ(tiered_index->labelToInsertJobs.size(), 0) << IS_MULTI;
        EXPECT_EQ(jobQ.size(), 0);

        // Cleanup.
        thread_pool.clear();
    }
}

TYPED_TEST(HNSWTieredIndexTest, deleteVector) {
    std::shared_ptr<VecSimAllocator> allocator = VecSimAllocator::newVecsimAllocator();

    // Create TieredHNSW index instance with a mock queue.
    size_t dim = 4;
    for (auto is_multi : {false, true}) {
        HNSWParams params = {.type = TypeParam::get_index_type(),
                             .dim = dim,
                             .metric = VecSimMetric_L2,
                             .multi = is_multi};
        auto jobQ = JobQueue();
        auto index_ctx = IndexExtCtx();
        size_t memory_ctx = 0;
        TieredIndexParams tiered_params = {.jobQueue = &jobQ,
                                           .jobQueueCtx = &index_ctx,
                                           .submitCb = submit_callback,
                                           .memoryCtx = &memory_ctx,
                                           .UpdateMemCb = update_mem_callback};
        TieredHNSWParams tiered_hnsw_params = {.hnswParams = params, .tieredParams = tiered_params};
        auto *tiered_index = reinterpret_cast<TieredHNSWIndex<TEST_DATA_T, TEST_DIST_T> *>(
            HNSWFactory::NewTieredIndex(&tiered_hnsw_params, allocator));
        // Set the created tiered index in the index external context.
        index_ctx.index_strong_ref.reset(tiered_index);

        labelType vec_label = 0;
        // Delete from an empty index
        ASSERT_EQ(tiered_index->deleteVector(0), vec_label);

        // Create a vector and add it to the tiered index (expect it to go into the flat buffer).
        TEST_DATA_T vector[dim];
        GenerateVector<TEST_DATA_T>(vector, dim, vec_label);
        VecSimIndex_AddVector(tiered_index, vector, vec_label);
        ASSERT_EQ(tiered_index->indexSize(), 1);
        ASSERT_EQ(tiered_index->flatBuffer->indexSize(), 1);

        // Expect to have one pending insert job.
        ASSERT_EQ(tiered_index->labelToInsertJobs.size(), 1);
        auto *job = tiered_index->labelToInsertJobs.at(vec_label).back();

        // Remove vector from flat buffer.
        ASSERT_EQ(tiered_index->deleteVector(vec_label), 1);
        ASSERT_EQ(tiered_index->indexSize(), 0);
        ASSERT_EQ(tiered_index->flatBuffer->indexSize(), 0);
        ASSERT_EQ(tiered_index->labelToInsertJobs.size(), 0);
        // The insert job should become invalid, and executing it should do nothing.
        ASSERT_EQ(job->id, INVALID_JOB_ID);
        jobQ.front().job->Execute(jobQ.front().job);
        jobQ.pop();
        ASSERT_EQ(tiered_index->index->indexSize(), 0);

        // Create a vector and add it to HNSW in the tiered index.
        VecSimIndex_AddVector(tiered_index->index, vector, vec_label);
        ASSERT_EQ(tiered_index->indexSize(), 1);
        ASSERT_EQ(tiered_index->index->indexSize(), 1);

        // Remove from main index
        ASSERT_EQ(tiered_index->deleteVector(vec_label), 1);
        ASSERT_EQ(tiered_index->indexLabelCount(), 0);
        ASSERT_EQ(tiered_index->indexSize(), 1);
        ASSERT_EQ(tiered_index->getHNSWIndex()->getNumMarkedDeleted(), 1);

        // Re-insert a deleted label with a different vector
        TEST_DATA_T other_vec_val = 2.0;
        GenerateVector<TEST_DATA_T>(vector, dim, other_vec_val);
        VecSimIndex_AddVector(tiered_index, vector, vec_label);
        ASSERT_EQ(tiered_index->indexSize(), 2);
        ASSERT_EQ(tiered_index->flatBuffer->indexSize(), 1);

        // Move the vector to HNSW by executing the insert job.
        jobQ.front().job->Execute(jobQ.front().job);
        jobQ.pop();
        ASSERT_EQ(tiered_index->indexLabelCount(), 1);
        ASSERT_EQ(tiered_index->index->indexSize(), 2);
        // Check that the distance from the deleted vector (of zeros) to the label is the distance
        // to the new vector (L2 distance).
        TEST_DATA_T deleted_vector[dim];
        GenerateVector<TEST_DATA_T>(deleted_vector, dim, 0);
        ASSERT_EQ(tiered_index->index->getDistanceFrom(vec_label, deleted_vector),
                  dim * pow(other_vec_val, 2));

        // Test some more scenarios that are relevant only for multi value index.
        if (is_multi) {
            // Test deleting a label for which one of its vector's is in the flat index while the
            // second one is in HNSW.
            GenerateAndAddVector<TEST_DATA_T>(tiered_index, dim, vec_label, other_vec_val);
            ASSERT_EQ(tiered_index->indexLabelCount(), 1);
            ASSERT_EQ(tiered_index->indexSize(), 3);
            ASSERT_EQ(tiered_index->deleteVector(vec_label), 2);
            ASSERT_EQ(tiered_index->indexLabelCount(), 0);
            ASSERT_EQ(tiered_index->getHNSWIndex()->getNumMarkedDeleted(), 2);
            ASSERT_EQ(reinterpret_cast<HNSWInsertJob *>(jobQ.front().job)->id, INVALID_JOB_ID);
            jobQ.front().job->Execute(jobQ.front().job);
            jobQ.pop();
            ASSERT_EQ(jobQ.size(), 0);

            // Test deleting a label for which both of its vector's is in the flat index.
            GenerateAndAddVector<TEST_DATA_T>(tiered_index, dim, vec_label, vec_label);
            GenerateAndAddVector<TEST_DATA_T>(tiered_index, dim, vec_label, other_vec_val);
            ASSERT_EQ(tiered_index->indexLabelCount(), 1);
            ASSERT_EQ(tiered_index->flatBuffer->indexLabelCount(), 1);
            ASSERT_EQ(tiered_index->flatBuffer->indexSize(), 2);
            ASSERT_EQ(tiered_index->deleteVector(vec_label), 2);
            ASSERT_EQ(tiered_index->indexLabelCount(), 0);
            jobQ.pop();
            jobQ.pop();
            ASSERT_EQ(jobQ.size(), 0);

            // Test deleting a label for which both of its vector's is in HNSW index.
            GenerateAndAddVector<TEST_DATA_T>(tiered_index, dim, vec_label, vec_label);
            GenerateAndAddVector<TEST_DATA_T>(tiered_index, dim, vec_label, other_vec_val);
            jobQ.front().job->Execute(jobQ.front().job);
            jobQ.pop();
            jobQ.front().job->Execute(jobQ.front().job);
            jobQ.pop();
            ASSERT_EQ(tiered_index->indexLabelCount(), 1);
            ASSERT_EQ(tiered_index->flatBuffer->indexSize(), 0);
            ASSERT_EQ(tiered_index->index->indexSize(), 4);
            ASSERT_EQ(tiered_index->index->indexLabelCount(), 1);
            ASSERT_EQ(tiered_index->deleteVector(vec_label), 2);
            ASSERT_EQ(tiered_index->index->indexLabelCount(), 0);
            ASSERT_EQ(tiered_index->getHNSWIndex()->getNumMarkedDeleted(), 4);
            // Expect to see two repair jobs - one for each deleted vector internal id.
            ASSERT_EQ(jobQ.size(), 2);
            ASSERT_EQ(jobQ.front().job->jobType, HNSW_REPAIR_NODE_CONNECTIONS_JOB);
            ASSERT_EQ(reinterpret_cast<HNSWRepairJob *>(jobQ.front().job)->node_id, 3);
            jobQ.pop();
            ASSERT_EQ(jobQ.front().job->jobType, HNSW_REPAIR_NODE_CONNECTIONS_JOB);
            ASSERT_EQ(reinterpret_cast<HNSWRepairJob *>(jobQ.front().job)->node_id, 2);
        }
    }
}

TYPED_TEST(HNSWTieredIndexTest, deleteVectorAndRepairAsync) {
    std::shared_ptr<VecSimAllocator> allocator = VecSimAllocator::newVecsimAllocator();

    // Create TieredHNSW index instance with a mock queue.
    size_t dim = 16;
    size_t n = 1000;
    for (auto isMulti : {false, true}) {
        HNSWParams params = {.type = TypeParam::get_index_type(),
                             .dim = dim,
                             .metric = VecSimMetric_L2,
                             .multi = isMulti,
                             .blockSize = 100};
        auto jobQ = JobQueue();
        auto index_ctx = IndexExtCtx();
        size_t memory_ctx = 0;
        TieredIndexParams tiered_params = {.jobQueue = &jobQ,
                                           .jobQueueCtx = &index_ctx,
                                           .submitCb = submit_callback,
                                           .memoryCtx = &memory_ctx,
                                           .UpdateMemCb = update_mem_callback};
        TieredHNSWParams tiered_hnsw_params = {.hnswParams = params, .tieredParams = tiered_params};
        auto *tiered_index = reinterpret_cast<TieredHNSWIndex<TEST_DATA_T, TEST_DIST_T> *>(
            HNSWFactory::NewTieredIndex(&tiered_hnsw_params, allocator));
        // Set the created tiered index in the index external context.
        index_ctx.index_strong_ref.reset(tiered_index);

        size_t per_label = isMulti ? 10 : 1;
        size_t n_labels = n / per_label;

        // Launch the BG threads loop that takes jobs from the queue and executes them.
        bool run_thread = true;
        for (size_t i = 0; i < THREAD_POOL_SIZE; i++) {
            thread_pool.emplace_back(thread_main_loop, std::ref(jobQ), std::ref(run_thread));
        }

        // Create and insert vectors one by one, then delete them one by one.
        std::srand(10); // create pseudo random generator with any arbitrary seed.
        for (size_t i = 0; i < n; i++) {
            TEST_DATA_T vector[dim];
            for (size_t j = 0; j < dim; j++) {
                vector[j] = std::rand() / (TEST_DATA_T)RAND_MAX;
            }
            VecSimIndex_AddVector(tiered_index, vector, i % n_labels);
        }
        // While a thread is ingesting a vector into HNSW, a vector may appear in both indexes
        // (hence it will be counted twice in the index size calculation).
        EXPECT_GE(tiered_index->indexSize(), n);
        EXPECT_LE(tiered_index->indexSize(), n + THREAD_POOL_SIZE);
        EXPECT_EQ(tiered_index->indexLabelCount(), n_labels);
        for (size_t i = 0; i < n_labels; i++) {
            // Every vector associated with the label may appear in flat/HNSW index or in both if
            // its just being ingested.
            int num_deleted = tiered_index->deleteVector(i);
            EXPECT_GE(num_deleted, per_label);
            EXPECT_LE(num_deleted, MIN(2 * per_label, per_label + THREAD_POOL_SIZE));
            EXPECT_EQ(tiered_index->deleteVector(i), 0); // delete already deleted label
        }
        EXPECT_EQ(tiered_index->indexLabelCount(), 0);

        thread_pool_wait(jobQ, run_thread);

        EXPECT_EQ(tiered_index->getHNSWIndex()->checkIntegrity().connections_to_repair, 0);
        EXPECT_EQ(tiered_index->getHNSWIndex()->safeGetEntryPointCopy(), INVALID_ID);
        // Verify that we have no pending jobs.
        EXPECT_EQ(tiered_index->labelToInsertJobs.size(), 0);
        EXPECT_EQ(tiered_index->idToRepairJobs.size(), 0);
        EXPECT_EQ(tiered_index->idToSwapJob.size(), tiered_index->swapJobs.size());
        for (auto job : tiered_index->swapJobs) {
            EXPECT_EQ(job->pending_repair_jobs_counter.load(), 0);
        }
    }
}

TYPED_TEST(HNSWTieredIndexTest, alternateInsertDeleteAsync) {
    std::shared_ptr<VecSimAllocator> allocator = VecSimAllocator::newVecsimAllocator();

    // Create TieredHNSW index instance with a mock queue.
    size_t dim = 16;
    size_t n = 1000;
    for (auto isMulti : {false, true}) {
        HNSWParams params = {.type = TypeParam::get_index_type(),
                             .dim = dim,
                             .metric = VecSimMetric_L2,
                             .multi = isMulti,
                             .blockSize = 100};
        auto jobQ = JobQueue();
        auto index_ctx = IndexExtCtx();
        size_t memory_ctx = 0;
        TieredIndexParams tiered_params = {.jobQueue = &jobQ,
                                           .jobQueueCtx = &index_ctx,
                                           .submitCb = submit_callback,
                                           .memoryCtx = &memory_ctx,
                                           .UpdateMemCb = update_mem_callback};
        TieredHNSWParams tiered_hnsw_params = {.hnswParams = params, .tieredParams = tiered_params};
        auto *tiered_index = reinterpret_cast<TieredHNSWIndex<TEST_DATA_T, TEST_DIST_T> *>(
            HNSWFactory::NewTieredIndex(&tiered_hnsw_params, allocator));
        // Set the created tiered index in the index external context.
        index_ctx.index_strong_ref.reset(tiered_index);

        size_t per_label = isMulti ? 10 : 1;
        size_t n_labels = n / per_label;

        // Launch the BG threads loop that takes jobs from the queue and executes them.
        bool run_thread = true;
        for (size_t i = 0; i < THREAD_POOL_SIZE; i++) {
            thread_pool.emplace_back(thread_main_loop, std::ref(jobQ), std::ref(run_thread));
        }

        // Create and insert 10 vectors, then delete them right after.
        size_t batch_size = 10;
        std::srand(10); // create pseudo random generator with any arbitrary seed.
        for (size_t i = 0; i < n / batch_size; i++) {
            for (size_t l = 0; l < batch_size; l++) {
                TEST_DATA_T vector[dim];
                for (size_t j = 0; j < dim; j++) {
                    vector[j] = std::rand() / (TEST_DATA_T)RAND_MAX;
                }
                tiered_index->addVector(vector, (i * batch_size + l) % n_labels);
            }
            for (size_t l = 0; l < batch_size; l++) {
                // Every vector associated with the label may appear in flat/HNSW index or in both
                // if its just being ingested.
                int num_deleted = tiered_index->deleteVector((i * batch_size + l) % n_labels);
                EXPECT_GE(num_deleted, 1);
                EXPECT_LE(num_deleted, 2);
            }
        }
        // Vectors are deleted from flat buffer in place (in HNSW they are only marked as deleted).
        EXPECT_GE(tiered_index->flatBuffer->indexSize(), 0);
        EXPECT_EQ(tiered_index->indexLabelCount(), 0);

        thread_pool_wait(jobQ, run_thread);

        EXPECT_EQ(tiered_index->getHNSWIndex()->checkIntegrity().connections_to_repair, 0);
        EXPECT_EQ(tiered_index->getHNSWIndex()->safeGetEntryPointCopy(), INVALID_ID);
        // Verify that we have no pending jobs.
        EXPECT_EQ(tiered_index->labelToInsertJobs.size(), 0);
        EXPECT_EQ(tiered_index->idToRepairJobs.size(), 0);
        EXPECT_EQ(tiered_index->idToSwapJob.size(), tiered_index->swapJobs.size());
        for (auto job : tiered_index->swapJobs) {
            EXPECT_EQ(job->pending_repair_jobs_counter.load(), 0);
        }
    }
}<|MERGE_RESOLUTION|>--- conflicted
+++ resolved
@@ -709,15 +709,6 @@
 
         thread_pool_wait(jobQ, run_thread);
 
-<<<<<<< HEAD
-        EXPECT_EQ(tiered_index->index->indexSize(), n) << (isMulti ? "multi" : "single");
-        EXPECT_EQ(tiered_index->index->indexLabelCount(), n_labels)
-            << (isMulti ? "multi" : "single");
-        EXPECT_EQ(tiered_index->flatBuffer->indexSize(), 0) << (isMulti ? "multi" : "single");
-        EXPECT_EQ(tiered_index->labelToInsertJobs.size(), 0) << (isMulti ? "multi" : "single");
-        EXPECT_EQ(successful_searches, n) << (isMulti ? "multi" : "single");
-        EXPECT_EQ(jobQ.size(), 0) << (isMulti ? "multi" : "single");
-=======
         EXPECT_EQ(tiered_index->index->indexSize(), n) << IS_MULTI;
         EXPECT_EQ(tiered_index->index->indexLabelCount(), n_labels) << IS_MULTI;
         EXPECT_EQ(tiered_index->flatBuffer->indexSize(), 0) << IS_MULTI;
@@ -727,7 +718,6 @@
 
         // Cleanup.
         thread_pool.clear();
->>>>>>> 28081098
     }
 }
 
@@ -799,40 +789,14 @@
             tiered_index->submitSingleJob(search_job);
         }
 
-<<<<<<< HEAD
         thread_pool_wait(jobQ, run_thread);
 
-        EXPECT_EQ(successful_searches, n) << (isMulti ? "multi" : "single");
+        EXPECT_EQ(successful_searches, n) << IS_MULTI;
         EXPECT_EQ(tiered_index->index->indexSize(), n) << (isMulti ? "multi" : "single");
-        EXPECT_EQ(tiered_index->index->indexLabelCount(), n_labels)
-            << (isMulti ? "multi" : "single");
+        EXPECT_EQ(tiered_index->index->indexLabelCount(), n_labels) << IS_MULTI;
         EXPECT_EQ(tiered_index->flatBuffer->indexSize(), 0) << (isMulti ? "multi" : "single");
         EXPECT_EQ(tiered_index->labelToInsertJobs.size(), 0) << (isMulti ? "multi" : "single");
         EXPECT_EQ(jobQ.size(), 0);
-=======
-        // Check every 10 ms if queue is empty, and if so, terminate the threads loop.
-        while (true) {
-            std::this_thread::sleep_for(std::chrono::milliseconds(10));
-            std::unique_lock<std::mutex> lock(queue_guard);
-            if (jobQ.empty()) {
-                run_thread = false;
-                queue_cond.notify_all();
-                break;
-            }
-        }
-        for (size_t i = 0; i < THREAD_POOL_SIZE; i++) {
-            thread_pool[i].join();
-        }
-        EXPECT_EQ(successful_searches, n) << IS_MULTI;
-        EXPECT_EQ(tiered_index->index->indexSize(), n) << IS_MULTI;
-        EXPECT_EQ(tiered_index->index->indexLabelCount(), n_labels) << IS_MULTI;
-        EXPECT_EQ(tiered_index->flatBuffer->indexSize(), 0) << IS_MULTI;
-        EXPECT_EQ(tiered_index->labelToInsertJobs.size(), 0) << IS_MULTI;
-        EXPECT_EQ(jobQ.size(), 0) << IS_MULTI;
-
-        // Cleanup.
-        thread_pool.clear();
->>>>>>> 28081098
     }
 }
 
