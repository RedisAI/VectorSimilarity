#include "VecSim/algorithms/hnsw/hnsw_tiered.h"
#include "VecSim/algorithms/hnsw/hnsw_factory.h"
#include "test_utils.h"

#include <thread>

using namespace tiered_index_mock;

template <typename index_type_t>
class HNSWTieredIndexTest : public ::testing::Test {};

TYPED_TEST_SUITE(HNSWTieredIndexTest, DataTypeSet);

TYPED_TEST(HNSWTieredIndexTest, CreateIndexInstance) {
    std::shared_ptr<VecSimAllocator> allocator = VecSimAllocator::newVecsimAllocator();

    // Create TieredHNSW index instance with a mock queue.
    for (auto is_multi : {true, false}) {
        HNSWParams params = {.type = TypeParam::get_index_type(),
                             .dim = 4,
                             .metric = VecSimMetric_L2,
                             .multi = is_multi};
        auto jobQ = JobQueue();
        auto jobQueueCtx = IndexExtCtx();
        size_t memory_ctx = 0;
        TieredIndexParams tiered_params = {.jobQueue = &jobQ,
                                           .jobQueueCtx = &jobQueueCtx,
                                           .submitCb = submit_callback,
                                           .memoryCtx = &memory_ctx,
                                           .UpdateMemCb = update_mem_callback};
        TieredHNSWParams tiered_hnsw_params = {.hnswParams = params, .tieredParams = tiered_params};
        auto *tiered_index = reinterpret_cast<TieredHNSWIndex<TEST_DATA_T, TEST_DIST_T> *>(
            HNSWFactory::NewTieredIndex(&tiered_hnsw_params, allocator));
        // Set the created tiered index in the index external context.
        jobQueueCtx.index_strong_ref.reset(tiered_index);

        // Add a vector to the flat index.
        TEST_DATA_T vector[tiered_index->index->getDim()];
        GenerateVector<TEST_DATA_T>(vector, tiered_index->index->getDim());
        labelType vector_label = 1;
        VecSimIndex_AddVector(tiered_index->flatBuffer, vector, vector_label);

        // Create a mock job that inserts some vector into the HNSW index.
        auto insert_to_index = [](AsyncJob *job) {
            auto *my_insert_job = reinterpret_cast<HNSWInsertJob *>(job);
            auto my_index =
                reinterpret_cast<TieredHNSWIndex<TEST_DATA_T, TEST_DIST_T> *>(my_insert_job->index);

            // Move the vector from the temp flat index into the HNSW index.
            // Note that we access the vector via its internal id since in index of type MULTI,
            // this is the only way to do so (knowing the label is not enough...)
            VecSimIndex_AddVector(my_index->index,
                                  my_index->flatBuffer->getDataByInternalId(my_insert_job->id),
                                  my_insert_job->label);
            // TODO: enable deleting vectors by internal id for the case of moving a single vector
            //  from the flat buffer in MULTI.
            VecSimIndex_DeleteVector(my_index->flatBuffer, my_insert_job->label);
            auto it = my_index->labelToInsertJobs.at(my_insert_job->label).begin();
            ASSERT_EQ(job, *it); // Assert pointers equation
            // Here we update labelToInsertJobs mapping, as we except that for every insert job
            // there will be a corresponding item in the map.
            my_index->labelToInsertJobs.at(my_insert_job->label).erase(it);
            my_index->UpdateIndexMemory(my_index->memoryCtx,
                                        my_index->getAllocator()->getAllocationSize());
        };

        HNSWInsertJob job(tiered_index->allocator, vector_label, 0, insert_to_index, tiered_index);
        auto jobs_vec = vecsim_stl::vector<HNSWInsertJob *>(1, &job, allocator);
        tiered_index->labelToInsertJobs.insert({vector_label, jobs_vec});

        // Wrap this job with an array and submit the jobs to the queue.
        // TODO: in the future this should be part of the tiered index "add_vector" flow, and
        //  we can replace this to avoid the breaking of the abstraction.
        tiered_index->submitSingleJob((AsyncJob *)&job);
        ASSERT_EQ(jobQ.size(), 1);

        // Execute the job from the queue and validate that the index was updated properly.
        reinterpret_cast<AsyncJob *>(jobQ.front().job)->Execute(jobQ.front().job);
        ASSERT_EQ(tiered_index->indexSize(), 1);
        ASSERT_EQ(tiered_index->getDistanceFrom(1, vector), 0);
        ASSERT_EQ(memory_ctx, tiered_index->getAllocator()->getAllocationSize());
        ASSERT_EQ(tiered_index->flatBuffer->indexSize(), 0);
        ASSERT_EQ(tiered_index->labelToInsertJobs.at(vector_label).size(), 0);
    }
}

TYPED_TEST(HNSWTieredIndexTest, addVector) {
    std::shared_ptr<VecSimAllocator> allocator = VecSimAllocator::newVecsimAllocator();

    // Create TieredHNSW index instance with a mock queue.
    size_t dim = 4;
    for (auto is_multi : {false, true}) {
        HNSWParams params = {.type = TypeParam::get_index_type(),
                             .dim = dim,
                             .metric = VecSimMetric_L2,
                             .multi = is_multi};
        auto jobQ = JobQueue();
        auto index_ctx = IndexExtCtx();
        size_t memory_ctx = 0;
        TieredIndexParams tiered_params = {.jobQueue = &jobQ,
                                           .jobQueueCtx = &index_ctx,
                                           .submitCb = submit_callback,
                                           .memoryCtx = &memory_ctx,
                                           .UpdateMemCb = update_mem_callback};
        TieredHNSWParams tiered_hnsw_params = {.hnswParams = params, .tieredParams = tiered_params};
        auto *tiered_index = reinterpret_cast<TieredHNSWIndex<TEST_DATA_T, TEST_DIST_T> *>(
            HNSWFactory::NewTieredIndex(&tiered_hnsw_params, allocator));
        // Set the created tiered index in the index external context.
        index_ctx.index_strong_ref.reset(tiered_index);

        BFParams bf_params = {.type = TypeParam::get_index_type(),
                              .dim = dim,
                              .metric = VecSimMetric_L2,
                              .multi = is_multi};

        // Validate that memory upon creating the tiered index is as expected (no more than 2%
        // above te expected, since in different platforms there are some minor additional
        // allocations).
        size_t expected_mem = HNSWFactory::EstimateInitialSize(&params) +
                              BruteForceFactory::EstimateInitialSize(&bf_params) +
                              sizeof(*tiered_index);
        ASSERT_LE(expected_mem, memory_ctx);
        ASSERT_GE(expected_mem * 1.02, memory_ctx);

        // Create a vector and add it to the tiered index.
        labelType vec_label = 1;
        TEST_DATA_T vector[dim];
        GenerateVector<TEST_DATA_T>(vector, dim, vec_label);
        VecSimIndex_AddVector(tiered_index, vector, vec_label);
        // Validate that the vector was inserted to the flat buffer properly.
        ASSERT_EQ(tiered_index->indexSize(), 1);
        ASSERT_EQ(tiered_index->index->indexSize(), 0);
        ASSERT_EQ(tiered_index->flatBuffer->indexSize(), 1);
        ASSERT_EQ(tiered_index->flatBuffer->indexCapacity(), DEFAULT_BLOCK_SIZE);
        ASSERT_EQ(tiered_index->indexCapacity(), DEFAULT_BLOCK_SIZE);
        ASSERT_EQ(tiered_index->flatBuffer->getDistanceFrom(vec_label, vector), 0);
        // Validate that the job was created properly
        ASSERT_EQ(tiered_index->labelToInsertJobs.at(vec_label).size(), 1);
        ASSERT_EQ(tiered_index->labelToInsertJobs.at(vec_label)[0]->label, vec_label);
        ASSERT_EQ(tiered_index->labelToInsertJobs.at(vec_label)[0]->id, 0);

        // Account for the allocation of a new block due to the vector insertion.
        expected_mem += (BruteForceFactory::EstimateElementSize(&bf_params)) * DEFAULT_BLOCK_SIZE;
        // Account for the memory that was allocated in the labelToId map (approx.)
        expected_mem += sizeof(vecsim_stl::unordered_map<labelType, idType>::value_type) +
                        sizeof(void *) + sizeof(size_t);
        // Account for the memory that was allocated in the labelToInsertJobs map (approx.)
        expected_mem +=
            sizeof(vecsim_stl::unordered_map<labelType,
                                             vecsim_stl::vector<HNSWInsertJob *>>::value_type) +
            sizeof(void *) + sizeof(size_t);
        // Account for the inner buffer of the std::vector<HNSWInsertJob *> in the map.
        expected_mem += sizeof(void *) + sizeof(size_t);
        // Account for the insert job that was created.
        expected_mem += sizeof(HNSWInsertJob) + sizeof(size_t);
        ASSERT_GE(expected_mem * 1.02, memory_ctx);
        ASSERT_LE(expected_mem, memory_ctx);

        if (is_multi) {
            // Add another vector under the same label (create another insert job)
            VecSimIndex_AddVector(tiered_index, vector, vec_label);
            ASSERT_EQ(tiered_index->indexSize(), 2);
            ASSERT_EQ(tiered_index->indexLabelCount(), 1);
            ASSERT_EQ(tiered_index->index->indexSize(), 0);
            ASSERT_EQ(tiered_index->flatBuffer->indexSize(), 2);
            // Validate that the second job was created properly
            ASSERT_EQ(tiered_index->labelToInsertJobs.at(vec_label).size(), 2);
            ASSERT_EQ(tiered_index->labelToInsertJobs.at(vec_label)[1]->label, vec_label);
            ASSERT_EQ(tiered_index->labelToInsertJobs.at(vec_label)[1]->id, 1);
        }
    }
}

TYPED_TEST(HNSWTieredIndexTest, manageIndexOwnership) {
    std::shared_ptr<VecSimAllocator> allocator = VecSimAllocator::newVecsimAllocator();

    // Create TieredHNSW index instance with a mock queue.
    for (auto is_multi : {true, false}) {
        size_t dim = 4;
        HNSWParams params = {.type = TypeParam::get_index_type(),
                             .dim = dim,
                             .metric = VecSimMetric_L2,
                             .multi = is_multi};
        auto jobQ = JobQueue();
        auto *index_ctx = new IndexExtCtx();
        size_t memory_ctx = 0;
        TieredIndexParams tiered_params = {.jobQueue = &jobQ,
                                           .jobQueueCtx = index_ctx,
                                           .submitCb = submit_callback,
                                           .memoryCtx = &memory_ctx,
                                           .UpdateMemCb = update_mem_callback};
        TieredHNSWParams tiered_hnsw_params = {.hnswParams = params, .tieredParams = tiered_params};
        auto *tiered_index = reinterpret_cast<TieredHNSWIndex<TEST_DATA_T, TEST_DIST_T> *>(
            HNSWFactory::NewTieredIndex(&tiered_hnsw_params, allocator));
        // Set the created tiered index in the index external context.
        index_ctx->index_strong_ref.reset(tiered_index);
        EXPECT_EQ(index_ctx->index_strong_ref.use_count(), 1);
        size_t initial_mem = memory_ctx;

        // Create a dummy job callback that insert one vector to the underline HNSW index.
        auto dummy_job = [](AsyncJob *job) {
            auto *my_index =
                reinterpret_cast<TieredHNSWIndex<TEST_DATA_T, TEST_DIST_T> *>(job->index);
            std::this_thread::sleep_for(std::chrono::milliseconds(1000));
            size_t dim = 4;
            TEST_DATA_T vector[dim];
            GenerateVector<TEST_DATA_T>(vector, dim);
            if (my_index->index->indexCapacity() == my_index->index->indexSize()) {
                my_index->index->increaseCapacity();
            }
            my_index->index->addVector(vector, my_index->index->indexSize());
        };

        AsyncJob job(tiered_index->allocator, HNSW_INSERT_VECTOR_JOB, dummy_job, tiered_index);

        // Wrap this job with an array and submit the jobs to the queue.
        tiered_index->submitSingleJob((AsyncJob *)&job);
        tiered_index->submitSingleJob((AsyncJob *)&job);
        ASSERT_EQ(jobQ.size(), 2);

        // Execute the job from the queue asynchronously, delete the index in the meantime.
        auto run_fn = [&jobQ]() {
            // Create a temporary strong reference of the index from the weak reference that the
            // job holds, to ensure that the index is not deleted while the job is running.
            if (auto temp_ref = jobQ.front().index_weak_ref.lock()) {
                // At this point we wish to validate that we have both the index strong ref (stored
                // in index_ctx) and the weak ref owned by the job (that we currently promoted).
                EXPECT_EQ(jobQ.front().index_weak_ref.use_count(), 2);

                jobQ.front().job->Execute(jobQ.front().job);
            }
            jobQ.pop();
        };
        std::thread t1(run_fn);
        std::this_thread::sleep_for(std::chrono::milliseconds(100));
        // Delete the index while the job is still running, to ensure that the weak ref protects
        // the index.
        delete index_ctx;
        EXPECT_EQ(jobQ.front().index_weak_ref.use_count(), 1);
        t1.join();
        // Expect that the first job will succeed.
        ASSERT_GE(memory_ctx, initial_mem);
        size_t cur_mem = memory_ctx;

        // The second job should not run, since the weak reference is not supposed to become a
        // strong references now.
        ASSERT_EQ(jobQ.front().index_weak_ref.use_count(), 0);
        std::thread t2(run_fn);
        t2.join();
        ASSERT_EQ(memory_ctx, cur_mem);
    }
}

TYPED_TEST(HNSWTieredIndexTest, insertJob) {
    std::shared_ptr<VecSimAllocator> allocator = VecSimAllocator::newVecsimAllocator();

    // Create TieredHNSW index instance with a mock queue.
    size_t dim = 4;
    for (auto is_multi : {false, true}) {
        HNSWParams params = {.type = TypeParam::get_index_type(),
                             .dim = dim,
                             .metric = VecSimMetric_L2,
                             .multi = is_multi};
        auto jobQ = JobQueue();
        auto index_ctx = IndexExtCtx();
        size_t memory_ctx = 0;
        TieredIndexParams tiered_params = {.jobQueue = &jobQ,
                                           .jobQueueCtx = &index_ctx,
                                           .submitCb = submit_callback,
                                           .memoryCtx = &memory_ctx,
                                           .UpdateMemCb = update_mem_callback};
        TieredHNSWParams tiered_hnsw_params = {.hnswParams = params, .tieredParams = tiered_params};
        auto *tiered_index = reinterpret_cast<TieredHNSWIndex<TEST_DATA_T, TEST_DIST_T> *>(
            HNSWFactory::NewTieredIndex(&tiered_hnsw_params, allocator));
        index_ctx.index_strong_ref.reset(tiered_index);

        // Create a vector and add it to the tiered index.
        labelType vec_label = 1;
        TEST_DATA_T vector[dim];
        GenerateVector<TEST_DATA_T>(vector, dim, vec_label);
        VecSimIndex_AddVector(tiered_index, vector, vec_label);
        ASSERT_EQ(tiered_index->indexSize(), 1);
        ASSERT_EQ(tiered_index->flatBuffer->indexSize(), 1);

        // Execute the insert job manually (in a synchronous manner).
        ASSERT_EQ(jobQ.size(), 1);
        auto *insertion_job = reinterpret_cast<HNSWInsertJob *>(jobQ.front().job);
        ASSERT_EQ(insertion_job->label, vec_label);
        ASSERT_EQ(insertion_job->id, 0);
        ASSERT_EQ(insertion_job->jobType, HNSW_INSERT_VECTOR_JOB);

        insertion_job->Execute(insertion_job);
        ASSERT_EQ(tiered_index->indexSize(), 1);
        ASSERT_EQ(tiered_index->flatBuffer->indexSize(), 0);
        ASSERT_EQ(tiered_index->index->indexSize(), 1);
        // HNSW index should have allocated a single block, while flat index should remove the
        // block.
        ASSERT_EQ(tiered_index->index->indexCapacity(), DEFAULT_BLOCK_SIZE);
        ASSERT_EQ(tiered_index->indexCapacity(), DEFAULT_BLOCK_SIZE);
        ASSERT_EQ(tiered_index->flatBuffer->indexCapacity(), 0);
        ASSERT_EQ(tiered_index->index->getDistanceFrom(vec_label, vector), 0);
        // After the execution, the job should be removed from the labelToInsertJobs mapping.
        ASSERT_EQ(tiered_index->labelToInsertJobs.size(), 0);
    }
}

TYPED_TEST(HNSWTieredIndexTest, insertJobAsync) {
    std::shared_ptr<VecSimAllocator> allocator = VecSimAllocator::newVecsimAllocator();

    // Create TieredHNSW index instance with a mock queue.
    size_t dim = 4;
    size_t n = 5000;
    HNSWParams params = {
        .type = TypeParam::get_index_type(), .dim = dim, .metric = VecSimMetric_L2, .multi = false};
    auto jobQ = JobQueue();
    auto index_ctx = IndexExtCtx();

    size_t memory_ctx = 0;
    TieredIndexParams tiered_params = {.jobQueue = &jobQ,
                                       .jobQueueCtx = &index_ctx,
                                       .submitCb = submit_callback,
                                       .memoryCtx = &memory_ctx,
                                       .UpdateMemCb = update_mem_callback};
    TieredHNSWParams tiered_hnsw_params = {.hnswParams = params, .tieredParams = tiered_params};
    auto *tiered_index = reinterpret_cast<TieredHNSWIndex<TEST_DATA_T, TEST_DIST_T> *>(
        HNSWFactory::NewTieredIndex(&tiered_hnsw_params, allocator));
    index_ctx.index_strong_ref.reset(tiered_index);

    // Launch the BG threads loop that takes jobs from the queue and executes them.
    bool run_thread = true;
    for (size_t i = 0; i < THREAD_POOL_SIZE; i++) {
        thread_pool.emplace_back(thread_main_loop, std::ref(jobQ), std::ref(run_thread));
    }

    // Insert vectors
    for (size_t i = 0; i < n; i++) {
        GenerateAndAddVector<TEST_DATA_T>(tiered_index, dim, i, i);
    }
    ASSERT_GE(tiered_index->labelToInsertJobs.size(), 0);

    // Check every 10 ms if queue is empty, and if so, terminate the threads loop.
    while (true) {
        std::this_thread::sleep_for(std::chrono::milliseconds(10));
        std::unique_lock<std::mutex> lock(queue_guard);
        if (jobQ.empty()) {
            run_thread = false;
            queue_cond.notify_all();
            break;
        }
    }
    for (size_t i = 0; i < THREAD_POOL_SIZE; i++) {
        thread_pool[i].join();
    }
    ASSERT_EQ(tiered_index->indexSize(), n);
    ASSERT_EQ(tiered_index->index->indexSize(), n);
    ASSERT_EQ(tiered_index->flatBuffer->indexSize(), 0);
    ASSERT_EQ(tiered_index->labelToInsertJobs.size(), 0);
    ASSERT_EQ(jobQ.size(), 0);
    // Verify that the vectors were inserted to HNSW as expected
    for (size_t i = 0; i < n; i++) {
        TEST_DATA_T expected_vector[dim];
        GenerateVector<TEST_DATA_T>(expected_vector, dim, i);
        ASSERT_EQ(tiered_index->index->getDistanceFrom(i, expected_vector), 0);
    }

    thread_pool.clear();
}

TYPED_TEST(HNSWTieredIndexTest, insertJobAsyncMulti) {
    std::shared_ptr<VecSimAllocator> allocator = VecSimAllocator::newVecsimAllocator();

    // Create TieredHNSW index instance with a mock queue.
    size_t dim = 4;
    size_t n = 5000;
    HNSWParams params = {
        .type = TypeParam::get_index_type(), .dim = dim, .metric = VecSimMetric_L2, .multi = true};
    size_t per_label = 5;
    auto jobQ = JobQueue();
    auto index_ctx = IndexExtCtx();
    size_t memory_ctx = 0;
    TieredIndexParams tiered_params = {.jobQueue = &jobQ,
                                       .jobQueueCtx = &index_ctx,
                                       .submitCb = submit_callback,
                                       .memoryCtx = &memory_ctx,
                                       .UpdateMemCb = update_mem_callback};
    TieredHNSWParams tiered_hnsw_params = {.hnswParams = params, .tieredParams = tiered_params};
    auto *tiered_index = reinterpret_cast<TieredHNSWIndex<TEST_DATA_T, TEST_DIST_T> *>(
        HNSWFactory::NewTieredIndex(&tiered_hnsw_params, allocator));
    index_ctx.index_strong_ref.reset(tiered_index);

    // Launch the BG threads loop that takes jobs from the queue and executes them.
    bool run_thread = true;
    for (size_t i = 0; i < THREAD_POOL_SIZE; i++) {
        thread_pool.emplace_back(thread_main_loop, std::ref(jobQ), std::ref(run_thread));
    }

    // Create and insert vectors, store them in this continuous array.
    TEST_DATA_T vectors[n * dim];
    for (size_t i = 0; i < n / per_label; i++) {
        for (size_t j = 0; j < per_label; j++) {
            GenerateVector<TEST_DATA_T>(vectors + i * dim * per_label + j * dim, dim,
                                        i * per_label + j);
            tiered_index->addVector(vectors + i * dim * per_label + j * dim, i);
        }
    }
    ASSERT_GE(tiered_index->labelToInsertJobs.size(), 0);

    // Check every 10 ms if queue is empty, and if so, terminate the threads loop.
    while (true) {
        std::this_thread::sleep_for(std::chrono::milliseconds(10));
        std::unique_lock<std::mutex> lock(queue_guard);
        if (jobQ.empty()) {
            run_thread = false;
            queue_cond.notify_all();
            break;
        }
    }
    for (size_t i = 0; i < THREAD_POOL_SIZE; i++) {
        thread_pool[i].join();
    }
    EXPECT_EQ(tiered_index->index->indexSize(), n);
    EXPECT_EQ(tiered_index->indexLabelCount(), n / per_label);
    EXPECT_EQ(tiered_index->flatBuffer->indexSize(), 0);
    EXPECT_EQ(tiered_index->labelToInsertJobs.size(), 0);
    EXPECT_EQ(jobQ.size(), 0);
    // Verify that the vectors were inserted to HNSW as expected
    for (size_t i = 0; i < n / per_label; i++) {
        for (size_t j = 0; j < per_label; j++) {
            // The distance from every vector that is stored under the label i should be zero
            EXPECT_EQ(
                tiered_index->index->getDistanceFrom(i, vectors + i * per_label * dim + j * dim),
                0);
        }
    }

    // Cleanup.
    thread_pool.clear();
}

<<<<<<< HEAD
=======
TYPED_TEST(HNSWTieredIndexTest, KNNSearch) {
    size_t dim = 4;
    size_t k = 10;

    size_t n = k * 3;

    // Create TieredHNSW index instance with a mock queue.
    std::shared_ptr<VecSimAllocator> allocator = VecSimAllocator::newVecsimAllocator();
    HNSWParams params = {
        .type = TypeParam::get_index_type(),
        .dim = dim,
        .metric = VecSimMetric_L2,
    };
    auto jobQ = JobQueue();
    auto index_ctx = IndexExtCtx();
    size_t memory_ctx = 0;
    TieredIndexParams tiered_params = {
        .jobQueue = &jobQ,
        .jobQueueCtx = &index_ctx,
        .submitCb = submit_callback,
        .memoryCtx = &memory_ctx,
        .UpdateMemCb = update_mem_callback,
    };
    TieredHNSWParams tiered_hnsw_params = {.hnswParams = params, .tieredParams = tiered_params};
    auto *tiered_index = reinterpret_cast<TieredHNSWIndex<TEST_DATA_T, TEST_DIST_T> *>(
        HNSWFactory::NewTieredIndex(&tiered_hnsw_params, allocator));
    // Set the created tiered index in the index external context.
    index_ctx.index_strong_ref.reset(tiered_index);
    EXPECT_EQ(index_ctx.index_strong_ref.use_count(), 1);

    auto hnsw_index = tiered_index->index;
    auto flat_index = tiered_index->flatBuffer;

    TEST_DATA_T query_0[dim];
    GenerateVector<TEST_DATA_T>(query_0, dim, 0);
    TEST_DATA_T query_1mid[dim];
    GenerateVector<TEST_DATA_T>(query_1mid, dim, n / 3);
    TEST_DATA_T query_2mid[dim];
    GenerateVector<TEST_DATA_T>(query_2mid, dim, n * 2 / 3);
    TEST_DATA_T query_n[dim];
    GenerateVector<TEST_DATA_T>(query_n, dim, n - 1);

    // Search for vectors when the index is empty.
    runTopKSearchTest(tiered_index, query_0, k, nullptr);

    // Define the verification functions.
    auto ver_res_0 = [&](size_t id, double score, size_t index) {
        ASSERT_EQ(id, index);
        ASSERT_DOUBLE_EQ(score, dim * id * id);
    };

    auto ver_res_1mid = [&](size_t id, double score, size_t index) {
        ASSERT_EQ(std::abs(int(id - query_1mid[0])), (index + 1) / 2);
        ASSERT_DOUBLE_EQ(score, dim * pow((index + 1) / 2, 2));
    };

    auto ver_res_2mid = [&](size_t id, double score, size_t index) {
        ASSERT_EQ(std::abs(int(id - query_2mid[0])), (index + 1) / 2);
        ASSERT_DOUBLE_EQ(score, dim * pow((index + 1) / 2, 2));
    };

    auto ver_res_n = [&](size_t id, double score, size_t index) {
        ASSERT_EQ(id, n - 1 - index);
        ASSERT_DOUBLE_EQ(score, dim * index * index);
    };

    // Insert n/2 vectors to the main index.
    for (size_t i = 0; i < n / 2; i++) {
        GenerateAndAddVector<TEST_DATA_T>(hnsw_index, dim, i, i);
    }
    ASSERT_EQ(tiered_index->indexSize(), n / 2);
    ASSERT_EQ(tiered_index->indexSize(), hnsw_index->indexSize());

    // Search for k vectors with the flat index empty.
    runTopKSearchTest(tiered_index, query_0, k, ver_res_0);
    runTopKSearchTest(tiered_index, query_1mid, k, ver_res_1mid);

    // Insert n/2 vectors to the flat index.
    for (size_t i = n / 2; i < n; i++) {
        GenerateAndAddVector<TEST_DATA_T>(flat_index, dim, i, i);
    }
    ASSERT_EQ(tiered_index->indexSize(), n);
    ASSERT_EQ(tiered_index->indexSize(), hnsw_index->indexSize() + flat_index->indexSize());

    // Search for k vectors so all the vectors will be from the flat index.
    runTopKSearchTest(tiered_index, query_0, k, ver_res_0);
    // Search for k vectors so all the vectors will be from the main index.
    runTopKSearchTest(tiered_index, query_n, k, ver_res_n);
    // Search for k so some of the results will be from the main and some from the flat index.
    runTopKSearchTest(tiered_index, query_1mid, k, ver_res_1mid);
    runTopKSearchTest(tiered_index, query_2mid, k, ver_res_2mid);

    // Add some overlapping vectors to the main and flat index.
    // adding directly to the underlying indexes to avoid jobs logic.
    // The main index will have vectors 0 - 2n/3 and the flat index will have vectors n/3 - n
    for (size_t i = n / 3; i < n / 2; i++) {
        GenerateAndAddVector<TEST_DATA_T>(flat_index, dim, i, i);
    }
    for (size_t i = n / 2; i < n * 2 / 3; i++) {
        GenerateAndAddVector<TEST_DATA_T>(hnsw_index, dim, i, i);
    }

    // Search for k vectors so all the vectors will be from the main index.
    runTopKSearchTest(tiered_index, query_0, k, ver_res_0);
    // Search for k vectors so all the vectors will be from the flat index.
    runTopKSearchTest(tiered_index, query_n, k, ver_res_n);
    // Search for k so some of the results will be from the main and some from the flat index.
    runTopKSearchTest(tiered_index, query_1mid, k, ver_res_1mid);
    runTopKSearchTest(tiered_index, query_2mid, k, ver_res_2mid);

    // More edge cases:

    // Search for more vectors than the index size.
    k = n + 1;
    runTopKSearchTest(tiered_index, query_0, k, n, ver_res_0);
    runTopKSearchTest(tiered_index, query_n, k, n, ver_res_n);

    // Search for less vectors than the index size, but more than the flat and main index sizes.
    k = n * 5 / 6;
    runTopKSearchTest(tiered_index, query_0, k, ver_res_0);
    runTopKSearchTest(tiered_index, query_n, k, ver_res_n);

    // Search for more vectors than the main index size, but less than the flat index size.
    for (size_t i = n / 2; i < n * 2 / 3; i++) {
        VecSimIndex_DeleteVector(hnsw_index, i);
    }
    ASSERT_EQ(flat_index->indexSize(), n * 2 / 3);
    ASSERT_EQ(hnsw_index->indexSize(), n / 2);
    k = n * 2 / 3;
    runTopKSearchTest(tiered_index, query_0, k, ver_res_0);
    runTopKSearchTest(tiered_index, query_n, k, ver_res_n);
    runTopKSearchTest(tiered_index, query_1mid, k, ver_res_1mid);
    runTopKSearchTest(tiered_index, query_2mid, k, ver_res_2mid);

    // Search for more vectors than the flat index size, but less than the main index size.
    for (size_t i = n / 2; i < n; i++) {
        VecSimIndex_DeleteVector(flat_index, i);
    }
    ASSERT_EQ(flat_index->indexSize(), n / 6);
    ASSERT_EQ(hnsw_index->indexSize(), n / 2);
    k = n / 4;
    runTopKSearchTest(tiered_index, query_0, k, ver_res_0);
    runTopKSearchTest(tiered_index, query_1mid, k, ver_res_1mid);

    // Search for vectors when the flat index is not empty but the main index is empty.
    for (size_t i = 0; i < n * 2 / 3; i++) {
        VecSimIndex_DeleteVector(hnsw_index, i);
        GenerateAndAddVector<TEST_DATA_T>(flat_index, dim, i, i);
    }
    ASSERT_EQ(flat_index->indexSize(), n * 2 / 3);
    ASSERT_EQ(hnsw_index->indexSize(), 0);
    k = n / 3;
    runTopKSearchTest(tiered_index, query_0, k, ver_res_0);
    runTopKSearchTest(tiered_index, query_1mid, k, ver_res_1mid);

    // // // // // // // // // // // //
    // Check behavior upon timeout.  //
    // // // // // // // // // // // //

    VecSimQueryResult_List res;
    // Add a vector to the HNSW index so there will be a reason to query it.
    GenerateAndAddVector<TEST_DATA_T>(hnsw_index, dim, n, n);

    // Set timeout callback to always return 1 (will fail while querying the flat buffer).
    VecSim_SetTimeoutCallbackFunction([](void *ctx) { return 1; }); // Always times out

    res = VecSimIndex_TopKQuery(tiered_index, query_0, k, nullptr, BY_SCORE);
    ASSERT_EQ(res.results, nullptr);
    ASSERT_EQ(res.code, VecSim_QueryResult_TimedOut);

    // Set timeout callback to return 1 after n checks (will fail while querying the HNSW index).
    // Brute-force index checks for timeout after each vector.
    size_t checks_in_flat = flat_index->indexSize();
    VecSimQueryParams qparams = {.timeoutCtx = &checks_in_flat};
    VecSim_SetTimeoutCallbackFunction([](void *ctx) {
        auto count = static_cast<size_t *>(ctx);
        if (*count == 0) {
            return 1;
        }
        (*count)--;
        return 0;
    });
    res = VecSimIndex_TopKQuery(tiered_index, query_0, k, &qparams, BY_SCORE);
    ASSERT_EQ(res.results, nullptr);
    ASSERT_EQ(res.code, VecSim_QueryResult_TimedOut);
    // Make sure we didn't get the timeout in the flat index.
    checks_in_flat = flat_index->indexSize(); // Reset the counter.
    res = VecSimIndex_TopKQuery(flat_index, query_0, k, &qparams, BY_SCORE);
    ASSERT_EQ(res.code, VecSim_QueryResult_OK);
    VecSimQueryResult_Free(res);

    // Clean up.
    VecSim_SetTimeoutCallbackFunction([](void *ctx) { return 0; });
}

TYPED_TEST(HNSWTieredIndexTest, parallelSearch) {
    size_t dim = 4;
    size_t k = 10;
    size_t n = 2000;

    // Create TieredHNSW index instance with a mock queue.
    std::shared_ptr<VecSimAllocator> allocator = VecSimAllocator::newVecsimAllocator();
    for (auto isMulti : {false, true}) {
        HNSWParams params = {
            .type = TypeParam::get_index_type(),
            .dim = dim,
            .metric = VecSimMetric_L2,
            .multi = isMulti,
            .efRuntime = 100,
        };
        auto jobQ = JobQueue();
        auto index_ctx = IndexExtCtx();
        size_t memory_ctx = 0;
        TieredIndexParams tiered_params = {
            .jobQueue = &jobQ,
            .jobQueueCtx = &index_ctx,
            .submitCb = submit_callback,
            .memoryCtx = &memory_ctx,
            .UpdateMemCb = update_mem_callback,
        };
        TieredHNSWParams tiered_hnsw_params = {.hnswParams = params, .tieredParams = tiered_params};
        auto *tiered_index = reinterpret_cast<TieredHNSWIndex<TEST_DATA_T, TEST_DIST_T> *>(
            HNSWFactory::NewTieredIndex(&tiered_hnsw_params, allocator));
        // Set the created tiered index in the index external context.
        index_ctx.index_strong_ref.reset(tiered_index);
        EXPECT_EQ(index_ctx.index_strong_ref.use_count(), 1);

        std::atomic_int successful_searches(0);
        auto parallel_knn_search = [](AsyncJob *job) {
            auto *search_job = reinterpret_cast<SearchJobMock *>(job);
            size_t k = search_job->k;
            size_t dim = search_job->dim;
            auto query = search_job->query;

            auto verify_res = [&](size_t id, double score, size_t res_index) {
                TEST_DATA_T element = *(TEST_DATA_T *)query;
                ASSERT_EQ(std::abs(id - element), (res_index + 1) / 2);
                ASSERT_EQ(score, dim * (id - element) * (id - element));
            };
            runTopKSearchTest(job->index, query, k, verify_res);
            search_job->successful_searches++;

            delete search_job;
        };

        size_t per_label = isMulti ? 10 : 1;
        size_t n_labels = n / per_label;

        // Fill the job queue with insert and search jobs, while filling the flat index, before
        // initializing the thread pool.
        for (size_t i = 0; i < n; i++) {
            // Insert a vector to the flat index and add a job to insert it to the main index.
            GenerateAndAddVector<TEST_DATA_T>(tiered_index, dim, i % n_labels, i);

            // Add a search job. Make sure the query element is between k and n - k.
            auto query = (TEST_DATA_T *)allocator->allocate(dim * sizeof(TEST_DATA_T));
            GenerateVector<TEST_DATA_T>(query, dim, (i % (n_labels - (2 * k))) + k);
            auto search_job =
                new (allocator) SearchJobMock(allocator, parallel_knn_search, tiered_index, query,
                                              k, n, dim, successful_searches);
            tiered_index->submitSingleJob(search_job);
        }

        EXPECT_EQ(tiered_index->indexSize(), n) << (isMulti ? "multi" : "single");
        EXPECT_EQ(tiered_index->indexLabelCount(), n_labels) << (isMulti ? "multi" : "single");
        EXPECT_EQ(tiered_index->labelToInsertJobs.size(), n_labels)
            << (isMulti ? "multi" : "single");
        for (auto &it : tiered_index->labelToInsertJobs) {
            EXPECT_EQ(it.second.size(), per_label) << (isMulti ? "multi" : "single");
        }
        EXPECT_EQ(tiered_index->flatBuffer->indexSize(), n) << (isMulti ? "multi" : "single");
        EXPECT_EQ(tiered_index->index->indexSize(), 0) << (isMulti ? "multi" : "single");

        // Launch the BG threads loop that takes jobs from the queue and executes them.
        // All the vectors are already in the tiered index, so we expect to find the expected
        // results from the get-go.
        bool run_thread = true;
        for (size_t i = 0; i < THREAD_POOL_SIZE; i++) {
            thread_pool.emplace_back(thread_main_loop, std::ref(jobQ), std::ref(run_thread));
        }

        // Check every 10 ms if queue is empty, and if so, terminate the threads loop.
        while (true) {
            std::this_thread::sleep_for(std::chrono::milliseconds(10));
            std::unique_lock<std::mutex> lock(queue_guard);
            if (jobQ.empty()) {
                run_thread = false;
                queue_cond.notify_all();
                break;
            }
        }
        for (size_t i = 0; i < THREAD_POOL_SIZE; i++) {
            thread_pool[i].join();
        }

        EXPECT_EQ(tiered_index->index->indexSize(), n) << (isMulti ? "multi" : "single");
        EXPECT_EQ(tiered_index->index->indexLabelCount(), n_labels)
            << (isMulti ? "multi" : "single");
        EXPECT_EQ(tiered_index->flatBuffer->indexSize(), 0) << (isMulti ? "multi" : "single");
        EXPECT_EQ(tiered_index->labelToInsertJobs.size(), 0) << (isMulti ? "multi" : "single");
        EXPECT_EQ(successful_searches, n) << (isMulti ? "multi" : "single");
        EXPECT_EQ(jobQ.size(), 0) << (isMulti ? "multi" : "single");

        // Cleanup.
        thread_pool.clear();
    }
}

TYPED_TEST(HNSWTieredIndexTest, parallelInsertSearch) {
    size_t dim = 4;
    size_t k = 10;
    size_t n = 3000;

    size_t block_size = n / 100;

    // Create TieredHNSW index instance with a mock queue.
    std::shared_ptr<VecSimAllocator> allocator = VecSimAllocator::newVecsimAllocator();
    for (auto isMulti : {false, true}) {
        size_t n_labels = isMulti ? n / 25 : n;
        HNSWParams params = {
            .type = TypeParam::get_index_type(),
            .dim = dim,
            .metric = VecSimMetric_L2,
            .multi = isMulti,
            .blockSize = block_size,
        };
        auto jobQ = JobQueue();
        auto index_ctx = IndexExtCtx();
        size_t memory_ctx = 0;
        TieredIndexParams tiered_params = {
            .jobQueue = &jobQ,
            .jobQueueCtx = &index_ctx,
            .submitCb = submit_callback,
            .memoryCtx = &memory_ctx,
            .UpdateMemCb = update_mem_callback,
        };
        TieredHNSWParams tiered_hnsw_params = {.hnswParams = params, .tieredParams = tiered_params};
        auto *tiered_index = reinterpret_cast<TieredHNSWIndex<TEST_DATA_T, TEST_DIST_T> *>(
            HNSWFactory::NewTieredIndex(&tiered_hnsw_params, allocator));
        // Set the created tiered index in the index external context.
        index_ctx.index_strong_ref.reset(tiered_index);
        EXPECT_EQ(index_ctx.index_strong_ref.use_count(), 1);

        // Launch the BG threads loop that takes jobs from the queue and executes them.
        // Save the number fo tasks done by thread i in the i-th entry.
        std::vector<size_t> completed_tasks(THREAD_POOL_SIZE, 0);
        bool run_thread = true;
        for (size_t i = 0; i < THREAD_POOL_SIZE; i++) {
            thread_pool.emplace_back(thread_main_loop, std::ref(jobQ), std::ref(run_thread));
        }
        std::atomic_int successful_searches(0);

        auto parallel_knn_search = [](AsyncJob *job) {
            auto *search_job = reinterpret_cast<SearchJobMock *>(job);
            size_t k = search_job->k;
            auto query = search_job->query;
            // In this test we don't care about the results, just that the search doesn't crash
            // and returns the correct number of valid results.
            auto verify_res = [&](size_t id, double score, size_t res_index) {};
            runTopKSearchTest(job->index, query, k, verify_res);
            search_job->successful_searches++;

            delete search_job;
        };

        // Insert vectors in parallel to search.
        for (size_t i = 0; i < n; i++) {
            GenerateAndAddVector<TEST_DATA_T>(tiered_index, dim, i % n_labels, i);
            auto query = (TEST_DATA_T *)allocator->allocate(dim * sizeof(TEST_DATA_T));
            GenerateVector<TEST_DATA_T>(query, dim, (TEST_DATA_T)n / 4 + (i % 1000) * M_PI);
            auto search_job =
                new (allocator) SearchJobMock(allocator, parallel_knn_search, tiered_index, query,
                                              k, n, dim, successful_searches);
            tiered_index->submitSingleJob(search_job);
        }

        // Check every 10 ms if queue is empty, and if so, terminate the threads loop.
        while (true) {
            std::this_thread::sleep_for(std::chrono::milliseconds(10));
            std::unique_lock<std::mutex> lock(queue_guard);
            if (jobQ.empty()) {
                run_thread = false;
                queue_cond.notify_all();
                break;
            }
        }
        for (size_t i = 0; i < THREAD_POOL_SIZE; i++) {
            thread_pool[i].join();
        }
        EXPECT_EQ(successful_searches, n) << (isMulti ? "multi" : "single");
        EXPECT_EQ(tiered_index->index->indexSize(), n) << (isMulti ? "multi" : "single");
        EXPECT_EQ(tiered_index->index->indexLabelCount(), n_labels)
            << (isMulti ? "multi" : "single");
        EXPECT_EQ(tiered_index->flatBuffer->indexSize(), 0) << (isMulti ? "multi" : "single");
        EXPECT_EQ(tiered_index->labelToInsertJobs.size(), 0) << (isMulti ? "multi" : "single");
        EXPECT_EQ(jobQ.size(), 0);

        // Cleanup.
        thread_pool.clear();
    }
}

TYPED_TEST(HNSWTieredIndexTest, MergeMulti) {
    size_t dim = 4;

    // Create TieredHNSW index instance with a mock queue.
    std::shared_ptr<VecSimAllocator> allocator = VecSimAllocator::newVecsimAllocator();
    HNSWParams params = {
        .type = TypeParam::get_index_type(),
        .dim = dim,
        .metric = VecSimMetric_L2,
        .multi = true,
    };
    auto jobQ = JobQueue();
    auto index_ctx = IndexExtCtx();
    size_t memory_ctx = 0;
    TieredIndexParams tiered_params = {
        .jobQueue = &jobQ,
        .jobQueueCtx = &index_ctx,
        .submitCb = submit_callback,
        .memoryCtx = &memory_ctx,
        .UpdateMemCb = update_mem_callback,
    };
    TieredHNSWParams tiered_hnsw_params = {.hnswParams = params, .tieredParams = tiered_params};
    auto *tiered_index = reinterpret_cast<TieredHNSWIndex<TEST_DATA_T, TEST_DIST_T> *>(
        HNSWFactory::NewTieredIndex(&tiered_hnsw_params, allocator));
    // Set the created tiered index in the index external context.
    index_ctx.index_strong_ref.reset(tiered_index);
    EXPECT_EQ(index_ctx.index_strong_ref.use_count(), 1);

    auto hnsw_index = tiered_index->index;
    auto flat_index = tiered_index->flatBuffer;

    // Insert vectors with label 0 to HNSW only.
    GenerateAndAddVector<TEST_DATA_T>(hnsw_index, dim, 0, 0);
    GenerateAndAddVector<TEST_DATA_T>(hnsw_index, dim, 0, 1);
    GenerateAndAddVector<TEST_DATA_T>(hnsw_index, dim, 0, 2);
    // Insert vectors with label 1 to flat buffer only.
    GenerateAndAddVector<TEST_DATA_T>(flat_index, dim, 1, 0);
    GenerateAndAddVector<TEST_DATA_T>(flat_index, dim, 1, 1);
    GenerateAndAddVector<TEST_DATA_T>(flat_index, dim, 1, 2);
    // Insert DIFFERENT vectors with label 2 to both HNSW and flat buffer.
    GenerateAndAddVector<TEST_DATA_T>(hnsw_index, dim, 2, 0);
    GenerateAndAddVector<TEST_DATA_T>(flat_index, dim, 2, 1);

    TEST_DATA_T query[dim];
    GenerateVector<TEST_DATA_T>(query, dim, 0);

    // Search in the tiered index for more vectors than it has. Merging the results from the two
    // indexes should result in a list of unique vectors, even if the scores of the duplicates are
    // different.
    runTopKSearchTest(tiered_index, query, 5, 3, [](size_t _, double __, size_t ___) {});
}

>>>>>>> e3351572
TYPED_TEST(HNSWTieredIndexTest, deleteFromHNSWBasic) {
    // Create TieredHNSW index instance with a mock queue.
    std::shared_ptr<VecSimAllocator> allocator = VecSimAllocator::newVecsimAllocator();
    size_t dim = 4;

<<<<<<< HEAD
    for (auto is_multi : {false, true}) {
        HNSWParams params = {.type = TypeParam::get_index_type(),
                             .dim = dim,
                             .metric = VecSimMetric_L2,
                             .multi = is_multi};
=======
    for (auto isMulti : {false, true}) {
        HNSWParams params = {.type = TypeParam::get_index_type(),
                             .dim = dim,
                             .metric = VecSimMetric_L2,
                             .multi = isMulti};
>>>>>>> e3351572
        auto jobQ = JobQueue();
        size_t memory_ctx = 0;
        auto index_ctx = IndexExtCtx();
        TieredIndexParams tiered_params = {.jobQueue = &jobQ,
                                           .jobQueueCtx = &index_ctx,
                                           .submitCb = submit_callback,
                                           .memoryCtx = &memory_ctx,
                                           .UpdateMemCb = update_mem_callback};
        TieredHNSWParams tiered_hnsw_params = {.hnswParams = params, .tieredParams = tiered_params};
        auto *tiered_index = reinterpret_cast<TieredHNSWIndex<TEST_DATA_T, TEST_DIST_T> *>(
            HNSWFactory::NewTieredIndex(&tiered_hnsw_params, allocator));

        // Delete a non existing label.
        ASSERT_EQ(tiered_index->deleteLabelFromHNSW(0), 0);
        ASSERT_EQ(jobQ.size(), 0);

        // Insert one vector to HNSW and then delete it (it should have no neighbors to repair).
        GenerateAndAddVector<TEST_DATA_T>(tiered_index->index, dim, 0);
        ASSERT_EQ(tiered_index->deleteLabelFromHNSW(0), 1);
        ASSERT_EQ(jobQ.size(), 0);

        // Add another vector and remove it. Since the other vector in the index has marked deleted,
        // this vector should have no neighbors, and again, no neighbors to repair.
        GenerateAndAddVector<TEST_DATA_T>(tiered_index->index, dim, 1, 1);
        ASSERT_EQ(tiered_index->deleteLabelFromHNSW(1), 1);
        ASSERT_EQ(jobQ.size(), 0);

        // Add two vectors and delete one, expect that at least one repair job will be created.
        GenerateAndAddVector<TEST_DATA_T>(tiered_index->index, dim, 2, 2);
        GenerateAndAddVector<TEST_DATA_T>(tiered_index->index, dim, 3, 3);
        ASSERT_EQ(tiered_index->deleteLabelFromHNSW(3), 1);

        // The first job should be a repair job of the first inserted non-deleted node id (2)
        // in level 0.
        ASSERT_EQ(jobQ.size(), 1);
        ASSERT_EQ(jobQ.front().job->jobType, HNSW_REPAIR_NODE_CONNECTIONS_JOB);
        ASSERT_EQ(((HNSWRepairJob *)(jobQ.front().job))->node_id, 2);
        ASSERT_EQ(((HNSWRepairJob *)(jobQ.front().job))->level, 0);
        ASSERT_EQ(tiered_index->idToRepairJobs.size(), 1);
        ASSERT_GE(tiered_index->idToRepairJobs.at(2).size(), 1);
<<<<<<< HEAD
=======
        ASSERT_EQ(tiered_index->idToRepairJobs.at(2)[0]->associatedSwapJobs.size(), 1);
        ASSERT_EQ(tiered_index->idToRepairJobs.at(2)[0]->associatedSwapJobs[0]->deleted_id, 3);
>>>>>>> e3351572

        ASSERT_EQ(tiered_index->indexSize(), 4);
        ASSERT_EQ(tiered_index->getHNSWIndex()->getNumMarkedDeleted(), 3);
        ASSERT_EQ(tiered_index->idToSwapJob.size(), 3);
        jobQ.pop();

<<<<<<< HEAD
        if (is_multi) {
            // Insert another vector under the label (2) that has not been deleted.
            GenerateAndAddVector<TEST_DATA_T>(tiered_index->index, dim, 2, 4);
            // Expect to see both ids stored under this label being deleted (2 and 4), and have both
            // ids need repair (as the connection between the two vectors is mutual). Also, 2 has an
            // incoming edge from his other (deleted) neighbor (3)
            ASSERT_EQ(tiered_index->deleteLabelFromHNSW(2), 2);
            ASSERT_EQ(jobQ.size(), 3);
            ASSERT_EQ(((HNSWRepairJob *)(jobQ.front().job))->node_id, 3);
            ASSERT_EQ(((HNSWRepairJob *)(jobQ.front().job))->level, 0);
            jobQ.pop();
            ASSERT_EQ(((HNSWRepairJob *)(jobQ.front().job))->node_id, 4);
            ASSERT_EQ(((HNSWRepairJob *)(jobQ.front().job))->level, 0);
            jobQ.pop();
            // Repair for node id 4.
            ASSERT_EQ(((HNSWRepairJob *)(jobQ.front().job))->node_id, 2);
            ASSERT_EQ(((HNSWRepairJob *)(jobQ.front().job))->level, 0);
            jobQ.pop();
            ASSERT_EQ(tiered_index->idToSwapJob.size(), 5);
            ASSERT_EQ(tiered_index->idToRepairJobs.size(), 3);
            ASSERT_EQ(tiered_index->idToRepairJobs.at(2).size(), 2);
            ASSERT_EQ(tiered_index->idToRepairJobs.at(3).size(), 1);
            ASSERT_EQ(tiered_index->idToRepairJobs.at(4).size(), 1);
        }

        // Test that repair jobs are created for multiple levels.
        size_t num_elements_with_multiple_levels = 0;
        size_t vec_id = tiered_index->index->indexSize();
        while (num_elements_with_multiple_levels < 2) {
            GenerateAndAddVector<TEST_DATA_T>(tiered_index->index, dim, vec_id, vec_id);
            if (tiered_index->getHNSWIndex()->element_levels_[vec_id] > 0) {
                num_elements_with_multiple_levels++;
            }
            vec_id++;
        }

        // Delete the last inserted vector, which is in level 1.
        ASSERT_EQ(tiered_index->deleteLabelFromHNSW(--vec_id), 1);
        ASSERT_EQ(tiered_index->getHNSWIndex()->element_levels_[vec_id], 1);
        auto *level_one_neighbors =
            tiered_index->getHNSWIndex()->getNodeNeighborsAtLevel(vec_id, 1);
        ASSERT_EQ(tiered_index->getHNSWIndex()->getNodeNeighborsCount(level_one_neighbors), 1);

        size_t num_repair_jobs = jobQ.size();
        // There should be at least two nodes to repair, the neighbors of next_id in levels 0 and 1
        ASSERT_GE(num_repair_jobs, 2);
        while (jobQ.size() > 1) {
            // First we should have jobs for repairing nodes in level 0.
            ASSERT_EQ(((HNSWRepairJob *)(jobQ.front().job))->level, 0);
            jobQ.pop();
        }
        // The last job should be repairing the single neighbor in level 1.
        ASSERT_EQ(((HNSWRepairJob *)(jobQ.front().job))->level, 1);
        ASSERT_EQ(((HNSWRepairJob *)(jobQ.front().job))->node_id, *level_one_neighbors);
    }
=======
        delete tiered_index;
    }
}

TYPED_TEST(HNSWTieredIndexTest, deleteFromHNSWMulti) {
    // Create TieredHNSW index instance with a mock queue.
    std::shared_ptr<VecSimAllocator> allocator = VecSimAllocator::newVecsimAllocator();
    size_t dim = 4;

    HNSWParams params = {
        .type = TypeParam::get_index_type(), .dim = dim, .metric = VecSimMetric_L2, .multi = true};
    auto jobQ = JobQueue();
    size_t memory_ctx = 0;
    auto index_ctx = IndexExtCtx();
    TieredIndexParams tiered_params = {.jobQueue = &jobQ,
                                       .jobQueueCtx = &index_ctx,
                                       .submitCb = submit_callback,
                                       .memoryCtx = &memory_ctx,
                                       .UpdateMemCb = update_mem_callback};
    TieredHNSWParams tiered_hnsw_params = {.hnswParams = params, .tieredParams = tiered_params};
    auto *tiered_index = reinterpret_cast<TieredHNSWIndex<TEST_DATA_T, TEST_DIST_T> *>(
        HNSWFactory::NewTieredIndex(&tiered_hnsw_params, allocator));

    // Add two vectors and delete one, expect that at least one repair job will be created.
    GenerateAndAddVector<TEST_DATA_T>(tiered_index->index, dim, 0, 0);
    GenerateAndAddVector<TEST_DATA_T>(tiered_index->index, dim, 1, 1);
    ASSERT_EQ(tiered_index->deleteLabelFromHNSW(0), 1);
    ASSERT_EQ(tiered_index->idToRepairJobs.size(), 1);
    ASSERT_EQ(tiered_index->idToRepairJobs.at(1).size(), 1);
    ASSERT_EQ(tiered_index->idToRepairJobs.at(1)[0]->associatedSwapJobs.size(), 1);
    ASSERT_EQ(tiered_index->idToRepairJobs.at(1)[0]->associatedSwapJobs[0]->deleted_id, 0);
    ASSERT_EQ(((HNSWRepairJob *)(jobQ.front().job))->node_id, 1);
    ASSERT_EQ(((HNSWRepairJob *)(jobQ.front().job))->level, 0);
    jobQ.pop();

    // Insert another vector under the label (1) that has not been deleted.
    GenerateAndAddVector<TEST_DATA_T>(tiered_index->index, dim, 1, 2);

    // Expect to see both ids stored under this label being deleted (1 and 2), and have both
    // ids need repair (as the connection between the two vectors is mutual). However, 1 has
    // also an outgoing edge to his other (deleted) neighbor (0), so there will be no new
    // repair job created for 1, since the previous repair job is expected to have both 0 and 2 in
    // its associated swap jobs. Also, there is an edge 0->1 whose going to be repaired as well.
    ASSERT_EQ(tiered_index->deleteLabelFromHNSW(1), 2);
    ASSERT_EQ(jobQ.size(), 2);
    ASSERT_EQ(((HNSWRepairJob *)(jobQ.front().job))->node_id, 0);
    ASSERT_EQ(((HNSWRepairJob *)(jobQ.front().job))->level, 0);
    jobQ.pop();
    ASSERT_EQ(((HNSWRepairJob *)(jobQ.front().job))->node_id, 2);
    ASSERT_EQ(((HNSWRepairJob *)(jobQ.front().job))->level, 0);
    jobQ.pop();
    // No new job for deleting 1->2 edge, just another associated swap job for the existing repair
    // job of 1 (in addition to 0, we have 2).
    ASSERT_EQ(tiered_index->idToRepairJobs.size(), 3);
    ASSERT_EQ(tiered_index->idToRepairJobs.at(1).size(), 1);
    ASSERT_EQ(tiered_index->idToRepairJobs.at(1)[0]->associatedSwapJobs.size(), 2);
    ASSERT_EQ(tiered_index->idToRepairJobs.at(1)[0]->associatedSwapJobs[1]->deleted_id, 2);

    ASSERT_EQ(tiered_index->idToRepairJobs.at(0).size(), 1);
    ASSERT_EQ(tiered_index->idToRepairJobs.at(0)[0]->associatedSwapJobs.size(), 1);
    ASSERT_EQ(tiered_index->idToRepairJobs.at(0)[0]->associatedSwapJobs[0]->deleted_id, 1);

    ASSERT_EQ(tiered_index->idToRepairJobs.at(2).size(), 1);
    ASSERT_EQ(tiered_index->idToRepairJobs.at(2)[0]->associatedSwapJobs.size(), 1);
    ASSERT_EQ(tiered_index->idToRepairJobs.at(2)[0]->associatedSwapJobs[0]->deleted_id, 1);

    ASSERT_EQ(tiered_index->idToSwapJob.size(), 3);
    delete tiered_index;
}

TYPED_TEST(HNSWTieredIndexTest, deleteFromHNSWMultiLevels) {
    // Create TieredHNSW index instance with a mock queue.
    std::shared_ptr<VecSimAllocator> allocator = VecSimAllocator::newVecsimAllocator();
    size_t dim = 4;

    HNSWParams params = {
        .type = TypeParam::get_index_type(), .dim = dim, .metric = VecSimMetric_L2, .multi = false};
    auto jobQ = JobQueue();
    size_t memory_ctx = 0;
    auto index_ctx = IndexExtCtx();
    TieredIndexParams tiered_params = {.jobQueue = &jobQ,
                                       .jobQueueCtx = &index_ctx,
                                       .submitCb = submit_callback,
                                       .memoryCtx = &memory_ctx,
                                       .UpdateMemCb = update_mem_callback};
    TieredHNSWParams tiered_hnsw_params = {.hnswParams = params, .tieredParams = tiered_params};
    auto *tiered_index = reinterpret_cast<TieredHNSWIndex<TEST_DATA_T, TEST_DIST_T> *>(
        HNSWFactory::NewTieredIndex(&tiered_hnsw_params, allocator));

    // Test that repair jobs are created for multiple levels.
    size_t num_elements_with_multiple_levels = 0;
    int vec_id = -1;
    do {
        vec_id++;
        GenerateAndAddVector<TEST_DATA_T>(tiered_index->index, dim, vec_id, vec_id);
        if (tiered_index->getHNSWIndex()->element_levels_[vec_id] > 0) {
            num_elements_with_multiple_levels++;
        }
    } while (num_elements_with_multiple_levels < 2);

    // Delete the last inserted vector, which is in level 1.
    ASSERT_EQ(tiered_index->deleteLabelFromHNSW(vec_id), 1);
    ASSERT_EQ(tiered_index->getHNSWIndex()->element_levels_[vec_id], 1);
    // This should be an array of length 1.
    auto *level_one_neighbors = tiered_index->getHNSWIndex()->getNodeNeighborsAtLevel(vec_id, 1);
    ASSERT_EQ(tiered_index->getHNSWIndex()->getNodeNeighborsCount(level_one_neighbors), 1);

    size_t num_repair_jobs = jobQ.size();
    // There should be at least two nodes to repair, the neighbors of next_id in levels 0 and 1
    ASSERT_GE(num_repair_jobs, 2);
    while (jobQ.size() > 1) {
        // First we should have jobs for repairing nodes in level 0.
        ASSERT_EQ(((HNSWRepairJob *)(jobQ.front().job))->level, 0);
        jobQ.pop();
    }

    // The last job should be repairing the single neighbor in level 1.
    ASSERT_EQ(((HNSWRepairJob *)(jobQ.front().job))->level, 1);
    ASSERT_EQ(((HNSWRepairJob *)(jobQ.front().job))->node_id, *level_one_neighbors);

    delete tiered_index;
>>>>>>> e3351572
}

TYPED_TEST(HNSWTieredIndexTest, deleteFromHNSWWithRepairJobExec) {
    // Create TieredHNSW index instance with a mock queue.
    std::shared_ptr<VecSimAllocator> allocator = VecSimAllocator::newVecsimAllocator();
    size_t n = 1000;
    size_t dim = 4;

<<<<<<< HEAD
    for (auto is_multi : {false, true}) {
        HNSWParams params = {.type = TypeParam::get_index_type(),
                             .dim = dim,
                             .metric = VecSimMetric_L2,
                             .multi = is_multi,
=======
    for (auto isMulti : {false, true}) {
        HNSWParams params = {.type = TypeParam::get_index_type(),
                             .dim = dim,
                             .metric = VecSimMetric_L2,
                             .multi = isMulti,
>>>>>>> e3351572
                             .M = 4};
        auto jobQ = JobQueue();
        size_t memory_ctx = 0;
        auto index_ctx = IndexExtCtx();
        TieredIndexParams tiered_params = {.jobQueue = &jobQ,
                                           .jobQueueCtx = &index_ctx,
                                           .submitCb = submit_callback,
                                           .memoryCtx = &memory_ctx,
                                           .UpdateMemCb = update_mem_callback};
        TieredHNSWParams tiered_hnsw_params = {.hnswParams = params, .tieredParams = tiered_params};
        auto *tiered_index = reinterpret_cast<TieredHNSWIndex<TEST_DATA_T, TEST_DIST_T> *>(
            HNSWFactory::NewTieredIndex(&tiered_hnsw_params, allocator));

        for (size_t i = 0; i < n; i++) {
            GenerateAndAddVector(tiered_index->index, dim, i, i);
        }

        // Delete vectors one by one and run the resulted repair jobs.
        while (tiered_index->getHNSWIndex()->getNumMarkedDeleted() < n) {
            // Choose the current entry point each time (it should be modified after the deletion).
            idType ep = tiered_index->getHNSWIndex()->safeGetEntryPointCopy();
            auto ep_level = tiered_index->getHNSWIndex()->getMaxLevel();
            auto incoming_neighbors =
                tiered_index->getHNSWIndex()->safeCollectAllNodeIncomingNeighbors(ep, ep_level);
            ASSERT_EQ(tiered_index->deleteLabelFromHNSW(ep), 1);
            ASSERT_EQ(jobQ.size(), incoming_neighbors.size());
            ASSERT_EQ(tiered_index->getHNSWIndex()->checkIntegrity().connections_to_repair,
                      jobQ.size());
            ASSERT_NE(tiered_index->getHNSWIndex()->safeGetEntryPointCopy(), ep);

            // Execute synchronously all the repair jobs for the current deletion.
            while (!jobQ.empty()) {
                idType repair_node_id = ((HNSWRepairJob *)(jobQ.front().job))->node_id;
                auto repair_node_level = ((HNSWRepairJob *)(jobQ.front().job))->level;
                auto orig_neighbors = tiered_index->getHNSWIndex()->getNodeNeighborsAtLevel(
                    repair_node_id, repair_node_level);

                tiered_index->getHNSWIndex()->repairNodeConnections(repair_node_id,
                                                                    repair_node_level);
                auto new_neighbors = tiered_index->getHNSWIndex()->getNodeNeighborsAtLevel(
                    repair_node_id, repair_node_level);
                size_t new_neighbors_count =
                    tiered_index->getHNSWIndex()->getNodeNeighborsCount(new_neighbors);
                // This makes sure that the deleted node is no longer in the neighbors set of the
                // repaired node.
                ASSERT_TRUE(std::find(new_neighbors, new_neighbors + new_neighbors_count, ep) ==
                            new_neighbors + new_neighbors_count);
<<<<<<< HEAD
=======
                // Remove the job from the id -> repair_jobs lookup, so we won't think that it is
                // still pending and avoid creating new jobs for nodes that already been repaired
                // as they were pointing to deleted elements.
                tiered_index->idToRepairJobs.erase(repair_node_id);
                delete jobQ.front().job;
>>>>>>> e3351572
                jobQ.pop();
            }
            ASSERT_EQ(tiered_index->getHNSWIndex()->checkIntegrity().connections_to_repair, 0);
        }
        delete tiered_index;
    }
}

<<<<<<< HEAD
TYPED_TEST(HNSWTieredIndexTest, deleteVector) {
    std::shared_ptr<VecSimAllocator> allocator = VecSimAllocator::newVecsimAllocator();

    // Create TieredHNSW index instance with a mock queue.
    size_t dim = 4;
    for (auto is_multi : {false, true}) {
=======
TYPED_TEST(HNSWTieredIndexTest, manageIndexOwnershipWithPendingJobs) {
    std::shared_ptr<VecSimAllocator> allocator = VecSimAllocator::newVecsimAllocator();

    // Create TieredHNSW index instance with a mock queue.
    for (auto is_multi : {true, false}) {
        size_t dim = 4;
>>>>>>> e3351572
        HNSWParams params = {.type = TypeParam::get_index_type(),
                             .dim = dim,
                             .metric = VecSimMetric_L2,
                             .multi = is_multi};
        auto jobQ = JobQueue();
<<<<<<< HEAD
        auto index_ctx = IndexExtCtx();
        size_t memory_ctx = 0;
        TieredIndexParams tiered_params = {.jobQueue = &jobQ,
                                           .jobQueueCtx = &index_ctx,
=======
        auto *index_ctx = new IndexExtCtx();
        size_t memory_ctx = 0;
        TieredIndexParams tiered_params = {.jobQueue = &jobQ,
                                           .jobQueueCtx = index_ctx,
>>>>>>> e3351572
                                           .submitCb = submit_callback,
                                           .memoryCtx = &memory_ctx,
                                           .UpdateMemCb = update_mem_callback};
        TieredHNSWParams tiered_hnsw_params = {.hnswParams = params, .tieredParams = tiered_params};
        auto *tiered_index = reinterpret_cast<TieredHNSWIndex<TEST_DATA_T, TEST_DIST_T> *>(
            HNSWFactory::NewTieredIndex(&tiered_hnsw_params, allocator));
        // Set the created tiered index in the index external context.
<<<<<<< HEAD
        index_ctx.index_strong_ref.reset(tiered_index);

        labelType vec_label = 0;
        // Delete from an empty index
        ASSERT_EQ(tiered_index->deleteVector(0), vec_label);

        // Create a vector and add it to the tiered index (expect it to go into the flat buffer).
        TEST_DATA_T vector[dim];
        GenerateVector<TEST_DATA_T>(vector, dim, vec_label);
        VecSimIndex_AddVector(tiered_index, vector, vec_label);
        ASSERT_EQ(tiered_index->indexSize(), 1);
        ASSERT_EQ(tiered_index->flatBuffer->indexSize(), 1);

        // Expect to have one pending insert job.
        ASSERT_EQ(tiered_index->labelToInsertJobs.size(), 1);
        auto *job = tiered_index->labelToInsertJobs.at(vec_label).back();

        // Remove vector from flat buffer.
        ASSERT_EQ(tiered_index->deleteVector(vec_label), 1);
        ASSERT_EQ(tiered_index->indexSize(), 0);
        ASSERT_EQ(tiered_index->flatBuffer->indexSize(), 0);
        ASSERT_EQ(tiered_index->labelToInsertJobs.size(), 0);
        // The insert job should become invalid, and executing it should do nothing.
        ASSERT_EQ(job->id, INVALID_JOB_ID);
        jobQ.front().job->Execute(jobQ.front().job);
        jobQ.pop();
        ASSERT_EQ(tiered_index->index->indexSize(), 0);

        // Create a vector and add it to HNSW in the tiered index.
        VecSimIndex_AddVector(tiered_index->index, vector, vec_label);
        ASSERT_EQ(tiered_index->indexSize(), 1);
        ASSERT_EQ(tiered_index->index->indexSize(), 1);

        // Remove from main index
        ASSERT_EQ(tiered_index->deleteVector(vec_label), 1);
        ASSERT_EQ(tiered_index->indexLabelCount(), 0);
        ASSERT_EQ(tiered_index->indexSize(), 1);
        ASSERT_EQ(tiered_index->getHNSWIndex()->getNumMarkedDeleted(), 1);

        // Re-insert a deleted label with a different vector
        TEST_DATA_T other_vec_val = 2.0;
        GenerateVector<TEST_DATA_T>(vector, dim, other_vec_val);
        VecSimIndex_AddVector(tiered_index, vector, vec_label);
        ASSERT_EQ(tiered_index->indexSize(), 2);
        ASSERT_EQ(tiered_index->flatBuffer->indexSize(), 1);

        // Move the vector to HNSW by executing the insert job.
        jobQ.front().job->Execute(jobQ.front().job);
        jobQ.pop();
        ASSERT_EQ(tiered_index->indexLabelCount(), 1);
        ASSERT_EQ(tiered_index->index->indexSize(), 2);
        // Check that the distance from the deleted vector (of zeros) to the label is the distance
        // to the new vector (L2 distance).
        TEST_DATA_T deleted_vector[dim];
        GenerateVector<TEST_DATA_T>(deleted_vector, dim, 0);
        ASSERT_EQ(tiered_index->index->getDistanceFrom(vec_label, deleted_vector),
                  dim * pow(other_vec_val, 2));

        // Test some more scenarios that are relevant only for multi value index.
        if (is_multi) {
            // Test deleting a label for which one of its vector's is in the flat index while the
            // second one is in HNSW.
            GenerateAndAddVector<TEST_DATA_T>(tiered_index, dim, vec_label, other_vec_val);
            ASSERT_EQ(tiered_index->indexLabelCount(), 1);
            ASSERT_EQ(tiered_index->indexSize(), 3);
            ASSERT_EQ(tiered_index->deleteVector(vec_label), 2);
            ASSERT_EQ(tiered_index->indexLabelCount(), 0);
            ASSERT_EQ(tiered_index->getHNSWIndex()->getNumMarkedDeleted(), 2);
            ASSERT_EQ(reinterpret_cast<HNSWInsertJob *>(jobQ.front().job)->id, INVALID_JOB_ID);
            jobQ.front().job->Execute(jobQ.front().job);
            jobQ.pop();
            ASSERT_EQ(jobQ.size(), 0);

            // Test deleting a label for which both of its vector's is in the flat index.
            GenerateAndAddVector<TEST_DATA_T>(tiered_index, dim, vec_label, vec_label);
            GenerateAndAddVector<TEST_DATA_T>(tiered_index, dim, vec_label, other_vec_val);
            ASSERT_EQ(tiered_index->indexLabelCount(), 1);
            ASSERT_EQ(tiered_index->flatBuffer->indexLabelCount(), 1);
            ASSERT_EQ(tiered_index->flatBuffer->indexSize(), 2);
            ASSERT_EQ(tiered_index->deleteVector(vec_label), 2);
            ASSERT_EQ(tiered_index->indexLabelCount(), 0);
            jobQ.pop();
            jobQ.pop();
            ASSERT_EQ(jobQ.size(), 0);

            // Test deleting a label for which both of its vector's is in HNSW index.
            GenerateAndAddVector<TEST_DATA_T>(tiered_index, dim, vec_label, vec_label);
            GenerateAndAddVector<TEST_DATA_T>(tiered_index, dim, vec_label, other_vec_val);
            jobQ.front().job->Execute(jobQ.front().job);
            jobQ.pop();
            jobQ.front().job->Execute(jobQ.front().job);
            jobQ.pop();
            ASSERT_EQ(tiered_index->indexLabelCount(), 1);
            ASSERT_EQ(tiered_index->flatBuffer->indexSize(), 0);
            ASSERT_EQ(tiered_index->index->indexSize(), 4);
            ASSERT_EQ(tiered_index->index->indexLabelCount(), 1);
            ASSERT_EQ(tiered_index->deleteVector(vec_label), 2);
            ASSERT_EQ(tiered_index->index->indexLabelCount(), 0);
            ASSERT_EQ(tiered_index->getHNSWIndex()->getNumMarkedDeleted(), 4);
            // Expect to see two repair jobs - one for each deleted vector internal id.
            ASSERT_EQ(jobQ.size(), 2);
            ASSERT_EQ(jobQ.front().job->jobType, HNSW_REPAIR_NODE_CONNECTIONS_JOB);
            ASSERT_EQ(reinterpret_cast<HNSWRepairJob *>(jobQ.front().job)->node_id, 3);
            jobQ.pop();
            ASSERT_EQ(jobQ.front().job->jobType, HNSW_REPAIR_NODE_CONNECTIONS_JOB);
            ASSERT_EQ(reinterpret_cast<HNSWRepairJob *>(jobQ.front().job)->node_id, 2);
        }
    }
}

TYPED_TEST(HNSWTieredIndexTest, deleteVectorAndRepairAsync) {
    std::shared_ptr<VecSimAllocator> allocator = VecSimAllocator::newVecsimAllocator();

    // Create TieredHNSW index instance with a mock queue.
    size_t dim = 16;
    size_t n = 1000;
    for (auto is_multi : {false, true}) {
        HNSWParams params = {.type = TypeParam::get_index_type(),
                             .dim = dim,
                             .metric = VecSimMetric_L2,
                             .multi = is_multi,
                             .blockSize = 100};
        auto jobQ = JobQueue();
        auto index_ctx = IndexExtCtx();
        size_t memory_ctx = 0;
        TieredIndexParams tiered_params = {.jobQueue = &jobQ,
                                           .jobQueueCtx = &index_ctx,
                                           .submitCb = submit_callback,
                                           .memoryCtx = &memory_ctx,
                                           .UpdateMemCb = update_mem_callback};
        TieredHNSWParams tiered_hnsw_params = {.hnswParams = params, .tieredParams = tiered_params};
        auto *tiered_index = reinterpret_cast<TieredHNSWIndex<TEST_DATA_T, TEST_DIST_T> *>(
            HNSWFactory::NewTieredIndex(&tiered_hnsw_params, allocator));
        // Set the created tiered index in the index external context.
        index_ctx.index_strong_ref.reset(tiered_index);

        size_t per_label = is_multi ? 10 : 1;
        size_t n_labels = n / per_label;

        // Launch the BG threads loop that takes jobs from the queue and executes them.
        bool run_thread = true;
        for (size_t i = 0; i < THREAD_POOL_SIZE; i++) {
            thread_pool.emplace_back(thread_main_loop, std::ref(jobQ), std::ref(run_thread));
        }

        // Create and insert vectors one by one, then delete them one by one.
        std::srand(10); // create pseudo random generator with any arbitrary seed.
        for (size_t i = 0; i < n; i++) {
            TEST_DATA_T vector[dim];
            for (size_t j = 0; j < dim; j++) {
                vector[j] = std::rand() / (TEST_DATA_T)RAND_MAX;
            }
            VecSimIndex_AddVector(tiered_index, vector, i % n_labels);
        }
        // While a thread is ingesting a vector into HNSW, a vector may appear in both indexes
        // (hence it will be counted twice in the index size calculation).
        EXPECT_GE(tiered_index->indexSize(), n);
        EXPECT_LE(tiered_index->indexSize(), n + THREAD_POOL_SIZE);
        EXPECT_EQ(tiered_index->indexLabelCount(), n_labels);
        for (size_t i = 0; i < n_labels; i++) {
            // Every vector associated with the label may appear in flat/HNSW index or in both if
            // its just being ingested.
            int num_deleted = tiered_index->deleteVector(i);
            EXPECT_GE(num_deleted, per_label);
            EXPECT_LE(num_deleted, MIN(2 * per_label, per_label + THREAD_POOL_SIZE));
            EXPECT_EQ(tiered_index->deleteVector(i), 0); // delete already deleted label
        }
        EXPECT_EQ(tiered_index->indexLabelCount(), 0);

        // Check every 10 ms if queue is empty, and if so, terminate the threads loop.
        while (true) {
            std::this_thread::sleep_for(std::chrono::milliseconds(10));
            std::unique_lock<std::mutex> lock(queue_guard);
            if (jobQ.empty()) {
                run_thread = false;
                queue_cond.notify_all();
                break;
            }
        }
        for (size_t i = 0; i < THREAD_POOL_SIZE; i++) {
            thread_pool[i].join();
        }
        EXPECT_EQ(tiered_index->getHNSWIndex()->checkIntegrity().connections_to_repair, 0);
        EXPECT_EQ(tiered_index->getHNSWIndex()->safeGetEntryPointCopy(), INVALID_ID);
        // Verify that we have no pending jobs.
        EXPECT_EQ(tiered_index->labelToInsertJobs.size(), 0);
        EXPECT_EQ(tiered_index->idToRepairJobs.size(), 0);
        thread_pool.clear();
=======
        index_ctx->index_strong_ref.reset(tiered_index);
        EXPECT_EQ(index_ctx->index_strong_ref.use_count(), 1);

        // Add a vector and create a pending insert job.
        GenerateAndAddVector<TEST_DATA_T>(tiered_index, dim, 0);
        ASSERT_EQ(tiered_index->labelToInsertJobs.size(), 1);

        // Delete the index before the job was executed.
        EXPECT_EQ(jobQ.size(), 1);
        EXPECT_EQ(jobQ.front().index_weak_ref.use_count(), 1);
        delete index_ctx;
        EXPECT_EQ(jobQ.size(), 1);
        EXPECT_EQ(jobQ.front().index_weak_ref.use_count(), 0);
        jobQ.pop();

        // Recreate the index with a new ctx.
        tiered_params.jobQueueCtx = index_ctx = new IndexExtCtx();
        tiered_hnsw_params.tieredParams = tiered_params;
        tiered_index = reinterpret_cast<TieredHNSWIndex<TEST_DATA_T, TEST_DIST_T> *>(
            HNSWFactory::NewTieredIndex(&tiered_hnsw_params, allocator));
        index_ctx->index_strong_ref.reset(tiered_index);
        EXPECT_EQ(index_ctx->index_strong_ref.use_count(), 1);

        // Add two vectors directly to HNSW, and remove one vector to create a repair job.
        GenerateAndAddVector<TEST_DATA_T>(tiered_index->index, dim, 0, 0);
        GenerateAndAddVector<TEST_DATA_T>(tiered_index->index, dim, 1, 1);
        ASSERT_EQ(tiered_index->deleteLabelFromHNSW(0), 1);
        ASSERT_EQ(tiered_index->idToRepairJobs.size(), 1);

        // Delete the index before the job was executed.
        EXPECT_EQ(jobQ.size(), 1);
        EXPECT_EQ(jobQ.front().index_weak_ref.use_count(), 1);
        delete index_ctx;
        EXPECT_EQ(jobQ.size(), 1);
        EXPECT_EQ(jobQ.front().index_weak_ref.use_count(), 0);
>>>>>>> e3351572
    }
}<|MERGE_RESOLUTION|>--- conflicted
+++ resolved
@@ -437,8 +437,6 @@
     thread_pool.clear();
 }
 
-<<<<<<< HEAD
-=======
 TYPED_TEST(HNSWTieredIndexTest, KNNSearch) {
     size_t dim = 4;
     size_t k = 10;
@@ -893,25 +891,16 @@
     runTopKSearchTest(tiered_index, query, 5, 3, [](size_t _, double __, size_t ___) {});
 }
 
->>>>>>> e3351572
 TYPED_TEST(HNSWTieredIndexTest, deleteFromHNSWBasic) {
     // Create TieredHNSW index instance with a mock queue.
     std::shared_ptr<VecSimAllocator> allocator = VecSimAllocator::newVecsimAllocator();
     size_t dim = 4;
 
-<<<<<<< HEAD
-    for (auto is_multi : {false, true}) {
-        HNSWParams params = {.type = TypeParam::get_index_type(),
-                             .dim = dim,
-                             .metric = VecSimMetric_L2,
-                             .multi = is_multi};
-=======
     for (auto isMulti : {false, true}) {
         HNSWParams params = {.type = TypeParam::get_index_type(),
                              .dim = dim,
                              .metric = VecSimMetric_L2,
                              .multi = isMulti};
->>>>>>> e3351572
         auto jobQ = JobQueue();
         size_t memory_ctx = 0;
         auto index_ctx = IndexExtCtx();
@@ -952,74 +941,14 @@
         ASSERT_EQ(((HNSWRepairJob *)(jobQ.front().job))->level, 0);
         ASSERT_EQ(tiered_index->idToRepairJobs.size(), 1);
         ASSERT_GE(tiered_index->idToRepairJobs.at(2).size(), 1);
-<<<<<<< HEAD
-=======
         ASSERT_EQ(tiered_index->idToRepairJobs.at(2)[0]->associatedSwapJobs.size(), 1);
         ASSERT_EQ(tiered_index->idToRepairJobs.at(2)[0]->associatedSwapJobs[0]->deleted_id, 3);
->>>>>>> e3351572
 
         ASSERT_EQ(tiered_index->indexSize(), 4);
         ASSERT_EQ(tiered_index->getHNSWIndex()->getNumMarkedDeleted(), 3);
         ASSERT_EQ(tiered_index->idToSwapJob.size(), 3);
         jobQ.pop();
 
-<<<<<<< HEAD
-        if (is_multi) {
-            // Insert another vector under the label (2) that has not been deleted.
-            GenerateAndAddVector<TEST_DATA_T>(tiered_index->index, dim, 2, 4);
-            // Expect to see both ids stored under this label being deleted (2 and 4), and have both
-            // ids need repair (as the connection between the two vectors is mutual). Also, 2 has an
-            // incoming edge from his other (deleted) neighbor (3)
-            ASSERT_EQ(tiered_index->deleteLabelFromHNSW(2), 2);
-            ASSERT_EQ(jobQ.size(), 3);
-            ASSERT_EQ(((HNSWRepairJob *)(jobQ.front().job))->node_id, 3);
-            ASSERT_EQ(((HNSWRepairJob *)(jobQ.front().job))->level, 0);
-            jobQ.pop();
-            ASSERT_EQ(((HNSWRepairJob *)(jobQ.front().job))->node_id, 4);
-            ASSERT_EQ(((HNSWRepairJob *)(jobQ.front().job))->level, 0);
-            jobQ.pop();
-            // Repair for node id 4.
-            ASSERT_EQ(((HNSWRepairJob *)(jobQ.front().job))->node_id, 2);
-            ASSERT_EQ(((HNSWRepairJob *)(jobQ.front().job))->level, 0);
-            jobQ.pop();
-            ASSERT_EQ(tiered_index->idToSwapJob.size(), 5);
-            ASSERT_EQ(tiered_index->idToRepairJobs.size(), 3);
-            ASSERT_EQ(tiered_index->idToRepairJobs.at(2).size(), 2);
-            ASSERT_EQ(tiered_index->idToRepairJobs.at(3).size(), 1);
-            ASSERT_EQ(tiered_index->idToRepairJobs.at(4).size(), 1);
-        }
-
-        // Test that repair jobs are created for multiple levels.
-        size_t num_elements_with_multiple_levels = 0;
-        size_t vec_id = tiered_index->index->indexSize();
-        while (num_elements_with_multiple_levels < 2) {
-            GenerateAndAddVector<TEST_DATA_T>(tiered_index->index, dim, vec_id, vec_id);
-            if (tiered_index->getHNSWIndex()->element_levels_[vec_id] > 0) {
-                num_elements_with_multiple_levels++;
-            }
-            vec_id++;
-        }
-
-        // Delete the last inserted vector, which is in level 1.
-        ASSERT_EQ(tiered_index->deleteLabelFromHNSW(--vec_id), 1);
-        ASSERT_EQ(tiered_index->getHNSWIndex()->element_levels_[vec_id], 1);
-        auto *level_one_neighbors =
-            tiered_index->getHNSWIndex()->getNodeNeighborsAtLevel(vec_id, 1);
-        ASSERT_EQ(tiered_index->getHNSWIndex()->getNodeNeighborsCount(level_one_neighbors), 1);
-
-        size_t num_repair_jobs = jobQ.size();
-        // There should be at least two nodes to repair, the neighbors of next_id in levels 0 and 1
-        ASSERT_GE(num_repair_jobs, 2);
-        while (jobQ.size() > 1) {
-            // First we should have jobs for repairing nodes in level 0.
-            ASSERT_EQ(((HNSWRepairJob *)(jobQ.front().job))->level, 0);
-            jobQ.pop();
-        }
-        // The last job should be repairing the single neighbor in level 1.
-        ASSERT_EQ(((HNSWRepairJob *)(jobQ.front().job))->level, 1);
-        ASSERT_EQ(((HNSWRepairJob *)(jobQ.front().job))->node_id, *level_one_neighbors);
-    }
-=======
         delete tiered_index;
     }
 }
@@ -1141,7 +1070,6 @@
     ASSERT_EQ(((HNSWRepairJob *)(jobQ.front().job))->node_id, *level_one_neighbors);
 
     delete tiered_index;
->>>>>>> e3351572
 }
 
 TYPED_TEST(HNSWTieredIndexTest, deleteFromHNSWWithRepairJobExec) {
@@ -1150,19 +1078,11 @@
     size_t n = 1000;
     size_t dim = 4;
 
-<<<<<<< HEAD
-    for (auto is_multi : {false, true}) {
-        HNSWParams params = {.type = TypeParam::get_index_type(),
-                             .dim = dim,
-                             .metric = VecSimMetric_L2,
-                             .multi = is_multi,
-=======
     for (auto isMulti : {false, true}) {
         HNSWParams params = {.type = TypeParam::get_index_type(),
                              .dim = dim,
                              .metric = VecSimMetric_L2,
                              .multi = isMulti,
->>>>>>> e3351572
                              .M = 4};
         auto jobQ = JobQueue();
         size_t memory_ctx = 0;
@@ -1210,14 +1130,11 @@
                 // repaired node.
                 ASSERT_TRUE(std::find(new_neighbors, new_neighbors + new_neighbors_count, ep) ==
                             new_neighbors + new_neighbors_count);
-<<<<<<< HEAD
-=======
                 // Remove the job from the id -> repair_jobs lookup, so we won't think that it is
                 // still pending and avoid creating new jobs for nodes that already been repaired
                 // as they were pointing to deleted elements.
                 tiered_index->idToRepairJobs.erase(repair_node_id);
                 delete jobQ.front().job;
->>>>>>> e3351572
                 jobQ.pop();
             }
             ASSERT_EQ(tiered_index->getHNSWIndex()->checkIntegrity().connections_to_repair, 0);
@@ -1226,37 +1143,21 @@
     }
 }
 
-<<<<<<< HEAD
-TYPED_TEST(HNSWTieredIndexTest, deleteVector) {
-    std::shared_ptr<VecSimAllocator> allocator = VecSimAllocator::newVecsimAllocator();
-
-    // Create TieredHNSW index instance with a mock queue.
-    size_t dim = 4;
-    for (auto is_multi : {false, true}) {
-=======
 TYPED_TEST(HNSWTieredIndexTest, manageIndexOwnershipWithPendingJobs) {
     std::shared_ptr<VecSimAllocator> allocator = VecSimAllocator::newVecsimAllocator();
 
     // Create TieredHNSW index instance with a mock queue.
     for (auto is_multi : {true, false}) {
         size_t dim = 4;
->>>>>>> e3351572
         HNSWParams params = {.type = TypeParam::get_index_type(),
                              .dim = dim,
                              .metric = VecSimMetric_L2,
                              .multi = is_multi};
         auto jobQ = JobQueue();
-<<<<<<< HEAD
-        auto index_ctx = IndexExtCtx();
-        size_t memory_ctx = 0;
-        TieredIndexParams tiered_params = {.jobQueue = &jobQ,
-                                           .jobQueueCtx = &index_ctx,
-=======
         auto *index_ctx = new IndexExtCtx();
         size_t memory_ctx = 0;
         TieredIndexParams tiered_params = {.jobQueue = &jobQ,
                                            .jobQueueCtx = index_ctx,
->>>>>>> e3351572
                                            .submitCb = submit_callback,
                                            .memoryCtx = &memory_ctx,
                                            .UpdateMemCb = update_mem_callback};
@@ -1264,7 +1165,66 @@
         auto *tiered_index = reinterpret_cast<TieredHNSWIndex<TEST_DATA_T, TEST_DIST_T> *>(
             HNSWFactory::NewTieredIndex(&tiered_hnsw_params, allocator));
         // Set the created tiered index in the index external context.
-<<<<<<< HEAD
+        index_ctx->index_strong_ref.reset(tiered_index);
+        EXPECT_EQ(index_ctx->index_strong_ref.use_count(), 1);
+
+        // Add a vector and create a pending insert job.
+        GenerateAndAddVector<TEST_DATA_T>(tiered_index, dim, 0);
+        ASSERT_EQ(tiered_index->labelToInsertJobs.size(), 1);
+
+        // Delete the index before the job was executed.
+        EXPECT_EQ(jobQ.size(), 1);
+        EXPECT_EQ(jobQ.front().index_weak_ref.use_count(), 1);
+        delete index_ctx;
+        EXPECT_EQ(jobQ.size(), 1);
+        EXPECT_EQ(jobQ.front().index_weak_ref.use_count(), 0);
+        jobQ.pop();
+
+        // Recreate the index with a new ctx.
+        tiered_params.jobQueueCtx = index_ctx = new IndexExtCtx();
+        tiered_hnsw_params.tieredParams = tiered_params;
+        tiered_index = reinterpret_cast<TieredHNSWIndex<TEST_DATA_T, TEST_DIST_T> *>(
+            HNSWFactory::NewTieredIndex(&tiered_hnsw_params, allocator));
+        index_ctx->index_strong_ref.reset(tiered_index);
+        EXPECT_EQ(index_ctx->index_strong_ref.use_count(), 1);
+
+        // Add two vectors directly to HNSW, and remove one vector to create a repair job.
+        GenerateAndAddVector<TEST_DATA_T>(tiered_index->index, dim, 0, 0);
+        GenerateAndAddVector<TEST_DATA_T>(tiered_index->index, dim, 1, 1);
+        ASSERT_EQ(tiered_index->deleteLabelFromHNSW(0), 1);
+        ASSERT_EQ(tiered_index->idToRepairJobs.size(), 1);
+
+        // Delete the index before the job was executed.
+        EXPECT_EQ(jobQ.size(), 1);
+        EXPECT_EQ(jobQ.front().index_weak_ref.use_count(), 1);
+        delete index_ctx;
+        EXPECT_EQ(jobQ.size(), 1);
+        EXPECT_EQ(jobQ.front().index_weak_ref.use_count(), 0);
+    }
+}
+
+TYPED_TEST(HNSWTieredIndexTest, deleteVector) {
+    std::shared_ptr<VecSimAllocator> allocator = VecSimAllocator::newVecsimAllocator();
+
+    // Create TieredHNSW index instance with a mock queue.
+    size_t dim = 4;
+    for (auto is_multi : {false, true}) {
+        HNSWParams params = {.type = TypeParam::get_index_type(),
+                             .dim = dim,
+                             .metric = VecSimMetric_L2,
+                             .multi = is_multi};
+        auto jobQ = JobQueue();
+        auto index_ctx = IndexExtCtx();
+        size_t memory_ctx = 0;
+        TieredIndexParams tiered_params = {.jobQueue = &jobQ,
+                                           .jobQueueCtx = &index_ctx,
+                                           .submitCb = submit_callback,
+                                           .memoryCtx = &memory_ctx,
+                                           .UpdateMemCb = update_mem_callback};
+        TieredHNSWParams tiered_hnsw_params = {.hnswParams = params, .tieredParams = tiered_params};
+        auto *tiered_index = reinterpret_cast<TieredHNSWIndex<TEST_DATA_T, TEST_DIST_T> *>(
+            HNSWFactory::NewTieredIndex(&tiered_hnsw_params, allocator));
+        // Set the created tiered index in the index external context.
         index_ctx.index_strong_ref.reset(tiered_index);
 
         labelType vec_label = 0;
@@ -1453,42 +1413,5 @@
         EXPECT_EQ(tiered_index->labelToInsertJobs.size(), 0);
         EXPECT_EQ(tiered_index->idToRepairJobs.size(), 0);
         thread_pool.clear();
-=======
-        index_ctx->index_strong_ref.reset(tiered_index);
-        EXPECT_EQ(index_ctx->index_strong_ref.use_count(), 1);
-
-        // Add a vector and create a pending insert job.
-        GenerateAndAddVector<TEST_DATA_T>(tiered_index, dim, 0);
-        ASSERT_EQ(tiered_index->labelToInsertJobs.size(), 1);
-
-        // Delete the index before the job was executed.
-        EXPECT_EQ(jobQ.size(), 1);
-        EXPECT_EQ(jobQ.front().index_weak_ref.use_count(), 1);
-        delete index_ctx;
-        EXPECT_EQ(jobQ.size(), 1);
-        EXPECT_EQ(jobQ.front().index_weak_ref.use_count(), 0);
-        jobQ.pop();
-
-        // Recreate the index with a new ctx.
-        tiered_params.jobQueueCtx = index_ctx = new IndexExtCtx();
-        tiered_hnsw_params.tieredParams = tiered_params;
-        tiered_index = reinterpret_cast<TieredHNSWIndex<TEST_DATA_T, TEST_DIST_T> *>(
-            HNSWFactory::NewTieredIndex(&tiered_hnsw_params, allocator));
-        index_ctx->index_strong_ref.reset(tiered_index);
-        EXPECT_EQ(index_ctx->index_strong_ref.use_count(), 1);
-
-        // Add two vectors directly to HNSW, and remove one vector to create a repair job.
-        GenerateAndAddVector<TEST_DATA_T>(tiered_index->index, dim, 0, 0);
-        GenerateAndAddVector<TEST_DATA_T>(tiered_index->index, dim, 1, 1);
-        ASSERT_EQ(tiered_index->deleteLabelFromHNSW(0), 1);
-        ASSERT_EQ(tiered_index->idToRepairJobs.size(), 1);
-
-        // Delete the index before the job was executed.
-        EXPECT_EQ(jobQ.size(), 1);
-        EXPECT_EQ(jobQ.front().index_weak_ref.use_count(), 1);
-        delete index_ctx;
-        EXPECT_EQ(jobQ.size(), 1);
-        EXPECT_EQ(jobQ.front().index_weak_ref.use_count(), 0);
->>>>>>> e3351572
     }
 }