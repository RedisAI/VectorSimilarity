#include "VecSim/index_factories/tiered_factory.h"
#include "VecSim/algorithms/hnsw/hnsw_tiered.h"
#include "VecSim/algorithms/hnsw/hnsw_single.h"
#include "VecSim/algorithms/hnsw/hnsw_multi.h"

#include "test_utils.h"

#include <thread>

using namespace tiered_index_mock;

// Runs the test for all combination of data type(float/double) - label type (single/multi)

template <typename index_type_t>
class HNSWTieredIndexTest : public ::testing::Test {
public:
    using data_t = typename index_type_t::data_t;
    using dist_t = typename index_type_t::dist_t;

protected:
    HNSWIndex<data_t, dist_t> *CastToHNSW(VecSimIndex *index) {
        auto tiered_index = reinterpret_cast<TieredHNSWIndex<data_t, dist_t> *>(index);
        return tiered_index->getHNSWIndex();
    }
    TieredHNSWIndex<data_t, dist_t> *CreateTieredHNSWIndex(VecSimParams &hnsw_params,
                                                           JobQueue *jobQ, IndexExtCtx *ctx,
                                                           size_t *memory_ctx,
                                                           size_t swap_job_threshold = 0) {
<<<<<<< HEAD
        // Use the default 0 value for this configuration unless specified otherwise.
        TieredHNSWParams tiered_hnsw_Params = {.swapJobThreshold = swap_job_threshold};
        TieredIndexParams tiered_params = {.jobQueue = jobQ,
                                           .jobQueueCtx = ctx,
                                           .submitCb = submit_callback,
                                           .memoryCtx = memory_ctx,
                                           .UpdateMemCb = update_mem_callback,
                                           .primaryIndexParams = &hnsw_params,
                                           .tieredHnswParams = tiered_hnsw_Params};
=======
        TieredIndexParams tiered_params = {
            .jobQueue = jobQ,
            .jobQueueCtx = ctx,
            .submitCb = submit_callback,
            .memoryCtx = memory_ctx,
            .UpdateMemCb = update_mem_callback,
            .primaryIndexParams = &hnsw_params,
            .specificParams = {TieredHNSWParams{.swapJobThreshold = swap_job_threshold}}};
>>>>>>> ce8b3908
        auto *tiered_index = reinterpret_cast<TieredHNSWIndex<data_t, dist_t> *>(
            TieredFactory::NewIndex(&tiered_params));

        // Set the created tiered index in the index external context (it will take ownership over
        // the index, and we'll need to release the ctx at the end of the test.
        ctx->index_strong_ref.reset(tiered_index);
        return tiered_index;
    }
};

TYPED_TEST_SUITE(HNSWTieredIndexTest, DataTypeSetExtended);

// Runs the test for each data type(float/double). The label type should be explicitly
// set in the test.

template <typename index_type_t>
class HNSWTieredIndexTestBasic : public HNSWTieredIndexTest<index_type_t> {};
TYPED_TEST_SUITE(HNSWTieredIndexTestBasic, DataTypeSet);

TYPED_TEST(HNSWTieredIndexTest, CreateIndexInstance) {
    // Create TieredHNSW index instance with a mock queue.
    HNSWParams params = {.type = TypeParam::get_index_type(),
                         .dim = 4,
                         .metric = VecSimMetric_L2,
                         .multi = TypeParam::isMulti()};
    VecSimParams hnsw_params = CreateParams(params);
    auto jobQ = JobQueue();
    auto jobQueueCtx = new IndexExtCtx();
    size_t memory_ctx = 0;
    auto *tiered_index = this->CreateTieredHNSWIndex(hnsw_params, &jobQ, jobQueueCtx, &memory_ctx);

    // Get the allocator from the tiered index.
    auto allocator = tiered_index->getAllocator();

    // Add a vector to the flat index.
    TEST_DATA_T vector[tiered_index->backendIndex->getDim()];
    GenerateVector<TEST_DATA_T>(vector, tiered_index->backendIndex->getDim());
    labelType vector_label = 1;
    VecSimIndex_AddVector(tiered_index->frontendIndex, vector, vector_label);

    // Create a mock job that inserts some vector into the HNSW index.
    auto insert_to_index = [](AsyncJob *job) {
        auto *my_insert_job = reinterpret_cast<HNSWInsertJob *>(job);
        auto my_index =
            reinterpret_cast<TieredHNSWIndex<TEST_DATA_T, TEST_DIST_T> *>(my_insert_job->index);

        // Move the vector from the temp flat index into the HNSW index.
        // Note that we access the vector via its internal id since in index of type MULTI,
        // this is the only way to do so (knowing the label is not enough...)
        VecSimIndex_AddVector(my_index->backendIndex,
                              my_index->frontendIndex->getDataByInternalId(my_insert_job->id),
                              my_insert_job->label);
        // TODO: enable deleting vectors by internal id for the case of moving a single vector
        //  from the flat buffer in MULTI.
        VecSimIndex_DeleteVector(my_index->frontendIndex, my_insert_job->label);
        auto it = my_index->labelToInsertJobs.at(my_insert_job->label).begin();
        ASSERT_EQ(job, *it); // Assert pointers equation
        // Here we update labelToInsertJobs mapping, as we except that for every insert job
        // there will be a corresponding item in the map.
        my_index->labelToInsertJobs.at(my_insert_job->label).erase(it);
        my_index->UpdateIndexMemory(my_index->memoryCtx,
                                    my_index->getAllocator()->getAllocationSize());
    };

    HNSWInsertJob job(tiered_index->allocator, vector_label, 0, insert_to_index, tiered_index);
    auto jobs_vec = vecsim_stl::vector<HNSWInsertJob *>(1, &job, allocator);
    tiered_index->labelToInsertJobs.insert({vector_label, jobs_vec});

    // Wrap this job with an array and submit the jobs to the queue.
    // TODO: in the future this should be part of the tiered index "add_vector" flow, and
    //  we can replace this to avoid the breaking of the abstraction.
    tiered_index->submitSingleJob((AsyncJob *)&job);
    ASSERT_EQ(jobQ.size(), 1);

    // Execute the job from the queue and validate that the index was updated properly.
    reinterpret_cast<AsyncJob *>(jobQ.front().job)->Execute(jobQ.front().job);
    ASSERT_EQ(tiered_index->indexSize(), 1);
    ASSERT_EQ(tiered_index->getDistanceFrom(1, vector), 0);
    ASSERT_EQ(memory_ctx, tiered_index->getAllocator()->getAllocationSize());
    ASSERT_EQ(tiered_index->frontendIndex->indexSize(), 0);
    ASSERT_EQ(tiered_index->labelToInsertJobs.at(vector_label).size(), 0);

    // This will delete the index. The allocator is "fix to the point" in the body of the test,
    // so it is safe to delete the index with `delete` and not with VecSimIndex_Free.
    delete jobQueueCtx;
}

TYPED_TEST(HNSWTieredIndexTest, testSizeEstimation) {
    size_t dim = 128;
    size_t n = DEFAULT_BLOCK_SIZE;
    size_t M = 32;
    size_t bs = DEFAULT_BLOCK_SIZE;
    bool isMulti = TypeParam::isMulti();

    HNSWParams hnsw_params = {.type = TypeParam::get_index_type(),
                              .dim = dim,
                              .metric = VecSimMetric_L2,
                              .multi = isMulti,
                              .initialCapacity = n,
                              .M = M};
    VecSimParams vecsim_hnsw_params = CreateParams(hnsw_params);

    auto jobQ = JobQueue();
    auto index_ctx = IndexExtCtx();
    size_t memory_ctx = 0;
    TieredIndexParams tiered_params = {.jobQueue = &jobQ,
                                       .jobQueueCtx = &index_ctx,
                                       .submitCb = submit_callback,
                                       .memoryCtx = &memory_ctx,
                                       .UpdateMemCb = update_mem_callback,
                                       .primaryIndexParams = &vecsim_hnsw_params};
    VecSimParams params = CreateParams(tiered_params);
    auto *index = VecSimIndex_New(&params);

    size_t initial_size_estimation = VecSimIndex_EstimateInitialSize(&params);

    // labels_lookup hash table has additional memory, since STL implementation chooses "an
    // appropriate prime number" higher than n as the number of allocated buckets (for n=1000, 1031
    // buckets are created)
    auto hnsw_index = this->CastToHNSW(index);
    if (isMulti == false) {
        auto hnsw = reinterpret_cast<HNSWIndex_Single<TEST_DATA_T, TEST_DIST_T> *>(hnsw_index);
        initial_size_estimation += (hnsw->label_lookup_.bucket_count() - n) * sizeof(size_t);
    } else { // if its a multi value index cast to HNSW_Multi
        auto hnsw = reinterpret_cast<HNSWIndex_Multi<TEST_DATA_T, TEST_DIST_T> *>(hnsw_index);
        initial_size_estimation += (hnsw->label_lookup_.bucket_count() - n) * sizeof(size_t);
    }

    ASSERT_EQ(memory_ctx, index->getAllocationSize());
    ASSERT_EQ(initial_size_estimation, memory_ctx);

    // Add vectors up to initial capacity (initial capacity == block size).
    for (size_t i = 0; i < n; i++) {
        GenerateAndAddVector<TEST_DATA_T>(index, dim, i, i);
        jobQ.front().job->Execute(jobQ.front().job);
        jobQ.pop();
    }

    // Estimate memory delta for filling up the first block and adding another block.
    size_t estimation = VecSimIndex_EstimateElementSize(&params) * bs;

    size_t memory_before = memory_ctx;

    // Note we are adding vectors with ascending values. This causes the numbers of
    // incoming edges, which are not taking into account in EstimateElementSize,
    // to be zero
    for (size_t i = 0; i < bs; i++) {
        GenerateAndAddVector<TEST_DATA_T>(index, dim, i + bs, i + bs);
        jobQ.front().job->Execute(jobQ.front().job);
        jobQ.pop();
    }

    size_t delta = memory_ctx - memory_before;

    // Flat index should be empty, hence the index size includes only hnsw size.
    ASSERT_EQ(index->indexSize(), hnsw_index->indexSize());
    // We added 2 * bs vectors
    ASSERT_EQ(index->indexSize(), 2 * bs);
    // Which is the current maximum capacity.
    ASSERT_EQ(index->indexSize(), index->indexCapacity());
    ASSERT_EQ(index->indexSize(), hnsw_index->indexCapacity());

    ASSERT_GE(estimation * 1.02, delta);
    ASSERT_LE(estimation * 0.98, delta);

    VecSimIndex_Free(index);
}

TYPED_TEST(HNSWTieredIndexTest, addVector) {
    // Create TieredHNSW index instance with a mock queue.
    size_t dim = 4;
    bool isMulti = TypeParam::isMulti();
    HNSWParams params = {.type = TypeParam::get_index_type(),
                         .dim = dim,
                         .metric = VecSimMetric_L2,
                         .multi = isMulti};
    VecSimParams hnsw_params = CreateParams(params);
    auto jobQ = JobQueue();
    auto index_ctx = new IndexExtCtx();
    size_t memory_ctx = 0;
    TieredIndexParams tiered_params = {.jobQueue = &jobQ,
                                       .jobQueueCtx = index_ctx,
                                       .submitCb = submit_callback,
                                       .memoryCtx = &memory_ctx,
                                       .UpdateMemCb = update_mem_callback,
                                       .primaryIndexParams = &hnsw_params};
    auto *tiered_index = reinterpret_cast<TieredHNSWIndex<TEST_DATA_T, TEST_DIST_T> *>(
        TieredFactory::NewIndex(&tiered_params));
    // Get the allocator from the tiered index.
    auto allocator = tiered_index->getAllocator();
    // Set the created tiered index in the index external context.
    index_ctx->index_strong_ref.reset(tiered_index);

    BFParams bf_params = {.type = TypeParam::get_index_type(),
                          .dim = dim,
                          .metric = VecSimMetric_L2,
                          .multi = isMulti};

    // Validate that memory upon creating the tiered index is as expected (no more than 2%
    // above te expected, since in different platforms there are some minor additional
    // allocations).
    size_t expected_mem = TieredFactory::EstimateInitialSize(&tiered_params);
    ASSERT_LE(expected_mem, memory_ctx);
    ASSERT_GE(expected_mem * 1.02, memory_ctx);

    // Create a vector and add it to the tiered index.
    labelType vec_label = 1;
    TEST_DATA_T vector[dim];
    GenerateVector<TEST_DATA_T>(vector, dim, vec_label);
    VecSimIndex_AddVector(tiered_index, vector, vec_label);
    // Validate that the vector was inserted to the flat buffer properly.
    ASSERT_EQ(tiered_index->indexSize(), 1);
    ASSERT_EQ(tiered_index->backendIndex->indexSize(), 0);
    ASSERT_EQ(tiered_index->frontendIndex->indexSize(), 1);
    ASSERT_EQ(tiered_index->frontendIndex->indexCapacity(), DEFAULT_BLOCK_SIZE);
    ASSERT_EQ(tiered_index->indexCapacity(), DEFAULT_BLOCK_SIZE);
    ASSERT_EQ(tiered_index->frontendIndex->getDistanceFrom(vec_label, vector), 0);
    // Validate that the job was created properly
    ASSERT_EQ(tiered_index->labelToInsertJobs.at(vec_label).size(), 1);
    ASSERT_EQ(tiered_index->labelToInsertJobs.at(vec_label)[0]->label, vec_label);
    ASSERT_EQ(tiered_index->labelToInsertJobs.at(vec_label)[0]->id, 0);

    // Account for the allocation of a new block due to the vector insertion.
    expected_mem += (BruteForceFactory::EstimateElementSize(&bf_params)) * DEFAULT_BLOCK_SIZE;
    // Account for the memory that was allocated in the labelToId map (approx.)
    expected_mem += sizeof(vecsim_stl::unordered_map<labelType, idType>::value_type) +
                    sizeof(void *) + sizeof(size_t);
    // Account for the memory that was allocated in the labelToInsertJobs map (approx.)
    expected_mem +=
        sizeof(
            vecsim_stl::unordered_map<labelType, vecsim_stl::vector<HNSWInsertJob *>>::value_type) +
        sizeof(void *) + sizeof(size_t);
    // Account for the inner buffer of the std::vector<HNSWInsertJob *> in the map.
    expected_mem += sizeof(void *) + sizeof(size_t);
    // Account for the insert job that was created.
    expected_mem += sizeof(HNSWInsertJob) + sizeof(size_t);
    ASSERT_GE(expected_mem * 1.02, memory_ctx);
    ASSERT_LE(expected_mem, memory_ctx);

    if (isMulti) {
        // Add another vector under the same label (create another insert job)
        VecSimIndex_AddVector(tiered_index, vector, vec_label);
        ASSERT_EQ(tiered_index->indexSize(), 2);
        ASSERT_EQ(tiered_index->indexLabelCount(), 1);
        ASSERT_EQ(tiered_index->backendIndex->indexSize(), 0);
        ASSERT_EQ(tiered_index->frontendIndex->indexSize(), 2);
        // Validate that the second job was created properly
        ASSERT_EQ(tiered_index->labelToInsertJobs.at(vec_label).size(), 2);
        ASSERT_EQ(tiered_index->labelToInsertJobs.at(vec_label)[1]->label, vec_label);
        ASSERT_EQ(tiered_index->labelToInsertJobs.at(vec_label)[1]->id, 1);
    }

    delete index_ctx;
}

TYPED_TEST(HNSWTieredIndexTest, manageIndexOwnership) {

    // Create TieredHNSW index instance with a mock queue.
    size_t dim = 4;
    HNSWParams params = {.type = TypeParam::get_index_type(),
                         .dim = dim,
                         .metric = VecSimMetric_L2,
                         .multi = TypeParam::isMulti()};
    VecSimParams hnsw_params = CreateParams(params);
    auto jobQ = JobQueue();
    auto *index_ctx = new IndexExtCtx();
    size_t memory_ctx = 0;
    auto *tiered_index = this->CreateTieredHNSWIndex(hnsw_params, &jobQ, index_ctx, &memory_ctx);

    // Get the allocator from the tiered index.
    auto allocator = tiered_index->getAllocator();

    EXPECT_EQ(index_ctx->index_strong_ref.use_count(), 1);
    size_t initial_mem = memory_ctx;

    // Create a dummy job callback that insert one vector to the underline HNSW index.
    auto dummy_job = [](AsyncJob *job) {
        auto *my_index = reinterpret_cast<TieredHNSWIndex<TEST_DATA_T, TEST_DIST_T> *>(job->index);
        std::this_thread::sleep_for(std::chrono::milliseconds(1000));
        size_t dim = 4;
        TEST_DATA_T vector[dim];
        GenerateVector<TEST_DATA_T>(vector, dim);
        if (my_index->backendIndex->indexCapacity() == my_index->backendIndex->indexSize()) {
            my_index->backendIndex->increaseCapacity();
        }
        my_index->backendIndex->addVector(vector, my_index->backendIndex->indexSize());
    };

    AsyncJob job(allocator, HNSW_INSERT_VECTOR_JOB, dummy_job, tiered_index);

    // Wrap this job with an array and submit the jobs to the queue.
    tiered_index->submitSingleJob((AsyncJob *)&job);
    tiered_index->submitSingleJob((AsyncJob *)&job);
    ASSERT_EQ(jobQ.size(), 2);

    // Execute the job from the queue asynchronously, delete the index in the meantime.
    auto run_fn = [&jobQ]() {
        // Create a temporary strong reference of the index from the weak reference that the
        // job holds, to ensure that the index is not deleted while the job is running.
        if (auto temp_ref = jobQ.front().index_weak_ref.lock()) {
            // At this point we wish to validate that we have both the index strong ref (stored
            // in index_ctx) and the weak ref owned by the job (that we currently promoted).
            EXPECT_EQ(jobQ.front().index_weak_ref.use_count(), 2);

            jobQ.front().job->Execute(jobQ.front().job);
        }
        jobQ.pop();
    };
    std::thread t1(run_fn);
    std::this_thread::sleep_for(std::chrono::milliseconds(100));
    // Delete the index while the job is still running, to ensure that the weak ref protects
    // the index.
    delete index_ctx;
    EXPECT_EQ(jobQ.front().index_weak_ref.use_count(), 1);
    t1.join();
    // Expect that the first job will succeed.
    ASSERT_GE(memory_ctx, initial_mem);
    size_t cur_mem = memory_ctx;

    // The second job should not run, since the weak reference is not supposed to become a
    // strong references now.
    ASSERT_EQ(jobQ.front().index_weak_ref.use_count(), 0);
    std::thread t2(run_fn);
    t2.join();
    ASSERT_EQ(memory_ctx, cur_mem);
}

TYPED_TEST(HNSWTieredIndexTest, insertJob) {
    // Create TieredHNSW index instance with a mock queue.
    size_t dim = 4;
    HNSWParams params = {.type = TypeParam::get_index_type(),
                         .dim = dim,
                         .metric = VecSimMetric_L2,
                         .multi = TypeParam::isMulti()};
    VecSimParams hnsw_params = CreateParams(params);
    auto jobQ = JobQueue();
    auto index_ctx = new IndexExtCtx();
    size_t memory_ctx = 0;

    auto *tiered_index = this->CreateTieredHNSWIndex(hnsw_params, &jobQ, index_ctx, &memory_ctx);
    auto allocator = tiered_index->getAllocator();

    // Create a vector and add it to the tiered index.
    labelType vec_label = 1;
    TEST_DATA_T vector[dim];
    GenerateVector<TEST_DATA_T>(vector, dim, vec_label);
    VecSimIndex_AddVector(tiered_index, vector, vec_label);
    ASSERT_EQ(tiered_index->indexSize(), 1);
    ASSERT_EQ(tiered_index->frontendIndex->indexSize(), 1);

    // Execute the insert job manually (in a synchronous manner).
    ASSERT_EQ(jobQ.size(), 1);
    auto *insertion_job = reinterpret_cast<HNSWInsertJob *>(jobQ.front().job);
    ASSERT_EQ(insertion_job->label, vec_label);
    ASSERT_EQ(insertion_job->id, 0);
    ASSERT_EQ(insertion_job->jobType, HNSW_INSERT_VECTOR_JOB);

    insertion_job->Execute(insertion_job);
    ASSERT_EQ(tiered_index->indexSize(), 1);
    ASSERT_EQ(tiered_index->frontendIndex->indexSize(), 0);
    ASSERT_EQ(tiered_index->backendIndex->indexSize(), 1);
    // HNSW index should have allocated a single block, while flat index should remove the
    // block.
    ASSERT_EQ(tiered_index->backendIndex->indexCapacity(), DEFAULT_BLOCK_SIZE);
    ASSERT_EQ(tiered_index->indexCapacity(), DEFAULT_BLOCK_SIZE);
    ASSERT_EQ(tiered_index->frontendIndex->indexCapacity(), 0);
    ASSERT_EQ(tiered_index->backendIndex->getDistanceFrom(vec_label, vector), 0);
    // After the execution, the job should be removed from the labelToInsertJobs mapping.
    ASSERT_EQ(tiered_index->labelToInsertJobs.size(), 0);
    delete index_ctx;
}

TYPED_TEST(HNSWTieredIndexTestBasic, insertJobAsync) {
    // Create TieredHNSW index instance with a mock queue.
    size_t dim = 4;
    size_t n = 5000;
    HNSWParams params = {
        .type = TypeParam::get_index_type(), .dim = dim, .metric = VecSimMetric_L2, .multi = false};
    VecSimParams hnsw_params = CreateParams(params);
    auto jobQ = JobQueue();
    auto index_ctx = new IndexExtCtx();
    size_t memory_ctx = 0;

    auto *tiered_index = this->CreateTieredHNSWIndex(hnsw_params, &jobQ, index_ctx, &memory_ctx);
    auto allocator = tiered_index->getAllocator();

    // Launch the BG threads loop that takes jobs from the queue and executes them.
    bool run_thread = true;
    for (size_t i = 0; i < THREAD_POOL_SIZE; i++) {
        thread_pool.emplace_back(thread_main_loop, std::ref(jobQ), std::ref(run_thread));
    }

    // Insert vectors
    for (size_t i = 0; i < n; i++) {
        GenerateAndAddVector<TEST_DATA_T>(tiered_index, dim, i, i);
    }

    thread_pool_join(jobQ, run_thread);
    ASSERT_EQ(tiered_index->indexSize(), n);
    ASSERT_EQ(tiered_index->backendIndex->indexSize(), n);
    ASSERT_EQ(tiered_index->frontendIndex->indexSize(), 0);
    ASSERT_EQ(tiered_index->labelToInsertJobs.size(), 0);
    ASSERT_EQ(jobQ.size(), 0);
    // Verify that the vectors were inserted to HNSW as expected
    for (size_t i = 0; i < n; i++) {
        TEST_DATA_T expected_vector[dim];
        GenerateVector<TEST_DATA_T>(expected_vector, dim, i);
        ASSERT_EQ(tiered_index->backendIndex->getDistanceFrom(i, expected_vector), 0);
    }

    thread_pool.clear();
    delete index_ctx;
}

TYPED_TEST(HNSWTieredIndexTestBasic, insertJobAsyncMulti) {
    // Create TieredHNSW index instance with a mock queue.
    size_t dim = 4;
    size_t n = 5000;
    HNSWParams params = {
        .type = TypeParam::get_index_type(), .dim = dim, .metric = VecSimMetric_L2, .multi = true};
    VecSimParams hnsw_params = CreateParams(params);
    size_t per_label = 5;
    auto jobQ = JobQueue();
    auto index_ctx = new IndexExtCtx();
    size_t memory_ctx = 0;

    auto *tiered_index = this->CreateTieredHNSWIndex(hnsw_params, &jobQ, index_ctx, &memory_ctx);
    auto allocator = tiered_index->getAllocator();

    // Launch the BG threads loop that takes jobs from the queue and executes them.
    bool run_thread = true;
    for (size_t i = 0; i < THREAD_POOL_SIZE; i++) {
        thread_pool.emplace_back(thread_main_loop, std::ref(jobQ), std::ref(run_thread));
    }

    // Create and insert vectors, store them in this continuous array.
    TEST_DATA_T vectors[n * dim];
    for (size_t i = 0; i < n / per_label; i++) {
        for (size_t j = 0; j < per_label; j++) {
            GenerateVector<TEST_DATA_T>(vectors + i * dim * per_label + j * dim, dim,
                                        i * per_label + j);
            tiered_index->addVector(vectors + i * dim * per_label + j * dim, i);
        }
    }

    thread_pool_join(jobQ, run_thread);
    EXPECT_EQ(tiered_index->backendIndex->indexSize(), n);
    EXPECT_EQ(tiered_index->indexLabelCount(), n / per_label);
    EXPECT_EQ(tiered_index->frontendIndex->indexSize(), 0);
    EXPECT_EQ(tiered_index->labelToInsertJobs.size(), 0);
    EXPECT_EQ(jobQ.size(), 0);
    // Verify that the vectors were inserted to HNSW as expected
    for (size_t i = 0; i < n / per_label; i++) {
        for (size_t j = 0; j < per_label; j++) {
            // The distance from every vector that is stored under the label i should be zero
            EXPECT_EQ(tiered_index->backendIndex->getDistanceFrom(i, vectors + i * per_label * dim +
                                                                         j * dim),
                      0);
        }
    }
    // Cleanup.
    delete index_ctx;
}

TYPED_TEST(HNSWTieredIndexTestBasic, KNNSearch) {
    size_t dim = 4;
    size_t k = 10;

    size_t n = k * 3;

    // Create TieredHNSW index instance with a mock queue.
    HNSWParams params = {
        .type = TypeParam::get_index_type(),
        .dim = dim,
        .metric = VecSimMetric_L2,
    };
    VecSimParams hnsw_params = CreateParams(params);
    auto jobQ = JobQueue();
    auto index_ctx = new IndexExtCtx();
    size_t cur_memory_usage, memory_ctx = 0;

    auto *tiered_index = this->CreateTieredHNSWIndex(hnsw_params, &jobQ, index_ctx, &memory_ctx);
    auto allocator = tiered_index->getAllocator();
    EXPECT_EQ(index_ctx->index_strong_ref.use_count(), 1);

    auto hnsw_index = tiered_index->backendIndex;
    auto flat_index = tiered_index->frontendIndex;

    TEST_DATA_T query_0[dim];
    GenerateVector<TEST_DATA_T>(query_0, dim, 0);
    TEST_DATA_T query_1mid[dim];
    GenerateVector<TEST_DATA_T>(query_1mid, dim, n / 3);
    TEST_DATA_T query_2mid[dim];
    GenerateVector<TEST_DATA_T>(query_2mid, dim, n * 2 / 3);
    TEST_DATA_T query_n[dim];
    GenerateVector<TEST_DATA_T>(query_n, dim, n - 1);

    // Search for vectors when the index is empty.
    runTopKSearchTest(tiered_index, query_0, k, nullptr);

    // Define the verification functions.
    auto ver_res_0 = [&](size_t id, double score, size_t index) {
        ASSERT_EQ(id, index);
        ASSERT_DOUBLE_EQ(score, dim * id * id);
    };

    auto ver_res_1mid = [&](size_t id, double score, size_t index) {
        ASSERT_EQ(std::abs(int(id - query_1mid[0])), (index + 1) / 2);
        ASSERT_DOUBLE_EQ(score, dim * pow((index + 1) / 2, 2));
    };

    auto ver_res_2mid = [&](size_t id, double score, size_t index) {
        ASSERT_EQ(std::abs(int(id - query_2mid[0])), (index + 1) / 2);
        ASSERT_DOUBLE_EQ(score, dim * pow((index + 1) / 2, 2));
    };

    auto ver_res_n = [&](size_t id, double score, size_t index) {
        ASSERT_EQ(id, n - 1 - index);
        ASSERT_DOUBLE_EQ(score, dim * index * index);
    };

    // Insert n/2 vectors to the main index.
    for (size_t i = 0; i < n / 2; i++) {
        GenerateAndAddVector<TEST_DATA_T>(hnsw_index, dim, i, i);
    }
    ASSERT_EQ(tiered_index->indexSize(), n / 2);
    ASSERT_EQ(tiered_index->indexSize(), hnsw_index->indexSize());

    // Search for k vectors with the flat index empty.
    cur_memory_usage = allocator->getAllocationSize();
    runTopKSearchTest(tiered_index, query_0, k, ver_res_0);
    runTopKSearchTest(tiered_index, query_1mid, k, ver_res_1mid);
    ASSERT_EQ(allocator->getAllocationSize(), cur_memory_usage);

    // Insert n/2 vectors to the flat index.
    for (size_t i = n / 2; i < n; i++) {
        GenerateAndAddVector<TEST_DATA_T>(flat_index, dim, i, i);
    }
    ASSERT_EQ(tiered_index->indexSize(), n);
    ASSERT_EQ(tiered_index->indexSize(), hnsw_index->indexSize() + flat_index->indexSize());

    cur_memory_usage = allocator->getAllocationSize();
    // Search for k vectors so all the vectors will be from the flat index.
    runTopKSearchTest(tiered_index, query_0, k, ver_res_0);
    // Search for k vectors so all the vectors will be from the main index.
    runTopKSearchTest(tiered_index, query_n, k, ver_res_n);
    // Search for k so some of the results will be from the main and some from the flat index.
    runTopKSearchTest(tiered_index, query_1mid, k, ver_res_1mid);
    runTopKSearchTest(tiered_index, query_2mid, k, ver_res_2mid);
    // Memory usage should not change.
    ASSERT_EQ(allocator->getAllocationSize(), cur_memory_usage);

    // Add some overlapping vectors to the main and flat index.
    // adding directly to the underlying indexes to avoid jobs logic.
    // The main index will have vectors 0 - 2n/3 and the flat index will have vectors n/3 - n
    for (size_t i = n / 3; i < n / 2; i++) {
        GenerateAndAddVector<TEST_DATA_T>(flat_index, dim, i, i);
    }
    for (size_t i = n / 2; i < n * 2 / 3; i++) {
        GenerateAndAddVector<TEST_DATA_T>(hnsw_index, dim, i, i);
    }

    cur_memory_usage = allocator->getAllocationSize();
    // Search for k vectors so all the vectors will be from the main index.
    runTopKSearchTest(tiered_index, query_0, k, ver_res_0);
    // Search for k vectors so all the vectors will be from the flat index.
    runTopKSearchTest(tiered_index, query_n, k, ver_res_n);
    // Search for k so some of the results will be from the main and some from the flat index.
    runTopKSearchTest(tiered_index, query_1mid, k, ver_res_1mid);
    runTopKSearchTest(tiered_index, query_2mid, k, ver_res_2mid);
    // Memory usage should not change.
    ASSERT_EQ(allocator->getAllocationSize(), cur_memory_usage);

    // More edge cases:

    // Search for more vectors than the index size.
    k = n + 1;
    runTopKSearchTest(tiered_index, query_0, k, n, ver_res_0);
    runTopKSearchTest(tiered_index, query_n, k, n, ver_res_n);

    // Search for less vectors than the index size, but more than the flat and main index sizes.
    k = n * 5 / 6;
    runTopKSearchTest(tiered_index, query_0, k, ver_res_0);
    runTopKSearchTest(tiered_index, query_n, k, ver_res_n);

    // Memory usage should not change.
    ASSERT_EQ(allocator->getAllocationSize(), cur_memory_usage);

    // Search for more vectors than the main index size, but less than the flat index size.
    for (size_t i = n / 2; i < n * 2 / 3; i++) {
        VecSimIndex_DeleteVector(hnsw_index, i);
    }
    ASSERT_EQ(flat_index->indexSize(), n * 2 / 3);
    ASSERT_EQ(hnsw_index->indexSize(), n / 2);
    k = n * 2 / 3;
    cur_memory_usage = allocator->getAllocationSize();
    runTopKSearchTest(tiered_index, query_0, k, ver_res_0);
    runTopKSearchTest(tiered_index, query_n, k, ver_res_n);
    runTopKSearchTest(tiered_index, query_1mid, k, ver_res_1mid);
    runTopKSearchTest(tiered_index, query_2mid, k, ver_res_2mid);
    // Memory usage should not change.
    ASSERT_EQ(allocator->getAllocationSize(), cur_memory_usage);

    // Search for more vectors than the flat index size, but less than the main index size.
    for (size_t i = n / 2; i < n; i++) {
        VecSimIndex_DeleteVector(flat_index, i);
    }
    ASSERT_EQ(flat_index->indexSize(), n / 6);
    ASSERT_EQ(hnsw_index->indexSize(), n / 2);
    k = n / 4;
    cur_memory_usage = allocator->getAllocationSize();
    runTopKSearchTest(tiered_index, query_0, k, ver_res_0);
    runTopKSearchTest(tiered_index, query_1mid, k, ver_res_1mid);
    // Memory usage should not change.
    ASSERT_EQ(allocator->getAllocationSize(), cur_memory_usage);

    // Search for vectors when the flat index is not empty but the main index is empty.
    for (size_t i = 0; i < n * 2 / 3; i++) {
        VecSimIndex_DeleteVector(hnsw_index, i);
        GenerateAndAddVector<TEST_DATA_T>(flat_index, dim, i, i);
    }
    ASSERT_EQ(flat_index->indexSize(), n * 2 / 3);
    ASSERT_EQ(hnsw_index->indexSize(), 0);
    k = n / 3;
    cur_memory_usage = allocator->getAllocationSize();
    runTopKSearchTest(tiered_index, query_0, k, ver_res_0);
    runTopKSearchTest(tiered_index, query_1mid, k, ver_res_1mid);
    // Memory usage should not change.
    ASSERT_EQ(allocator->getAllocationSize(), cur_memory_usage);

    // // // // // // // // // // // //
    // Check behavior upon timeout.  //
    // // // // // // // // // // // //

    VecSimQueryResult_List res;
    // Add a vector to the HNSW index so there will be a reason to query it.
    GenerateAndAddVector<TEST_DATA_T>(hnsw_index, dim, n, n);

    // Set timeout callback to always return 1 (will fail while querying the flat buffer).
    VecSim_SetTimeoutCallbackFunction([](void *ctx) { return 1; }); // Always times out

    res = VecSimIndex_TopKQuery(tiered_index, query_0, k, nullptr, BY_SCORE);
    ASSERT_EQ(res.results, nullptr);
    ASSERT_EQ(res.code, VecSim_QueryResult_TimedOut);

    // Set timeout callback to return 1 after n checks (will fail while querying the HNSW index).
    // Brute-force index checks for timeout after each vector.
    size_t checks_in_flat = flat_index->indexSize();
    VecSimQueryParams qparams = {.timeoutCtx = &checks_in_flat};
    VecSim_SetTimeoutCallbackFunction([](void *ctx) {
        auto count = static_cast<size_t *>(ctx);
        if (*count == 0) {
            return 1;
        }
        (*count)--;
        return 0;
    });
    res = VecSimIndex_TopKQuery(tiered_index, query_0, k, &qparams, BY_SCORE);
    ASSERT_EQ(res.results, nullptr);
    ASSERT_EQ(res.code, VecSim_QueryResult_TimedOut);
    // Make sure we didn't get the timeout in the flat index.
    checks_in_flat = flat_index->indexSize(); // Reset the counter.
    res = VecSimIndex_TopKQuery(flat_index, query_0, k, &qparams, BY_SCORE);
    ASSERT_EQ(res.code, VecSim_QueryResult_OK);
    VecSimQueryResult_Free(res);

    // Clean up.
    VecSim_SetTimeoutCallbackFunction([](void *ctx) { return 0; });
    delete index_ctx;
}

TYPED_TEST(HNSWTieredIndexTest, parallelSearch) {
    size_t dim = 4;
    size_t k = 10;
    size_t n = 2000;
    bool isMulti = TypeParam::isMulti();

    // Create TieredHNSW index instance with a mock queue.
    HNSWParams params = {
        .type = TypeParam::get_index_type(),
        .dim = dim,
        .metric = VecSimMetric_L2,
        .multi = isMulti,
        .efRuntime = 20,
    };
    VecSimParams hnsw_params = CreateParams(params);
    auto jobQ = JobQueue();
    auto index_ctx = new IndexExtCtx();
    size_t memory_ctx = 0;

    auto *tiered_index = this->CreateTieredHNSWIndex(hnsw_params, &jobQ, index_ctx, &memory_ctx);
    auto allocator = tiered_index->getAllocator();
    EXPECT_EQ(index_ctx->index_strong_ref.use_count(), 1);

    std::atomic_int successful_searches(0);
    auto parallel_knn_search = [](AsyncJob *job) {
        auto *search_job = reinterpret_cast<SearchJobMock *>(job);
        size_t k = search_job->k;
        size_t dim = search_job->dim;
        auto query = search_job->query;

        auto verify_res = [&](size_t id, double score, size_t res_index) {
            TEST_DATA_T element = *(TEST_DATA_T *)query;
            ASSERT_EQ(std::abs(id - element), (res_index + 1) / 2);
            ASSERT_EQ(score, dim * (id - element) * (id - element));
        };
        runTopKSearchTest(job->index, query, k, verify_res);
        search_job->successful_searches++;

        delete search_job;
    };

    size_t per_label = isMulti ? 10 : 1;
    size_t n_labels = n / per_label;

    // Fill the job queue with insert and search jobs, while filling the flat index, before
    // initializing the thread pool.
    for (size_t i = 0; i < n; i++) {
        // Insert a vector to the flat index and add a job to insert it to the main index.
        GenerateAndAddVector<TEST_DATA_T>(tiered_index, dim, i % n_labels, i);

        // Add a search job. Make sure the query element is between k and n - k.
        auto query = (TEST_DATA_T *)allocator->allocate(dim * sizeof(TEST_DATA_T));
        GenerateVector<TEST_DATA_T>(query, dim, (i % (n_labels - (2 * k))) + k);
        auto search_job = new (allocator) SearchJobMock(
            allocator, parallel_knn_search, tiered_index, query, k, n, dim, successful_searches);
        tiered_index->submitSingleJob(search_job);
    }

    EXPECT_EQ(tiered_index->indexSize(), n);
    EXPECT_EQ(tiered_index->indexLabelCount(), n_labels);
    EXPECT_EQ(tiered_index->labelToInsertJobs.size(), n_labels);
    for (auto &it : tiered_index->labelToInsertJobs) {
        EXPECT_EQ(it.second.size(), per_label);
    }
    EXPECT_EQ(tiered_index->frontendIndex->indexSize(), n);
    EXPECT_EQ(tiered_index->backendIndex->indexSize(), 0);

    // Launch the BG threads loop that takes jobs from the queue and executes them.
    // All the vectors are already in the tiered index, so we expect to find the expected
    // results from the get-go.
    bool run_thread = true;
    for (size_t i = 0; i < THREAD_POOL_SIZE; i++) {
        thread_pool.emplace_back(thread_main_loop, std::ref(jobQ), std::ref(run_thread));
    }

    thread_pool_join(jobQ, run_thread);

    EXPECT_EQ(tiered_index->backendIndex->indexSize(), n);
    EXPECT_EQ(tiered_index->backendIndex->indexLabelCount(), n_labels);
    EXPECT_EQ(tiered_index->frontendIndex->indexSize(), 0);
    EXPECT_EQ(tiered_index->labelToInsertJobs.size(), 0);
    EXPECT_EQ(successful_searches, n);
    EXPECT_EQ(jobQ.size(), 0);

    // Cleanup.
    delete index_ctx;
}

TYPED_TEST(HNSWTieredIndexTest, parallelInsertSearch) {
    size_t dim = 4;
    size_t k = 10;
    size_t n = 3000;

    size_t block_size = n / 100;

    bool isMulti = TypeParam::isMulti();

    // Create TieredHNSW index instance with a mock queue.
    size_t n_labels = isMulti ? n / 25 : n;
    HNSWParams params = {
        .type = TypeParam::get_index_type(),
        .dim = dim,
        .metric = VecSimMetric_L2,
        .multi = isMulti,
        .blockSize = block_size,
    };
    VecSimParams hnsw_params = CreateParams(params);
    auto jobQ = JobQueue();
    auto index_ctx = new IndexExtCtx();
    size_t memory_ctx = 0;

    auto *tiered_index = this->CreateTieredHNSWIndex(hnsw_params, &jobQ, index_ctx, &memory_ctx);
    auto allocator = tiered_index->getAllocator();
    EXPECT_EQ(index_ctx->index_strong_ref.use_count(), 1);

    // Launch the BG threads loop that takes jobs from the queue and executes them.
    // Save the number fo tasks done by thread i in the i-th entry.
    std::vector<size_t> completed_tasks(THREAD_POOL_SIZE, 0);
    bool run_thread = true;
    for (size_t i = 0; i < THREAD_POOL_SIZE; i++) {
        thread_pool.emplace_back(thread_main_loop, std::ref(jobQ), std::ref(run_thread));
    }
    std::atomic_int successful_searches(0);

    auto parallel_knn_search = [](AsyncJob *job) {
        auto *search_job = reinterpret_cast<SearchJobMock *>(job);
        size_t k = search_job->k;
        auto query = search_job->query;
        // In this test we don't care about the results, just that the search doesn't crash
        // and returns the correct number of valid results.
        auto verify_res = [&](size_t id, double score, size_t res_index) {};
        runTopKSearchTest(job->index, query, k, verify_res);
        search_job->successful_searches++;

        delete search_job;
    };

    // Insert vectors in parallel to search.
    for (size_t i = 0; i < n; i++) {
        GenerateAndAddVector<TEST_DATA_T>(tiered_index, dim, i % n_labels, i);
        auto query = (TEST_DATA_T *)allocator->allocate(dim * sizeof(TEST_DATA_T));
        GenerateVector<TEST_DATA_T>(query, dim, (TEST_DATA_T)n / 4 + (i % 1000) * M_PI);
        auto search_job = new (allocator) SearchJobMock(
            allocator, parallel_knn_search, tiered_index, query, k, n, dim, successful_searches);
        tiered_index->submitSingleJob(search_job);
    }

    thread_pool_join(jobQ, run_thread);

    EXPECT_EQ(successful_searches, n);
    EXPECT_EQ(tiered_index->backendIndex->indexSize(), n);
    EXPECT_EQ(tiered_index->backendIndex->indexLabelCount(), n_labels);
    EXPECT_EQ(tiered_index->frontendIndex->indexSize(), 0);
    EXPECT_EQ(tiered_index->labelToInsertJobs.size(), 0);
    EXPECT_EQ(jobQ.size(), 0);
    // Cleanup.
    delete index_ctx;
}

TYPED_TEST(HNSWTieredIndexTestBasic, MergeMulti) {
    size_t dim = 4;

    // Create TieredHNSW index instance with a mock queue.
    HNSWParams params = {
        .type = TypeParam::get_index_type(),
        .dim = dim,
        .metric = VecSimMetric_L2,
        .multi = true,
    };
    VecSimParams hnsw_params = CreateParams(params);
    auto jobQ = JobQueue();
    auto *index_ctx = new IndexExtCtx();
    size_t memory_ctx = 0;

    auto *tiered_index = this->CreateTieredHNSWIndex(hnsw_params, &jobQ, index_ctx, &memory_ctx);
    auto allocator = tiered_index->getAllocator();

    auto hnsw_index = tiered_index->backendIndex;
    auto flat_index = tiered_index->frontendIndex;

    // Insert vectors with label 0 to HNSW only.
    GenerateAndAddVector<TEST_DATA_T>(hnsw_index, dim, 0, 0);
    GenerateAndAddVector<TEST_DATA_T>(hnsw_index, dim, 0, 1);
    GenerateAndAddVector<TEST_DATA_T>(hnsw_index, dim, 0, 2);
    // Insert vectors with label 1 to flat buffer only.
    GenerateAndAddVector<TEST_DATA_T>(flat_index, dim, 1, 0);
    GenerateAndAddVector<TEST_DATA_T>(flat_index, dim, 1, 1);
    GenerateAndAddVector<TEST_DATA_T>(flat_index, dim, 1, 2);
    // Insert DIFFERENT vectors with label 2 to both HNSW and flat buffer.
    GenerateAndAddVector<TEST_DATA_T>(hnsw_index, dim, 2, 0);
    GenerateAndAddVector<TEST_DATA_T>(flat_index, dim, 2, 1);

    TEST_DATA_T query[dim];
    GenerateVector<TEST_DATA_T>(query, dim, 0);

    // Search in the tiered index for more vectors than it has. Merging the results from the two
    // indexes should result in a list of unique vectors, even if the scores of the duplicates are
    // different.
    runTopKSearchTest(tiered_index, query, 5, 3, [](size_t _, double __, size_t ___) {});

    delete index_ctx;
}

TYPED_TEST(HNSWTieredIndexTest, deleteFromHNSWBasic) {
    // Create TieredHNSW index instance with a mock queue.
    size_t dim = 4;
    bool isMulti = TypeParam::isMulti();

    HNSWParams params = {.type = TypeParam::get_index_type(),
                         .dim = dim,
                         .metric = VecSimMetric_L2,
                         .multi = isMulti};
    VecSimParams hnsw_params = CreateParams(params);

    auto jobQ = JobQueue();
    size_t memory_ctx = 0;
    auto index_ctx = new IndexExtCtx();

    auto *tiered_index = this->CreateTieredHNSWIndex(hnsw_params, &jobQ, index_ctx, &memory_ctx);
    auto allocator = tiered_index->getAllocator();

    // Delete a non existing label.
    ASSERT_EQ(tiered_index->deleteLabelFromHNSW(0), 0);
    ASSERT_EQ(jobQ.size(), 0);

    // Insert one vector to HNSW and then delete it (it should have no neighbors to repair).
    GenerateAndAddVector<TEST_DATA_T>(tiered_index->backendIndex, dim, 0);
    ASSERT_EQ(tiered_index->deleteLabelFromHNSW(0), 1);
    ASSERT_EQ(jobQ.size(), 0);

    // Add another vector and remove it. Since the other vector in the index has marked deleted,
    // this vector should have no neighbors, and again, no neighbors to repair.
    GenerateAndAddVector<TEST_DATA_T>(tiered_index->backendIndex, dim, 1, 1);
    ASSERT_EQ(tiered_index->deleteLabelFromHNSW(1), 1);
    ASSERT_EQ(jobQ.size(), 0);

    // Add two vectors and delete one, expect that at backendIndex one repair job will be created.
    GenerateAndAddVector<TEST_DATA_T>(tiered_index->backendIndex, dim, 2, 2);
    GenerateAndAddVector<TEST_DATA_T>(tiered_index->backendIndex, dim, 3, 3);
    ASSERT_EQ(tiered_index->deleteLabelFromHNSW(3), 1);

    // The first job should be a repair job of the first inserted non-deleted node id (2)
    // in level 0.
    ASSERT_EQ(jobQ.size(), 1);
    ASSERT_EQ(jobQ.front().job->jobType, HNSW_REPAIR_NODE_CONNECTIONS_JOB);
    ASSERT_EQ(((HNSWRepairJob *)(jobQ.front().job))->node_id, 2);
    ASSERT_EQ(((HNSWRepairJob *)(jobQ.front().job))->level, 0);
    ASSERT_EQ(tiered_index->idToRepairJobs.size(), 1);
    ASSERT_GE(tiered_index->idToRepairJobs.at(2).size(), 1);
    ASSERT_EQ(tiered_index->idToRepairJobs.at(2)[0]->associatedSwapJobs.size(), 1);
    ASSERT_EQ(tiered_index->idToRepairJobs.at(2)[0]->associatedSwapJobs[0]->deleted_id, 3);

    ASSERT_EQ(tiered_index->indexSize(), 4);
    ASSERT_EQ(tiered_index->getHNSWIndex()->getNumMarkedDeleted(), 3);
    ASSERT_EQ(tiered_index->idToSwapJob.size(), 3);
    jobQ.pop();

    delete index_ctx;
}

TYPED_TEST(HNSWTieredIndexTestBasic, deleteFromHNSWMulti) {
    // Create TieredHNSW index instance with a mock queue.
    size_t dim = 4;

    HNSWParams params = {
        .type = TypeParam::get_index_type(), .dim = dim, .metric = VecSimMetric_L2, .multi = true};
    VecSimParams hnsw_params = CreateParams(params);

    auto jobQ = JobQueue();
    size_t memory_ctx = 0;
    auto index_ctx = new IndexExtCtx();

    auto *tiered_index = this->CreateTieredHNSWIndex(hnsw_params, &jobQ, index_ctx, &memory_ctx);
    auto allocator = tiered_index->getAllocator();

    // Add two vectors and delete one, expect that at least one repair job will be created.
    GenerateAndAddVector<TEST_DATA_T>(tiered_index->backendIndex, dim, 0, 0);
    GenerateAndAddVector<TEST_DATA_T>(tiered_index->backendIndex, dim, 1, 1);
    ASSERT_EQ(tiered_index->deleteLabelFromHNSW(0), 1);
    ASSERT_EQ(tiered_index->idToRepairJobs.size(), 1);
    ASSERT_EQ(tiered_index->idToRepairJobs.at(1).size(), 1);
    ASSERT_EQ(tiered_index->idToRepairJobs.at(1)[0]->associatedSwapJobs.size(), 1);
    ASSERT_EQ(tiered_index->idToRepairJobs.at(1)[0]->associatedSwapJobs[0]->deleted_id, 0);
    ASSERT_EQ(((HNSWRepairJob *)(jobQ.front().job))->node_id, 1);
    ASSERT_EQ(((HNSWRepairJob *)(jobQ.front().job))->level, 0);
    jobQ.pop();

    // Insert another vector under the label (1) that has not been deleted.
    GenerateAndAddVector<TEST_DATA_T>(tiered_index->backendIndex, dim, 1, 2);

    // Expect to see both ids stored under this label being deleted (1 and 2), and have both
    // ids need repair (as the connection between the two vectors is mutual). However, 1 has
    // also an outgoing edge to his other (deleted) neighbor (0), so there will be no new
    // repair job created for 1, since the previous repair job is expected to have both 0 and 2 in
    // its associated swap jobs. Also, there is an edge 0->1 whose going to be repaired as well.
    ASSERT_EQ(tiered_index->deleteLabelFromHNSW(1), 2);
    ASSERT_EQ(jobQ.size(), 2);
    ASSERT_EQ(((HNSWRepairJob *)(jobQ.front().job))->node_id, 0);
    ASSERT_EQ(((HNSWRepairJob *)(jobQ.front().job))->level, 0);
    jobQ.pop();
    ASSERT_EQ(((HNSWRepairJob *)(jobQ.front().job))->node_id, 2);
    ASSERT_EQ(((HNSWRepairJob *)(jobQ.front().job))->level, 0);
    jobQ.pop();
    // No new job for deleting 1->2 edge, just another associated swap job for the existing repair
    // job of 1 (in addition to 0, we have 2).
    ASSERT_EQ(tiered_index->idToRepairJobs.size(), 3);
    ASSERT_EQ(tiered_index->idToRepairJobs.at(1).size(), 1);
    ASSERT_EQ(tiered_index->idToRepairJobs.at(1)[0]->associatedSwapJobs.size(), 2);
    ASSERT_EQ(tiered_index->idToRepairJobs.at(1)[0]->associatedSwapJobs[1]->deleted_id, 2);

    ASSERT_EQ(tiered_index->idToRepairJobs.at(0).size(), 1);
    ASSERT_EQ(tiered_index->idToRepairJobs.at(0)[0]->associatedSwapJobs.size(), 1);
    ASSERT_EQ(tiered_index->idToRepairJobs.at(0)[0]->associatedSwapJobs[0]->deleted_id, 1);

    ASSERT_EQ(tiered_index->idToRepairJobs.at(2).size(), 1);
    ASSERT_EQ(tiered_index->idToRepairJobs.at(2)[0]->associatedSwapJobs.size(), 1);
    ASSERT_EQ(tiered_index->idToRepairJobs.at(2)[0]->associatedSwapJobs[0]->deleted_id, 1);

    ASSERT_EQ(tiered_index->idToSwapJob.size(), 3);
<<<<<<< HEAD
    delete tiered_index;
=======
    delete index_ctx;
>>>>>>> ce8b3908
}

TYPED_TEST(HNSWTieredIndexTestBasic, deleteFromHNSWMultiLevels) {
    // Create TieredHNSW index instance with a mock queue.
    size_t dim = 4;

    HNSWParams params = {
        .type = TypeParam::get_index_type(), .dim = dim, .metric = VecSimMetric_L2, .multi = false};
    VecSimParams hnsw_params = CreateParams(params);
    auto jobQ = JobQueue();
    size_t memory_ctx = 0;
    auto index_ctx = new IndexExtCtx();

    auto *tiered_index = this->CreateTieredHNSWIndex(hnsw_params, &jobQ, index_ctx, &memory_ctx);
    auto allocator = tiered_index->getAllocator();

    // Test that repair jobs are created for multiple levels.
    size_t num_elements_with_multiple_levels = 0;
    int vec_id = -1;
    do {
        vec_id++;
        GenerateAndAddVector<TEST_DATA_T>(tiered_index->backendIndex, dim, vec_id, vec_id);
        if (tiered_index->getHNSWIndex()->element_levels_[vec_id] > 0) {
            num_elements_with_multiple_levels++;
        }
    } while (num_elements_with_multiple_levels < 2);

    // Delete the last inserted vector, which is in level 1.
    ASSERT_EQ(tiered_index->deleteLabelFromHNSW(vec_id), 1);
    ASSERT_EQ(tiered_index->getHNSWIndex()->element_levels_[vec_id], 1);
    // This should be an array of length 1.
    auto *level_one_neighbors = tiered_index->getHNSWIndex()->getNodeNeighborsAtLevel(vec_id, 1);
    ASSERT_EQ(tiered_index->getHNSWIndex()->getNodeNeighborsCount(level_one_neighbors), 1);

    size_t num_repair_jobs = jobQ.size();
    // There should be at least two nodes to repair, the neighbors of next_id in levels 0 and 1
    ASSERT_GE(num_repair_jobs, 2);
    while (jobQ.size() > 1) {
        // First we should have jobs for repairing nodes in level 0.
        ASSERT_EQ(((HNSWRepairJob *)(jobQ.front().job))->level, 0);
        jobQ.pop();
    }

    // The last job should be repairing the single neighbor in level 1.
    ASSERT_EQ(((HNSWRepairJob *)(jobQ.front().job))->level, 1);
    ASSERT_EQ(((HNSWRepairJob *)(jobQ.front().job))->node_id, *level_one_neighbors);

    delete index_ctx;
}

TYPED_TEST(HNSWTieredIndexTest, deleteFromHNSWWithRepairJobExec) {
    // Create TieredHNSW index instance with a mock queue.
    size_t n = 1000;
    size_t dim = 4;
    bool isMulti = TypeParam::isMulti();

    HNSWParams params = {.type = TypeParam::get_index_type(),
                         .dim = dim,
                         .metric = VecSimMetric_L2,
                         .multi = isMulti,
                         .M = 4};
    VecSimParams hnsw_params = CreateParams(params);
    auto jobQ = JobQueue();
    size_t memory_ctx = 0;
    auto index_ctx = new IndexExtCtx();

    auto *tiered_index = this->CreateTieredHNSWIndex(hnsw_params, &jobQ, index_ctx, &memory_ctx);
    auto allocator = tiered_index->getAllocator();

    for (size_t i = 0; i < n; i++) {
        GenerateAndAddVector(tiered_index->getHNSWIndex(), dim, i, i);
    }

    // Delete vectors one by one and run the resulted repair jobs.
    while (tiered_index->getHNSWIndex()->getNumMarkedDeleted() < n) {
        // Choose the current entry point each time (it should be modified after the deletion).
        idType ep = tiered_index->getHNSWIndex()->safeGetEntryPointCopy();
        auto ep_level = tiered_index->getHNSWIndex()->getMaxLevel();
        auto incoming_neighbors =
            tiered_index->getHNSWIndex()->safeCollectAllNodeIncomingNeighbors(ep, ep_level);
        ASSERT_EQ(tiered_index->deleteLabelFromHNSW(ep), 1);
        ASSERT_EQ(jobQ.size(), incoming_neighbors.size());
        ASSERT_EQ(tiered_index->getHNSWIndex()->checkIntegrity().connections_to_repair,
                  jobQ.size());
        ASSERT_NE(tiered_index->getHNSWIndex()->safeGetEntryPointCopy(), ep);

        // Execute synchronously all the repair jobs for the current deletion.
        while (!jobQ.empty()) {
            idType repair_node_id = ((HNSWRepairJob *)(jobQ.front().job))->node_id;
            auto repair_node_level = ((HNSWRepairJob *)(jobQ.front().job))->level;
            auto orig_neighbors = tiered_index->getHNSWIndex()->getNodeNeighborsAtLevel(
                repair_node_id, repair_node_level);

            tiered_index->getHNSWIndex()->repairNodeConnections(repair_node_id, repair_node_level);
            auto new_neighbors = tiered_index->getHNSWIndex()->getNodeNeighborsAtLevel(
                repair_node_id, repair_node_level);
            size_t new_neighbors_count =
                tiered_index->getHNSWIndex()->getNodeNeighborsCount(new_neighbors);
            // This makes sure that the deleted node is no longer in the neighbors set of the
            // repaired node.
            ASSERT_TRUE(std::find(new_neighbors, new_neighbors + new_neighbors_count, ep) ==
                        new_neighbors + new_neighbors_count);
            // Remove the job from the id -> repair_jobs lookup, so we won't think that it is
            // still pending and avoid creating new jobs for nodes that already been repaired
            // as they were pointing to deleted elements.
            tiered_index->idToRepairJobs.erase(repair_node_id);
            delete jobQ.front().job;
            jobQ.pop();
        }
        ASSERT_EQ(tiered_index->getHNSWIndex()->checkIntegrity().connections_to_repair, 0);
    }
    delete index_ctx;
}

TYPED_TEST(HNSWTieredIndexTest, manageIndexOwnershipWithPendingJobs) {
    // Create TieredHNSW index instance with a mock queue.
    size_t dim = 4;
    bool isMulti = TypeParam::isMulti();

    HNSWParams params = {.type = TypeParam::get_index_type(),
                         .dim = dim,
                         .metric = VecSimMetric_L2,
                         .multi = isMulti};
    VecSimParams hnsw_params = CreateParams(params);
    auto jobQ = JobQueue();
    auto *index_ctx = new IndexExtCtx();
    size_t memory_ctx = 0;

    auto *tiered_index = this->CreateTieredHNSWIndex(hnsw_params, &jobQ, index_ctx, &memory_ctx);
    auto allocator = tiered_index->getAllocator();
    EXPECT_EQ(index_ctx->index_strong_ref.use_count(), 1);

    // Add a vector and create a pending insert job.
    GenerateAndAddVector<TEST_DATA_T>(tiered_index, dim, 0);
    ASSERT_EQ(tiered_index->labelToInsertJobs.size(), 1);

    // Delete the index before the job was executed.
    EXPECT_EQ(jobQ.size(), 1);
    EXPECT_EQ(jobQ.front().index_weak_ref.use_count(), 1);
    delete index_ctx;
    EXPECT_EQ(jobQ.size(), 1);
    EXPECT_EQ(jobQ.front().index_weak_ref.use_count(), 0);
    jobQ.pop();

    // Recreate the index with a new ctx.
    index_ctx = new IndexExtCtx();
    tiered_index = this->CreateTieredHNSWIndex(hnsw_params, &jobQ, index_ctx, &memory_ctx);
    allocator = tiered_index->getAllocator();
    EXPECT_EQ(index_ctx->index_strong_ref.use_count(), 1);

    // Add two vectors directly to HNSW, and remove one vector to create a repair job.
    GenerateAndAddVector<TEST_DATA_T>(tiered_index->backendIndex, dim, 0, 0);
    GenerateAndAddVector<TEST_DATA_T>(tiered_index->backendIndex, dim, 1, 1);
    ASSERT_EQ(tiered_index->deleteLabelFromHNSW(0), 1);
    ASSERT_EQ(tiered_index->idToRepairJobs.size(), 1);

    // Delete the index before the job was executed.
    EXPECT_EQ(jobQ.size(), 1);
    EXPECT_EQ(jobQ.front().index_weak_ref.use_count(), 1);
    delete index_ctx;
    EXPECT_EQ(jobQ.size(), 1);
    EXPECT_EQ(jobQ.front().index_weak_ref.use_count(), 0);
}

TYPED_TEST(HNSWTieredIndexTestBasic, AdHocSingle) {
    size_t dim = 4;

    // Create TieredHNSW index instance with a mock queue.
    HNSWParams params = {
        .type = TypeParam::get_index_type(),
        .dim = dim,
        .metric = VecSimMetric_L2,
    };
    VecSimParams hnsw_params = CreateParams(params);
    auto jobQ = JobQueue();
    auto index_ctx = new IndexExtCtx();
    size_t memory_ctx = 0;

    auto *tiered_index = this->CreateTieredHNSWIndex(hnsw_params, &jobQ, index_ctx, &memory_ctx);
    auto allocator = tiered_index->getAllocator();

    auto hnsw_index = tiered_index->backendIndex;
    auto flat_index = tiered_index->frontendIndex;

    TEST_DATA_T vec1[dim];
    GenerateVector<TEST_DATA_T>(vec1, dim, 1);
    TEST_DATA_T vec2[dim];
    GenerateVector<TEST_DATA_T>(vec2, dim, 2);
    TEST_DATA_T vec3[dim];
    GenerateVector<TEST_DATA_T>(vec3, dim, 3);
    TEST_DATA_T vec4[dim];
    GenerateVector<TEST_DATA_T>(vec4, dim, 4);

    // Insert vectors to the tiered index.
    VecSimIndex_AddVector(hnsw_index, vec1, 1); // vec1 is inserted to HNSW only.
    VecSimIndex_AddVector(flat_index, vec2, 2); // vec2 is inserted to flat only.

    // vec3 is inserted to both HNSW and flat, simulating a vector that was inserted
    // to HNSW and not yet removed from flat.
    VecSimIndex_AddVector(hnsw_index, vec3, 3);
    VecSimIndex_AddVector(flat_index, vec3, 3);

    // vec4 is not inserted to any index, simulating a non-existing vector.

    // copy memory context before querying the index.
    size_t cur_memory_usage = allocator->getAllocationSize();

    ASSERT_EQ(VecSimIndex_GetDistanceFrom(tiered_index, 1, vec1), 0);
    ASSERT_EQ(VecSimIndex_GetDistanceFrom(tiered_index, 2, vec2), 0);
    ASSERT_EQ(VecSimIndex_GetDistanceFrom(tiered_index, 3, vec3), 0);
    ASSERT_TRUE(std::isnan(VecSimIndex_GetDistanceFrom(tiered_index, 4, vec4)));

    ASSERT_EQ(cur_memory_usage, allocator->getAllocationSize());
    delete index_ctx;
}

TYPED_TEST(HNSWTieredIndexTestBasic, AdHocMulti) {
    size_t dim = 4;

    // Create TieredHNSW index instance with a mock queue.
    HNSWParams params = {
        .type = TypeParam::get_index_type(),
        .dim = dim,
        .metric = VecSimMetric_L2,
        .multi = true,
    };
    VecSimParams hnsw_params = CreateParams(params);
    auto jobQ = JobQueue();
    auto index_ctx = new IndexExtCtx();
    size_t memory_ctx = 0;

    auto *tiered_index = this->CreateTieredHNSWIndex(hnsw_params, &jobQ, index_ctx, &memory_ctx);

    auto hnsw_index = tiered_index->backendIndex;
    auto flat_index = tiered_index->frontendIndex;
    auto allocator = tiered_index->getAllocator();

    TEST_DATA_T cur_element = 1;

    // vec1_* are inserted to HNSW only.
    TEST_DATA_T vec1_1[dim];
    GenerateVector<TEST_DATA_T>(vec1_1, dim, cur_element++);
    TEST_DATA_T vec1_2[dim];
    GenerateVector<TEST_DATA_T>(vec1_2, dim, cur_element++);
    TEST_DATA_T vec1_3[dim];
    GenerateVector<TEST_DATA_T>(vec1_3, dim, cur_element++);

    // vec2_* are inserted to flat only.
    TEST_DATA_T vec2_1[dim];
    GenerateVector<TEST_DATA_T>(vec2_1, dim, cur_element++);
    TEST_DATA_T vec2_2[dim];
    GenerateVector<TEST_DATA_T>(vec2_2, dim, cur_element++);
    TEST_DATA_T vec2_3[dim];
    GenerateVector<TEST_DATA_T>(vec2_3, dim, cur_element++);

    // vec3_* are inserted to both HNSW and flat (some to HNSW only, some to flat only)
    TEST_DATA_T vec3_1[dim];
    GenerateVector<TEST_DATA_T>(vec3_1, dim, cur_element++);
    TEST_DATA_T vec3_2[dim];
    GenerateVector<TEST_DATA_T>(vec3_2, dim, cur_element++);
    TEST_DATA_T vec3_3[dim];
    GenerateVector<TEST_DATA_T>(vec3_3, dim, cur_element++);

    // vec4_* are inserted to both HNSW and flat with some overlap.
    TEST_DATA_T vec4_1[dim];
    GenerateVector<TEST_DATA_T>(vec4_1, dim, cur_element++);
    TEST_DATA_T vec4_2[dim];
    GenerateVector<TEST_DATA_T>(vec4_2, dim, cur_element++);
    TEST_DATA_T vec4_3[dim];
    GenerateVector<TEST_DATA_T>(vec4_3, dim, cur_element++);

    // vec5 is not inserted to any index, simulating a non-existing vector.
    TEST_DATA_T vec5[dim];
    GenerateVector<TEST_DATA_T>(vec5, dim, cur_element++);

    // Insert vectors to the tiered index.
    VecSimIndex_AddVector(hnsw_index, vec1_1, 1);
    VecSimIndex_AddVector(hnsw_index, vec1_2, 1);
    VecSimIndex_AddVector(hnsw_index, vec1_3, 1);

    VecSimIndex_AddVector(flat_index, vec2_1, 2);
    VecSimIndex_AddVector(flat_index, vec2_2, 2);
    VecSimIndex_AddVector(flat_index, vec2_3, 2);

    VecSimIndex_AddVector(hnsw_index, vec3_1, 3);
    VecSimIndex_AddVector(flat_index, vec3_2, 3);
    VecSimIndex_AddVector(hnsw_index, vec3_3, 3);

    VecSimIndex_AddVector(hnsw_index, vec4_1, 4);
    VecSimIndex_AddVector(hnsw_index, vec4_2, 4);
    VecSimIndex_AddVector(flat_index, vec4_2, 4);
    VecSimIndex_AddVector(flat_index, vec4_3, 4);

    // vec5 is not inserted to any index, simulating a non-existing vector.

    // copy memory context before querying the index.
    size_t cur_memory_usage = allocator->getAllocationSize();

    // Distance from any vector to its label should be 0.
    ASSERT_EQ(VecSimIndex_GetDistanceFrom(tiered_index, 1, vec1_1), 0);
    ASSERT_EQ(VecSimIndex_GetDistanceFrom(tiered_index, 1, vec1_2), 0);
    ASSERT_EQ(VecSimIndex_GetDistanceFrom(tiered_index, 1, vec1_3), 0);
    ASSERT_EQ(VecSimIndex_GetDistanceFrom(tiered_index, 2, vec2_1), 0);
    ASSERT_EQ(VecSimIndex_GetDistanceFrom(tiered_index, 2, vec2_2), 0);
    ASSERT_EQ(VecSimIndex_GetDistanceFrom(tiered_index, 2, vec2_3), 0);
    ASSERT_EQ(VecSimIndex_GetDistanceFrom(tiered_index, 3, vec3_1), 0);
    ASSERT_EQ(VecSimIndex_GetDistanceFrom(tiered_index, 3, vec3_2), 0);
    ASSERT_EQ(VecSimIndex_GetDistanceFrom(tiered_index, 3, vec3_3), 0);
    ASSERT_EQ(VecSimIndex_GetDistanceFrom(tiered_index, 4, vec4_1), 0);
    ASSERT_EQ(VecSimIndex_GetDistanceFrom(tiered_index, 4, vec4_2), 0);
    ASSERT_EQ(VecSimIndex_GetDistanceFrom(tiered_index, 4, vec4_3), 0);
    // Distance from a non-existing label should be NaN.
    ASSERT_TRUE(std::isnan(VecSimIndex_GetDistanceFrom(tiered_index, 5, vec5)));

    ASSERT_EQ(cur_memory_usage, allocator->getAllocationSize());
    delete index_ctx;
}

TYPED_TEST(HNSWTieredIndexTest, parallelInsertAdHoc) {
    size_t dim = 4;
    size_t n = 1000;

    size_t block_size = n / 100;
    bool isMulti = TypeParam::isMulti();

    // Create TieredHNSW index instance with a mock queue.
    size_t n_labels = isMulti ? n / 50 : n;
    HNSWParams params = {
        .type = TypeParam::get_index_type(),
        .dim = dim,
        .metric = VecSimMetric_L2,
        .multi = isMulti,
        .blockSize = block_size,
    };
    VecSimParams hnsw_params = CreateParams(params);
    auto jobQ = JobQueue();
    auto index_ctx = new IndexExtCtx();
    size_t memory_ctx = 0;

    auto *tiered_index = this->CreateTieredHNSWIndex(hnsw_params, &jobQ, index_ctx, &memory_ctx);
    auto allocator = tiered_index->getAllocator();
    EXPECT_EQ(index_ctx->index_strong_ref.use_count(), 1);

    // Launch the BG threads loop that takes jobs from the queue and executes them.
    bool run_thread = true;
    for (size_t i = 0; i < THREAD_POOL_SIZE; i++) {
        thread_pool.emplace_back(thread_main_loop, std::ref(jobQ), std::ref(run_thread));
    }
    std::atomic_int successful_searches(0);

    auto parallel_adhoc_search = [](AsyncJob *job) {
        auto *search_job = reinterpret_cast<SearchJobMock *>(job);
        auto query = search_job->query;
        size_t element = *(TEST_DATA_T *)query;
        size_t label = element % search_job->n;
        bool isMulti =
            reinterpret_cast<TieredHNSWIndex<TEST_DATA_T, TEST_DIST_T> *>(search_job->index)
                ->backendIndex->isMultiValue();

        ASSERT_EQ(0, VecSimIndex_GetDistanceFrom(search_job->index, label, query));

        search_job->successful_searches++;
        delete search_job;
    };

    // Insert vectors in parallel to search.
    for (size_t i = 0; i < n; i++) {
        GenerateAndAddVector<TEST_DATA_T>(tiered_index, dim, i % n_labels, i);
        auto query = (TEST_DATA_T *)allocator->allocate(dim * sizeof(TEST_DATA_T));
        GenerateVector<TEST_DATA_T>(query, dim, i);
        auto search_job =
            new (allocator) SearchJobMock(allocator, parallel_adhoc_search, tiered_index, query, 1,
                                          n_labels, dim, successful_searches);
        tiered_index->submitSingleJob(search_job);
    }

    thread_pool_join(jobQ, run_thread);

    EXPECT_EQ(successful_searches, n);
    EXPECT_EQ(tiered_index->backendIndex->indexSize(), n);
    EXPECT_EQ(tiered_index->backendIndex->indexLabelCount(), n_labels);
    EXPECT_EQ(tiered_index->frontendIndex->indexSize(), 0);
    EXPECT_EQ(tiered_index->labelToInsertJobs.size(), 0);
    EXPECT_EQ(jobQ.size(), 0);

    delete index_ctx;
}

TYPED_TEST(HNSWTieredIndexTest, deleteVector) {
    // Create TieredHNSW index instance with a mock queue.
    size_t dim = 4;
    HNSWParams params = {.type = TypeParam::get_index_type(),
                         .dim = dim,
                         .metric = VecSimMetric_L2,
                         .multi = TypeParam::isMulti()};
    VecSimParams hnsw_params = CreateParams(params);
    auto jobQ = JobQueue();
    auto index_ctx = new IndexExtCtx();
    size_t memory_ctx = 0;

    auto *tiered_index = this->CreateTieredHNSWIndex(hnsw_params, &jobQ, index_ctx, &memory_ctx);
    auto allocator = tiered_index->getAllocator();

    labelType vec_label = 0;
    // Delete from an empty index.
    ASSERT_EQ(tiered_index->deleteVector(vec_label), 0);

    // Create a vector and add it to the tiered index (expect it to go into the flat buffer).
    TEST_DATA_T vector[dim];
    GenerateVector<TEST_DATA_T>(vector, dim, vec_label);
    VecSimIndex_AddVector(tiered_index, vector, vec_label);
    ASSERT_EQ(tiered_index->indexSize(), 1);
    ASSERT_EQ(tiered_index->frontendIndex->indexSize(), 1);

    // Expect to have one pending insert job.
    ASSERT_EQ(tiered_index->labelToInsertJobs.size(), 1);
    auto *job = tiered_index->labelToInsertJobs.at(vec_label).back();

    // Remove vector from flat buffer.
    ASSERT_EQ(tiered_index->deleteVector(vec_label), 1);
    ASSERT_EQ(tiered_index->indexSize(), 0);
    ASSERT_EQ(tiered_index->frontendIndex->indexSize(), 0);
    ASSERT_EQ(tiered_index->labelToInsertJobs.size(), 0);
    // The insert job should become invalid, and executing it should do nothing.
    ASSERT_EQ(job->id, INVALID_JOB_ID);
    jobQ.front().job->Execute(jobQ.front().job);
    jobQ.pop();
    ASSERT_EQ(tiered_index->backendIndex->indexSize(), 0);

    // Create a vector and add it to HNSW in the tiered index.
    VecSimIndex_AddVector(tiered_index->backendIndex, vector, vec_label);
    ASSERT_EQ(tiered_index->indexSize(), 1);
    ASSERT_EQ(tiered_index->backendIndex->indexSize(), 1);

    // Remove from main index.
    ASSERT_EQ(tiered_index->deleteVector(vec_label), 1);
    ASSERT_EQ(tiered_index->indexLabelCount(), 0);
    ASSERT_EQ(tiered_index->indexSize(), 1);
    ASSERT_EQ(tiered_index->getHNSWIndex()->getNumMarkedDeleted(), 1);

    // Re-insert a deleted label with a different vector.
    TEST_DATA_T new_vec_val = 2.0;
    GenerateVector<TEST_DATA_T>(vector, dim, new_vec_val);
    VecSimIndex_AddVector(tiered_index, vector, vec_label);
    ASSERT_EQ(tiered_index->indexSize(), 2);
    ASSERT_EQ(tiered_index->frontendIndex->indexSize(), 1);

    // Move the vector to HNSW by executing the insert job.
    jobQ.front().job->Execute(jobQ.front().job);
    jobQ.pop();
    ASSERT_EQ(tiered_index->indexLabelCount(), 1);
    ASSERT_EQ(tiered_index->backendIndex->indexSize(), 2);
    // Check that the distance from the deleted vector (of zeros) to the label is the distance
    // to the new vector (L2 distance).
    TEST_DATA_T deleted_vector[dim];
    GenerateVector<TEST_DATA_T>(deleted_vector, dim, 0);
    ASSERT_EQ(tiered_index->backendIndex->getDistanceFrom(vec_label, deleted_vector),
              dim * pow(new_vec_val, 2));

    delete index_ctx;
}

TYPED_TEST(HNSWTieredIndexTestBasic, deleteVectorMulti) {
    // Create TieredHNSW index instance with a mock queue.
    size_t dim = 4;
    HNSWParams params = {
        .type = TypeParam::get_index_type(), .dim = dim, .metric = VecSimMetric_L2, .multi = true};
    VecSimParams hnsw_params = CreateParams(params);
    auto jobQ = JobQueue();
    auto index_ctx = new IndexExtCtx();
    size_t memory_ctx = 0;

    auto *tiered_index = this->CreateTieredHNSWIndex(hnsw_params, &jobQ, index_ctx, &memory_ctx);
    auto allocator = tiered_index->getAllocator();

    // Test some more scenarios that are relevant only for multi value index.
    labelType vec_label = 0;
    labelType other_vec_val = 2.0;
    // Create a vector and add it to HNSW in the tiered index.
    TEST_DATA_T vector[dim];
    GenerateVector<TEST_DATA_T>(vector, dim, vec_label);
    VecSimIndex_AddVector(tiered_index->backendIndex, vector, vec_label);
    ASSERT_EQ(tiered_index->indexSize(), 1);
    ASSERT_EQ(tiered_index->backendIndex->indexSize(), 1);

    // Test deleting a label for which one of its vector's is in the flat index while the
    // second one is in HNSW.
    GenerateAndAddVector<TEST_DATA_T>(tiered_index, dim, vec_label, other_vec_val);
    ASSERT_EQ(tiered_index->indexLabelCount(), 1);
    ASSERT_EQ(tiered_index->indexSize(), 2);
    ASSERT_EQ(tiered_index->deleteVector(vec_label), 2);
    ASSERT_EQ(tiered_index->indexLabelCount(), 0);
    ASSERT_EQ(tiered_index->getHNSWIndex()->getNumMarkedDeleted(), 1);
    ASSERT_EQ(reinterpret_cast<HNSWInsertJob *>(jobQ.front().job)->id, INVALID_JOB_ID);
    jobQ.front().job->Execute(jobQ.front().job);
    jobQ.pop();
    ASSERT_EQ(jobQ.size(), 0);

    // Test deleting a label for which both of its vector's is in the flat index.
    GenerateAndAddVector<TEST_DATA_T>(tiered_index, dim, vec_label, vec_label);
    GenerateAndAddVector<TEST_DATA_T>(tiered_index, dim, vec_label, other_vec_val);
    ASSERT_EQ(tiered_index->indexLabelCount(), 1);
    ASSERT_EQ(tiered_index->frontendIndex->indexLabelCount(), 1);
    ASSERT_EQ(tiered_index->frontendIndex->indexSize(), 2);
    ASSERT_EQ(tiered_index->indexSize(), 3);
    ASSERT_EQ(tiered_index->deleteVector(vec_label), 2);
    ASSERT_EQ(tiered_index->indexLabelCount(), 0);
    ASSERT_EQ(reinterpret_cast<HNSWInsertJob *>(jobQ.front().job)->id, INVALID_JOB_ID);
    jobQ.front().job->Execute(jobQ.front().job);
    jobQ.pop();
    ASSERT_EQ(reinterpret_cast<HNSWInsertJob *>(jobQ.front().job)->id, INVALID_JOB_ID);
    jobQ.front().job->Execute(jobQ.front().job);
    jobQ.pop();
    ASSERT_EQ(jobQ.size(), 0);

    // Test deleting a label for which both of its vector's is in HNSW index.
    GenerateAndAddVector<TEST_DATA_T>(tiered_index, dim, vec_label, vec_label);
    GenerateAndAddVector<TEST_DATA_T>(tiered_index, dim, vec_label, other_vec_val);
    jobQ.front().job->Execute(jobQ.front().job);
    jobQ.pop();
    jobQ.front().job->Execute(jobQ.front().job);
    jobQ.pop();
    ASSERT_EQ(tiered_index->indexLabelCount(), 1);
    ASSERT_EQ(tiered_index->frontendIndex->indexSize(), 0);
    ASSERT_EQ(tiered_index->backendIndex->indexSize(), 3);
    ASSERT_EQ(tiered_index->backendIndex->indexLabelCount(), 1);
    ASSERT_EQ(tiered_index->deleteVector(vec_label), 2);
    ASSERT_EQ(tiered_index->backendIndex->indexLabelCount(), 0);
    ASSERT_EQ(tiered_index->getHNSWIndex()->getNumMarkedDeleted(), 3);

    // Expect to see two repair jobs - one for each deleted vector internal id.
    ASSERT_EQ(jobQ.size(), 2);
    ASSERT_EQ(jobQ.front().job->jobType, HNSW_REPAIR_NODE_CONNECTIONS_JOB);
    ASSERT_EQ(reinterpret_cast<HNSWRepairJob *>(jobQ.front().job)->node_id, 2);
    jobQ.front().job->Execute(jobQ.front().job);
    jobQ.pop();
    ASSERT_EQ(jobQ.front().job->jobType, HNSW_REPAIR_NODE_CONNECTIONS_JOB);
    ASSERT_EQ(reinterpret_cast<HNSWRepairJob *>(jobQ.front().job)->node_id, 1);
    jobQ.front().job->Execute(jobQ.front().job);

    delete index_ctx;
}

TYPED_TEST(HNSWTieredIndexTestBasic, deleteVectorMultiFromFlatAdvanced) {

    // Create TieredHNSW index instance with a mock queue.
    size_t dim = 4;
    HNSWParams params = {
        .type = TypeParam::get_index_type(), .dim = dim, .metric = VecSimMetric_L2, .multi = true};
    VecSimParams hnsw_params = CreateParams(params);
    auto jobQ = JobQueue();
    auto index_ctx = new IndexExtCtx();
    size_t memory_ctx = 0;

    auto *tiered_index = this->CreateTieredHNSWIndex(hnsw_params, &jobQ, index_ctx, &memory_ctx);
    auto allocator = tiered_index->getAllocator();

    // Insert vectors to flat buffer under two distinct labels, so that ids 0, 2 will be associated
    // with the first label, and ids 1, 3, 4 will be associated with the second label.
    labelType vec_label_first = 0;
    labelType vec_label_second = 1;
    GenerateAndAddVector<TEST_DATA_T>(tiered_index, dim, vec_label_first);
    GenerateAndAddVector<TEST_DATA_T>(tiered_index, dim, vec_label_second);
    GenerateAndAddVector<TEST_DATA_T>(tiered_index, dim, vec_label_first);
    GenerateAndAddVector<TEST_DATA_T>(tiered_index, dim, vec_label_second);
    GenerateAndAddVector<TEST_DATA_T>(tiered_index, dim, vec_label_second);

    // Remove the second label, expect to see that id 1 will hold id 2 eventually.
    ASSERT_EQ(tiered_index->labelToInsertJobs.erase(vec_label_second), 1);
    auto updated_ids = tiered_index->frontendIndex->deleteVectorAndGetUpdatedIds(vec_label_second);
    ASSERT_EQ(updated_ids.size(), 1);
    ASSERT_EQ(updated_ids.at(1), 2);
    for (auto &it : updated_ids) {
        tiered_index->updateInsertJobInternalId(it.second, it.first);
    }
    ASSERT_EQ(tiered_index->labelToInsertJobs.size(), 1);
    ASSERT_EQ(tiered_index->labelToInsertJobs.at(vec_label_first).size(), 2);
    ASSERT_EQ(tiered_index->labelToInsertJobs.at(vec_label_first)[0]->label, vec_label_first);
    ASSERT_EQ(tiered_index->labelToInsertJobs.at(vec_label_first)[0]->id, 0);
    ASSERT_EQ(tiered_index->labelToInsertJobs.at(vec_label_first)[1]->label, vec_label_first);
    ASSERT_EQ(tiered_index->labelToInsertJobs.at(vec_label_first)[1]->id, 1);

    ASSERT_EQ(tiered_index->indexLabelCount(), 1);
    ASSERT_EQ(tiered_index->indexSize(), 2);

    // Remove the first label, expect an empty set.
    updated_ids = tiered_index->frontendIndex->deleteVectorAndGetUpdatedIds(vec_label_first);
    ASSERT_EQ(updated_ids.size(), 0);
    ASSERT_EQ(tiered_index->indexSize(), 0);
    tiered_index->labelToInsertJobs.clear();

    // Insert vectors to flat buffer under two distinct labels, so that ids 0, 3 will be associated
    // with the first label, and ids 1, 2, 4 will be associated with the second label. This should
    // test the case of multiple moves once we delete the second label:
    // {1->4} => {1->4, 2->3} => {1->3}
    GenerateAndAddVector<TEST_DATA_T>(tiered_index, dim, vec_label_first);
    GenerateAndAddVector<TEST_DATA_T>(tiered_index, dim, vec_label_second);
    GenerateAndAddVector<TEST_DATA_T>(tiered_index, dim, vec_label_second);
    GenerateAndAddVector<TEST_DATA_T>(tiered_index, dim, vec_label_first);
    GenerateAndAddVector<TEST_DATA_T>(tiered_index, dim, vec_label_second);
    ASSERT_EQ(tiered_index->labelToInsertJobs.erase(vec_label_second), 1);
    updated_ids = tiered_index->frontendIndex->deleteVectorAndGetUpdatedIds(vec_label_second);
    ASSERT_EQ(updated_ids.size(), 1);
    ASSERT_EQ(updated_ids.at(1), 3);
    for (auto &it : updated_ids) {
        tiered_index->updateInsertJobInternalId(it.second, it.first);
    }
    ASSERT_EQ(tiered_index->labelToInsertJobs.size(), 1);
    ASSERT_EQ(tiered_index->labelToInsertJobs.at(vec_label_first).size(), 2);
    ASSERT_EQ(tiered_index->labelToInsertJobs.at(vec_label_first)[0]->label, vec_label_first);
    ASSERT_EQ(tiered_index->labelToInsertJobs.at(vec_label_first)[0]->id, 0);
    ASSERT_EQ(tiered_index->labelToInsertJobs.at(vec_label_first)[1]->label, vec_label_first);
    ASSERT_EQ(tiered_index->labelToInsertJobs.at(vec_label_first)[1]->id, 1);
    ASSERT_EQ(tiered_index->indexLabelCount(), 1);
    ASSERT_EQ(tiered_index->indexSize(), 2);
    tiered_index->labelToInsertJobs.clear();

    // Clean pending insert jobs.
    while (!jobQ.empty()) {
        delete jobQ.front().job;
        jobQ.pop();
    }
    delete index_ctx;
}

TYPED_TEST(HNSWTieredIndexTest, deleteVectorAndRepairAsync) {
    // Create TieredHNSW index instance with a mock queue.
    size_t dim = 4;
    size_t n = 1000;
    for (size_t maxSwapJobs : {(int)n + 1, 10, 1}) {
        HNSWParams params = {.type = TypeParam::get_index_type(),
                             .dim = dim,
                             .metric = VecSimMetric_L2,
                             .multi = TypeParam::isMulti(),
                             .blockSize = 100};
        VecSimParams hnsw_params = CreateParams(params);
        auto jobQ = JobQueue();
        auto index_ctx = new IndexExtCtx();
        size_t memory_ctx = 0;
        auto *tiered_index =
            this->CreateTieredHNSWIndex(hnsw_params, &jobQ, index_ctx, &memory_ctx, maxSwapJobs);
        auto allocator = tiered_index->getAllocator();

        size_t per_label = TypeParam::isMulti() ? 50 : 1;
        size_t n_labels = n / per_label;

        // Launch the BG threads loop that takes jobs from the queue and executes them.
        bool run_thread = true;
        for (size_t i = 0; i < THREAD_POOL_SIZE; i++) {
            thread_pool.emplace_back(thread_main_loop, std::ref(jobQ), std::ref(run_thread));
        }

        // Create and insert vectors one by one, then delete them one by one.
        std::srand(10); // create pseudo random generator with any arbitrary seed.
        for (size_t i = 0; i < n; i++) {
            TEST_DATA_T vector[dim];
            for (size_t j = 0; j < dim; j++) {
                vector[j] = std::rand() / (TEST_DATA_T)RAND_MAX;
            }
            VecSimIndex_AddVector(tiered_index, vector, i % n_labels);
        }
        // While a thread is ingesting a vector into HNSW, a vector may appear in both indexes
        // (hence it will be counted twice in the index size calculation).
        size_t index_size = tiered_index->indexSize();
        EXPECT_GE(index_size, n);
        EXPECT_LE(index_size, n + THREAD_POOL_SIZE);
        EXPECT_EQ(tiered_index->indexLabelCount(), n_labels);
        for (size_t i = 0; i < n_labels; i++) {
            // Every vector associated with the label may appear in flat/HNSW index or in both if
            // its just being ingested.
            int num_deleted = tiered_index->deleteVector(i);
            EXPECT_GE(num_deleted, per_label);
            EXPECT_LE(num_deleted, MIN(2 * per_label, per_label + THREAD_POOL_SIZE));
            EXPECT_EQ(tiered_index->deleteVector(i), 0); // delete already deleted label
        }
        EXPECT_EQ(tiered_index->indexLabelCount(), 0);

        thread_pool_join(jobQ, run_thread);

        EXPECT_EQ(tiered_index->getHNSWIndex()->checkIntegrity().connections_to_repair, 0);
        EXPECT_EQ(tiered_index->getHNSWIndex()->safeGetEntryPointCopy(), INVALID_ID);
        // Verify that we have no pending jobs.
        EXPECT_EQ(tiered_index->labelToInsertJobs.size(), 0);
        EXPECT_EQ(tiered_index->idToRepairJobs.size(), 0);
        for (auto &it : tiered_index->idToSwapJob) {
            EXPECT_EQ(it.second->pending_repair_jobs_counter.load(), 0);
<<<<<<< HEAD
        }
        // Delete another vector to trigger swapping of vectors that hadn't been swapped yet.
        // If the number of swap jobs is lower than the threshold, none of them are going to be
        // executed, but otherwise, ALL of them should be executed.
        size_t pending_swap_jobs = tiered_index->idToSwapJob.size();
        EXPECT_EQ(tiered_index->deleteVector(0), 0);
        if (pending_swap_jobs > maxSwapJobs) {
            ASSERT_EQ(tiered_index->idToSwapJob.size(), 0);
            EXPECT_EQ(tiered_index->indexSize(), 0);
        } else {
            ASSERT_LE(tiered_index->idToSwapJob.size(), maxSwapJobs);
            ASSERT_EQ(tiered_index->idToSwapJob.size(), tiered_index->indexSize());
        }
=======
        }
        // Delete another vector to trigger swapping of vectors that hadn't been swapped yet.
        // If the number of swap jobs is lower than the threshold, none of them are going to be
        // executed, but otherwise, ALL of them should be executed.
        size_t pending_swap_jobs = tiered_index->idToSwapJob.size();
        EXPECT_EQ(tiered_index->deleteVector(0), 0);
        if (pending_swap_jobs > maxSwapJobs) {
            ASSERT_EQ(tiered_index->idToSwapJob.size(), 0);
            EXPECT_EQ(tiered_index->indexSize(), 0);
        } else {
            ASSERT_LE(tiered_index->idToSwapJob.size(), maxSwapJobs);
            ASSERT_EQ(tiered_index->idToSwapJob.size(), tiered_index->indexSize());
        }
>>>>>>> ce8b3908
        EXPECT_EQ(tiered_index->getHNSWIndex()->getNumMarkedDeleted(), tiered_index->indexSize());

        delete index_ctx;
    }
}

TYPED_TEST(HNSWTieredIndexTest, alternateInsertDeleteAsync) {
    // Create TieredHNSW index instance with a mock queue.
    size_t dim = 16;
    size_t n = 1000;
    for (size_t maxSwapJobs : {(int)n + 1, 10, 1}) {
        for (size_t M : {2, 16}) {
            HNSWParams params = {.type = TypeParam::get_index_type(),
                                 .dim = dim,
                                 .metric = VecSimMetric_L2,
                                 .multi = TypeParam::isMulti(),
                                 .blockSize = 100,
                                 .M = M};
            VecSimParams hnsw_params = CreateParams(params);
            auto jobQ = JobQueue();
            auto index_ctx = new IndexExtCtx();
            size_t memory_ctx = 0;

            auto *tiered_index = this->CreateTieredHNSWIndex(hnsw_params, &jobQ, index_ctx,
                                                             &memory_ctx, maxSwapJobs);
            auto allocator = tiered_index->getAllocator();

            size_t per_label = TypeParam::isMulti() ? 5 : 1;
            size_t n_labels = n / per_label;

            // Launch the BG threads loop that takes jobs from the queue and executes them.
            bool run_thread = true;
            for (size_t i = 0; i < THREAD_POOL_SIZE; i++) {
                thread_pool.emplace_back(thread_main_loop, std::ref(jobQ), std::ref(run_thread));
            }

            // Create and insert 10 vectors, then delete them right after.
            size_t batch_size = 10;
            std::srand(10); // create pseudo random generator with any arbitrary seed.
            for (size_t i = 0; i < n / batch_size; i++) {
                for (size_t l = 0; l < batch_size; l++) {
                    TEST_DATA_T vector[dim];
                    for (size_t j = 0; j < dim; j++) {
                        vector[j] = std::rand() / (TEST_DATA_T)RAND_MAX;
                    }
                    tiered_index->addVector(vector, (i * batch_size + l) / per_label);
                }
                for (size_t l = 0; l < batch_size / per_label; l++) {
                    // Every vector associated with the label may appear in flat/HNSW index or in
                    // both if its just being ingested.
                    int num_deleted = tiered_index->deleteVector(i * batch_size / per_label + l);
                    EXPECT_GE(num_deleted, per_label);
                    EXPECT_LE(num_deleted, 2 * per_label);
                }
            }
            // Vectors are deleted from flat buffer in place (in HNSW they are only marked as
            // deleted).
            EXPECT_GE(tiered_index->frontendIndex->indexSize(), 0);
            EXPECT_EQ(tiered_index->indexLabelCount(), 0);

            thread_pool_join(jobQ, run_thread);

            EXPECT_EQ(tiered_index->getHNSWIndex()->checkIntegrity().connections_to_repair, 0);
            EXPECT_EQ(tiered_index->getHNSWIndex()->safeGetEntryPointCopy(), INVALID_ID);
            // Verify that we have no pending jobs.
            EXPECT_EQ(tiered_index->labelToInsertJobs.size(), 0);
            EXPECT_EQ(tiered_index->idToRepairJobs.size(), 0);
            for (auto &it : tiered_index->idToSwapJob) {
                EXPECT_EQ(it.second->pending_repair_jobs_counter.load(), 0);
            }
            // Delete another vector to trigger swapping of vectors that hadn't been swapped yet.
            // If the number of swap jobs is lower than the threshold, none of them are going to be
            // executed, but otherwise, ALL of them should be executed.
            size_t pending_swap_jobs = tiered_index->idToSwapJob.size();
            EXPECT_EQ(tiered_index->deleteVector(0), 0);
            ASSERT_LE(tiered_index->idToSwapJob.size(), maxSwapJobs);
            ASSERT_EQ(tiered_index->idToSwapJob.size(), tiered_index->indexSize());

            delete index_ctx;
        }
    }
}

TYPED_TEST(HNSWTieredIndexTest, swapJobBasic) {
    // Create TieredHNSW index instance with a mock queue.
    size_t dim = 4;
    HNSWParams params = {.type = TypeParam::get_index_type(),
                         .dim = dim,
                         .metric = VecSimMetric_L2,
                         .multi = TypeParam::isMulti()};
    VecSimParams hnsw_params = CreateParams(params);
    auto jobQ = JobQueue();
    auto index_ctx = new IndexExtCtx();
    size_t memory_ctx = 0;

    auto *tiered_index = this->CreateTieredHNSWIndex(hnsw_params, &jobQ, index_ctx, &memory_ctx);
    auto allocator = tiered_index->getAllocator();

    // Test initialization of the pendingSwapJobsThreshold value.
    ASSERT_EQ(tiered_index->pendingSwapJobsThreshold, DEFAULT_PENDING_SWAP_JOBS_THRESHOLD);
    index_ctx->index_strong_ref.reset();

    tiered_index = this->CreateTieredHNSWIndex(hnsw_params, &jobQ, index_ctx, &memory_ctx,
                                               MAX_PENDING_SWAP_JOBS_THRESHOLD + 1);
    allocator = tiered_index->getAllocator();
    ASSERT_EQ(tiered_index->pendingSwapJobsThreshold, MAX_PENDING_SWAP_JOBS_THRESHOLD);
    index_ctx->index_strong_ref.reset();

    tiered_index = this->CreateTieredHNSWIndex(hnsw_params, &jobQ, index_ctx, &memory_ctx, 1);
    ASSERT_EQ(tiered_index->pendingSwapJobsThreshold, 1);

    allocator = tiered_index->getAllocator();

    // Call reserve for the unordered maps that are going to be used, since upon initialization it
    // consumed 0 memory, but after insertion and deletion they will consume a minimal amount of
    // memory (that is equivalent to the memory consumption upon reserving 0 buckets).
    tiered_index->idToRepairJobs.reserve(0);
    tiered_index->idToSwapJob.reserve(0);
    TypeParam::isMulti() ? reinterpret_cast<HNSWIndex_Multi<TEST_DATA_T, TEST_DIST_T> *>(
                               tiered_index->getHNSWIndex())
                               ->label_lookup_.reserve(0)
                         : reinterpret_cast<HNSWIndex_Single<TEST_DATA_T, TEST_DIST_T> *>(
                               tiered_index->getHNSWIndex())
                               ->label_lookup_.reserve(0);

    size_t initial_mem = allocator->getAllocationSize();

    GenerateAndAddVector<TEST_DATA_T>(tiered_index->backendIndex, dim, 0, 0);
    GenerateAndAddVector<TEST_DATA_T>(tiered_index->backendIndex, dim, 1, 1);
    EXPECT_EQ(tiered_index->indexLabelCount(), 2);
    EXPECT_EQ(tiered_index->indexSize(), 2);
    // Delete both vectors.
    EXPECT_EQ(tiered_index->deleteVector(0), 1);
    EXPECT_EQ(tiered_index->deleteVector(1), 1);
    EXPECT_EQ(tiered_index->idToSwapJob.size(), 2);
    EXPECT_EQ(tiered_index->getHNSWIndex()->getNumMarkedDeleted(), 2);
    // Expect to have pending repair jobs, so that swap job cannot be executed yet - for each
    // deleted vector there should be a single repair job.
    EXPECT_EQ(jobQ.size(), 2);
    EXPECT_EQ(tiered_index->idToSwapJob.at(0)->pending_repair_jobs_counter.load(), 1);
    EXPECT_EQ(tiered_index->idToSwapJob.at(1)->pending_repair_jobs_counter.load(), 1);
    jobQ.front().job->Execute(jobQ.front().job);
    jobQ.pop();
    jobQ.front().job->Execute(jobQ.front().job);
    jobQ.pop();
    EXPECT_EQ(tiered_index->idToSwapJob.size(), 2);
    // Insert another vector and remove it. expect it to have no neighbors.
    // Threshold for is set to be >= 1, so now we expect that all the deleted vectors (which has no
    // pending repair jobs) will be swapped.
    GenerateAndAddVector<TEST_DATA_T>(tiered_index->backendIndex, dim, 2, 2);
    EXPECT_EQ(tiered_index->deleteVector(2), 1);
    EXPECT_EQ(tiered_index->idToSwapJob.size(), 0);
    EXPECT_EQ(tiered_index->indexSize(), 0);
    EXPECT_EQ(tiered_index->getHNSWIndex()->getNumMarkedDeleted(), 0);
    EXPECT_EQ(jobQ.size(), 0);

    // Reserve manually 0 buckets in the hash tables so that memory would be as it was before we
    // started inserting vectors.
    tiered_index->idToRepairJobs.reserve(0);
    tiered_index->idToSwapJob.reserve(0);
    // Call this just to trigger an update of the memory context.
    EXPECT_EQ(tiered_index->deleteVector(0), 0);

    EXPECT_EQ(allocator->getAllocationSize(), initial_mem);
    EXPECT_EQ(initial_mem, memory_ctx);

    delete index_ctx;
    // VecSimAllocator::allocation_header_size = size_t, this should be the only memory that we
    // account for at this point.
    EXPECT_EQ(allocator->getAllocationSize(), sizeof(size_t));
}

TYPED_TEST(HNSWTieredIndexTest, swapJobBasic2) {
    // Create TieredHNSW index instance with a mock queue.
    size_t dim = 4;
    HNSWParams params = {.type = TypeParam::get_index_type(),
                         .dim = dim,
                         .metric = VecSimMetric_L2,
                         .multi = TypeParam::isMulti()};
    VecSimParams hnsw_params = CreateParams(params);
    auto jobQ = JobQueue();
    auto index_ctx = new IndexExtCtx();
    size_t memory_ctx = 0;

    auto *tiered_index = this->CreateTieredHNSWIndex(hnsw_params, &jobQ, index_ctx, &memory_ctx, 1);
    ASSERT_EQ(tiered_index->pendingSwapJobsThreshold, 1);
    auto allocator = tiered_index->getAllocator();

    // Insert 3 vectors, expect to have a fully connected graph.
    GenerateAndAddVector<TEST_DATA_T>(tiered_index->backendIndex, dim, 0, 0);
    GenerateAndAddVector<TEST_DATA_T>(tiered_index->backendIndex, dim, 1, 1);
    GenerateAndAddVector<TEST_DATA_T>(tiered_index->backendIndex, dim, 2, 2);
    // Delete 0, expect to have two repair jobs pending for 1 and 2 and execute it.
    EXPECT_EQ(tiered_index->deleteVector(0), 1);
    EXPECT_EQ(jobQ.size(), 2);
    ASSERT_EQ(jobQ.front().job->jobType, HNSW_REPAIR_NODE_CONNECTIONS_JOB);
    jobQ.front().job->Execute(jobQ.front().job);
    jobQ.pop();
    EXPECT_EQ(tiered_index->idToSwapJob.at(0)->pending_repair_jobs_counter.load(), 1);
    ASSERT_EQ(jobQ.front().job->jobType, HNSW_REPAIR_NODE_CONNECTIONS_JOB);
    jobQ.front().job->Execute(jobQ.front().job);
    jobQ.pop();
    EXPECT_EQ(tiered_index->idToSwapJob.at(0)->pending_repair_jobs_counter.load(), 0);
    // Delete 2, expect to create two repair job pending from 0 and 1. Also, expect that swap
    // job for 0 will be executed, so that 2 and 0 are swapped. Then, we should have only 1
    // pending repair job for the "new" 0 - for deleting the old 1->2, while the second job for
    // deleting the old 0->2 is invalid and reduced from the pending repair jobs counter.
    EXPECT_EQ(tiered_index->deleteVector(2), 1);
    EXPECT_EQ(tiered_index->indexSize(), 2);
    EXPECT_EQ(tiered_index->getHNSWIndex()->getNumMarkedDeleted(), 1);

    EXPECT_EQ(tiered_index->idToSwapJob.at(0)->pending_repair_jobs_counter.load(), 1);
    EXPECT_EQ(jobQ.size(), 2);
    // The first repair job should remove 1->0 (originally was 1->2).
    ASSERT_EQ(jobQ.front().job->jobType, HNSW_REPAIR_NODE_CONNECTIONS_JOB);
    ASSERT_EQ(reinterpret_cast<HNSWRepairJob *>(jobQ.front().job)->node_id, 1);
    ASSERT_EQ(
        reinterpret_cast<HNSWRepairJob *>(jobQ.front().job)->associatedSwapJobs[0]->deleted_id, 0);
    jobQ.front().job->Execute(jobQ.front().job);
    jobQ.pop();
    EXPECT_EQ(tiered_index->idToSwapJob.at(0)->pending_repair_jobs_counter.load(), 0);
    // The second repair job is invalid due to the removal of (the original) 0.
    ASSERT_EQ(jobQ.front().job->jobType, HNSW_REPAIR_NODE_CONNECTIONS_JOB);
    ASSERT_EQ(reinterpret_cast<HNSWRepairJob *>(jobQ.front().job)->node_id, INVALID_JOB_ID);
    ASSERT_EQ(
        reinterpret_cast<HNSWRepairJob *>(jobQ.front().job)->associatedSwapJobs[0]->deleted_id, 0);
    jobQ.front().job->Execute(jobQ.front().job);
    jobQ.pop();
    // Delete 1, that should still have 0->1 edge that should be repaired. This should cause
    // the swap and removal of 0 (that has no more pending jobs at that point) - so that 1 would
    // get id 0, and then the new 0 should have no pending repair jobs.
    EXPECT_EQ(tiered_index->deleteVector(1), 1);
    EXPECT_EQ(jobQ.size(), 1);
    EXPECT_EQ(tiered_index->idToSwapJob.size(), 1);
    EXPECT_EQ(tiered_index->idToSwapJob.at(0)->deleted_id, 0);
    EXPECT_EQ(tiered_index->idToSwapJob.at(0)->pending_repair_jobs_counter.load(), 0);
    // The repair job is invalid due to the removal of (the previous) 0.
    ASSERT_EQ(jobQ.front().job->jobType, HNSW_REPAIR_NODE_CONNECTIONS_JOB);
    ASSERT_EQ(reinterpret_cast<HNSWRepairJob *>(jobQ.front().job)->node_id, INVALID_JOB_ID);
    ASSERT_EQ(
        reinterpret_cast<HNSWRepairJob *>(jobQ.front().job)->associatedSwapJobs[0]->deleted_id, 0);
    jobQ.front().job->Execute(jobQ.front().job);
    jobQ.pop();
    EXPECT_EQ(tiered_index->indexSize(), 1);
    EXPECT_EQ(tiered_index->getHNSWIndex()->getNumMarkedDeleted(), 1);
    EXPECT_EQ(tiered_index->getHNSWIndex()->safeGetEntryPointCopy(), INVALID_ID);

    // Call delete again, this should only trigger the swap and removal of 1
    // (which has already deleted)
    EXPECT_EQ(tiered_index->deleteVector(1), 0);
    EXPECT_EQ(tiered_index->indexSize(), 0);
    EXPECT_EQ(tiered_index->getHNSWIndex()->getNumMarkedDeleted(), 0);

    delete index_ctx;
}<|MERGE_RESOLUTION|>--- conflicted
+++ resolved
@@ -26,17 +26,6 @@
                                                            JobQueue *jobQ, IndexExtCtx *ctx,
                                                            size_t *memory_ctx,
                                                            size_t swap_job_threshold = 0) {
-<<<<<<< HEAD
-        // Use the default 0 value for this configuration unless specified otherwise.
-        TieredHNSWParams tiered_hnsw_Params = {.swapJobThreshold = swap_job_threshold};
-        TieredIndexParams tiered_params = {.jobQueue = jobQ,
-                                           .jobQueueCtx = ctx,
-                                           .submitCb = submit_callback,
-                                           .memoryCtx = memory_ctx,
-                                           .UpdateMemCb = update_mem_callback,
-                                           .primaryIndexParams = &hnsw_params,
-                                           .tieredHnswParams = tiered_hnsw_Params};
-=======
         TieredIndexParams tiered_params = {
             .jobQueue = jobQ,
             .jobQueueCtx = ctx,
@@ -45,7 +34,6 @@
             .UpdateMemCb = update_mem_callback,
             .primaryIndexParams = &hnsw_params,
             .specificParams = {TieredHNSWParams{.swapJobThreshold = swap_job_threshold}}};
->>>>>>> ce8b3908
         auto *tiered_index = reinterpret_cast<TieredHNSWIndex<data_t, dist_t> *>(
             TieredFactory::NewIndex(&tiered_params));
 
@@ -1036,11 +1024,7 @@
     ASSERT_EQ(tiered_index->idToRepairJobs.at(2)[0]->associatedSwapJobs[0]->deleted_id, 1);
 
     ASSERT_EQ(tiered_index->idToSwapJob.size(), 3);
-<<<<<<< HEAD
-    delete tiered_index;
-=======
-    delete index_ctx;
->>>>>>> ce8b3908
+    delete index_ctx;
 }
 
 TYPED_TEST(HNSWTieredIndexTestBasic, deleteFromHNSWMultiLevels) {
@@ -1727,7 +1711,6 @@
         EXPECT_EQ(tiered_index->idToRepairJobs.size(), 0);
         for (auto &it : tiered_index->idToSwapJob) {
             EXPECT_EQ(it.second->pending_repair_jobs_counter.load(), 0);
-<<<<<<< HEAD
         }
         // Delete another vector to trigger swapping of vectors that hadn't been swapped yet.
         // If the number of swap jobs is lower than the threshold, none of them are going to be
@@ -1741,21 +1724,6 @@
             ASSERT_LE(tiered_index->idToSwapJob.size(), maxSwapJobs);
             ASSERT_EQ(tiered_index->idToSwapJob.size(), tiered_index->indexSize());
         }
-=======
-        }
-        // Delete another vector to trigger swapping of vectors that hadn't been swapped yet.
-        // If the number of swap jobs is lower than the threshold, none of them are going to be
-        // executed, but otherwise, ALL of them should be executed.
-        size_t pending_swap_jobs = tiered_index->idToSwapJob.size();
-        EXPECT_EQ(tiered_index->deleteVector(0), 0);
-        if (pending_swap_jobs > maxSwapJobs) {
-            ASSERT_EQ(tiered_index->idToSwapJob.size(), 0);
-            EXPECT_EQ(tiered_index->indexSize(), 0);
-        } else {
-            ASSERT_LE(tiered_index->idToSwapJob.size(), maxSwapJobs);
-            ASSERT_EQ(tiered_index->idToSwapJob.size(), tiered_index->indexSize());
-        }
->>>>>>> ce8b3908
         EXPECT_EQ(tiered_index->getHNSWIndex()->getNumMarkedDeleted(), tiered_index->indexSize());
 
         delete index_ctx;
