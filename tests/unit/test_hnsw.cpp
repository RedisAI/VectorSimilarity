--- conflicted
+++ resolved
@@ -504,28 +504,16 @@
     VecSimIndex *index = this->CreateNewIndex(params);
 
     VecSimIndexInfo info = VecSimIndex_Info(index);
-<<<<<<< HEAD
-    ASSERT_EQ(info.algo, VecSimAlgo_HNSWLIB);
-    ASSERT_EQ(info.commonInfo.dim, d);
-    // Default args.
-    ASSERT_FALSE(info.commonInfo.isMulti);
-    ASSERT_EQ(info.commonInfo.blockSize, DEFAULT_BLOCK_SIZE);
-=======
     ASSERT_EQ(info.commonInfo.basicInfo.algo, VecSimAlgo_HNSWLIB);
     ASSERT_EQ(info.commonInfo.basicInfo.dim, d);
     // Default args.
     ASSERT_FALSE(info.commonInfo.basicInfo.isMulti);
     ASSERT_EQ(info.commonInfo.basicInfo.blockSize, DEFAULT_BLOCK_SIZE);
->>>>>>> e2f3da57
     ASSERT_EQ(info.hnswInfo.M, HNSW_DEFAULT_M);
     ASSERT_EQ(info.hnswInfo.efConstruction, HNSW_DEFAULT_EF_C);
     ASSERT_EQ(info.hnswInfo.efRuntime, HNSW_DEFAULT_EF_RT);
     ASSERT_DOUBLE_EQ(info.hnswInfo.epsilon, HNSW_DEFAULT_EPSILON);
-<<<<<<< HEAD
-    ASSERT_EQ(info.commonInfo.type, params.type);
-=======
     ASSERT_EQ(info.commonInfo.basicInfo.type, params.type);
->>>>>>> e2f3da57
     VecSimIndex_Free(index);
 
     d = 1280;
@@ -536,26 +524,15 @@
 
     index = this->CreateNewIndex(params);
     info = VecSimIndex_Info(index);
-<<<<<<< HEAD
-    ASSERT_EQ(info.algo, VecSimAlgo_HNSWLIB);
-    ASSERT_EQ(info.commonInfo.dim, d);
-    // User args.
-    ASSERT_FALSE(info.commonInfo.isMulti);
-    ASSERT_EQ(info.commonInfo.blockSize, bs);
-=======
     ASSERT_EQ(info.commonInfo.basicInfo.algo, VecSimAlgo_HNSWLIB);
     ASSERT_EQ(info.commonInfo.basicInfo.dim, d);
     // User args.
     ASSERT_FALSE(info.commonInfo.basicInfo.isMulti);
     ASSERT_EQ(info.commonInfo.basicInfo.blockSize, bs);
->>>>>>> e2f3da57
     ASSERT_EQ(info.hnswInfo.efConstruction, 1000);
     ASSERT_EQ(info.hnswInfo.M, 200);
     ASSERT_EQ(info.hnswInfo.efRuntime, 500);
     ASSERT_EQ(info.hnswInfo.epsilon, 0.005);
-<<<<<<< HEAD
-    ASSERT_EQ(info.commonInfo.type, params.type);
-=======
     ASSERT_EQ(info.commonInfo.basicInfo.type, params.type);
     ASSERT_FALSE(info.commonInfo.basicInfo.isTiered);
 
@@ -569,7 +546,6 @@
     ASSERT_EQ(info.commonInfo.basicInfo.type, s_info.type);
     ASSERT_EQ(info.commonInfo.basicInfo.isTiered, s_info.isTiered);
 
->>>>>>> e2f3da57
     VecSimIndex_Free(index);
 }
 
@@ -616,11 +592,7 @@
     ASSERT_EQ(0, info.commonInfo.indexSize);
     ASSERT_EQ(-1, info.hnswInfo.max_level);
     ASSERT_EQ(-1, info.hnswInfo.entrypoint);
-<<<<<<< HEAD
-    ASSERT_EQ(params.type, info.commonInfo.type);
-=======
     ASSERT_EQ(params.type, info.commonInfo.basicInfo.type);
->>>>>>> e2f3da57
     compareHNSWIndexInfoToIterator(info, infoIter);
     VecSimInfoIterator_Free(infoIter);
 
@@ -2075,15 +2047,9 @@
         ASSERT_EQ(info.hnswInfo.efConstruction, ef);
         ASSERT_EQ(info.hnswInfo.efRuntime, ef);
         ASSERT_EQ(info.commonInfo.indexSize, n);
-<<<<<<< HEAD
-        ASSERT_EQ(info.commonInfo.metric, VecSimMetric_L2);
-        ASSERT_EQ(info.commonInfo.type, TypeParam::get_index_type());
-        ASSERT_EQ(info.commonInfo.dim, dim);
-=======
         ASSERT_EQ(info.commonInfo.basicInfo.metric, VecSimMetric_L2);
         ASSERT_EQ(info.commonInfo.basicInfo.type, TypeParam::get_index_type());
         ASSERT_EQ(info.commonInfo.basicInfo.dim, dim);
->>>>>>> e2f3da57
         ASSERT_EQ(info.commonInfo.indexLabelCount, n_labels[i]);
 
         VecSimIndex_Free(index);
@@ -2098,16 +2064,6 @@
         VecSimIndexInfo info2 = VecSimIndex_Info(serialized_index);
         ASSERT_EQ(info2.commonInfo.basicInfo.algo, VecSimAlgo_HNSWLIB);
         ASSERT_EQ(info2.hnswInfo.M, M);
-<<<<<<< HEAD
-        ASSERT_EQ(info2.commonInfo.isMulti, is_multi[i]);
-        ASSERT_EQ(info2.commonInfo.blockSize, blockSize);
-        ASSERT_EQ(info2.hnswInfo.efConstruction, ef);
-        ASSERT_EQ(info2.hnswInfo.efRuntime, ef);
-        ASSERT_EQ(info2.commonInfo.indexSize, n);
-        ASSERT_EQ(info2.commonInfo.metric, VecSimMetric_L2);
-        ASSERT_EQ(info2.commonInfo.type, TypeParam::get_index_type());
-        ASSERT_EQ(info2.commonInfo.dim, dim);
-=======
         ASSERT_EQ(info2.commonInfo.basicInfo.isMulti, is_multi[i]);
         ASSERT_EQ(info2.commonInfo.basicInfo.blockSize, blockSize);
         ASSERT_EQ(info2.hnswInfo.efConstruction, ef);
@@ -2116,7 +2072,6 @@
         ASSERT_EQ(info2.commonInfo.basicInfo.metric, VecSimMetric_L2);
         ASSERT_EQ(info2.commonInfo.basicInfo.type, TypeParam::get_index_type());
         ASSERT_EQ(info2.commonInfo.basicInfo.dim, dim);
->>>>>>> e2f3da57
         ASSERT_EQ(info2.commonInfo.indexLabelCount, n_labels[i]);
         ASSERT_EQ(info2.hnswInfo.epsilon, epsilon);
 
@@ -2183,17 +2138,10 @@
         ASSERT_EQ(info2.hnswInfo.M, M_serialized);
         ASSERT_NE(info2.hnswInfo.M, M_param);
 
-<<<<<<< HEAD
-        ASSERT_EQ(info2.commonInfo.isMulti, is_multi[i]);
-
-        // Check it was initalized with the default blockSize value.
-        ASSERT_EQ(info2.commonInfo.blockSize, DEFAULT_BLOCK_SIZE);
-=======
         ASSERT_EQ(info2.commonInfo.basicInfo.isMulti, is_multi[i]);
 
         // Check it was initalized with the default blockSize value.
         ASSERT_EQ(info2.commonInfo.basicInfo.blockSize, DEFAULT_BLOCK_SIZE);
->>>>>>> e2f3da57
 
         // Check that ef is taken from file and not from @params.
         ASSERT_EQ(info2.hnswInfo.efConstruction, ef_serialized);
@@ -2202,15 +2150,9 @@
         ASSERT_NE(info2.hnswInfo.efConstruction, ef_param);
 
         ASSERT_EQ(info2.commonInfo.indexSize, n);
-<<<<<<< HEAD
-        ASSERT_EQ(info2.commonInfo.metric, VecSimMetric_L2);
-        ASSERT_EQ(info2.commonInfo.type, TypeParam::get_index_type());
-        ASSERT_EQ(info2.commonInfo.dim, dim);
-=======
         ASSERT_EQ(info2.commonInfo.basicInfo.metric, VecSimMetric_L2);
         ASSERT_EQ(info2.commonInfo.basicInfo.type, TypeParam::get_index_type());
         ASSERT_EQ(info2.commonInfo.basicInfo.dim, dim);
->>>>>>> e2f3da57
         ASSERT_EQ(info2.commonInfo.indexLabelCount, n_labels[i]);
         // Check it was initalized with the default epsilon value.
         ASSERT_EQ(info2.hnswInfo.epsilon, HNSW_DEFAULT_EPSILON);
