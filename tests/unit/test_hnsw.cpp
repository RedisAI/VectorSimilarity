/*
 *Copyright Redis Ltd. 2021 - present
 *Licensed under your choice of the Redis Source Available License 2.0 (RSALv2) or
 *the Server Side Public License v1 (SSPLv1).
 */

#include "gtest/gtest.h"
#include "VecSim/vec_sim.h"
#include "VecSim/algorithms/hnsw/hnsw_single.h"
#include "VecSim/index_factories/hnsw_factory.h"
#include "test_utils.h"
#include "VecSim/utils/serializer.h"
#include "VecSim/query_result_struct.h"
#include <unistd.h>
#include <random>
#include <thread>
#include <atomic>

template <typename index_type_t>
class HNSWTest : public ::testing::Test {
public:
    using data_t = typename index_type_t::data_t;
    using dist_t = typename index_type_t::dist_t;

protected:
    VecSimIndex *CreateNewIndex(HNSWParams &params, bool is_multi = false) {
        return test_utils::CreateNewIndex(params, index_type_t::get_index_type(), is_multi);
    }
    HNSWIndex<data_t, dist_t> *CastToHNSW(VecSimIndex *index) {
        return reinterpret_cast<HNSWIndex<data_t, dist_t> *>(index);
    }

    HNSWIndex_Single<data_t, dist_t> *CastToHNSW_Single(VecSimIndex *index) {
        return reinterpret_cast<HNSWIndex_Single<data_t, dist_t> *>(index);
    }
};

// DataTypeSet, TEST_DATA_T and TEST_DIST_T are defined in test_utils.h

TYPED_TEST_SUITE(HNSWTest, DataTypeSet);

TYPED_TEST(HNSWTest, hnsw_vector_add_test) {
    size_t dim = 4;

    HNSWParams params = {.dim = dim,
                         .metric = VecSimMetric_L2,
                         .initialCapacity = 200,
                         .M = 16,
                         .efConstruction = 200};

    VecSimIndex *index = this->CreateNewIndex(params);

    ASSERT_EQ(VecSimIndex_IndexSize(index), 0);

    GenerateAndAddVector<TEST_DATA_T>(index, dim, 1);
    ASSERT_EQ(VecSimIndex_IndexSize(index), 1);
    VecSimIndex_Free(index);
}

TYPED_TEST(HNSWTest, hnsw_blob_sanity_test) {
    size_t dim = 4;
    size_t bs = 1;
#define ASSERT_HNSW_BLOB_EQ(id, blob)                                                              \
    do {                                                                                           \
        const void *v = hnsw_index->getDataByInternalId(id);                                       \
        ASSERT_FALSE(memcmp(v, blob, sizeof(blob)));                                               \
    } while (0)

    HNSWParams params = {.dim = dim, .metric = VecSimMetric_L2, .blockSize = bs};

    VecSimIndex *index = this->CreateNewIndex(params);

    ASSERT_EQ(VecSimIndex_IndexSize(index), 0);

    TEST_DATA_T a[dim], b[dim], c[dim], d[dim];
    for (size_t i = 0; i < dim; i++) {
        a[i] = (TEST_DATA_T)0;
        b[i] = (TEST_DATA_T)1;
        c[i] = (TEST_DATA_T)2;
        d[i] = (TEST_DATA_T)3;
    }
    HNSWIndex<TEST_DATA_T, TEST_DIST_T> *hnsw_index = this->CastToHNSW(index);

    VecSimIndex_AddVector(index, a, 42);
    ASSERT_EQ(VecSimIndex_IndexSize(index), 1);
    ASSERT_HNSW_BLOB_EQ(0, a);
    ASSERT_EQ(hnsw_index->getExternalLabel(0), 42);

    VecSimIndex_AddVector(index, b, 46);
    ASSERT_EQ(VecSimIndex_IndexSize(index), 2);
    ASSERT_HNSW_BLOB_EQ(1, b);
    ASSERT_EQ(hnsw_index->getExternalLabel(1), 46);

    // After inserting c with label 46, we first delete id 1 from the index.
    // we expect id 0 to not change
    VecSimIndex_AddVector(index, c, 46);
    ASSERT_EQ(VecSimIndex_IndexSize(index), 2);
    ASSERT_HNSW_BLOB_EQ(0, a);
    ASSERT_HNSW_BLOB_EQ(1, c);
    ASSERT_EQ(hnsw_index->getExternalLabel(0), 42);
    ASSERT_EQ(hnsw_index->getExternalLabel(1), 46);

    // After inserting d with label 42, we first delete id 0 and move the last id (1) to be 0.
    // Then we add the new vector d under the internal id 1.
    VecSimIndex_AddVector(index, d, 42);
    ASSERT_EQ(VecSimIndex_IndexSize(index), 2);
    ASSERT_HNSW_BLOB_EQ(0, c);
    ASSERT_HNSW_BLOB_EQ(1, d);
    ASSERT_EQ(hnsw_index->getExternalLabel(0), 46);
    ASSERT_EQ(hnsw_index->getExternalLabel(1), 42);

    VecSimIndex_Free(index);
}

/**** resizing cases ****/

// Add up to capacity.
TYPED_TEST(HNSWTest, resizeNAlignIndex) {
    size_t dim = 4;
    size_t n = 10;
    size_t bs = 3;

    HNSWParams params = {
        .dim = dim, .metric = VecSimMetric_L2, .initialCapacity = n, .blockSize = bs};

    VecSimIndex *index = this->CreateNewIndex(params);

    // Add up to n.
    for (size_t i = 0; i < n; i++) {
        GenerateAndAddVector<TEST_DATA_T>(index, dim, i, i);
    }
    // The size and the capacity should be equal.
    HNSWIndex<TEST_DATA_T, TEST_DIST_T> *hnswIndex = this->CastToHNSW(index);
    ASSERT_EQ(hnswIndex->indexCapacity(), VecSimIndex_IndexSize(index));
    // The capacity shouldn't be changed.
    ASSERT_EQ(hnswIndex->indexCapacity(), n);

    // Add another vector to exceed the initial capacity.
    GenerateAndAddVector<TEST_DATA_T>(index, dim, n);

    // The capacity should be now aligned with the block size.
    // bs = 3, size = 11 -> capacity = 12
    // New capacity = initial capacity + blockSize - initial capacity % blockSize.
    ASSERT_EQ(hnswIndex->indexCapacity(), n + bs - n % bs);
    VecSimIndex_Free(index);
}

// Case 1: initial capacity is larger than block size, and it is not aligned.
TYPED_TEST(HNSWTest, resizeNAlignIndex_largeInitialCapacity) {
    size_t dim = 4;
    size_t n = 10;
    size_t bs = 3;

    HNSWParams params = {
        .dim = dim, .metric = VecSimMetric_L2, .initialCapacity = n, .blockSize = bs};

    VecSimIndex *index = this->CreateNewIndex(params);

    ASSERT_EQ(VecSimIndex_IndexSize(index), 0);

    // add up to blocksize + 1 = 3 + 1 = 4
    for (size_t i = 0; i < bs + 1; i++) {
        GenerateAndAddVector<TEST_DATA_T>(index, dim, i, i);
    }

    // The capacity shouldn't change, should remain n.
    HNSWIndex<TEST_DATA_T, TEST_DIST_T> *hnswIndex = this->CastToHNSW(index);
    ASSERT_EQ(hnswIndex->indexCapacity(), n);

    // Delete last vector, to get size % block_size == 0. size = 3
    VecSimIndex_DeleteVector(index, bs);

    // Index size = bs = 3.
    ASSERT_EQ(VecSimIndex_IndexSize(index), bs);

    // New capacity = initial capacity - block_size - number_of_vectors_to_align =
    // 10  - 3 - 10 % 3 (1) = 6
    size_t curr_capacity = hnswIndex->indexCapacity();
    ASSERT_EQ(curr_capacity, n - bs - n % bs);

    // Delete all the vectors to decrease capacity by another bs.
    size_t i = 0;
    while (VecSimIndex_IndexSize(index) > 0) {
        VecSimIndex_DeleteVector(index, i);
        ++i;
    }
    ASSERT_EQ(hnswIndex->indexCapacity(), bs);
    // Add and delete a vector to achieve:
    // size % block_size == 0 && size + bs <= capacity(3).
    // the capacity should be resized to zero
    GenerateAndAddVector<TEST_DATA_T>(index, dim, 0);
    VecSimIndex_DeleteVector(index, 0);
    ASSERT_EQ(hnswIndex->indexCapacity(), 0);

    // Do it again. This time after adding a vector the capacity is increased by bs.
    // Upon deletion it will be resized to zero again.
    GenerateAndAddVector<TEST_DATA_T>(index, dim, 0);
    ASSERT_EQ(hnswIndex->indexCapacity(), bs);
    VecSimIndex_DeleteVector(index, 0);
    ASSERT_EQ(hnswIndex->indexCapacity(), 0);

    VecSimIndex_Free(index);
}

// Case 2: initial capacity is smaller than block_size.
TYPED_TEST(HNSWTest, resizeNAlignIndex_largerBlockSize) {
    size_t dim = 4;
    size_t n = 4;
    size_t bs = 6;

    HNSWParams params = {
        .dim = dim, .metric = VecSimMetric_L2, .initialCapacity = n, .blockSize = bs};

    VecSimIndex *index = this->CreateNewIndex(params);

    ASSERT_EQ(VecSimIndex_IndexSize(index), 0);

    // Add up to initial capacity.
    for (size_t i = 0; i < n; i++) {
        GenerateAndAddVector<TEST_DATA_T>(index, dim, i, i);
    }

    HNSWIndex<TEST_DATA_T, TEST_DIST_T> *hnswIndex = this->CastToHNSW(index);
    // The capacity shouldn't change.
    ASSERT_EQ(hnswIndex->indexCapacity(), n);

    // Size equals capacity.
    ASSERT_EQ(VecSimIndex_IndexSize(index), n);

    // Add another vector - > the capacity is increased to a multiplication of block_size.
    GenerateAndAddVector<TEST_DATA_T>(index, dim, n);
    ASSERT_EQ(hnswIndex->indexCapacity(), bs);

    // Size increased by 1.
    ASSERT_EQ(VecSimIndex_IndexSize(index), n + 1);

    // Delete random vector.
    VecSimIndex_DeleteVector(index, 1);

    // The capacity should remain the same.
    ASSERT_EQ(hnswIndex->indexCapacity(), bs);

    VecSimIndex_Free(index);
}

// Test empty index edge cases.
TYPED_TEST(HNSWTest, emptyIndex) {
    size_t dim = 4;
    size_t n = 20;
    size_t bs = 6;

    HNSWParams params = {
        .dim = dim, .metric = VecSimMetric_L2, .initialCapacity = n, .blockSize = bs};

    VecSimIndex *index = this->CreateNewIndex(params);

    ASSERT_EQ(VecSimIndex_IndexSize(index), 0);

    // Try to remove from an empty index - should fail because label doesn't exist.
    VecSimIndex_DeleteVector(index, 0);

    // Add one vector.
    GenerateAndAddVector<TEST_DATA_T>(index, dim, 1, 1.7);

    // Try to remove it.
    VecSimIndex_DeleteVector(index, 1);
    // The capacity should change to be aligned with the block size.

    HNSWIndex<TEST_DATA_T, TEST_DIST_T> *hnswIndex = this->CastToHNSW(index);
    size_t new_capacity = hnswIndex->indexCapacity();
    ASSERT_EQ(new_capacity, n - n % bs - bs);

    // Size equals 0.
    ASSERT_EQ(VecSimIndex_IndexSize(index), 0);

    // Try to remove it again.
    // The capacity should remain unchanged, as we are trying to delete a label that doesn't exist.
    VecSimIndex_DeleteVector(index, 1);
    ASSERT_EQ(hnswIndex->indexCapacity(), new_capacity);
    // Nor the size.
    ASSERT_EQ(VecSimIndex_IndexSize(index), 0);

    VecSimIndex_Free(index);
}

TYPED_TEST(HNSWTest, hnsw_vector_search_test) {
    size_t n = 100;
    size_t k = 11;
    size_t dim = 4;

    HNSWParams params = {.dim = dim,
                         .metric = VecSimMetric_L2,
                         .initialCapacity = 200,
                         .M = 16,
                         .efConstruction = 200};

    VecSimIndex *index = this->CreateNewIndex(params);

    for (size_t i = 0; i < n; i++) {
        GenerateAndAddVector<TEST_DATA_T>(index, dim, i, i);
    }
    ASSERT_EQ(VecSimIndex_IndexSize(index), n);

    TEST_DATA_T query[] = {50, 50, 50, 50};
    auto verify_res = [&](size_t id, double score, size_t index) {
        size_t diff_id = (id > 50) ? (id - 50) : (50 - id);
        ASSERT_EQ(diff_id, (index + 1) / 2);
        ASSERT_EQ(score, (4 * ((index + 1) / 2) * ((index + 1) / 2)));
    };
    runTopKSearchTest(index, query, k, verify_res);
    runTopKSearchTest(index, query, 0, verify_res); // For sanity, search for nothing
    VecSimIndex_Free(index);
}

TYPED_TEST(HNSWTest, hnsw_vector_search_by_id_test) {
    size_t n = 100;
    size_t dim = 4;
    size_t k = 11;

    HNSWParams params = {.dim = dim,
                         .metric = VecSimMetric_L2,
                         .initialCapacity = 200,
                         .M = 16,
                         .efConstruction = 200};

    VecSimIndex *index = this->CreateNewIndex(params);

    for (size_t i = 0; i < n; i++) {
        GenerateAndAddVector<TEST_DATA_T>(index, dim, i, i);
    }
    ASSERT_EQ(VecSimIndex_IndexSize(index), n);

    TEST_DATA_T query[] = {50, 50, 50, 50};
    auto verify_res = [&](size_t id, double score, size_t index) { ASSERT_EQ(id, (index + 45)); };
    runTopKSearchTest(index, query, k, verify_res, nullptr, BY_ID);

    VecSimIndex_Free(index);
}

TYPED_TEST(HNSWTest, hnsw_indexing_same_vector) {
    size_t n = 100;
    size_t dim = 4;
    size_t k = 10;

    HNSWParams params = {.dim = dim,
                         .metric = VecSimMetric_L2,
                         .initialCapacity = 200,
                         .M = 16,
                         .efConstruction = 200};

    VecSimIndex *index = this->CreateNewIndex(params);

    for (size_t i = 0; i < n; i++) {
        GenerateAndAddVector<TEST_DATA_T>(index, dim, i, i / 10);
    }
    ASSERT_EQ(VecSimIndex_IndexSize(index), n);

    // Run a query where all the results are supposed to be {5,5,5,5} (different ids).
    TEST_DATA_T query[] = {4.9, 4.95, 5.05, 5.1};
    auto verify_res = [&](size_t id, double score, size_t index) {
        ASSERT_TRUE(id >= 50 && id < 60 && score <= 1);
    };
    runTopKSearchTest(index, query, k, verify_res);

    VecSimIndex_Free(index);
}

TYPED_TEST(HNSWTest, hnsw_reindexing_same_vector) {
    size_t n = 100;
    size_t dim = 4;
    size_t k = 10;

    HNSWParams params = {.dim = dim,
                         .metric = VecSimMetric_L2,
                         .initialCapacity = 200,
                         .M = 16,
                         .efConstruction = 200};

    VecSimIndex *index = this->CreateNewIndex(params);

    for (size_t i = 0; i < n; i++) {
        GenerateAndAddVector<TEST_DATA_T>(index, dim, i, i / 10);
    }
    ASSERT_EQ(VecSimIndex_IndexSize(index), n);

    // Run a query where all the results are supposed to be {5,5,5,5} (different ids).
    TEST_DATA_T query[] = {4.9, 4.95, 5.05, 5.1};
    auto verify_res = [&](size_t id, double score, size_t index) {
        ASSERT_TRUE(id >= 50 && id < 60 && score <= 1);
    };
    runTopKSearchTest(index, query, k, verify_res);

    for (size_t i = 0; i < n; i++) {
        VecSimIndex_DeleteVector(index, i);
    }
    ASSERT_EQ(VecSimIndex_IndexSize(index), 0);

    // Reinsert the same vectors under the same ids
    for (size_t i = 0; i < n; i++) {
        GenerateAndAddVector<TEST_DATA_T>(index, dim, i, i / 10);
    }
    ASSERT_EQ(VecSimIndex_IndexSize(index), n);

    // Run the same query again
    runTopKSearchTest(index, query, k, verify_res);

    VecSimIndex_Free(index);
}

TYPED_TEST(HNSWTest, hnsw_reindexing_same_vector_different_id) {
    size_t n = 100;
    size_t dim = 4;
    size_t k = 10;

    HNSWParams params = {.dim = dim,
                         .metric = VecSimMetric_L2,
                         .initialCapacity = 200,
                         .M = 16,
                         .efConstruction = 200};

    VecSimIndex *index = this->CreateNewIndex(params);

    for (size_t i = 0; i < n; i++) {
        GenerateAndAddVector<TEST_DATA_T>(index, dim, i, i / 10);
    }
    ASSERT_EQ(VecSimIndex_IndexSize(index), n);

    // Run a query where all the results are supposed to be {5,5,5,5} (different ids).
    TEST_DATA_T query[] = {4.9, 4.95, 5.05, 5.1};
    auto verify_res = [&](size_t id, double score, size_t index) {
        ASSERT_TRUE(id >= 50 && id < 60 && score <= 1);
    };
    runTopKSearchTest(index, query, k, verify_res);

    for (size_t i = 0; i < n; i++) {
        VecSimIndex_DeleteVector(index, i);
    }
    ASSERT_EQ(VecSimIndex_IndexSize(index), 0);

    // Reinsert the same vectors under different ids than before
    for (size_t i = 0; i < n; i++) {
        GenerateAndAddVector<TEST_DATA_T>(index, dim, i + 10, i / 10);
    }
    ASSERT_EQ(VecSimIndex_IndexSize(index), n);

    // Run the same query again
    auto verify_res_different_id = [&](int id, double score, size_t index) {
        ASSERT_TRUE(id >= 60 && id < 70 && score <= 1);
    };
    runTopKSearchTest(index, query, k, verify_res_different_id);

    VecSimIndex_Free(index);
}

TYPED_TEST(HNSWTest, sanity_reinsert_1280) {
    size_t n = 5;
    size_t d = 1280;
    size_t k = 5;

    HNSWParams params = {
        .dim = d, .metric = VecSimMetric_L2, .initialCapacity = n, .M = 16, .efConstruction = 200};

    VecSimIndex *index = this->CreateNewIndex(params);

    auto *vectors = new TEST_DATA_T[n * d];

    // Generate random vectors in every iteration and inert them under different ids.
    for (size_t iter = 1; iter <= 3; iter++) {
        for (size_t i = 0; i < n; i++) {
            for (size_t j = 0; j < d; j++) {
                (vectors + i * d)[j] = (TEST_DATA_T)rand() / (TEST_DATA_T)(RAND_MAX) / 100;
            }
        }
        auto expected_ids = std::set<size_t>();
        for (size_t i = 0; i < n; i++) {
            VecSimIndex_AddVector(index, (vectors + i * d), i * iter);
            expected_ids.insert(i * iter);
        }
        auto verify_res = [&](size_t id, double score, size_t index) {
            ASSERT_TRUE(expected_ids.find(id) != expected_ids.end());
            expected_ids.erase(id);
        };

        // Send arbitrary vector (the first) and search for top k. This should return all the
        // vectors that were inserted in this iteration - verify their ids.
        runTopKSearchTest(index, vectors, k, verify_res);

        // Remove vectors form current iteration.
        for (size_t i = 0; i < n; i++) {
            VecSimIndex_DeleteVector(index, i * iter);
        }
    }
    delete[] vectors;
    VecSimIndex_Free(index);
}

TYPED_TEST(HNSWTest, test_hnsw_info) {
    size_t n = 100;
    size_t d = 128;

    // Build with default args
    HNSWParams params = {.dim = d, .metric = VecSimMetric_L2, .initialCapacity = n};

    VecSimIndex *index = this->CreateNewIndex(params);

    VecSimIndexInfo info = VecSimIndex_Info(index);
    ASSERT_EQ(info.commonInfo.basicInfo.algo, VecSimAlgo_HNSWLIB);
    ASSERT_EQ(info.commonInfo.basicInfo.dim, d);
    // Default args.
    ASSERT_FALSE(info.commonInfo.basicInfo.isMulti);
    ASSERT_EQ(info.commonInfo.basicInfo.blockSize, DEFAULT_BLOCK_SIZE);
    ASSERT_EQ(info.hnswInfo.M, HNSW_DEFAULT_M);
    ASSERT_EQ(info.hnswInfo.efConstruction, HNSW_DEFAULT_EF_C);
    ASSERT_EQ(info.hnswInfo.efRuntime, HNSW_DEFAULT_EF_RT);
    ASSERT_DOUBLE_EQ(info.hnswInfo.epsilon, HNSW_DEFAULT_EPSILON);
    ASSERT_EQ(info.commonInfo.basicInfo.type, params.type);
    VecSimIndex_Free(index);

    d = 1280;
    size_t bs = 42;
    params.dim = d;
    params.blockSize = bs, params.M = 200, params.efConstruction = 1000, params.efRuntime = 500,
    params.epsilon = 0.005;

    index = this->CreateNewIndex(params);
    info = VecSimIndex_Info(index);
    ASSERT_EQ(info.commonInfo.basicInfo.algo, VecSimAlgo_HNSWLIB);
    ASSERT_EQ(info.commonInfo.basicInfo.dim, d);
    // User args.
    ASSERT_FALSE(info.commonInfo.basicInfo.isMulti);
    ASSERT_EQ(info.commonInfo.basicInfo.blockSize, bs);
    ASSERT_EQ(info.hnswInfo.efConstruction, 1000);
    ASSERT_EQ(info.hnswInfo.M, 200);
    ASSERT_EQ(info.hnswInfo.efRuntime, 500);
    ASSERT_EQ(info.hnswInfo.epsilon, 0.005);
    ASSERT_EQ(info.commonInfo.basicInfo.type, params.type);
    ASSERT_FALSE(info.commonInfo.basicInfo.isTiered);

    // Validate that Static info returns the right restricted info as well.
    VecSimIndexBasicInfo s_info = VecSimIndex_BasicInfo(index);
    ASSERT_EQ(info.commonInfo.basicInfo.algo, s_info.algo);
    ASSERT_EQ(info.commonInfo.basicInfo.dim, s_info.dim);
    ASSERT_EQ(info.commonInfo.basicInfo.blockSize, s_info.blockSize);
    ASSERT_EQ(info.commonInfo.basicInfo.type, s_info.type);
    ASSERT_EQ(info.commonInfo.basicInfo.isMulti, s_info.isMulti);
    ASSERT_EQ(info.commonInfo.basicInfo.type, s_info.type);
    ASSERT_EQ(info.commonInfo.basicInfo.isTiered, s_info.isTiered);

    VecSimIndex_Free(index);
}

TYPED_TEST(HNSWTest, test_basic_hnsw_info_iterator) {
    size_t n = 100;
    size_t d = 128;

    VecSimMetric metrics[3] = {VecSimMetric_Cosine, VecSimMetric_IP, VecSimMetric_L2};
    for (size_t i = 0; i < 3; i++) {
        // Build with default args.
        // Build with default args
        HNSWParams params = {.dim = d, .metric = metrics[i], .initialCapacity = n};

        VecSimIndex *index = this->CreateNewIndex(params);

        VecSimIndexInfo info = VecSimIndex_Info(index);
        VecSimInfoIterator *infoIter = VecSimIndex_InfoIterator(index);
        compareHNSWIndexInfoToIterator(info, infoIter);
        VecSimInfoIterator_Free(infoIter);
        VecSimIndex_Free(index);
    }
}

TYPED_TEST(HNSWTest, test_dynamic_hnsw_info_iterator) {
    size_t n = 100;
    size_t d = 128;

    HNSWParams params = {.dim = d,
                         .metric = VecSimMetric_L2,
                         .initialCapacity = n,
                         .M = 100,
                         .efConstruction = 250,
                         .efRuntime = 400,
                         .epsilon = 0.004};

    VecSimIndex *index = this->CreateNewIndex(params);

    VecSimIndexInfo info = VecSimIndex_Info(index);
    VecSimInfoIterator *infoIter = VecSimIndex_InfoIterator(index);
    ASSERT_EQ(100, info.hnswInfo.M);
    ASSERT_EQ(250, info.hnswInfo.efConstruction);
    ASSERT_EQ(400, info.hnswInfo.efRuntime);
    ASSERT_EQ(0.004, info.hnswInfo.epsilon);
    ASSERT_EQ(0, info.commonInfo.indexSize);
    ASSERT_EQ(-1, info.hnswInfo.max_level);
    ASSERT_EQ(-1, info.hnswInfo.entrypoint);
    ASSERT_EQ(params.type, info.commonInfo.basicInfo.type);
    compareHNSWIndexInfoToIterator(info, infoIter);
    VecSimInfoIterator_Free(infoIter);

    TEST_DATA_T v[d];
    for (size_t i = 0; i < d; i++) {
        v[i] = (TEST_DATA_T)i;
    }
    // Add vector.
    VecSimIndex_AddVector(index, v, 1);
    info = VecSimIndex_Info(index);
    infoIter = VecSimIndex_InfoIterator(index);
    ASSERT_EQ(1, info.commonInfo.indexSize);
    ASSERT_EQ(1, info.hnswInfo.entrypoint);
    ASSERT_GE(1, info.hnswInfo.max_level);
    compareHNSWIndexInfoToIterator(info, infoIter);
    VecSimInfoIterator_Free(infoIter);

    // Delete vector.
    VecSimIndex_DeleteVector(index, 1);
    info = VecSimIndex_Info(index);
    infoIter = VecSimIndex_InfoIterator(index);
    ASSERT_EQ(0, info.commonInfo.indexSize);
    compareHNSWIndexInfoToIterator(info, infoIter);
    VecSimInfoIterator_Free(infoIter);

    // Perform (or simulate) Search in all modes.
    VecSimIndex_AddVector(index, v, 0);
    auto res = VecSimIndex_TopKQuery(index, v, 1, nullptr, BY_SCORE);
    VecSimQueryResult_Free(res);
    info = VecSimIndex_Info(index);
    infoIter = VecSimIndex_InfoIterator(index);
    ASSERT_EQ(STANDARD_KNN, info.commonInfo.last_mode);
    compareHNSWIndexInfoToIterator(info, infoIter);
    VecSimInfoIterator_Free(infoIter);

    res = VecSimIndex_RangeQuery(index, v, 1, nullptr, BY_SCORE);
    VecSimQueryResult_Free(res);
    info = VecSimIndex_Info(index);
    infoIter = VecSimIndex_InfoIterator(index);
    ASSERT_EQ(RANGE_QUERY, info.commonInfo.last_mode);
    compareHNSWIndexInfoToIterator(info, infoIter);
    VecSimInfoIterator_Free(infoIter);

    ASSERT_TRUE(VecSimIndex_PreferAdHocSearch(index, 1, 1, true));
    info = VecSimIndex_Info(index);
    infoIter = VecSimIndex_InfoIterator(index);
    ASSERT_EQ(HYBRID_ADHOC_BF, info.commonInfo.last_mode);
    compareHNSWIndexInfoToIterator(info, infoIter);
    VecSimInfoIterator_Free(infoIter);

    // Set the index size artificially so that BATCHES mode will be selected by the heuristics.
    auto actual_element_count = this->CastToHNSW(index)->cur_element_count;
    this->CastToHNSW(index)->cur_element_count = 1e6;
    auto &label_lookup = this->CastToHNSW_Single(index)->label_lookup_;
    for (size_t i = 0; i < 1e6; i++) {
        label_lookup[i] = i;
    }
    ASSERT_FALSE(VecSimIndex_PreferAdHocSearch(index, 10, 1, true));
    info = VecSimIndex_Info(index);
    infoIter = VecSimIndex_InfoIterator(index);
    ASSERT_EQ(HYBRID_BATCHES, info.commonInfo.last_mode);
    compareHNSWIndexInfoToIterator(info, infoIter);
    VecSimInfoIterator_Free(infoIter);

    // Simulate the case where another call to the heuristics is done after realizing that
    // the subset size is smaller, and change the policy as a result.
    ASSERT_TRUE(VecSimIndex_PreferAdHocSearch(index, 1, 10, false));
    info = VecSimIndex_Info(index);
    infoIter = VecSimIndex_InfoIterator(index);
    ASSERT_EQ(HYBRID_BATCHES_TO_ADHOC_BF, info.commonInfo.last_mode);
    compareHNSWIndexInfoToIterator(info, infoIter);
    VecSimInfoIterator_Free(infoIter);

    this->CastToHNSW(index)->cur_element_count = actual_element_count;
    VecSimIndex_Free(index);
}
TYPED_TEST(HNSWTest, test_query_runtime_params_default_build_args) {
    size_t n = 100;
    size_t d = 4;
    size_t k = 11;

    // Build with default args.

    HNSWParams params = {.dim = d, .metric = VecSimMetric_L2, .initialCapacity = n};

    VecSimIndex *index = this->CreateNewIndex(params);

    for (size_t i = 0; i < n; i++) {
        GenerateAndAddVector<TEST_DATA_T>(index, d, i, i);
    }
    ASSERT_EQ(VecSimIndex_IndexSize(index), n);

    auto verify_res = [&](size_t id, double score, size_t index) {
        size_t diff_id = (id > 50) ? (id - 50) : (50 - id);
        ASSERT_EQ(diff_id, (index + 1) / 2);
        ASSERT_EQ(score, (4 * ((index + 1) / 2) * ((index + 1) / 2)));
    };
    TEST_DATA_T query[] = {50, 50, 50, 50};
    runTopKSearchTest(index, query, k, verify_res);

    VecSimIndexInfo info = VecSimIndex_Info(index);
    // Check that default args did not change.
    ASSERT_EQ(info.hnswInfo.M, HNSW_DEFAULT_M);
    ASSERT_EQ(info.hnswInfo.efConstruction, HNSW_DEFAULT_EF_C);
    ASSERT_EQ(info.hnswInfo.efRuntime, HNSW_DEFAULT_EF_RT);

    // Run same query again, set efRuntime to 300.
    HNSWRuntimeParams hnswRuntimeParams = {.efRuntime = 300};
    VecSimQueryParams queryParams = CreateQueryParams(hnswRuntimeParams);
    runTopKSearchTest(index, query, k, verify_res, &queryParams);

    info = VecSimIndex_Info(index);
    // Check that default args did not change.
    ASSERT_EQ(info.hnswInfo.M, HNSW_DEFAULT_M);
    ASSERT_EQ(info.hnswInfo.efConstruction, HNSW_DEFAULT_EF_C);
    ASSERT_EQ(info.hnswInfo.efRuntime, HNSW_DEFAULT_EF_RT);

    // Create batch iterator without query param - verify that ef_runtime didn't change.
    VecSimBatchIterator *batchIterator = VecSimBatchIterator_New(index, query, nullptr);
    info = VecSimIndex_Info(index);
    ASSERT_EQ(info.hnswInfo.efRuntime, HNSW_DEFAULT_EF_RT);
    // Run one batch for sanity.
    runBatchIteratorSearchTest(batchIterator, k, verify_res);
    // After releasing the batch iterator, ef_runtime should return to the default one.
    VecSimBatchIterator_Free(batchIterator);
    info = VecSimIndex_Info(index);
    ASSERT_EQ(info.hnswInfo.efRuntime, HNSW_DEFAULT_EF_RT);

    VecSimIndex_Free(index);
}

TYPED_TEST(HNSWTest, test_query_runtime_params_user_build_args) {
    size_t n = 100;
    size_t d = 4;
    size_t M = 100;
    size_t efConstruction = 300;
    size_t efRuntime = 500;

    // Build with user args.

    HNSWParams params = {.dim = d,
                         .metric = VecSimMetric_L2,
                         .initialCapacity = n,
                         .M = M,
                         .efConstruction = efConstruction,
                         .efRuntime = efRuntime};

    VecSimIndex *index = this->CreateNewIndex(params);

    for (size_t i = 0; i < n; i++) {
        GenerateAndAddVector<TEST_DATA_T>(index, d, i, i);
    }
    ASSERT_EQ(VecSimIndex_IndexSize(index), n);

    auto verify_res = [&](size_t id, double score, size_t index) {
        size_t diff_id = (id > 50) ? (id - 50) : (50 - id);
        ASSERT_EQ(diff_id, (index + 1) / 2);
        ASSERT_EQ(score, (4 * ((index + 1) / 2) * ((index + 1) / 2)));
    };
    TEST_DATA_T query[] = {50, 50, 50, 50};

    size_t k = 11;
    runTopKSearchTest(index, query, k, verify_res);

    VecSimIndexInfo info = VecSimIndex_Info(index);
    // Check that user args did not change.
    ASSERT_EQ(info.hnswInfo.M, M);
    ASSERT_EQ(info.hnswInfo.efConstruction, efConstruction);
    ASSERT_EQ(info.hnswInfo.efRuntime, efRuntime);

    // Run same query again, set efRuntime to 300.
    HNSWRuntimeParams hnswRuntimeParams = {.efRuntime = 300};
    VecSimQueryParams queryParams = CreateQueryParams(hnswRuntimeParams);
    runTopKSearchTest(index, query, k, verify_res, &queryParams);

    info = VecSimIndex_Info(index);
    // Check that user args did not change.
    ASSERT_EQ(info.hnswInfo.M, M);
    ASSERT_EQ(info.hnswInfo.efConstruction, efConstruction);
    ASSERT_EQ(info.hnswInfo.efRuntime, efRuntime);

    // Create batch iterator with query param.
    VecSimBatchIterator *batchIterator = VecSimBatchIterator_New(index, query, &queryParams);
    info = VecSimIndex_Info(index);
    // Check that user args did not change.
    ASSERT_EQ(info.hnswInfo.M, M);
    ASSERT_EQ(info.hnswInfo.efConstruction, efConstruction);
    ASSERT_EQ(info.hnswInfo.efRuntime, efRuntime);
    // Run one batch for sanity.
    runBatchIteratorSearchTest(batchIterator, k, verify_res);
    // Check that user args did not change after releasing the batch iterator.
    VecSimBatchIterator_Free(batchIterator);
    info = VecSimIndex_Info(index);
    ASSERT_EQ(info.hnswInfo.M, M);
    ASSERT_EQ(info.hnswInfo.efConstruction, efConstruction);
    ASSERT_EQ(info.hnswInfo.efRuntime, efRuntime);

    VecSimIndex_Free(index);
}

TYPED_TEST(HNSWTest, hnsw_search_empty_index) {
    size_t n = 100;
    size_t k = 11;
    size_t d = 4;

    HNSWParams params = {.dim = d, .metric = VecSimMetric_L2, .initialCapacity = 0};

    VecSimIndex *index = this->CreateNewIndex(params);

    ASSERT_EQ(VecSimIndex_IndexSize(index), 0);

    TEST_DATA_T query[] = {50, 50, 50, 50};

    // We do not expect any results.
    VecSimQueryResult_List res = VecSimIndex_TopKQuery(index, query, k, NULL, BY_SCORE);
    ASSERT_EQ(VecSimQueryResult_Len(res), 0);
    VecSimQueryResult_Iterator *it = VecSimQueryResult_List_GetIterator(res);
    ASSERT_EQ(VecSimQueryResult_IteratorNext(it), nullptr);
    VecSimQueryResult_IteratorFree(it);
    VecSimQueryResult_Free(res);

    res = VecSimIndex_RangeQuery(index, query, 1.0, NULL, BY_SCORE);
    ASSERT_EQ(VecSimQueryResult_Len(res), 0);
    VecSimQueryResult_Free(res);

    // Add some vectors and remove them all from index, so it will be empty again.
    for (size_t i = 0; i < n; i++) {
        GenerateAndAddVector<TEST_DATA_T>(index, d, i, i);
    }
    ASSERT_EQ(VecSimIndex_IndexSize(index), n);
    for (size_t i = 0; i < n; i++) {
        VecSimIndex_DeleteVector(index, i);
    }
    ASSERT_EQ(VecSimIndex_IndexSize(index), 0);

    // Again - we do not expect any results.
    res = VecSimIndex_TopKQuery(index, query, k, NULL, BY_SCORE);
    ASSERT_EQ(VecSimQueryResult_Len(res), 0);
    it = VecSimQueryResult_List_GetIterator(res);
    ASSERT_EQ(VecSimQueryResult_IteratorNext(it), nullptr);
    VecSimQueryResult_IteratorFree(it);
    VecSimQueryResult_Free(res);

    res = VecSimIndex_RangeQuery(index, query, 1.0, NULL, BY_SCORE);
    ASSERT_EQ(VecSimQueryResult_Len(res), 0);
    VecSimQueryResult_Free(res);

    VecSimIndex_Free(index);
}

TYPED_TEST(HNSWTest, hnsw_test_inf_score) {
    size_t n = 4;
    size_t k = 4;
    size_t dim = 2;

    HNSWParams params = {.dim = dim, .metric = VecSimMetric_L2, .initialCapacity = n};

    VecSimIndex *index = this->CreateNewIndex(params);

    TEST_DATA_T inf_val = GetInfVal(params.type);
    ASSERT_FALSE(std::isinf(inf_val));

    TEST_DATA_T query[] = {M_PI, M_PI};
    TEST_DATA_T v1[] = {M_PI, M_PI};
    TEST_DATA_T v2[] = {inf_val, inf_val};
    TEST_DATA_T v3[] = {M_E, M_E};
    TEST_DATA_T v4[] = {-inf_val, -inf_val};

    VecSimIndex_AddVector(index, v1, 1);
    VecSimIndex_AddVector(index, v2, 2);
    VecSimIndex_AddVector(index, v3, 3);
    VecSimIndex_AddVector(index, v4, 4);
    ASSERT_EQ(VecSimIndex_IndexSize(index), 4);

    auto verify_res = [&](size_t id, double score, size_t index) {
        if (index == 0) {
            ASSERT_EQ(1, id);
        } else if (index == 1) {
            ASSERT_EQ(3, id);
        } else {
            ASSERT_TRUE(id == 2 || id == 4);
            ASSERT_TRUE(std::isinf(score));
        }
    };
    runTopKSearchTest(index, query, k, verify_res);
    VecSimIndex_Free(index);
}

// Tests VecSimIndex_New failure on bad M parameter. Should return null.
TYPED_TEST(HNSWTest, hnsw_bad_params) {
    size_t n = 10000000;
    size_t dim = 10000000;
    size_t bad_M[] = {
        1,          // Will fail because 1/log(M).
        100000000,  // Will fail on M * 2 overflow.
        UINT16_MAX, // Will fail on M * 2 overflow.
    };
    size_t len = sizeof(bad_M) / sizeof(size_t);

    for (size_t i = 0; i < len; i++) {

        HNSWParams params = {.dim = dim,
                             .metric = VecSimMetric_L2,
                             .initialCapacity = n,
                             .M = bad_M[i],
                             .efConstruction = 250,
                             .efRuntime = 400,
                             .epsilon = 0.004};

        VecSimIndex *index = this->CreateNewIndex(params);

        ASSERT_TRUE(index == NULL) << "Failed on M=" << bad_M[i];
    }
}

TYPED_TEST(HNSWTest, hnsw_delete_entry_point) {
    size_t n = 10000;
    size_t dim = 4;
    size_t M = 2;

    HNSWParams params = {.dim = dim,
                         .metric = VecSimMetric_L2,
                         .initialCapacity = n,
                         .M = M,
                         .efConstruction = 0,
                         .efRuntime = 0};

    VecSimIndex *index = this->CreateNewIndex(params);

    ASSERT_TRUE(index != NULL);

    int64_t vec[dim];
    for (size_t i = 0; i < dim; i++)
        vec[i] = i;
    for (size_t j = 0; j < n; j++)
        VecSimIndex_AddVector(index, vec, j);

    VecSimIndexInfo info = VecSimIndex_Info(index);

    while (info.commonInfo.indexSize > 0) {
        ASSERT_NO_THROW(VecSimIndex_DeleteVector(index, info.hnswInfo.entrypoint));
        info = VecSimIndex_Info(index);
    }
    VecSimIndex_Free(index);
}

TYPED_TEST(HNSWTest, hnsw_override) {
    size_t n = 100;
    size_t dim = 4;
    size_t M = 8;
    size_t ef = 300;

    HNSWParams params = {.dim = dim,
                         .metric = VecSimMetric_L2,
                         .initialCapacity = n,
                         .M = M,
                         .efConstruction = 20,
                         .efRuntime = ef};

    VecSimIndex *index = this->CreateNewIndex(params);

    ASSERT_TRUE(index != nullptr);

    // Insert n == 100 vectors.
    for (size_t i = 0; i < n; i++) {
        GenerateAndAddVector<TEST_DATA_T>(index, dim, i, i);
    }
    ASSERT_EQ(VecSimIndex_IndexSize(index), n);

    // Insert again 300 vectors, the first 100 will be overwritten (deleted first).
    n = 300;
    for (size_t i = 0; i < n; i++) {
        GenerateAndAddVector<TEST_DATA_T>(index, dim, i, i);
    }

    TEST_DATA_T query[dim];
    GenerateVector<TEST_DATA_T>(query, dim, n);
    // This is testing a bug fix - before we had the seconder sorting by id in CompareByFirst,
    // the graph got disconnected due to the deletion of some node followed by a bad repairing of
    // one of its neighbours. Here, we ensure that we get all the nodes in the graph as results.
    auto verify_res = [&](size_t id, double score, size_t index) {
        ASSERT_TRUE(id == n - 1 - index);
    };
    runTopKSearchTest(index, query, 300, verify_res);

    VecSimIndex_Free(index);
}

TYPED_TEST(HNSWTest, hnsw_batch_iterator_basic) {
    size_t dim = 4;
    size_t M = 8;
    size_t ef = 20;
    size_t n = 1000;

    HNSWParams params = {.dim = dim,
                         .metric = VecSimMetric_L2,
                         .initialCapacity = n,
                         .M = M,
                         .efConstruction = ef,
                         .efRuntime = ef};

    VecSimIndex *index = this->CreateNewIndex(params);

    // For every i, add the vector (i,i,i,i) under the label i.
    for (size_t i = 0; i < n; i++) {
        GenerateAndAddVector<TEST_DATA_T>(index, dim, i, i);
    }
    ASSERT_EQ(VecSimIndex_IndexSize(index), n);

    // Query for (n,n,n,n) vector (recall that n-1 is the largest id in te index).
    TEST_DATA_T query[dim];
    GenerateVector<TEST_DATA_T>(query, dim, n);

    VecSimBatchIterator *batchIterator = VecSimBatchIterator_New(index, query, nullptr);
    size_t iteration_num = 0;

    // Get the 5 vectors whose ids are the maximal among those that hasn't been returned yet
    // in every iteration. The results order should be sorted by their score (distance from the
    // query vector), which means sorted from the largest id to the lowest.
    size_t n_res = 5;
    while (VecSimBatchIterator_HasNext(batchIterator)) {
        std::vector<size_t> expected_ids(n_res);
        for (size_t i = 0; i < n_res; i++) {
            expected_ids[i] = (n - iteration_num * n_res - i - 1);
        }
        auto verify_res = [&](size_t id, double score, size_t index) {
            ASSERT_TRUE(expected_ids[index] == id);
        };
        runBatchIteratorSearchTest(batchIterator, n_res, verify_res);
        iteration_num++;
    }
    ASSERT_EQ(iteration_num, n / n_res);
    VecSimBatchIterator_Free(batchIterator);

    VecSimIndex_Free(index);
}

TYPED_TEST(HNSWTest, hnsw_batch_iterator_reset) {
    size_t dim = 4;
    size_t n = 1000;
    size_t M = 8;
    size_t ef = 20;

    HNSWParams params = {.dim = dim,
                         .metric = VecSimMetric_L2,
                         .initialCapacity = n,
                         .M = M,
                         .efConstruction = ef,
                         .efRuntime = ef};

    VecSimIndex *index = this->CreateNewIndex(params);

    for (size_t i = 0; i < n; i++) {
        GenerateAndAddVector<TEST_DATA_T>(index, dim, i, i);
    }
    ASSERT_EQ(VecSimIndex_IndexSize(index), n);

    // Query for (n,n,n,n) vector (recall that n-1 is the largest id in te index).
    TEST_DATA_T query[dim];
    GenerateVector<TEST_DATA_T>(query, dim, n);

    VecSimBatchIterator *batchIterator = VecSimBatchIterator_New(index, query, nullptr);

    // Get the 100 vectors whose ids are the maximal among those that hasn't been returned yet, in
    // every iteration. Run this flow for 3 times, and reset the iterator.
    size_t n_res = 100;
    size_t re_runs = 3;

    for (size_t take = 0; take < re_runs; take++) {
        size_t iteration_num = 0;
        while (VecSimBatchIterator_HasNext(batchIterator)) {
            std::vector<size_t> expected_ids(n_res);
            for (size_t i = 0; i < n_res; i++) {
                expected_ids[i] = (n - iteration_num * n_res - i - 1);
            }
            auto verify_res = [&](size_t id, double score, size_t index) {
                ASSERT_TRUE(expected_ids[index] == id);
            };
            runBatchIteratorSearchTest(batchIterator, n_res, verify_res, BY_SCORE);
            iteration_num++;
        }
        ASSERT_EQ(iteration_num, n / n_res);
        VecSimBatchIterator_Reset(batchIterator);
    }
    VecSimBatchIterator_Free(batchIterator);
    VecSimIndex_Free(index);
}

TYPED_TEST(HNSWTest, hnsw_batch_iterator_batch_size_1) {
    size_t dim = 4;
    size_t n = 1000;
    size_t M = 8;
    size_t ef = 2;

    HNSWParams params = {.dim = dim,
                         .metric = VecSimMetric_L2,
                         .initialCapacity = n,
                         .M = M,
                         .efConstruction = ef,
                         .efRuntime = ef};

    VecSimIndex *index = this->CreateNewIndex(params);

    for (size_t i = 0; i < n; i++) {
        // Set labels to be different than the internal ids.
        GenerateAndAddVector<TEST_DATA_T>(index, dim, n - i, i);
    }
    ASSERT_EQ(VecSimIndex_IndexSize(index), n);

    TEST_DATA_T query[dim];
    GenerateVector<TEST_DATA_T>(query, dim, n);

    VecSimBatchIterator *batchIterator = VecSimBatchIterator_New(index, query, nullptr);
    size_t iteration_num = 0;
    size_t n_res = 1, expected_n_res = 1;
    while (VecSimBatchIterator_HasNext(batchIterator)) {
        iteration_num++;
        // Expect to get results in the reverse order of labels - which is the order of the distance
        // from the query vector. Get one result in every iteration.
        auto verify_res = [&](size_t id, double score, size_t index) {
            ASSERT_TRUE(id == iteration_num);
        };
        runBatchIteratorSearchTest(batchIterator, n_res, verify_res, BY_SCORE, expected_n_res);
    }

    ASSERT_EQ(iteration_num, n);
    VecSimBatchIterator_Free(batchIterator);
    VecSimIndex_Free(index);
}

TYPED_TEST(HNSWTest, hnsw_batch_iterator_advanced) {
    size_t dim = 4;
    size_t n = 500;
    size_t M = 8;
    size_t ef = n;

    HNSWParams params = {.dim = dim,
                         .metric = VecSimMetric_L2,
                         .initialCapacity = n,
                         .M = M,
                         .efConstruction = ef,
                         .efRuntime = ef};

    VecSimIndex *index = this->CreateNewIndex(params);

    TEST_DATA_T query[dim];
    GenerateVector<TEST_DATA_T>(query, dim, n);
    VecSimBatchIterator *batchIterator = VecSimBatchIterator_New(index, query, nullptr);

    // Try to get results even though there are no vectors in the index.
    VecSimQueryResult_List res = VecSimBatchIterator_Next(batchIterator, 10, BY_SCORE);
    ASSERT_EQ(VecSimQueryResult_Len(res), 0);
    VecSimQueryResult_Free(res);
    ASSERT_FALSE(VecSimBatchIterator_HasNext(batchIterator));

    // Insert one vector and query again. The internal id will be 0.
    VecSimIndex_AddVector(index, query, n);
    VecSimBatchIterator_Reset(batchIterator);
    res = VecSimBatchIterator_Next(batchIterator, 10, BY_SCORE);
    ASSERT_EQ(VecSimQueryResult_Len(res), 1);
    VecSimQueryResult_Free(res);
    ASSERT_FALSE(VecSimBatchIterator_HasNext(batchIterator));
    VecSimBatchIterator_Free(batchIterator);

    // Insert vectors to the index and re-create the batch iterator.
    for (size_t i = 1; i < n; i++) {
        GenerateAndAddVector<TEST_DATA_T>(index, dim, i, i);
    }
    ASSERT_EQ(VecSimIndex_IndexSize(index), n);
    batchIterator = VecSimBatchIterator_New(index, query, nullptr);

    // Try to get 0 results.
    res = VecSimBatchIterator_Next(batchIterator, 0, BY_SCORE);
    ASSERT_EQ(VecSimQueryResult_Len(res), 0);
    VecSimQueryResult_Free(res);

    // n_res does not divide into ef or vice versa - expect leftovers between the graph scans.
    size_t n_res = 7;
    size_t iteration_num = 0;

    while (VecSimBatchIterator_HasNext(batchIterator)) {
        iteration_num++;
        std::vector<size_t> expected_ids;
        // We ask to get the results sorted by ID in a specific batch (in ascending order), but
        // in every iteration the ids should be lower than the previous one, according to the
        // distance from the query.
        for (size_t i = 1; i <= n_res; i++) {
            expected_ids.push_back(n - iteration_num * n_res + i);
        }
        auto verify_res = [&](size_t id, double score, size_t index) {
            ASSERT_TRUE(expected_ids[index] == id);
        };
        if (iteration_num <= n / n_res) {
            runBatchIteratorSearchTest(batchIterator, n_res, verify_res, BY_ID);
        } else {
            // In the last iteration there are n%n_res results left to return.
            // remove the first ids that aren't going to be returned since we pass the index size.
            for (size_t i = 0; i < n_res - n % n_res; i++) {
                expected_ids.erase(expected_ids.begin());
            }
            runBatchIteratorSearchTest(batchIterator, n_res, verify_res, BY_ID, n % n_res);
        }
    }
    ASSERT_EQ(iteration_num, n / n_res + 1);
    // Try to get more results even though there are no.
    res = VecSimBatchIterator_Next(batchIterator, 1, BY_SCORE);
    ASSERT_EQ(VecSimQueryResult_Len(res), 0);
    VecSimQueryResult_Free(res);

    VecSimBatchIterator_Free(batchIterator);
    VecSimIndex_Free(index);
}

TYPED_TEST(HNSWTest, hnsw_resolve_ef_runtime_params) {
    size_t dim = 4;
    size_t M = 8;
    size_t ef = 2;

    HNSWParams params = {.dim = dim,
                         .metric = VecSimMetric_L2,
                         .initialCapacity = 0,
                         .M = M,
                         .efConstruction = ef,
                         .efRuntime = ef};

    VecSimIndex *index = this->CreateNewIndex(params);

    VecSimQueryParams qparams, zero;
    bzero(&zero, sizeof(VecSimQueryParams));

    auto *rparams = array_new<VecSimRawParam>(3);

    // Test with empty runtime params.
    for (VecsimQueryType query_type : test_utils::query_types) {
        ASSERT_EQ(
            VecSimIndex_ResolveParams(index, rparams, array_len(rparams), &qparams, query_type),
            VecSim_OK);
    }
    ASSERT_EQ(memcmp(&qparams, &zero, sizeof(VecSimQueryParams)), 0);

    array_append(rparams, (VecSimRawParam){
                              .name = "ef_runtime", .nameLen = 10, .value = "100", .valLen = 3});
    ASSERT_EQ(
        VecSimIndex_ResolveParams(index, rparams, array_len(rparams), &qparams, QUERY_TYPE_KNN),
        VecSim_OK);
    ASSERT_EQ(qparams.hnswRuntimeParams.efRuntime, 100);

    rparams[0] = (VecSimRawParam){.name = "wrong_name", .nameLen = 10, .value = "100", .valLen = 3};
    ASSERT_EQ(
        VecSimIndex_ResolveParams(index, rparams, array_len(rparams), &qparams, QUERY_TYPE_NONE),
        VecSimParamResolverErr_UnknownParam);

    // Testing for legal prefix but only partial parameter name.
    rparams[0] = (VecSimRawParam){.name = "ef_run", .nameLen = 6, .value = "100", .valLen = 3};
    ASSERT_EQ(
        VecSimIndex_ResolveParams(index, rparams, array_len(rparams), &qparams, QUERY_TYPE_NONE),
        VecSimParamResolverErr_UnknownParam);

    rparams[0] =
        (VecSimRawParam){.name = "ef_runtime", .nameLen = 10, .value = "wrong_val", .valLen = 9};
    ASSERT_EQ(
        VecSimIndex_ResolveParams(index, rparams, array_len(rparams), &qparams, QUERY_TYPE_KNN),
        VecSimParamResolverErr_BadValue);

    rparams[0] = (VecSimRawParam){.name = "ef_runtime", .nameLen = 10, .value = "100", .valLen = 3};
    ASSERT_EQ(
        VecSimIndex_ResolveParams(index, rparams, array_len(rparams), &qparams, QUERY_TYPE_RANGE),
        VecSimParamResolverErr_UnknownParam);

    rparams[0] = (VecSimRawParam){.name = "ef_runtime", .nameLen = 10, .value = "-30", .valLen = 3};
    ASSERT_EQ(
        VecSimIndex_ResolveParams(index, rparams, array_len(rparams), &qparams, QUERY_TYPE_KNN),
        VecSimParamResolverErr_BadValue);

    rparams[0] =
        (VecSimRawParam){.name = "ef_runtime", .nameLen = 10, .value = "1.618", .valLen = 5};
    ASSERT_EQ(
        VecSimIndex_ResolveParams(index, rparams, array_len(rparams), &qparams, QUERY_TYPE_KNN),
        VecSimParamResolverErr_BadValue);

    rparams[0] = (VecSimRawParam){.name = "ef_runtime", .nameLen = 10, .value = "100", .valLen = 3};
    array_append(rparams, (VecSimRawParam){
                              .name = "ef_runtime", .nameLen = 10, .value = "100", .valLen = 3});
    ASSERT_EQ(
        VecSimIndex_ResolveParams(index, rparams, array_len(rparams), &qparams, QUERY_TYPE_KNN),
        VecSimParamResolverErr_AlreadySet);

    /** Testing with hybrid query params - cases which are only relevant for HNSW index. **/
    // Cannot set ef_runtime param with "hybrid_policy" which is "ADHOC_BF"
    rparams[1] = (VecSimRawParam){.name = "HYBRID_POLICY",
                                  .nameLen = strlen("HYBRID_POLICY"),
                                  .value = "ADHOC_BF",
                                  .valLen = strlen("ADHOC_BF")};
    ASSERT_EQ(
        VecSimIndex_ResolveParams(index, rparams, array_len(rparams), &qparams, QUERY_TYPE_HYBRID),
        VecSimParamResolverErr_InvalidPolicy_AdHoc_With_EfRuntime);

    rparams[1] = (VecSimRawParam){.name = "HYBRID_POLICY",
                                  .nameLen = strlen("HYBRID_POLICY"),
                                  .value = "BATCHES",
                                  .valLen = strlen("BATCHES")};
    array_append(rparams, (VecSimRawParam){.name = "batch_size",
                                           .nameLen = strlen("batch_size"),
                                           .value = "50",
                                           .valLen = strlen("50")});
    ASSERT_EQ(
        VecSimIndex_ResolveParams(index, rparams, array_len(rparams), &qparams, QUERY_TYPE_HYBRID),
        VecSim_OK);
    ASSERT_EQ(qparams.searchMode, HYBRID_BATCHES);
    ASSERT_EQ(qparams.batchSize, 50);
    ASSERT_EQ(qparams.hnswRuntimeParams.efRuntime, 100);

    VecSimIndex_Free(index);
    array_free(rparams);
}

TYPED_TEST(HNSWTest, hnsw_resolve_epsilon_runtime_params) {
    size_t dim = 4;
    size_t M = 8;
    size_t ef = 2;

    HNSWParams params = {.dim = dim,
                         .metric = VecSimMetric_L2,
                         .initialCapacity = 0,
                         .M = M,
                         .efConstruction = ef,
                         .efRuntime = ef};

    VecSimIndex *index = this->CreateNewIndex(params);

    VecSimQueryParams qparams, zero;
    bzero(&zero, sizeof(VecSimQueryParams));

    auto *rparams = array_new<VecSimRawParam>(2);

    array_append(rparams, (VecSimRawParam){.name = "epsilon",
                                           .nameLen = strlen("epsilon"),
                                           .value = "0.001",
                                           .valLen = strlen("0.001")});

    for (VecsimQueryType query_type : {QUERY_TYPE_NONE, QUERY_TYPE_KNN, QUERY_TYPE_HYBRID}) {
        ASSERT_EQ(
            VecSimIndex_ResolveParams(index, rparams, array_len(rparams), &qparams, query_type),
            VecSimParamResolverErr_InvalidPolicy_NRange);
    }

    ASSERT_EQ(
        VecSimIndex_ResolveParams(index, rparams, array_len(rparams), &qparams, QUERY_TYPE_RANGE),
        VecSim_OK);
    ASSERT_EQ(qparams.hnswRuntimeParams.epsilon, 0.001);

    rparams[0] = (VecSimRawParam){.name = "wrong_name",
                                  .nameLen = strlen("wrong_name"),
                                  .value = "0.001",
                                  .valLen = strlen("0.001")};
    ASSERT_EQ(
        VecSimIndex_ResolveParams(index, rparams, array_len(rparams), &qparams, QUERY_TYPE_RANGE),
        VecSimParamResolverErr_UnknownParam);

    // Testing for legal prefix but only partial parameter name.
    rparams[0] = (VecSimRawParam){
        .name = "epsi", .nameLen = strlen("epsi"), .value = "0.001", .valLen = strlen("0.001")};
    ASSERT_EQ(
        VecSimIndex_ResolveParams(index, rparams, array_len(rparams), &qparams, QUERY_TYPE_NONE),
        VecSimParamResolverErr_UnknownParam);

    rparams[0] = (VecSimRawParam){
        .name = "epsilon", .nameLen = strlen("epsilon"), .value = "wrong_val", .valLen = 9};
    ASSERT_EQ(
        VecSimIndex_ResolveParams(index, rparams, array_len(rparams), &qparams, QUERY_TYPE_RANGE),
        VecSimParamResolverErr_BadValue);

    rparams[0] = (VecSimRawParam){
        .name = "epsilon", .nameLen = strlen("epsilon"), .value = "-30", .valLen = 3};
    ASSERT_EQ(
        VecSimIndex_ResolveParams(index, rparams, array_len(rparams), &qparams, QUERY_TYPE_RANGE),
        VecSimParamResolverErr_BadValue);

    rparams[0] = (VecSimRawParam){.name = "epsilon",
                                  .nameLen = strlen("epsilon"),
                                  .value = "0.001",
                                  .valLen = strlen("0.001")};
    array_append(rparams, (VecSimRawParam){.name = "epsilon",
                                           .nameLen = strlen("epsilon"),
                                           .value = "0.001",
                                           .valLen = strlen("0.001")});
    ASSERT_EQ(
        VecSimIndex_ResolveParams(index, rparams, array_len(rparams), &qparams, QUERY_TYPE_RANGE),
        VecSimParamResolverErr_AlreadySet);

    VecSimIndex_Free(index);
    array_free(rparams);
}

TYPED_TEST(HNSWTest, hnsw_get_distance) {
    size_t n = 4;
    size_t dim = 2;
    size_t numIndex = 3;
    VecSimIndex *index[numIndex];
    std::vector<double> distances;

    TEST_DATA_T v1[] = {M_PI, M_PI};
    TEST_DATA_T v2[] = {M_E, M_E};
    TEST_DATA_T v3[] = {M_PI, M_E};
    TEST_DATA_T v4[] = {M_SQRT2, -M_SQRT2};

    HNSWParams params = {.dim = dim, .initialCapacity = n};

    for (size_t i = 0; i < numIndex; i++) {
        params.metric = (VecSimMetric)i;
        index[i] = this->CreateNewIndex(params);
        VecSimIndex_AddVector(index[i], v1, 1);
        VecSimIndex_AddVector(index[i], v2, 2);
        VecSimIndex_AddVector(index[i], v3, 3);
        VecSimIndex_AddVector(index[i], v4, 4);
        ASSERT_EQ(VecSimIndex_IndexSize(index[i]), 4);
    }

    TEST_DATA_T *query = v1;
    TEST_DATA_T *norm = v2;                   // {e, e}
    VecSim_Normalize(norm, dim, params.type); // now {1/sqrt(2), 1/sqrt(2)}
    ASSERT_FLOAT_EQ(norm[0], 1.0 / sqrt(2.0));
    ASSERT_FLOAT_EQ(norm[1], 1.0 / sqrt(2.0));
    double dist;

    // distances array values were calculated locally for fp32 vectors
    // using VecSim library.

    // VecSimMetric_L2
    distances = {0, 0.3583844006061554, 0.1791922003030777, 23.739208221435547};
    for (size_t i = 0; i < n; i++) {
        dist = VecSimIndex_GetDistanceFrom(index[VecSimMetric_L2], i + 1, query);
        ASSERT_NEAR(dist, distances[i], 1e-5);
    }

    // VecSimMetric_IP
    distances = {-18.73921012878418, -16.0794677734375, -17.409339904785156, 1};
    for (size_t i = 0; i < n; i++) {
        dist = VecSimIndex_GetDistanceFrom(index[VecSimMetric_IP], i + 1, query);
        ASSERT_NEAR(dist, distances[i], 1e-5);
    }

    // VecSimMetric_Cosine
    distances = {5.9604644775390625e-08, 5.9604644775390625e-08, 0.0025991201400756836, 1};
    for (size_t i = 0; i < n; i++) {
        dist = VecSimIndex_GetDistanceFrom(index[VecSimMetric_Cosine], i + 1, norm);
        ASSERT_NEAR(dist, distances[i], 1e-5);
    }

    // Bad values
    dist = VecSimIndex_GetDistanceFrom(index[VecSimMetric_Cosine], 0, norm);
    ASSERT_TRUE(std::isnan(dist));
    dist = VecSimIndex_GetDistanceFrom(index[VecSimMetric_L2], 46, query);
    ASSERT_TRUE(std::isnan(dist));

    // Clean-up.
    for (size_t i = 0; i < numIndex; i++) {
        VecSimIndex_Free(index[i]);
    }
}

TYPED_TEST(HNSWTest, preferAdHocOptimization) {
    // Save the expected result for every combination that represent a different leaf in the tree.
    // map: [k, index_size, dim, M, r] -> res
    std::map<std::vector<float>, bool> combinations;
    combinations[{5, 1000, 5, 5, 0.5}] = true;
    combinations[{5, 6000, 5, 5, 0.1}] = true;
    combinations[{5, 6000, 5, 5, 0.2}] = false;
    combinations[{5, 6000, 60, 5, 0.5}] = false;
    combinations[{5, 6000, 60, 15, 0.5}] = true;
    combinations[{15, 6000, 50, 5, 0.5}] = true;
    combinations[{5, 700000, 60, 5, 0.05}] = true;
    combinations[{5, 800000, 60, 5, 0.05}] = false;
    combinations[{10, 800000, 60, 5, 0.01}] = true;
    combinations[{10, 800000, 60, 5, 0.05}] = false;
    combinations[{10, 800000, 60, 5, 0.1}] = false;
    combinations[{10, 60000, 100, 5, 0.1}] = true;
    combinations[{10, 80000, 100, 5, 0.1}] = false;
    combinations[{10, 60000, 100, 60, 0.1}] = true;
    combinations[{10, 60000, 100, 5, 0.3}] = false;
    combinations[{20, 60000, 100, 5, 0.1}] = true;
    combinations[{20, 60000, 100, 5, 0.2}] = false;
    combinations[{20, 60000, 100, 20, 0.1}] = true;
    combinations[{20, 350000, 100, 20, 0.1}] = true;
    combinations[{20, 350000, 100, 20, 0.2}] = false;

    for (auto &comb : combinations) {
        auto k = (size_t)comb.first[0];
        auto index_size = (size_t)comb.first[1];
        auto dim = (size_t)comb.first[2];
        auto M = (size_t)comb.first[3];
        auto r = comb.first[4];

        // Create index and check for the expected output of "prefer ad-hoc" heuristics.
        HNSWParams params = {.dim = dim,
                             .metric = VecSimMetric_L2,
                             .initialCapacity = index_size,
                             .M = M,
                             .efConstruction = 1,
                             .efRuntime = 1};

        VecSimIndex *index = this->CreateNewIndex(params);

        // Set the index size artificially to be the required one.
        this->CastToHNSW(index)->cur_element_count = index_size;
        for (size_t i = 0; i < index_size; i++) {
            this->CastToHNSW_Single(index)->label_lookup_[i] = i;
        }
        ASSERT_EQ(VecSimIndex_IndexSize(index), index_size);
        bool res = VecSimIndex_PreferAdHocSearch(index, (size_t)(r * (float)index_size), k, true);
        ASSERT_EQ(res, comb.second);
        // Clean-up.
        this->CastToHNSW(index)->cur_element_count = 0;
        VecSimIndex_Free(index);
    }

    // Corner cases - empty index.

    HNSWParams params = {.dim = 4, .metric = VecSimMetric_L2};

    VecSimIndex *index = this->CreateNewIndex(params);

    ASSERT_TRUE(VecSimIndex_PreferAdHocSearch(index, 0, 50, true));

    // Corner cases - subset size is greater than index size.
    ASSERT_EQ(VecSimIndex_PreferAdHocSearch(index, 42, 50, true),
              VecSimIndex_PreferAdHocSearch(index, 0, 50, true));

    VecSimIndex_Free(index);
}

TYPED_TEST(HNSWTest, testCosine) {
    size_t dim = 4;
    size_t n = 100;

    HNSWParams params = {.dim = dim, .metric = VecSimMetric_Cosine, .initialCapacity = n};

    VecSimIndex *index = this->CreateNewIndex(params);

    for (size_t i = 1; i <= n; i++) {
        TEST_DATA_T f[dim];
        f[0] = (TEST_DATA_T)i / n;
        for (size_t j = 1; j < dim; j++) {
            f[j] = 1.0;
        }
        VecSimIndex_AddVector(index, f, i);
    }
    ASSERT_EQ(VecSimIndex_IndexSize(index), n);

    TEST_DATA_T query[dim];
    GenerateVector<TEST_DATA_T>(query, dim, 1.0);
    VecSim_Normalize(query, dim, params.type);

    auto verify_res = [&](size_t id, double score, size_t result_rank) {
        ASSERT_EQ(id, (n - result_rank));
        TEST_DATA_T expected_score = index->getDistanceFrom(id, query);
        ASSERT_DOUBLE_EQ(score, expected_score);
    };

    runTopKSearchTest(index, query, 10, verify_res);

    // Test with batch iterator.
    VecSimBatchIterator *batchIterator = VecSimBatchIterator_New(index, query, nullptr);
    size_t iteration_num = 0;

    // Get the 10 vectors whose ids are the maximal among those that hasn't been returned yet,
    // in every iteration. The order should be from the largest to the lowest id.
    size_t n_res = 10;
    while (VecSimBatchIterator_HasNext(batchIterator)) {
        std::vector<size_t> expected_ids(n_res);
        auto verify_res_batch = [&](size_t id, double score, size_t result_rank) {
            ASSERT_EQ(id, (n - n_res * iteration_num - result_rank));
            double expected_score = index->getDistanceFrom(id, query);
            ASSERT_DOUBLE_EQ(score, expected_score);
        };
        runBatchIteratorSearchTest(batchIterator, n_res, verify_res_batch);
        iteration_num++;
    }
    ASSERT_EQ(iteration_num, n / n_res);
    VecSimBatchIterator_Free(batchIterator);
    VecSimIndex_Free(index);
}

TYPED_TEST(HNSWTest, testSizeEstimation) {
<<<<<<< HEAD
    size_t dim = 128;
    size_t n = DEFAULT_BLOCK_SIZE;
    size_t bs = DEFAULT_BLOCK_SIZE;
    size_t M = 32;
=======
    size_t dim = 256;
    size_t n = 200;
    size_t bs = 256;
    size_t M = 64;
>>>>>>> a307b406

    HNSWParams params = {
        .dim = dim, .metric = VecSimMetric_L2, .initialCapacity = n, .blockSize = bs, .M = M};

    VecSimIndex *index = this->CreateNewIndex(params);
    // EstimateInitialSize is called after CreateNewIndex because params struct is
    // changed in CreateNewIndex.
    size_t estimation = EstimateInitialSize(params);

    size_t actual = index->getAllocationSize();
    // labels_lookup hash table has additional memory, since STL implementation chooses "an
    // appropriate prime number" higher than n as the number of allocated buckets (for n=1000, 1031
    // buckets are created)
    estimation +=
        (this->CastToHNSW_Single(index)->label_lookup_.bucket_count() - n) * sizeof(size_t);

    ASSERT_EQ(estimation, actual);

<<<<<<< HEAD
    for (size_t i = 0; i < bs; i++) {
        GenerateAndAddVector<TEST_DATA_T>(index, dim, i, i);
    }

    // Estimate the memory delta of adding a full new block.
    estimation = EstimateElementSize(params) * bs;

    // Note we are adding vectors with ascending values. This causes the number of
    // unidirectional edges (incoming edges),
    // which are not taken into account in EstimateElementSize, to be zero
    actual = index->getAllocationSize();
    for (size_t i = 0; i < bs; i++) {
        GenerateAndAddVector<TEST_DATA_T>(index, dim, bs + i, bs + i);
    }
    actual = index->getAllocationSize() - actual;
    ASSERT_GE(estimation * 1.02, actual);
    ASSERT_LE(estimation * 0.98, actual);
=======
    // Fill the initial capacity + fill the last block.
    for (size_t i = 0; i < n; i++) {
        GenerateAndAddVector<TEST_DATA_T>(index, dim, i);
    }
    idType cur = n;
    while (index->indexSize() % bs != 0) {
        GenerateAndAddVector<TEST_DATA_T>(index, dim, cur++);
    }

    // Estimate the memory delta of adding a single vector that requires a full new block.
    estimation = EstimateElementSize(params) * bs;
    actual = GenerateAndAddVector<TEST_DATA_T>(index, dim, bs, bs);

    // The estimation is an upper bound, so we check that the actual size is smaller but within 5%
    // of the estimation.
    ASSERT_GE(estimation, actual);
    ASSERT_LE(estimation, actual * 1.05);
>>>>>>> a307b406

    VecSimIndex_Free(index);
}

TYPED_TEST(HNSWTest, testInitialSizeEstimation_No_InitialCapacity) {
    size_t dim = 128;
    size_t n = 0;
    size_t bs = DEFAULT_BLOCK_SIZE;

    HNSWParams params = {
        .dim = dim, .metric = VecSimMetric_Cosine, .initialCapacity = n, .blockSize = bs};

    VecSimIndex *index = this->CreateNewIndex(params);
    // EstimateInitialSize is called after CreateNewIndex because params struct is
    // changed in CreateNewIndex.
    size_t estimation = EstimateInitialSize(params);

    size_t actual = index->getAllocationSize();

    // labels_lookup and element_levels containers are not allocated at all in some platforms,
    // when initial capacity is zero, while in other platforms labels_lookup is allocated with a
    // single bucket. This, we get the following range in which we expect the initial memory to be
    // in.
    ASSERT_GE(actual, estimation);
    ASSERT_LE(actual, estimation + sizeof(size_t) + 2 * sizeof(size_t));

    VecSimIndex_Free(index);
}

TYPED_TEST(HNSWTest, testIncomingEdgesSize) {
    size_t dim = 4;
    size_t n = DEFAULT_BLOCK_SIZE;
    size_t bs = DEFAULT_BLOCK_SIZE;
    size_t efC = n;

    // In this test we add identical vectors.
    // Expected results:
    // in level 0: Each node has room for 2 * M neighbour. As we insert identical vectors, due to
    // the secondary sorting by id in the top candidates heap, the M top candidates nodes for each
    // new node will be the nodes whose ids are the maximal. These nodes will be mutually connected
    // to the new node, in addition to their existing neighbors (there will be no unidirectional
    // edges). For higher levels (if the max level of the new node is higher then 0): For each
    // level, if there are already M + 1 nodes on this level, the new node will be connected to the
    // last M existing nodes. As the capacity of the existing node is full,
    // these M last nodes will have to remove one of their neighbour, so one
    // unidirectional for each node (total of M) will be added. Eventually, we expected that each
    // vector at this level will have M incoming edges, except the first M vectors and the last M
    // vectors. The M vectors whose ids are minimal at some level should end up with 0, 1, ..., M-1
    // incoming edges respectively. The last M vectors will behave in a similar way (the vector with
    // maximum id at a level should have 0 incoming edges, the one whose is the second last should
    // have 1, etc...)

    for (size_t M : {2, 4, 16, 32}) {
        HNSWParams params = {.dim = dim,
                             .metric = VecSimMetric_L2,
                             .initialCapacity = n,
                             .blockSize = bs,
                             .M = M,
                             .efConstruction = efC};
        VecSimIndex *index = this->CreateNewIndex(params);

        auto hnsw_index = this->CastToHNSW(index);
        size_t inc_edges0 = 0;

        // Calculate expected allocations overhead after adding n vectors
        size_t allocations_overhead = VecSimAllocator::getAllocationOverheadSize();

        // meta data per node at higher levels (level0 meta data was already allcoated at index
        // construction)
        size_t size_links_higher_level = sizeof(linkListSize) + M * sizeof(idType) + sizeof(void *);

        size_t size_label_lookup_node = getLabelsLookupNodeSize();

        size_t initial_memory = index->getAllocationSize();
        size_t metadata_overhead_estimation = 0;

        // Count the number of nodes at each level of the graph.
        std::vector<size_t> nodes_per_level_hist(100, 0);
        for (size_t i = 0; i < n; i++) {

            GenerateAndAddVector<TEST_DATA_T>(index, dim, i);

            size_t elem_level = hnsw_index->element_levels_[i];

            size_t high_levels_memory =
                elem_level ? size_links_higher_level * elem_level + allocations_overhead : 0;
            metadata_overhead_estimation += size_label_lookup_node + high_levels_memory;
            for (size_t j = 0; j <= elem_level; j++) {
                nodes_per_level_hist[j] += 1;
            }
        }

        size_t incoming_edges_total_count = 0;
        std::vector<size_t> incoming_per_level_hist(hnsw_index->max_level_ + 1, 0);

        size_t incoming_edges_memory_overhead = 0;
        for (size_t level = 0; level <= hnsw_index->max_level_; level++) {
            size_t curr_visited_at_level_hist = 0;
            for (size_t id = 0; id < n; id++) {
                if (hnsw_index->element_levels_[id] >= level) {
                    // we expect to generate a new incoming edges vector for each new node at each
                    // level.
                    incoming_edges_memory_overhead +=
                        sizeof(vecsim_stl::vector<idType>) + allocations_overhead;
                    curr_visited_at_level_hist += 1;
                    size_t curr_idx_at_level = curr_visited_at_level_hist - 1;
                    // The index of the vector at the current level counting backwards.
                    size_t curr_reverse_idx_at_level =
                        nodes_per_level_hist[level] - curr_visited_at_level_hist;
                    auto incoming_edges = hnsw_index->getIncomingEdgesPtr(id, level);
                    incoming_edges->shrink_to_fit();
                    size_t incoming_edges_count = incoming_edges->size();

                    // if it is level 0 or there are less than M nodes at this level, none of them
                    // should have incoming edges.
                    if (level == 0 || nodes_per_level_hist[level] <= M + 1 ||
                        curr_idx_at_level == 0 || curr_reverse_idx_at_level == 0) {
                        ASSERT_EQ(incoming_edges_count, 0);
                        continue;
                    }
                    if (curr_idx_at_level < M) { // this is one of the first M nodes
                        ASSERT_EQ(incoming_edges_count, curr_idx_at_level);
                    } else if (curr_reverse_idx_at_level < M) { // this is one of the last M nodes
                        ASSERT_EQ(incoming_edges_count, curr_reverse_idx_at_level);
                    } else {
                        ASSERT_EQ(incoming_edges_count, M);
                    }
                    incoming_edges_total_count += incoming_edges_count;
                    incoming_per_level_hist[level] += incoming_edges_count;
                    // The first insertion to the incoming edges vector causes another allocation.
                    incoming_edges_memory_overhead +=
                        incoming_edges_count * sizeof(idType) + allocations_overhead;
                }
            }
            // each node (except the first M and the last M) should have the same number of incoming
            // edges.
            if (level == 0 || nodes_per_level_hist[level] <= 2 * M) {
                continue;
            }
            // Sum the number of incoming edges of the first or last M nodes
            // (0 + 1 + ... + M - 1)
            size_t edge_nodes_incoming_edges_sum = (M * (M - 1)) / 2;
            size_t expected_incoming_edges =
                (nodes_per_level_hist[level] - 2 * M) * M + edge_nodes_incoming_edges_sum * 2;
            ASSERT_EQ(incoming_per_level_hist[level], expected_incoming_edges);
        }

        size_t total_estimation = metadata_overhead_estimation + incoming_edges_memory_overhead;
        size_t add_vectors_memory_delta = index->getAllocationSize() - initial_memory;

        ASSERT_EQ(total_estimation, add_vectors_memory_delta);
        ASSERT_EQ(hnsw_index->checkIntegrity().unidirectional_connections,
                  incoming_edges_total_count);

        VecSimIndex_Free(index);
    }
}

TYPED_TEST(HNSWTest, testTimeoutReturn) {
    size_t dim = 4;
    VecSimQueryResult_List rl;

    HNSWParams params = {
        .dim = dim, .metric = VecSimMetric_L2, .initialCapacity = 1, .blockSize = 5};

    VecSimIndex *index = this->CreateNewIndex(params);

    GenerateAndAddVector<TEST_DATA_T>(index, dim, 0, 1.0);

    VecSim_SetTimeoutCallbackFunction([](void *ctx) { return 1; }); // Always times out

    TEST_DATA_T query[dim];
    GenerateVector<TEST_DATA_T>(query, dim, 1.0);
    // Checks return code on timeout.
    rl = VecSimIndex_TopKQuery(index, query, 1, NULL, BY_ID);
    ASSERT_EQ(rl.code, VecSim_QueryResult_TimedOut);
    ASSERT_EQ(VecSimQueryResult_Len(rl), 0);
    VecSimQueryResult_Free(rl);

    // Check timeout again - range query.
    GenerateAndAddVector<TEST_DATA_T>(index, dim, 1, 1.0);
    ASSERT_EQ(VecSimIndex_Info(index).hnswInfo.max_level, 0);
    // Here, the entry point is inserted to the results set before we test for timeout.
    // hence, expect a single result to be returned (instead of 2 that would have return without
    // timeout).
    rl = VecSimIndex_RangeQuery(index, query, 1, NULL, BY_ID);
    ASSERT_EQ(rl.code, VecSim_QueryResult_TimedOut);
    ASSERT_EQ(VecSimQueryResult_Len(rl), 1);
    VecSimQueryResult_Free(rl);

    // Fail on searching bottom layer entry point.
    // We need to have at least 1 vector in layer higher than 0 to fail there.
    size_t next = 0;
    while (VecSimIndex_Info(index).hnswInfo.max_level == 0) {
        GenerateAndAddVector<TEST_DATA_T>(index, dim, next, 1.0);
        ++next;
    }
    VecSim_SetTimeoutCallbackFunction([](void *ctx) { return 1; }); // Always times out.

    rl = VecSimIndex_TopKQuery(index, query, 2, NULL, BY_ID);
    ASSERT_EQ(rl.code, VecSim_QueryResult_TimedOut);
    ASSERT_EQ(VecSimQueryResult_Len(rl), 0);
    VecSimQueryResult_Free(rl);

    // Timeout on searching bottom layer entry point - range query.
    rl = VecSimIndex_RangeQuery(index, query, 1, NULL, BY_ID);
    ASSERT_EQ(rl.code, VecSim_QueryResult_TimedOut);
    ASSERT_EQ(VecSimQueryResult_Len(rl), 0);
    VecSimQueryResult_Free(rl);

    VecSimIndex_Free(index);
    VecSim_SetTimeoutCallbackFunction([](void *ctx) { return 0; }); // Cleanup.
}

TYPED_TEST(HNSWTest, testTimeoutReturn_batch_iterator) {
    size_t dim = 4;
    size_t n = 2;
    VecSimQueryResult_List rl;

    HNSWParams params = {.dim = dim, .metric = VecSimMetric_L2, .initialCapacity = n};

    VecSimIndex *index = this->CreateNewIndex(params);

    for (size_t i = 0; i < n; i++) {
        GenerateAndAddVector<TEST_DATA_T>(index, dim, 46 - i, 1.0);
    }

    ASSERT_EQ(VecSimIndex_IndexSize(index), n);

    // Fail on second batch (after some calculation already completed in the first one).
    TEST_DATA_T query[dim];
    GenerateVector<TEST_DATA_T>(query, dim, 1.0);
    VecSimBatchIterator *batchIterator = VecSimBatchIterator_New(index, query, nullptr);

    rl = VecSimBatchIterator_Next(batchIterator, 1, BY_ID);
    ASSERT_EQ(rl.code, VecSim_QueryResult_OK);
    ASSERT_NE(VecSimQueryResult_Len(rl), 0);
    VecSimQueryResult_Free(rl);

    VecSim_SetTimeoutCallbackFunction([](void *ctx) { return 1; }); // Always times out.
    rl = VecSimBatchIterator_Next(batchIterator, 1, BY_ID);
    ASSERT_EQ(rl.code, VecSim_QueryResult_TimedOut);
    ASSERT_EQ(VecSimQueryResult_Len(rl), 0);
    VecSimQueryResult_Free(rl);

    VecSimBatchIterator_Free(batchIterator);

    // Fail on first batch (while calculating).
    auto timeoutcb = [](void *ctx) {
        static size_t flag = 1;
        if (flag) {
            flag = 0;
            return 0;
        } else {
            return 1;
        }
    };
    VecSim_SetTimeoutCallbackFunction(timeoutcb); // Fails on second call.
    batchIterator = VecSimBatchIterator_New(index, query, nullptr);

    rl = VecSimBatchIterator_Next(batchIterator, 2, BY_ID);
    ASSERT_EQ(rl.code, VecSim_QueryResult_TimedOut);
    ASSERT_EQ(VecSimQueryResult_Len(rl), 0);
    VecSimQueryResult_Free(rl);

    VecSimBatchIterator_Free(batchIterator);

    // Fail on searching bottom layer entry point.
    // We need to have at least 1 vector in layer higher than 0 to fail there.
    size_t next = 0;
    while (VecSimIndex_Info(index).hnswInfo.max_level == 0) {
        GenerateAndAddVector<TEST_DATA_T>(index, dim, next++, 1.0);
    }
    VecSim_SetTimeoutCallbackFunction([](void *ctx) { return 1; }); // Always times out.
    batchIterator = VecSimBatchIterator_New(index, query, nullptr);

    rl = VecSimBatchIterator_Next(batchIterator, 2, BY_ID);
    ASSERT_EQ(rl.code, VecSim_QueryResult_TimedOut);
    ASSERT_EQ(VecSimQueryResult_Len(rl), 0);
    VecSimQueryResult_Free(rl);

    VecSimBatchIterator_Free(batchIterator);

    VecSimIndex_Free(index);
    VecSim_SetTimeoutCallbackFunction([](void *ctx) { return 0; }); // Cleanup.
}

TYPED_TEST(HNSWTest, rangeQuery) {
    size_t n = 5000;
    size_t dim = 4;

    HNSWParams params = {.dim = dim, .metric = VecSimMetric_L2, .initialCapacity = n / 2};

    VecSimIndex *index = this->CreateNewIndex(params);

    for (size_t i = 0; i < n; i++) {
        GenerateAndAddVector<TEST_DATA_T>(index, dim, i, i);
    }
    ASSERT_EQ(VecSimIndex_IndexSize(index), n);

    size_t pivot_id = n / 2; // the id to return vectors around it.
    TEST_DATA_T query[dim];
    GenerateVector<TEST_DATA_T>(query, dim, pivot_id);

    auto verify_res_by_score = [&](size_t id, double score, size_t index) {
        ASSERT_EQ(std::abs(int(id - pivot_id)), (index + 1) / 2);
        ASSERT_EQ(score, dim * pow((index + 1) / 2, 2));
    };
    uint expected_num_results = 11;
    // To get 11 results in the range [pivot_id - 5, pivot_id + 5], set the radius as the L2 score
    // in the boundaries.
    double radius = dim * pow(expected_num_results / 2, 2);
    runRangeQueryTest(index, query, radius, verify_res_by_score, expected_num_results, BY_SCORE);

    // Rerun with a given query params. This high epsilon value will cause the range search main
    // loop to break since we insert a candidate whose distance is within the dynamic range
    // boundaries at the beginning of the search, but when this candidate is popped out from the
    // queue, it's no longer within the dynamic range boundaries.
    HNSWRuntimeParams hnswRuntimeParams = {.epsilon = 1.0};
    auto query_params = CreateQueryParams(hnswRuntimeParams);
    runRangeQueryTest(index, query, radius, verify_res_by_score, expected_num_results, BY_SCORE,
                      &query_params);

    // Get results by id.
    auto verify_res_by_id = [&](size_t id, double score, size_t index) {
        ASSERT_EQ(id, pivot_id - expected_num_results / 2 + index);
        ASSERT_EQ(score, dim * pow(std::abs(int(id - pivot_id)), 2));
    };
    runRangeQueryTest(index, query, radius, verify_res_by_id, expected_num_results);

    VecSimIndex_Free(index);
}

TYPED_TEST(HNSWTest, rangeQueryCosine) {
    size_t n = 800;
    size_t dim = 4;

    HNSWParams params = {.dim = dim, .metric = VecSimMetric_Cosine, .initialCapacity = n / 2};

    VecSimIndex *index = this->CreateNewIndex(params);

    for (size_t i = 0; i < n; i++) {
        TEST_DATA_T f[dim];
        f[0] = TEST_DATA_T(i + 1) / n;
        for (size_t j = 1; j < dim; j++) {
            f[j] = 1.0;
        }
        // Use as label := n - (internal id)
        VecSimIndex_AddVector(index, f, n - i);
    }

    ASSERT_EQ(VecSimIndex_IndexSize(index), n);
    TEST_DATA_T query[dim];
    for (size_t i = 0; i < dim; i++) {
        query[i] = 1.0;
    }

    VecSim_Normalize(query, dim, params.type);
    auto verify_res = [&](size_t id, double score, size_t result_rank) {
        ASSERT_EQ(id, result_rank + 1);
        double expected_score = index->getDistanceFrom(id, query);
        ASSERT_EQ(score, expected_score);
    };
    uint expected_num_results = 31;
    // Calculate the score of the 31st distant vector from the query vector (whose id should be 30)
    // to get the radius.
    double radius = index->getDistanceFrom(31, query);
    runRangeQueryTest(index, query, radius, verify_res, expected_num_results, BY_SCORE);

    // Return results BY_ID should give the same results.
    runRangeQueryTest(index, query, radius, verify_res, expected_num_results, BY_ID);

    VecSimIndex_Free(index);
}

TYPED_TEST(HNSWTest, HNSWSerializationCurrentVersion) {

    size_t dim = 4;
    size_t n = 1001;
    size_t n_labels[] = {n, 100};
    size_t M = 8;
    size_t ef = 10;
    double epsilon = 0.004;
    size_t blockSize = 2;
    bool is_multi[] = {false, true};
    std::string multiToString[] = {"single", "multi_100labels_"};

    HNSWParams params{.type = TypeParam::get_index_type(),
                      .dim = dim,
                      .metric = VecSimMetric_L2,
                      .blockSize = blockSize,
                      .M = M,
                      .efConstruction = ef,
                      .efRuntime = ef,
                      .epsilon = epsilon};

    // Test for multi and single

    for (size_t i = 0; i < 2; ++i) {
        // Set index type.
        params.multi = is_multi[i];

        // Generate and add vectors to an index.
        VecSimIndex *index = this->CreateNewIndex(params, is_multi[i]);
        HNSWIndex<TEST_DATA_T, TEST_DIST_T> *hnsw_index = this->CastToHNSW(index);

        std::vector<TEST_DATA_T> data(n * dim);
        std::mt19937 rng;
        rng.seed(47);
        std::uniform_real_distribution<> distrib;
        for (size_t i = 0; i < n * dim; ++i) {
            data[i] = (TEST_DATA_T)distrib(rng);
        }
        for (size_t j = 0; j < n; ++j) {
            VecSimIndex_AddVector(index, data.data() + dim * j, j % n_labels[i]);
        }

        auto file_name = std::string(getenv("ROOT")) + "/tests/unit/data/1k-d4-L2-M8-ef_c10_" +
                         VecSimType_ToString(TypeParam::get_index_type()) + "_" + multiToString[i] +
                         ".hnsw_current_version";

        // Save the index with the default version (V3).
        hnsw_index->saveIndex(file_name);

        // Fetch info after saving, as memory size change during saving.
        VecSimIndexInfo info = VecSimIndex_Info(index);
        ASSERT_EQ(info.commonInfo.basicInfo.algo, VecSimAlgo_HNSWLIB);
        ASSERT_EQ(info.hnswInfo.M, M);
        ASSERT_EQ(info.hnswInfo.efConstruction, ef);
        ASSERT_EQ(info.hnswInfo.efRuntime, ef);
        ASSERT_EQ(info.commonInfo.indexSize, n);
        ASSERT_EQ(info.commonInfo.basicInfo.metric, VecSimMetric_L2);
        ASSERT_EQ(info.commonInfo.basicInfo.type, TypeParam::get_index_type());
        ASSERT_EQ(info.commonInfo.basicInfo.dim, dim);
        ASSERT_EQ(info.commonInfo.indexLabelCount, n_labels[i]);

        VecSimIndex_Free(index);

        // Load the index from the file.
        VecSimIndex *serialized_index = HNSWFactory::NewIndex(file_name);
        auto *serialized_hnsw_index = this->CastToHNSW(serialized_index);

        // Verify that the index was loaded as expected.
        ASSERT_TRUE(serialized_hnsw_index->checkIntegrity().valid_state);

        VecSimIndexInfo info2 = VecSimIndex_Info(serialized_index);
        ASSERT_EQ(info2.commonInfo.basicInfo.algo, VecSimAlgo_HNSWLIB);
        ASSERT_EQ(info2.hnswInfo.M, M);
        ASSERT_EQ(info2.commonInfo.basicInfo.isMulti, is_multi[i]);
        ASSERT_EQ(info2.commonInfo.basicInfo.blockSize, blockSize);
        ASSERT_EQ(info2.hnswInfo.efConstruction, ef);
        ASSERT_EQ(info2.hnswInfo.efRuntime, ef);
        ASSERT_EQ(info2.commonInfo.indexSize, n);
        ASSERT_EQ(info2.commonInfo.basicInfo.metric, VecSimMetric_L2);
        ASSERT_EQ(info2.commonInfo.basicInfo.type, TypeParam::get_index_type());
        ASSERT_EQ(info2.commonInfo.basicInfo.dim, dim);
        ASSERT_EQ(info2.commonInfo.indexLabelCount, n_labels[i]);
        ASSERT_EQ(info2.hnswInfo.epsilon, epsilon);

        // Check the functionality of the loaded index.

        // Add and delete vector
        GenerateAndAddVector<TEST_DATA_T>(serialized_index, dim, n);

        VecSimIndex_DeleteVector(serialized_index, 1);

        size_t n_per_label = n / n_labels[i];
        ASSERT_TRUE(serialized_hnsw_index->checkIntegrity().valid_state);
        ASSERT_EQ(VecSimIndex_IndexSize(serialized_index), n + 1 - n_per_label);

        // Clean up.
        remove(file_name.c_str());
        VecSimIndex_Free(serialized_index);
    }
}

<<<<<<< HEAD
TYPED_TEST(HNSWTest, LoadHNSWSerialized_v1) {

    size_t dim = 4;
    size_t n = 1000;
    size_t n_labels[] = {n, 100};
    size_t M_serialized = 8;
    size_t M_param = 5;
    size_t ef_serialized = 10;
    size_t ef_param = 12;
    bool is_multi[] = {false, true};
    std::string multiToString[] = {"single", "multi_100labels_"};

    HNSWParams params{.type = TypeParam::get_index_type(),
                      .dim = dim,
                      .metric = VecSimMetric_L2,
                      .M = M_param,
                      .efConstruction = ef_param,
                      .efRuntime = ef_param};
    for (size_t i = 0; i < 2; ++i) {
        // Set index type.
        params.multi = is_multi[i];

        auto file_name = std::string(getenv("ROOT")) + "/tests/unit/data/1k-d4-L2-M8-ef_c10_" +
                         VecSimType_ToString(TypeParam::get_index_type()) + "_" + multiToString[i] +
                         ".hnsw_v1";

        // Try to load with an invalid type
        params.type = VecSimType_INT32;
        ASSERT_EXCEPTION_MESSAGE(HNSWFactory::NewIndex(file_name, &params), std::runtime_error,
                                 "Cannot load index: bad index data type");
        // Restore value.
        params.type = TypeParam::get_index_type();

        // Create new index from file
        VecSimIndex *serialized_index = HNSWFactory::NewIndex(file_name, &params);
        auto *serialized_hnsw_index = this->CastToHNSW(serialized_index);

        // Verify that the index was loaded as expected.
        ASSERT_TRUE(serialized_hnsw_index->checkIntegrity().valid_state);

        VecSimIndexInfo info2 = VecSimIndex_Info(serialized_index);
        ASSERT_EQ(info2.commonInfo.basicInfo.algo, VecSimAlgo_HNSWLIB);
        // Check that M is taken from file and not from @params.
        ASSERT_EQ(info2.hnswInfo.M, M_serialized);
        ASSERT_NE(info2.hnswInfo.M, M_param);

        ASSERT_EQ(info2.commonInfo.basicInfo.isMulti, is_multi[i]);

        // Check it was initalized with the default blockSize value.
        ASSERT_EQ(info2.commonInfo.basicInfo.blockSize, DEFAULT_BLOCK_SIZE);

        // Check that ef is taken from file and not from @params.
        ASSERT_EQ(info2.hnswInfo.efConstruction, ef_serialized);
        ASSERT_EQ(info2.hnswInfo.efRuntime, ef_serialized);
        ASSERT_NE(info2.hnswInfo.efRuntime, ef_param);
        ASSERT_NE(info2.hnswInfo.efConstruction, ef_param);

        ASSERT_EQ(info2.commonInfo.indexSize, n);
        ASSERT_EQ(info2.commonInfo.basicInfo.metric, VecSimMetric_L2);
        ASSERT_EQ(info2.commonInfo.basicInfo.type, TypeParam::get_index_type());
        ASSERT_EQ(info2.commonInfo.basicInfo.dim, dim);
        ASSERT_EQ(info2.commonInfo.indexLabelCount, n_labels[i]);
        // Check it was initalized with the default epsilon value.
        ASSERT_EQ(info2.hnswInfo.epsilon, HNSW_DEFAULT_EPSILON);

        // Check the functionality of the loaded index.

        // Add and delete vector
        GenerateAndAddVector<TEST_DATA_T>(serialized_index, dim, n);

        VecSimIndex_DeleteVector(serialized_index, 1);

        size_t n_per_label = n / n_labels[i];
        ASSERT_TRUE(serialized_hnsw_index->checkIntegrity().valid_state);
        ASSERT_EQ(VecSimIndex_IndexSize(serialized_index), n + 1 - n_per_label);
        VecSimIndex_Free(serialized_index);
    }
}

=======
>>>>>>> a307b406
TYPED_TEST(HNSWTest, markDelete) {
    size_t n = 100;
    size_t k = 11;
    size_t dim = 4;
    VecSimBatchIterator *batchIterator;

    HNSWParams params = {.dim = dim, .metric = VecSimMetric_L2, .initialCapacity = n};

    VecSimIndex *index = this->CreateNewIndex(params);
    // Try marking and a non-existing label
    ASSERT_EQ(this->CastToHNSW(index)->markDelete(0), std::vector<idType>());

    for (size_t i = 0; i < n; i++) {
        GenerateAndAddVector<TEST_DATA_T>(index, dim, i, i);
    }
    ASSERT_EQ(VecSimIndex_IndexSize(index), n);
    TEST_DATA_T query[dim];
    GenerateVector<TEST_DATA_T>(query, dim, n / 2);

    // Search for k results around the middle. expect to find them.
    auto verify_res = [&](size_t id, double score, size_t index) {
        size_t diff_id = (id > 50) ? (id - 50) : (50 - id);
        ASSERT_EQ(diff_id, (index + 1) / 2);
        ASSERT_EQ(score, (4 * ((index + 1) / 2) * ((index + 1) / 2)));
    };
    runTopKSearchTest(index, query, k, verify_res);
    runRangeQueryTest(index, query, dim * k * k / 4 - 1, verify_res, k, BY_SCORE);
    batchIterator = VecSimBatchIterator_New(index, query, nullptr);
    runBatchIteratorSearchTest(batchIterator, k, verify_res);
    VecSimBatchIterator_Free(batchIterator);

    unsigned char ep_reminder = index->info().hnswInfo.entrypoint % 2;
    // Mark as deleted half of the vectors, including the entrypoint.
    for (labelType label = 0; label < n; label++)
        if (label % 2 == ep_reminder)
            ASSERT_EQ(this->CastToHNSW(index)->markDelete(label), std::vector<idType>(1, label));

    ASSERT_EQ(this->CastToHNSW(index)->getNumMarkedDeleted(), n / 2);
    ASSERT_EQ(VecSimIndex_IndexSize(index), n);

    // Search for k results around the middle. expect to find only even results.
    auto verify_res_half = [&](size_t id, double score, size_t index) {
        ASSERT_NE(id % 2, ep_reminder);
        size_t diff_id = (id > 50) ? (id - 50) : (50 - id);
        size_t expected_id = index % 2 ? index + 1 : index;
        ASSERT_EQ(diff_id, expected_id);
        ASSERT_EQ(score, (dim * expected_id * expected_id));
    };
    runTopKSearchTest(index, query, k, verify_res_half);
    runRangeQueryTest(index, query, dim * k * k - 1, verify_res_half, k, BY_SCORE);
    batchIterator = VecSimBatchIterator_New(index, query, nullptr);
    runBatchIteratorSearchTest(batchIterator, k, verify_res_half);
    VecSimBatchIterator_Free(batchIterator);

    // Add a new vector, make sure it has no link to a deleted vector
    GenerateAndAddVector<TEST_DATA_T>(index, dim, n, n);
<<<<<<< HEAD
    for (size_t level = 0; level <= this->CastToHNSW(index)->element_levels_[n]; level++) {
        idType *neighbors = this->CastToHNSW(index)->getNodeNeighborsAtLevel(n, level);
        linkListSize size = this->CastToHNSW(index)->getNodeNeighborsCount(neighbors);
        for (size_t idx = 0; idx < size; idx++) {
            ASSERT_TRUE(neighbors[idx] % 2 != ep_reminder)
                << "Got a link to " << neighbors[idx] << " on level " << level;
=======
    for (size_t level = 0; level <= this->CastToHNSW(index)->getMetaDataByInternalId(n)->toplevel;
         level++) {
        level_data &cur = this->CastToHNSW(index)->getLevelData(n, level);
        for (size_t idx = 0; idx < cur.numLinks; idx++) {
            ASSERT_TRUE(cur.links[idx] % 2 != ep_reminder)
                << "Got a link to " << cur.links[idx] << " on level " << level;
>>>>>>> a307b406
        }
    }

    // Re-add the previously marked vectors (under new internal ids).
    for (labelType label = 0; label < n; label++) {
        if (label % 2 == ep_reminder) {
            GenerateAndAddVector<TEST_DATA_T>(index, dim, label, label);
        }
    }

    ASSERT_EQ(VecSimIndex_IndexSize(index), n + n / 2 + 1);
    ASSERT_EQ(this->CastToHNSW(index)->getNumMarkedDeleted(), n / 2);

    // Search for k results around the middle again. expect to find the same results we
    // found in the first search.
    runTopKSearchTest(index, query, k, verify_res);
    runRangeQueryTest(index, query, dim * k * k / 4 - 1, verify_res, k, BY_SCORE);
    batchIterator = VecSimBatchIterator_New(index, query, nullptr);
    runBatchIteratorSearchTest(batchIterator, k, verify_res);
    VecSimBatchIterator_Free(batchIterator);

    VecSimIndex_Free(index);
}

TYPED_TEST(HNSWTest, allMarkedDeletedLevel) {
    size_t dim = 4;
    size_t M = 2;

    HNSWParams params = {.dim = dim, .metric = VecSimMetric_L2, .M = M};

    VecSimIndex *index = this->CreateNewIndex(params);

    size_t num_multi_layered = 0;
    labelType max_id = 0;

    // Add vectors to the index until we have 10 multi-layered vectors.
    do {
        GenerateAndAddVector<TEST_DATA_T>(index, dim, max_id, max_id);
        if (this->CastToHNSW(index)->getMetaDataByInternalId(max_id)->toplevel > 0) {
            num_multi_layered++;
        }
        max_id++;
    } while (num_multi_layered < 10);

    // Mark all vectors with multi-layers as deleted.
    for (labelType label = 0; label < max_id; label++) {
        if (this->CastToHNSW(index)->getMetaDataByInternalId(label)->toplevel > 0) {
            this->CastToHNSW(index)->markDelete(label);
        }
    }

    size_t max_level = index->info().hnswInfo.max_level;

    // Re-add a new vector until its level is equal to the max level of the index.
    do {
        GenerateAndAddVector<TEST_DATA_T>(index, dim, max_id, max_id);
    } while (this->CastToHNSW(index)->getMetaDataByInternalId(max_id)->toplevel < max_level);

    // If we passed the previous loop, it means that we successfully added a vector without invalid
    // memory access.

    // For completeness, we also check index integrity.
    ASSERT_TRUE(this->CastToHNSW(index)->checkIntegrity().valid_state);

    VecSimIndex_Free(index);
}

TYPED_TEST(HNSWTest, repairNodeConnectionsBasic) {
    size_t dim = 8;
    size_t n = dim;
    size_t M = 8;

    HNSWParams params = {.dim = dim, .metric = VecSimMetric_L2, .M = M};
    VecSimIndex *index = this->CreateNewIndex(params);
    auto *hnsw_index = this->CastToHNSW(index);

    // Add 8 vectors, expect to get a full graph in level 0 (all nodes pairs are connected)
    TEST_DATA_T vec[] = {0.0, 0.0, 0.0, 0.0, 0.0, 0.0, 0.0, 0.0};
    for (size_t i = 0; i < n; i++) {
        vec[i] = 1.0;
        VecSimIndex_AddVector(index, vec, i);
        vec[i] = 0.0;
    }
    for (size_t i = 0; i < n; i++) {
        ASSERT_EQ(hnsw_index->getNodeNeighborsCount(hnsw_index->getNodeNeighborsAtLevel(i, 0)),
                  n - 1);
    }

    // Mark element 0 as deleted, and repair all of its neighbors.
    hnsw_index->markDelete(0);
    ASSERT_EQ(this->CastToHNSW(index)->checkIntegrity().connections_to_repair, n - 1);
    for (size_t i = 1; i < n; i++) {
        hnsw_index->repairNodeConnections(i, 0);
        // After the repair expect that to have all nodes except for element 0 as neighbors.
        ASSERT_EQ(hnsw_index->getNodeNeighborsCount(hnsw_index->getNodeNeighborsAtLevel(i, 0)),
                  n - 2);
    }

    // Mark elements 1 and 2 as deleted.
    hnsw_index->markDelete(1);
    hnsw_index->markDelete(2);
    for (size_t i = 3; i < n; i++) {
        hnsw_index->repairNodeConnections(i, 0);
        // After the repair expect that to have all nodes except for elements 0-2 as neighbors.
        ASSERT_EQ(hnsw_index->getNodeNeighborsCount(hnsw_index->getNodeNeighborsAtLevel(i, 0)),
                  n - 4);
    }

    // For completeness, we also check index integrity.
    ASSERT_TRUE(this->CastToHNSW(index)->checkIntegrity().valid_state);

    VecSimIndex_Free(index);
}<|MERGE_RESOLUTION|>--- conflicted
+++ resolved
@@ -1577,17 +1577,10 @@
 }
 
 TYPED_TEST(HNSWTest, testSizeEstimation) {
-<<<<<<< HEAD
-    size_t dim = 128;
-    size_t n = DEFAULT_BLOCK_SIZE;
-    size_t bs = DEFAULT_BLOCK_SIZE;
-    size_t M = 32;
-=======
     size_t dim = 256;
     size_t n = 200;
     size_t bs = 256;
     size_t M = 64;
->>>>>>> a307b406
 
     HNSWParams params = {
         .dim = dim, .metric = VecSimMetric_L2, .initialCapacity = n, .blockSize = bs, .M = M};
@@ -1606,25 +1599,6 @@
 
     ASSERT_EQ(estimation, actual);
 
-<<<<<<< HEAD
-    for (size_t i = 0; i < bs; i++) {
-        GenerateAndAddVector<TEST_DATA_T>(index, dim, i, i);
-    }
-
-    // Estimate the memory delta of adding a full new block.
-    estimation = EstimateElementSize(params) * bs;
-
-    // Note we are adding vectors with ascending values. This causes the number of
-    // unidirectional edges (incoming edges),
-    // which are not taken into account in EstimateElementSize, to be zero
-    actual = index->getAllocationSize();
-    for (size_t i = 0; i < bs; i++) {
-        GenerateAndAddVector<TEST_DATA_T>(index, dim, bs + i, bs + i);
-    }
-    actual = index->getAllocationSize() - actual;
-    ASSERT_GE(estimation * 1.02, actual);
-    ASSERT_LE(estimation * 0.98, actual);
-=======
     // Fill the initial capacity + fill the last block.
     for (size_t i = 0; i < n; i++) {
         GenerateAndAddVector<TEST_DATA_T>(index, dim, i);
@@ -1642,7 +1616,6 @@
     // of the estimation.
     ASSERT_GE(estimation, actual);
     ASSERT_LE(estimation, actual * 1.05);
->>>>>>> a307b406
 
     VecSimIndex_Free(index);
 }
@@ -2119,88 +2092,6 @@
     }
 }
 
-<<<<<<< HEAD
-TYPED_TEST(HNSWTest, LoadHNSWSerialized_v1) {
-
-    size_t dim = 4;
-    size_t n = 1000;
-    size_t n_labels[] = {n, 100};
-    size_t M_serialized = 8;
-    size_t M_param = 5;
-    size_t ef_serialized = 10;
-    size_t ef_param = 12;
-    bool is_multi[] = {false, true};
-    std::string multiToString[] = {"single", "multi_100labels_"};
-
-    HNSWParams params{.type = TypeParam::get_index_type(),
-                      .dim = dim,
-                      .metric = VecSimMetric_L2,
-                      .M = M_param,
-                      .efConstruction = ef_param,
-                      .efRuntime = ef_param};
-    for (size_t i = 0; i < 2; ++i) {
-        // Set index type.
-        params.multi = is_multi[i];
-
-        auto file_name = std::string(getenv("ROOT")) + "/tests/unit/data/1k-d4-L2-M8-ef_c10_" +
-                         VecSimType_ToString(TypeParam::get_index_type()) + "_" + multiToString[i] +
-                         ".hnsw_v1";
-
-        // Try to load with an invalid type
-        params.type = VecSimType_INT32;
-        ASSERT_EXCEPTION_MESSAGE(HNSWFactory::NewIndex(file_name, &params), std::runtime_error,
-                                 "Cannot load index: bad index data type");
-        // Restore value.
-        params.type = TypeParam::get_index_type();
-
-        // Create new index from file
-        VecSimIndex *serialized_index = HNSWFactory::NewIndex(file_name, &params);
-        auto *serialized_hnsw_index = this->CastToHNSW(serialized_index);
-
-        // Verify that the index was loaded as expected.
-        ASSERT_TRUE(serialized_hnsw_index->checkIntegrity().valid_state);
-
-        VecSimIndexInfo info2 = VecSimIndex_Info(serialized_index);
-        ASSERT_EQ(info2.commonInfo.basicInfo.algo, VecSimAlgo_HNSWLIB);
-        // Check that M is taken from file and not from @params.
-        ASSERT_EQ(info2.hnswInfo.M, M_serialized);
-        ASSERT_NE(info2.hnswInfo.M, M_param);
-
-        ASSERT_EQ(info2.commonInfo.basicInfo.isMulti, is_multi[i]);
-
-        // Check it was initalized with the default blockSize value.
-        ASSERT_EQ(info2.commonInfo.basicInfo.blockSize, DEFAULT_BLOCK_SIZE);
-
-        // Check that ef is taken from file and not from @params.
-        ASSERT_EQ(info2.hnswInfo.efConstruction, ef_serialized);
-        ASSERT_EQ(info2.hnswInfo.efRuntime, ef_serialized);
-        ASSERT_NE(info2.hnswInfo.efRuntime, ef_param);
-        ASSERT_NE(info2.hnswInfo.efConstruction, ef_param);
-
-        ASSERT_EQ(info2.commonInfo.indexSize, n);
-        ASSERT_EQ(info2.commonInfo.basicInfo.metric, VecSimMetric_L2);
-        ASSERT_EQ(info2.commonInfo.basicInfo.type, TypeParam::get_index_type());
-        ASSERT_EQ(info2.commonInfo.basicInfo.dim, dim);
-        ASSERT_EQ(info2.commonInfo.indexLabelCount, n_labels[i]);
-        // Check it was initalized with the default epsilon value.
-        ASSERT_EQ(info2.hnswInfo.epsilon, HNSW_DEFAULT_EPSILON);
-
-        // Check the functionality of the loaded index.
-
-        // Add and delete vector
-        GenerateAndAddVector<TEST_DATA_T>(serialized_index, dim, n);
-
-        VecSimIndex_DeleteVector(serialized_index, 1);
-
-        size_t n_per_label = n / n_labels[i];
-        ASSERT_TRUE(serialized_hnsw_index->checkIntegrity().valid_state);
-        ASSERT_EQ(VecSimIndex_IndexSize(serialized_index), n + 1 - n_per_label);
-        VecSimIndex_Free(serialized_index);
-    }
-}
-
-=======
->>>>>>> a307b406
 TYPED_TEST(HNSWTest, markDelete) {
     size_t n = 100;
     size_t k = 11;
@@ -2257,21 +2148,12 @@
 
     // Add a new vector, make sure it has no link to a deleted vector
     GenerateAndAddVector<TEST_DATA_T>(index, dim, n, n);
-<<<<<<< HEAD
-    for (size_t level = 0; level <= this->CastToHNSW(index)->element_levels_[n]; level++) {
-        idType *neighbors = this->CastToHNSW(index)->getNodeNeighborsAtLevel(n, level);
-        linkListSize size = this->CastToHNSW(index)->getNodeNeighborsCount(neighbors);
-        for (size_t idx = 0; idx < size; idx++) {
-            ASSERT_TRUE(neighbors[idx] % 2 != ep_reminder)
-                << "Got a link to " << neighbors[idx] << " on level " << level;
-=======
     for (size_t level = 0; level <= this->CastToHNSW(index)->getMetaDataByInternalId(n)->toplevel;
          level++) {
         level_data &cur = this->CastToHNSW(index)->getLevelData(n, level);
         for (size_t idx = 0; idx < cur.numLinks; idx++) {
             ASSERT_TRUE(cur.links[idx] % 2 != ep_reminder)
                 << "Got a link to " << cur.links[idx] << " on level " << level;
->>>>>>> a307b406
         }
     }
 
