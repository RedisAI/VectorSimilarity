--- conflicted
+++ resolved
@@ -2179,11 +2179,7 @@
 
     // Mark element 0 as deleted, and repair all of its neighbors.
     hnsw_index->markDelete(0);
-<<<<<<< HEAD
-    ASSERT_EQ(this->CastToHNSW(index)->checkIntegrity().connection_to_repair, n - 1);
-=======
     ASSERT_EQ(this->CastToHNSW(index)->checkIntegrity().connections_to_repair, n - 1);
->>>>>>> f3ebe855
     for (size_t i = 1; i < n; i++) {
         hnsw_index->repairNodeConnections(i, 0);
         // After the repair expect that to have all nodes except for element 0 as neighbors.
