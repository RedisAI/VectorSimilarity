/*
 *Copyright Redis Ltd. 2021 - present
 *Licensed under your choice of the Redis Source Available License 2.0 (RSALv2) or
 *the Server Side Public License v1 (SSPLv1).
 */

#include "gtest/gtest.h"
#include "VecSim/vec_sim.h"
#include "test_utils.h"
#include "VecSim/utils/arr_cpp.h"
#include "VecSim/algorithms/hnsw/hnsw_multi.h"
#include <cmath>
#include <map>

template <typename index_type_t>
class HNSWMultiTest : public ::testing::Test {
public:
    using data_t = typename index_type_t::data_t;
    using dist_t = typename index_type_t::dist_t;

protected:
    VecSimIndex *CreateNewIndex(HNSWParams &params) {
        return test_utils::CreateNewIndex(params, index_type_t::get_index_type(), true);
    }

    HNSWIndex<data_t, dist_t> *CastToHNSW(VecSimIndex *index) {
        return reinterpret_cast<HNSWIndex<data_t, dist_t> *>(index);
    }

    HNSWIndex_Multi<data_t, dist_t> *CastToHNSW_Multi(VecSimIndex *index) {
        return reinterpret_cast<HNSWIndex_Multi<data_t, dist_t> *>(index);
    }
};

// DataTypeSet, TEST_DATA_T and TEST_DIST_T are defined in test_utils.h

TYPED_TEST_SUITE(HNSWMultiTest, DataTypeSet);

TYPED_TEST(HNSWMultiTest, vector_add_multiple_test) {
    size_t dim = 4;
    size_t rep = 5;

    HNSWParams params = {.dim = dim, .metric = VecSimMetric_IP, .initialCapacity = 200};
    VecSimIndex *index = this->CreateNewIndex(params);

    ASSERT_EQ(VecSimIndex_IndexSize(index), 0);

    // Adding multiple vectors under the same label
    for (size_t j = 0; j < rep; j++) {
        TEST_DATA_T a[dim];
        for (size_t i = 0; i < dim; i++) {
            a[i] = (TEST_DATA_T)i * j + i;
        }
        ASSERT_EQ(this->CastToHNSW_Multi(index)->addVector(a, 46), 1);
    }

    ASSERT_EQ(VecSimIndex_IndexSize(index), rep);
    ASSERT_EQ(index->indexLabelCount(), 1);

    // Deleting the label. All the vectors should be deleted.
    ASSERT_EQ(this->CastToHNSW_Multi(index)->deleteVector(46), rep);

    ASSERT_EQ(VecSimIndex_IndexSize(index), 0);
    ASSERT_EQ(index->indexLabelCount(), 0);

    VecSimIndex_Free(index);
}

// Test empty index edge cases.
TYPED_TEST(HNSWMultiTest, empty_index) {
    size_t dim = 4;
    size_t n = 20;
    size_t bs = 6;

    HNSWParams params = {
        .dim = dim, .metric = VecSimMetric_L2, .initialCapacity = n, .blockSize = bs};

    VecSimIndex *index = this->CreateNewIndex(params);

    ASSERT_EQ(VecSimIndex_IndexSize(index), 0);

    // Try to remove from an empty index - should fail because label doesn't exist.
    ASSERT_EQ(this->CastToHNSW_Multi(index)->deleteVector(0), 0);

    // Add one vector multiple times.
    for (size_t i = 0; i < 3; i++) {
        GenerateAndAddVector<TEST_DATA_T>(index, dim, 1, 1.7);
    }

    // Try to remove it.
    ASSERT_EQ(this->CastToHNSW_Multi(index)->deleteVector(1), 3);

    // Size equals 0.
    ASSERT_EQ(VecSimIndex_IndexSize(index), 0);

    // Try to remove it again.
    VecSimIndex_DeleteVector(index, 1);

    // Size should be still zero.
    ASSERT_EQ(VecSimIndex_IndexSize(index), 0);

    VecSimIndex_Free(index);
}

TYPED_TEST(HNSWMultiTest, vector_search_test) {
    size_t dim = 4;
    size_t n = 1000;
    size_t n_labels = 100;
    size_t k = 11;

    HNSWParams params = {.dim = dim, .metric = VecSimMetric_L2, .initialCapacity = 200};

    VecSimIndex *index = this->CreateNewIndex(params);

    for (size_t i = 0; i < n; i++) {
        GenerateAndAddVector<TEST_DATA_T>(index, dim, i % n_labels, i);
    }
    ASSERT_EQ(VecSimIndex_IndexSize(index), n);
    ASSERT_EQ(index->indexLabelCount(), n_labels);

    TEST_DATA_T query[dim];
    GenerateVector<TEST_DATA_T>(query, dim, 50);

    auto verify_res = [&](size_t id, double score, size_t index) {
        size_t diff_id = (id > 50) ? (id - 50) : (50 - id);
        ASSERT_EQ(diff_id, (index + 1) / 2);
        ASSERT_EQ(score, (4 * ((index + 1) / 2) * ((index + 1) / 2)));
    };
    runTopKSearchTest(index, query, k, verify_res);
    VecSimIndex_Free(index);
}

TYPED_TEST(HNSWMultiTest, search_more_than_there_is) {
    size_t dim = 4;
    size_t n = 5;
    size_t perLabel = 3;
    size_t n_labels = ceil((float)n / perLabel);
    size_t k = 3;
    // This test add 5 vectors under 2 labels, and then query for 3 results.
    // We want to make sure we get only 2 results back (because the results should have unique
    // labels), although the index contains 5 vectors.

    HNSWParams params = {.dim = dim, .metric = VecSimMetric_L2, .initialCapacity = n};

    VecSimIndex *index = this->CreateNewIndex(params);

    for (size_t i = 0; i < n; i++) {
        GenerateAndAddVector<TEST_DATA_T>(index, dim, i / perLabel, i);
    }
    ASSERT_EQ(VecSimIndex_IndexSize(index), n);
    ASSERT_EQ(index->indexLabelCount(), n_labels);

    TEST_DATA_T query[dim];
    GenerateVector<TEST_DATA_T>(query, dim, 0);

    VecSimQueryResult_List res = VecSimIndex_TopKQuery(index, query, k, nullptr, BY_SCORE);
    ASSERT_EQ(VecSimQueryResult_Len(res), n_labels);
    auto it = VecSimQueryResult_List_GetIterator(res);
    for (size_t i = 0; i < n_labels; i++) {
        auto el = VecSimQueryResult_IteratorNext(it);
        ASSERT_EQ(VecSimQueryResult_GetScore(el), i * perLabel * i * perLabel * dim);
        labelType element_label = VecSimQueryResult_GetId(el);
        ASSERT_EQ(element_label, i);
        auto ids = this->CastToHNSW_Multi(index)->labelLookup.at(element_label);
        for (size_t j = 0; j < ids.size(); j++) {
            // Verifying that each vector is labeled correctly.
            // ID is calculated according to insertion order.
            ASSERT_EQ(ids[j], i * perLabel + j);
        }
    }
    VecSimQueryResult_IteratorFree(it);
    VecSimQueryResult_Free(res);
    VecSimIndex_Free(index);
}

TYPED_TEST(HNSWMultiTest, indexing_same_vector) {
    size_t n = 100;
    size_t k = 10;
    size_t perLabel = 10;
    size_t dim = 4;

    HNSWParams params = {.dim = dim, .metric = VecSimMetric_L2, .initialCapacity = 200};

    VecSimIndex *index = this->CreateNewIndex(params);

    for (size_t i = 0; i < n / perLabel; i++) {
        for (size_t j = 0; j < perLabel; j++) {
            GenerateAndAddVector<TEST_DATA_T>(index, dim, i, i);
        }
    }
    ASSERT_EQ(VecSimIndex_IndexSize(index), n);

    TEST_DATA_T query[dim];
    GenerateVector<TEST_DATA_T>(query, dim, 0.0);
    auto verify_res = [&](size_t id, double score, size_t index) { ASSERT_EQ(id, index); };
    runTopKSearchTest(index, query, k, verify_res);
    auto res = VecSimIndex_TopKQuery(index, query, k, nullptr, BY_SCORE);
    auto it = VecSimQueryResult_List_GetIterator(res);
    for (size_t i = 0; i < k; i++) {
        auto el = VecSimQueryResult_IteratorNext(it);
        labelType element_label = VecSimQueryResult_GetId(el);
        ASSERT_EQ(VecSimQueryResult_GetScore(el), i * i * dim);
        ASSERT_EQ(element_label, i);
        auto ids = this->CastToHNSW_Multi(index)->labelLookup.at(element_label);
        for (size_t j = 0; j < ids.size(); j++) {
            // Verifying that each vector is labeled correctly.
            // ID is calculated according to insertion order.
            ASSERT_EQ(ids[j], i * perLabel + j);
        }
    }
    VecSimQueryResult_IteratorFree(it);
    VecSimQueryResult_Free(res);
    VecSimIndex_Free(index);
}

TYPED_TEST(HNSWMultiTest, find_better_score) {
    size_t n = 100;
    size_t k = 10;
    size_t n_labels = 10;
    size_t dim = 4;
    size_t initial_capacity = 200;

    HNSWParams params = {
        .dim = dim, .metric = VecSimMetric_L2, .initialCapacity = initial_capacity};

    VecSimIndex *index = this->CreateNewIndex(params);

    // Building the index. Each label gets 10 vectors with decreasing (by insertion order) element
    // value.
    std::map<size_t, double> scores;
    for (size_t i = 0; i < n; i++) {
        // For example, with n_labels == 10 and n == 100,
        // label 0 will get vector elements 18 -> 9 (aka (9 -> 0) + 9),
        // label 1 will get vector elements 17 -> 8 (aka (9 -> 0) + 8),
        // label 2 will get vector elements 16 -> 7 (aka (9 -> 0) + 7),
        // . . . . .
        // label 9 will get vector elements 9 -> 0 (aka (9 -> 0) + 0),
        // and so on, so each label has some common vectors with all the previous labels.
        size_t el = ((n - i - 1) % n_labels) + ((n - i - 1) / n_labels);
        GenerateAndAddVector<TEST_DATA_T>(index, dim, i / n_labels, el);
        // This should be the best score for each label.
        if (i % n_labels == n_labels - 1) {
            // `el * el * dim` is the L2-squared value with the 0 vector.
            scores.emplace(i / n_labels, el * el * dim);
        }
    }
    ASSERT_EQ(VecSimIndex_IndexSize(index), n);
    ASSERT_EQ(index->indexLabelCount(), n_labels);

    auto verify_res = [&](size_t id, double score, size_t index) {
        ASSERT_EQ(id, k - index - 1);
        ASSERT_FLOAT_EQ(score, scores[id]);
    };

    TEST_DATA_T query[dim];
    GenerateVector<TEST_DATA_T>(query, dim, 0.0);
    runTopKSearchTest(index, query, k, verify_res);

    VecSimIndex_Free(index);
}

TYPED_TEST(HNSWMultiTest, find_better_score_after_pop) {
    size_t n = 12;
    size_t n_labels = 3;
    size_t dim = 4;
    size_t initial_capacity = 200;

    HNSWParams params = {
        .dim = dim, .metric = VecSimMetric_L2, .initialCapacity = initial_capacity};

    VecSimIndex *index = this->CreateNewIndex(params);

    // Building the index. Each is better than the previous one.
    for (size_t i = 0; i < n; i++) {
        size_t el = n - i;
        GenerateAndAddVector<TEST_DATA_T>(index, dim, i % n_labels, el);
    }
    ASSERT_EQ(VecSimIndex_IndexSize(index), n);
    ASSERT_EQ(index->indexLabelCount(), n_labels);

    TEST_DATA_T query[dim];
    GenerateVector<TEST_DATA_T>(query, dim, 0);
    auto verify_res = [&](size_t id, double score, size_t index) {
        ASSERT_EQ(id, n_labels - index - 1);
    };

    runTopKSearchTest(index, query, n_labels, verify_res);

    VecSimIndex_Free(index);
}

TYPED_TEST(HNSWMultiTest, reindexing_same_vector_different_id) {
    size_t n = 100;
    size_t k = 10;
    size_t dim = 4;
    size_t perLabel = 3;

    HNSWParams params = {.dim = dim, .metric = VecSimMetric_L2, .initialCapacity = 200};

    VecSimIndex *index = this->CreateNewIndex(params);

    for (size_t i = 0; i < n; i++) {
        // i / 10 is in integer (take the "floor" value)
        GenerateAndAddVector<TEST_DATA_T>(index, dim, i, i / 10);
    }
    // Add more vectors under the same labels. their scores should be worst.
    for (size_t i = 0; i < n; i++) {
        for (size_t j = 0; j < perLabel - 1; j++) {
            GenerateAndAddVector<TEST_DATA_T>(index, dim, i, TEST_DATA_T(i / 10) + n);
        }
    }
    ASSERT_EQ(VecSimIndex_IndexSize(index), n * perLabel);

    // Run a query where all the results are supposed to be {5,5,5,5} (different ids).
    TEST_DATA_T query[] = {4.9, 4.95, 5.05, 5.1};
    auto verify_res = [&](size_t id, double score, size_t index) {
        ASSERT_TRUE(id >= 50 && id < 60 && score <= 1);
    };
    runTopKSearchTest(index, query, k, verify_res);

    for (size_t i = 0; i < n; i++) {
        VecSimIndex_DeleteVector(index, i);
    }
    ASSERT_EQ(VecSimIndex_IndexSize(index), 0);

    // Reinsert the same vectors under different ids than before.
    for (size_t i = 0; i < n; i++) {
        GenerateAndAddVector<TEST_DATA_T>(index, dim, i + 10, i / 10);
    }
    // Add more vectors under the same labels. their scores should be worst.
    for (size_t i = 0; i < n; i++) {
        for (size_t j = 0; j < perLabel - 1; j++) {
            GenerateAndAddVector<TEST_DATA_T>(index, dim, i + 10, TEST_DATA_T(i / 10) + n);
        }
    }
    ASSERT_EQ(VecSimIndex_IndexSize(index), n * perLabel);

    // Run the same query again.
    auto verify_res_different_id = [&](int id, double score, size_t index) {
        ASSERT_TRUE(id >= 60 && id < 70 && score <= 1);
    };
    runTopKSearchTest(index, query, k, verify_res_different_id);

    VecSimIndex_Free(index);
}

TYPED_TEST(HNSWMultiTest, test_hnsw_info) {
    // Build with default args.
    size_t n = 100;
    size_t d = 128;
    // Build with default args

    HNSWParams params = {.dim = d, .metric = VecSimMetric_L2, .initialCapacity = n};

    VecSimIndex *index = this->CreateNewIndex(params);

    VecSimIndexInfo info = VecSimIndex_Info(index);
    ASSERT_EQ(info.commonInfo.basicInfo.algo, VecSimAlgo_HNSWLIB);
    ASSERT_EQ(info.commonInfo.basicInfo.dim, d);
    ASSERT_TRUE(info.commonInfo.basicInfo.isMulti);
    // Default args.
    ASSERT_EQ(info.commonInfo.basicInfo.blockSize, DEFAULT_BLOCK_SIZE);
    ASSERT_EQ(info.hnswInfo.M, HNSW_DEFAULT_M);
    ASSERT_EQ(info.hnswInfo.efConstruction, HNSW_DEFAULT_EF_C);
    ASSERT_EQ(info.hnswInfo.efRuntime, HNSW_DEFAULT_EF_RT);
    ASSERT_DOUBLE_EQ(info.hnswInfo.epsilon, HNSW_DEFAULT_EPSILON);
    VecSimIndex_Free(index);

    d = 1280;
    size_t bs = 42;
    size_t M = 16;
    size_t ef_C = 200;
    size_t ef_RT = 500;
    double epsilon = 0.005;
    params.dim = d;
    params.blockSize = bs;
    params.M = M;
    params.efConstruction = ef_C;
    params.efRuntime = ef_RT;
    params.epsilon = epsilon;

    index = this->CreateNewIndex(params);
    info = VecSimIndex_Info(index);
    ASSERT_EQ(info.commonInfo.basicInfo.algo, VecSimAlgo_HNSWLIB);
    ASSERT_EQ(info.commonInfo.basicInfo.dim, d);
    ASSERT_TRUE(info.commonInfo.basicInfo.isMulti);
    // User args.
    ASSERT_EQ(info.commonInfo.basicInfo.blockSize, bs);
    ASSERT_EQ(info.hnswInfo.M, M);
    ASSERT_EQ(info.hnswInfo.efConstruction, ef_C);
    ASSERT_EQ(info.hnswInfo.efRuntime, ef_RT);
    ASSERT_EQ(info.hnswInfo.epsilon, epsilon);
    VecSimIndex_Free(index);
}
TYPED_TEST(HNSWMultiTest, test_basic_hnsw_info_iterator) {
    size_t n = 100;
    size_t d = 128;
    VecSimMetric metrics[3] = {VecSimMetric_Cosine, VecSimMetric_IP, VecSimMetric_L2};

    for (size_t i = 0; i < 3; i++) {

        // Build with default args.
        HNSWParams params = {.dim = d, .metric = metrics[i], .initialCapacity = n};
        VecSimIndex *index = this->CreateNewIndex(params);

        VecSimIndexInfo info = VecSimIndex_Info(index);
        VecSimInfoIterator *infoIter = VecSimIndex_InfoIterator(index);
        compareHNSWIndexInfoToIterator(info, infoIter);
        VecSimInfoIterator_Free(infoIter);
        VecSimIndex_Free(index);
    }
}

TYPED_TEST(HNSWMultiTest, test_dynamic_hnsw_info_iterator) {
    size_t n = 100;
    size_t d = 128;

    HNSWParams params = {.dim = d,
                         .metric = VecSimMetric_L2,
                         .initialCapacity = n,
                         .M = 100,
                         .efConstruction = 250,
                         .efRuntime = 400,
                         .epsilon = 0.004};

    VecSimIndex *index = this->CreateNewIndex(params);

    VecSimIndexInfo info = VecSimIndex_Info(index);
    VecSimInfoIterator *infoIter = VecSimIndex_InfoIterator(index);
    ASSERT_EQ(100, info.hnswInfo.M);
    ASSERT_EQ(250, info.hnswInfo.efConstruction);
    ASSERT_EQ(400, info.hnswInfo.efRuntime);
    ASSERT_EQ(0.004, info.hnswInfo.epsilon);
    ASSERT_EQ(0, info.commonInfo.indexSize);
    ASSERT_EQ(-1, info.hnswInfo.max_level);
    ASSERT_EQ(-1, info.hnswInfo.entrypoint);
    compareHNSWIndexInfoToIterator(info, infoIter);
    VecSimInfoIterator_Free(infoIter);

    // Add vectors.
    TEST_DATA_T v[d];
    for (size_t i = 0; i < d; i++) {
        v[i] = (TEST_DATA_T)i;
    }
    VecSimIndex_AddVector(index, v, 0);
    VecSimIndex_AddVector(index, v, 0);
    VecSimIndex_AddVector(index, v, 1);
    VecSimIndex_AddVector(index, v, 1);
    info = VecSimIndex_Info(index);
    infoIter = VecSimIndex_InfoIterator(index);
    ASSERT_EQ(4, info.commonInfo.indexSize);
    ASSERT_EQ(2, info.commonInfo.indexLabelCount);
    ASSERT_GE(1, info.hnswInfo.max_level);
    ASSERT_EQ(0, info.hnswInfo.entrypoint);
    compareHNSWIndexInfoToIterator(info, infoIter);
    VecSimInfoIterator_Free(infoIter);

    // Delete vectors.
    VecSimIndex_DeleteVector(index, 0);
    info = VecSimIndex_Info(index);
    infoIter = VecSimIndex_InfoIterator(index);
    ASSERT_EQ(2, info.commonInfo.indexSize);
    ASSERT_EQ(1, info.commonInfo.indexLabelCount);
    compareHNSWIndexInfoToIterator(info, infoIter);
    VecSimInfoIterator_Free(infoIter);

    // Perform (or simulate) Search in all modes.
    VecSimIndex_AddVector(index, v, 0);
    auto res = VecSimIndex_TopKQuery(index, v, 1, nullptr, BY_SCORE);
    VecSimQueryResult_Free(res);
    info = VecSimIndex_Info(index);
    infoIter = VecSimIndex_InfoIterator(index);
    ASSERT_EQ(STANDARD_KNN, info.commonInfo.lastMode);
    compareHNSWIndexInfoToIterator(info, infoIter);
    VecSimInfoIterator_Free(infoIter);

    res = VecSimIndex_RangeQuery(index, v, 1, nullptr, BY_SCORE);
    VecSimQueryResult_Free(res);
    info = VecSimIndex_Info(index);
    infoIter = VecSimIndex_InfoIterator(index);
    ASSERT_EQ(RANGE_QUERY, info.commonInfo.lastMode);
    compareHNSWIndexInfoToIterator(info, infoIter);
    VecSimInfoIterator_Free(infoIter);

    ASSERT_TRUE(VecSimIndex_PreferAdHocSearch(index, 1, 1, true));
    info = VecSimIndex_Info(index);
    infoIter = VecSimIndex_InfoIterator(index);
    ASSERT_EQ(HYBRID_ADHOC_BF, info.commonInfo.lastMode);
    compareHNSWIndexInfoToIterator(info, infoIter);
    VecSimInfoIterator_Free(infoIter);

    // Set the index size artificially so that BATCHES mode will be selected by the heuristics.
    auto actual_element_count = this->CastToHNSW(index)->curElementCount;
    this->CastToHNSW(index)->curElementCount = 1e6;
    vecsim_stl::vector<idType> vec(index->getAllocator());
    for (size_t i = 0; i < 1e5; i++) {
        this->CastToHNSW_Multi(index)->labelLookup.emplace(i, vec);
    }
    ASSERT_FALSE(VecSimIndex_PreferAdHocSearch(index, 10, 1, true));
    info = VecSimIndex_Info(index);
    infoIter = VecSimIndex_InfoIterator(index);
    ASSERT_EQ(HYBRID_BATCHES, info.commonInfo.lastMode);
    compareHNSWIndexInfoToIterator(info, infoIter);
    VecSimInfoIterator_Free(infoIter);

    // Simulate the case where another call to the heuristics is done after realizing that
    // the subset size is smaller, and change the policy as a result.
    ASSERT_TRUE(VecSimIndex_PreferAdHocSearch(index, 1, 10, false));
    info = VecSimIndex_Info(index);
    infoIter = VecSimIndex_InfoIterator(index);
    ASSERT_EQ(HYBRID_BATCHES_TO_ADHOC_BF, info.commonInfo.lastMode);
    compareHNSWIndexInfoToIterator(info, infoIter);
    VecSimInfoIterator_Free(infoIter);

    this->CastToHNSW(index)->curElementCount = actual_element_count;
    VecSimIndex_Free(index);
}

TYPED_TEST(HNSWMultiTest, preferAdHocOptimization) {
    // Save the expected result for every combination that represent a different leaf in the tree.
    // map: [k, label_count, vectors per label, dim, M, r] -> res
    std::map<std::vector<float>, bool> combinations;
    combinations[{5, 100, 3, 5, 5, 0.5}] = true;
    combinations[{5, 100, 5, 5, 5, 0.5}] = true;
    combinations[{5, 100, 10, 5, 5, 0.5}] = true;
    combinations[{5, 600, 3, 5, 5, 0.1}] = true;
    combinations[{5, 600, 5, 5, 5, 0.1}] = true;
    combinations[{5, 600, 10, 5, 5, 0.1}] = false;
    combinations[{5, 600, 3, 5, 5, 0.2}] = true;
    combinations[{5, 600, 5, 5, 5, 0.2}] = true;
    combinations[{5, 600, 10, 5, 5, 0.2}] = false;
    combinations[{5, 600, 3, 60, 5, 0.5}] = true;
    combinations[{5, 600, 5, 60, 5, 0.5}] = true;
    combinations[{5, 600, 10, 60, 5, 0.5}] = false;
    combinations[{5, 600, 3, 60, 15, 0.5}] = true;
    combinations[{5, 600, 5, 60, 15, 0.5}] = true;
    combinations[{5, 600, 10, 60, 15, 0.5}] = true;
    combinations[{15, 600, 3, 50, 5, 0.5}] = true;
    combinations[{15, 600, 5, 50, 5, 0.5}] = true;
    combinations[{15, 600, 10, 50, 5, 0.5}] = true;
    combinations[{5, 70000, 3, 60, 5, 0.05}] = false;
    combinations[{5, 70000, 5, 60, 5, 0.05}] = false;
    combinations[{5, 70000, 10, 60, 5, 0.05}] = false;
    combinations[{5, 80000, 3, 60, 5, 0.05}] = false;
    combinations[{5, 80000, 5, 60, 5, 0.05}] = false;
    combinations[{5, 80000, 10, 60, 5, 0.05}] = false;
    combinations[{10, 80000, 3, 60, 5, 0.01}] = true;
    combinations[{10, 80000, 5, 60, 5, 0.01}] = true;
    combinations[{10, 80000, 10, 60, 5, 0.01}] = false;
    combinations[{10, 80000, 3, 60, 5, 0.05}] = false;
    combinations[{10, 80000, 5, 60, 5, 0.05}] = false;
    combinations[{10, 80000, 10, 60, 5, 0.05}] = false;
    combinations[{10, 80000, 3, 60, 5, 0.1}] = false;
    combinations[{10, 80000, 5, 60, 5, 0.1}] = false;
    combinations[{10, 80000, 10, 60, 5, 0.1}] = false;
    combinations[{10, 6000, 3, 100, 5, 0.1}] = false;
    combinations[{10, 6000, 5, 100, 5, 0.1}] = false;
    combinations[{10, 6000, 10, 100, 5, 0.1}] = false;
    combinations[{10, 8000, 3, 100, 5, 0.1}] = false;
    combinations[{10, 8000, 5, 100, 5, 0.1}] = false;
    combinations[{10, 8000, 10, 100, 5, 0.1}] = false;
    combinations[{10, 6000, 3, 100, 60, 0.1}] = true;
    combinations[{10, 6000, 5, 100, 60, 0.1}] = true;
    combinations[{10, 6000, 10, 100, 60, 0.1}] = false;
    combinations[{10, 6000, 3, 100, 5, 0.3}] = false;
    combinations[{10, 6000, 5, 100, 5, 0.3}] = false;
    combinations[{10, 6000, 10, 100, 5, 0.3}] = false;
    combinations[{20, 6000, 3, 100, 5, 0.1}] = true;
    combinations[{20, 6000, 5, 100, 5, 0.1}] = true;
    combinations[{20, 6000, 10, 100, 5, 0.1}] = false;
    combinations[{20, 6000, 3, 100, 5, 0.2}] = true;
    combinations[{20, 6000, 5, 100, 5, 0.2}] = true;
    combinations[{20, 6000, 10, 100, 5, 0.2}] = false;
    combinations[{20, 6000, 3, 100, 20, 0.1}] = true;
    combinations[{20, 6000, 5, 100, 20, 0.1}] = true;
    combinations[{20, 6000, 10, 100, 20, 0.1}] = true;
    combinations[{20, 35000, 3, 100, 20, 0.1}] = true;
    combinations[{20, 35000, 5, 100, 20, 0.1}] = true;
    combinations[{20, 35000, 10, 100, 20, 0.1}] = false;
    combinations[{20, 35000, 3, 100, 20, 0.2}] = true;
    combinations[{20, 35000, 5, 100, 20, 0.2}] = true;
    combinations[{20, 35000, 10, 100, 20, 0.2}] = false;

    for (auto &comb : combinations) {
        auto k = (size_t)comb.first[0];
        auto label_count = (size_t)comb.first[1];
        auto perLabel = (size_t)comb.first[2];
        auto dim = (size_t)comb.first[3];
        auto M = (size_t)comb.first[4];
        auto r = comb.first[5];

        auto index_size = label_count * perLabel;

        // Create index and check for the expected output of "prefer ad-hoc" heuristics.

        HNSWParams params = {.dim = dim,
                             .metric = VecSimMetric_L2,
                             .initialCapacity = index_size,
                             .M = M,
                             .efConstruction = 1,
                             .efRuntime = 1};

        VecSimIndex *index = this->CreateNewIndex(params);

        // Set the index size artificially to be the required one.
        this->CastToHNSW(index)->curElementCount = index_size;
        vecsim_stl::vector<idType> vec(index->getAllocator());
        for (size_t i = 0; i < label_count; i++) {
            this->CastToHNSW_Multi(index)->labelLookup.emplace(i, vec);
        }
        ASSERT_EQ(VecSimIndex_IndexSize(index), index_size);
        bool res = VecSimIndex_PreferAdHocSearch(index, (size_t)(r * (float)index_size), k, true);
        ASSERT_EQ(res, comb.second);
        // Clean up.
<<<<<<< HEAD
        this->CastToHNSW(index)->cur_element_count = 0;
=======
        this->CastToHNSW(index)->curElementCount = 0;
>>>>>>> e2f28305
        VecSimIndex_Free(index);
    }

    // Corner cases - empty index.
    HNSWParams params = {.dim = 4,
                         .metric = VecSimMetric_L2,
                         .initialCapacity = 0,
                         .M = 0,
                         .efConstruction = 0,
                         .efRuntime = 0};

    VecSimIndex *index = this->CreateNewIndex(params);

    ASSERT_TRUE(VecSimIndex_PreferAdHocSearch(index, 0, 50, true));

    // Corner cases - subset size is greater than index size.
    ASSERT_EQ(VecSimIndex_PreferAdHocSearch(index, 42, 50, true),
              VecSimIndex_PreferAdHocSearch(index, 0, 50, true));

    VecSimIndex_Free(index);
}
TYPED_TEST(HNSWMultiTest, search_empty_index) {
    size_t dim = 4;
    size_t n = 100;
    size_t k = 11;

    HNSWParams params = {.dim = dim, .metric = VecSimMetric_L2, .initialCapacity = 200};

    VecSimIndex *index = this->CreateNewIndex(params);

    ASSERT_EQ(VecSimIndex_IndexSize(index), 0);

    TEST_DATA_T query[dim];
    GenerateVector<TEST_DATA_T>(query, dim, 50);
    // We do not expect any results.
    VecSimQueryResult_List res = VecSimIndex_TopKQuery(index, query, k, NULL, BY_SCORE);
    ASSERT_EQ(VecSimQueryResult_Len(res), 0);
    VecSimQueryResult_Iterator *it = VecSimQueryResult_List_GetIterator(res);
    ASSERT_EQ(VecSimQueryResult_IteratorNext(it), nullptr);
    VecSimQueryResult_IteratorFree(it);
    VecSimQueryResult_Free(res);

    res = VecSimIndex_RangeQuery(index, query, 1.0, NULL, BY_SCORE);
    ASSERT_EQ(VecSimQueryResult_Len(res), 0);
    VecSimQueryResult_Free(res);

    // Add some vectors and remove them all from index, so it will be empty again.
    for (size_t i = 0; i < n; i++) {
        GenerateAndAddVector<TEST_DATA_T>(index, dim, 46, i);
    }
    ASSERT_EQ(VecSimIndex_IndexSize(index), n);
    VecSimIndex_DeleteVector(index, 46);
    ASSERT_EQ(VecSimIndex_IndexSize(index), 0);

    // Again - we do not expect any results.
    res = VecSimIndex_TopKQuery(index, query, k, NULL, BY_SCORE);
    ASSERT_EQ(VecSimQueryResult_Len(res), 0);
    it = VecSimQueryResult_List_GetIterator(res);
    ASSERT_EQ(VecSimQueryResult_IteratorNext(it), nullptr);
    VecSimQueryResult_IteratorFree(it);
    VecSimQueryResult_Free(res);

    res = VecSimIndex_RangeQuery(index, query, 1.0, NULL, BY_SCORE);
    ASSERT_EQ(VecSimQueryResult_Len(res), 0);
    VecSimQueryResult_Free(res);

    VecSimIndex_Free(index);
}

TYPED_TEST(HNSWMultiTest, removeVectorWithSwaps) {
    size_t dim = 4;
    size_t n = 6;

    HNSWParams params = {.dim = dim, .metric = VecSimMetric_L2};
    auto *index = this->CastToHNSW_Multi(this->CreateNewIndex(params));

    // Insert 3 vectors under two different labels, so that we will have:
    // {first_label->[0,1,3], second_label->[2,4,5]}
    labelType first_label = 1;
    labelType second_label = 2;

    GenerateAndAddVector<TEST_DATA_T>(index, dim, first_label);
    GenerateAndAddVector<TEST_DATA_T>(index, dim, first_label);
    GenerateAndAddVector<TEST_DATA_T>(index, dim, second_label);
    GenerateAndAddVector<TEST_DATA_T>(index, dim, first_label);
    GenerateAndAddVector<TEST_DATA_T>(index, dim, second_label);
    GenerateAndAddVector<TEST_DATA_T>(index, dim, second_label);
    ASSERT_EQ(VecSimIndex_IndexSize(index), n);

    // Artificially reorder the internal ids to test that we make the right changes
    // when we have an id that appears twice in the array upon deleting the ids one by one.
    ASSERT_EQ(index->labelLookup.at(second_label).size(), n / 2);
    index->labelLookup.at(second_label)[0] = 4;
    index->labelLookup.at(second_label)[1] = 2;
    index->labelLookup.at(second_label)[2] = 5;

    // Expect that the ids array of the second label will behave as following:
    // [|4, 2, 5] -> [4, |2, 4] -> [4, 2, |2] (where | marks the current position).
    index->deleteVector(second_label);
    ASSERT_EQ(index->indexLabelCount(), 1);
    ASSERT_EQ(VecSimIndex_IndexSize(index), n / 2);

    // Check that the internal ids of the first label are as expected.
    auto ids = index->labelLookup.at(first_label);
    ASSERT_EQ(ids.size(), n / 2);
    ASSERT_TRUE(std::find(ids.begin(), ids.end(), 0) != ids.end());
    ASSERT_TRUE(std::find(ids.begin(), ids.end(), 1) != ids.end());
    ASSERT_TRUE(std::find(ids.begin(), ids.end(), 2) != ids.end());
    index->deleteVector(first_label);
    ASSERT_EQ(index->indexLabelCount(), 0);
    ASSERT_EQ(VecSimIndex_IndexSize(index), 0);

    VecSimIndex_Free(index);
}

TYPED_TEST(HNSWMultiTest, remove_vector_after_replacing_block) {
    size_t dim = 4;
    size_t bs = 2;
    size_t n = 6;

    HNSWParams params = {
        .dim = dim, .metric = VecSimMetric_L2, .initialCapacity = 200, .blockSize = bs};

    VecSimIndex *index = this->CreateNewIndex(params);

    ASSERT_EQ(VecSimIndex_IndexSize(index), 0);

    // Setting up vectors
    TEST_DATA_T f[n][dim];
    for (size_t i = 0; i < n; i++) {
        for (size_t j = 0; j < dim; j++) {
            f[i][j] = i;
        }
    }
    // Add 1 vector with label 1
    VecSimIndex_AddVector(index, f[0], 1);

    // Add 3 vectors with label 3
    VecSimIndex_AddVector(index, f[1], 3);
    VecSimIndex_AddVector(index, f[2], 3);
    VecSimIndex_AddVector(index, f[3], 3);

    // Add 2 vectors with label 2
    VecSimIndex_AddVector(index, f[4], 2);
    VecSimIndex_AddVector(index, f[5], 2);

    ASSERT_EQ(VecSimIndex_IndexSize(index), n);

    // Delete label 3. the following drawing present the expected changes
    // [[1, 3], [3, 3], [2, 2]] -> [[1, 2], [3, 3], [2]] -> [[1, 2], [2, 3]] -> [[1, 2], [2]]
    // [[0, 1], [2, 3], [4, 5]] -> [[0, 5], [2, 3], [4]] -> [[0, 5], [4, 3]] -> [[0, 5], [4]]
    VecSimIndex_DeleteVector(index, 3);

    ASSERT_EQ(VecSimIndex_IndexSize(index), 3);
    ASSERT_EQ(index->indexLabelCount(), 2);
    auto hnsw_index = this->CastToHNSW_Multi(index);
    ASSERT_EQ(hnsw_index->getExternalLabel(0), 1);
    ASSERT_EQ(hnsw_index->getExternalLabel(1), 2);
    ASSERT_EQ(hnsw_index->getExternalLabel(2), 2);
    // checking the blob swaps.
    ASSERT_EQ(*(TEST_DATA_T *)(hnsw_index->getDataByInternalId(0)), 0);
    ASSERT_EQ(*(TEST_DATA_T *)(hnsw_index->getDataByInternalId(1)), 5);
    ASSERT_EQ(*(TEST_DATA_T *)(hnsw_index->getDataByInternalId(2)), 4);

    VecSimIndex_DeleteVector(index, 1);
    VecSimIndex_DeleteVector(index, 2);
    ASSERT_EQ(VecSimIndex_IndexSize(index), 0);

    VecSimIndex_Free(index);
}

TYPED_TEST(HNSWMultiTest, hnsw_get_distance) {
    size_t n_labels = 2;
    size_t dim = 2;
    size_t numIndex = 3;
    VecSimIndex *index[numIndex];
    std::vector<double> distances;

    TEST_DATA_T v1_0[] = {M_PI, M_PI};
    TEST_DATA_T v2_0[] = {M_E, M_E};
    TEST_DATA_T v3_1[] = {M_PI, M_E};
    TEST_DATA_T v4_1[] = {M_SQRT2, -M_SQRT2};

    HNSWParams params = {.dim = dim, .initialCapacity = 4};

    for (size_t i = 0; i < numIndex; i++) {
        params.metric = (VecSimMetric)i;
        index[i] = this->CreateNewIndex(params);
        VecSimIndex_AddVector(index[i], v1_0, 0);
        VecSimIndex_AddVector(index[i], v2_0, 0);
        VecSimIndex_AddVector(index[i], v3_1, 1);
        VecSimIndex_AddVector(index[i], v4_1, 1);
        ASSERT_EQ(VecSimIndex_IndexSize(index[i]), 4);
    }

    TEST_DATA_T *query = v1_0;
    TEST_DATA_T *norm = v2_0;                 // {e, e}
    VecSim_Normalize(norm, dim, params.type); // now {1/sqrt(2), 1/sqrt(2)}
    ASSERT_FLOAT_EQ(norm[0], 1.0f / sqrt(2.0));
    ASSERT_FLOAT_EQ(norm[1], 1.0f / sqrt(2.0));
    double dist;

    // VecSimMetric_L2
    // distances are [[0.000, 0.358], [0.179, 23.739]]
    // minimum of each label are:
    distances = {0, 0.1791922003030777};
    for (size_t i = 0; i < n_labels; i++) {
        dist = VecSimIndex_GetDistanceFrom(index[VecSimMetric_L2], i, query);
        ASSERT_NEAR(dist, distances[i], 1e-5);
    }

    // VecSimMetric_IP
    // distances are [[-18.739, -16.079], [-17.409, 1.000]]
    // minimum of each label are:
    distances = {-18.73921012878418, -17.409339904785156};
    for (size_t i = 0; i < n_labels; i++) {
        dist = VecSimIndex_GetDistanceFrom(index[VecSimMetric_IP], i, query);
        ASSERT_NEAR(dist, distances[i], 1e-5);
    }

    // VecSimMetric_Cosine
    // distances are [[5.960e-08, 5.960e-08], [0.0026, 1.000]]
    // minimum of each label are:
    distances = {5.9604644775390625e-08, 0.0025991201400756836};
    for (size_t i = 0; i < n_labels; i++) {
        dist = VecSimIndex_GetDistanceFrom(index[VecSimMetric_Cosine], i, norm);
        ASSERT_NEAR(dist, distances[i], 1e-5);
    }

    // Bad values
    dist = VecSimIndex_GetDistanceFrom(index[VecSimMetric_Cosine], -1, norm);
    ASSERT_TRUE(std::isnan(dist));
    dist = VecSimIndex_GetDistanceFrom(index[VecSimMetric_L2], 46, query);
    ASSERT_TRUE(std::isnan(dist));

    // Clean-up.
    for (size_t i = 0; i < numIndex; i++) {
        VecSimIndex_Free(index[i]);
    }
}

TYPED_TEST(HNSWMultiTest, testSizeEstimation) {
    size_t dim = 256;
    size_t perLabel = 1;
    size_t n_labels = 200;
    size_t bs = 256;
    size_t M = 64;

    size_t n = n_labels * perLabel;

    // Initial capacity is rounded up to the block size.
    size_t extra_cap = n % bs == 0 ? 0 : bs - n % bs;

    HNSWParams params = {
        .dim = dim, .metric = VecSimMetric_L2, .initialCapacity = n, .blockSize = bs, .M = M};

    VecSimIndex *index = this->CreateNewIndex(params);
    // EstimateInitialSize is called after CreateNewIndex because params struct is
    // changed in CreateNewIndex.
    size_t estimation = EstimateInitialSize(params);

    size_t actual = index->getAllocationSize();
    // labels_lookup hash table has additional memory, since STL implementation chooses "an
    // appropriate prime number" higher than n as the number of allocated buckets (for n=1000, 1031
    // buckets are created)
<<<<<<< HEAD
    estimation += (this->CastToHNSW_Multi(index)->label_lookup_.bucket_count() - (n + extra_cap)) *
=======
    estimation += (this->CastToHNSW_Multi(index)->labelLookup.bucket_count() - (n + extra_cap)) *
>>>>>>> e2f28305
                  sizeof(size_t);

    ASSERT_EQ(estimation, actual);

    // Fill the initial capacity + fill the last block.
    for (size_t i = 0; i < n; i++) {
        GenerateAndAddVector<TEST_DATA_T>(index, dim, i);
    }
    idType cur = n;
    while (index->indexSize() % bs != 0) {
        GenerateAndAddVector<TEST_DATA_T>(index, dim, cur++);
    }

    // Estimate the memory delta of adding a single vector that requires a full new block.
    estimation = EstimateElementSize(params) * bs;
    size_t before = index->getAllocationSize();
    GenerateAndAddVector<TEST_DATA_T>(index, dim, bs, bs);
    actual = index->getAllocationSize() - before;

<<<<<<< HEAD
    // The estimation is an upper bound, so we check that the actual size is smaller but within 5%
    // of the estimation.
    ASSERT_GE(estimation, actual);
    ASSERT_LE(estimation, actual * 1.05);
=======
    // We check that the actual size is within 1% of the estimation.
    ASSERT_GE(estimation, actual * 0.99);
    ASSERT_LE(estimation, actual * 1.01);
>>>>>>> e2f28305

    VecSimIndex_Free(index);
}

/**** resizing cases ****/

// Add up to capacity.
TYPED_TEST(HNSWMultiTest, resize_index) {
    size_t dim = 4;
    size_t n = 10;
    size_t bs = 3;
    size_t n_labels = 3;

    // Initial capacity is rounded up to the block size.
    size_t extra_cap = n % bs == 0 ? 0 : bs - n % bs;

    HNSWParams params = {
        .dim = dim, .metric = VecSimMetric_L2, .initialCapacity = n, .blockSize = bs};

    VecSimIndex *index = this->CreateNewIndex(params);

    ASSERT_EQ(VecSimIndex_IndexSize(index), 0);
    ASSERT_EQ(index->indexCapacity(), n + extra_cap);

    // Add up to n.
    for (size_t i = 0; i < n; i++) {
        GenerateAndAddVector<TEST_DATA_T>(index, dim, i % n_labels, i);
    }
    // The size (+extra) and the capacity should be equal.
    ASSERT_EQ(index->indexCapacity(), VecSimIndex_IndexSize(index) + extra_cap);
    // The capacity shouldn't be changed.
    ASSERT_EQ(index->indexCapacity(), n + extra_cap);

    VecSimIndex_Free(index);
}

// Case 1: initial capacity is larger than block size, and it is not aligned.
TYPED_TEST(HNSWMultiTest, resize_index_largeInitialCapacity) {
    size_t dim = 4;
    size_t n = 10;
    size_t bs = 3;
    size_t n_labels = 3;

    // Initial capacity is rounded up to the block size.
    size_t extra_cap = n % bs == 0 ? 0 : bs - n % bs;

    HNSWParams params = {
        .dim = dim, .metric = VecSimMetric_L2, .initialCapacity = n, .blockSize = bs};

    VecSimIndex *index = this->CreateNewIndex(params);

    ASSERT_EQ(VecSimIndex_IndexSize(index), 0);
    ASSERT_EQ(index->indexCapacity(), n + extra_cap);

    // add up to blocksize + 1 = 3 + 1 = 4
    for (size_t i = 0; i < bs; i++) {
        GenerateAndAddVector<TEST_DATA_T>(index, dim, i % n_labels, i);
    }
    GenerateAndAddVector<TEST_DATA_T>(index, dim, n_labels);

    // The capacity shouldn't change.
    ASSERT_EQ(index->indexCapacity(), n + extra_cap);

    // Delete last vector, to get size % block_size == 0. size = 3
    VecSimIndex_DeleteVector(index, bs);

    // Index size = bs = 3.
    ASSERT_EQ(VecSimIndex_IndexSize(index), bs);

    // New capacity = initial capacity - block_size - number_of_vectors_to_align =
    // 10 + 2 - 3 = 9
    size_t curr_capacity = index->indexCapacity();
    ASSERT_EQ(curr_capacity, n + extra_cap - bs);

    // Delete all the vectors to decrease capacity by another bs.
    size_t i = 0;
    while (VecSimIndex_IndexSize(index) > 0) {
        VecSimIndex_DeleteVector(index, i);
        ++i;
    }
    ASSERT_EQ(index->indexCapacity(), n + extra_cap - 2 * bs);
    // Add and delete a vector twice to achieve:
    // size % block_size == 0 && size + bs <= capacity(3).
    // the capacity should be resized to zero
    GenerateAndAddVector<TEST_DATA_T>(index, dim, 0);
    VecSimIndex_DeleteVector(index, 0);
    GenerateAndAddVector<TEST_DATA_T>(index, dim, 0);
    VecSimIndex_DeleteVector(index, 0);
    ASSERT_EQ(index->indexCapacity(), 0);

    // Do it again. This time after adding a vector the capacity is increased by bs.
    // Upon deletion it will be resized to zero again.
    GenerateAndAddVector<TEST_DATA_T>(index, dim, 0);
    ASSERT_EQ(index->indexCapacity(), bs);
    VecSimIndex_DeleteVector(index, 0);
    ASSERT_EQ(index->indexCapacity(), 0);

    VecSimIndex_Free(index);
}

// Case 2: initial capacity is smaller than block_size.
TYPED_TEST(HNSWMultiTest, resize_index_largerBlockSize) {
    size_t dim = 4;
    size_t n = 4;
    size_t bs = 6;
    size_t n_labels = 3;

    // Initial capacity is rounded up to the block size.
    size_t extra_cap = n % bs == 0 ? 0 : bs - n % bs;

    HNSWParams params = {
        .dim = dim, .metric = VecSimMetric_L2, .initialCapacity = n, .blockSize = bs};

    VecSimIndex *index = this->CreateNewIndex(params);

    ASSERT_EQ(VecSimIndex_IndexSize(index), 0);
    ASSERT_EQ(index->indexCapacity(), n + extra_cap);
    ASSERT_EQ(index->indexCapacity(), bs);

    // Add up to initial capacity.
    for (size_t i = 0; i < n; i++) {
        GenerateAndAddVector<TEST_DATA_T>(index, dim, i % n_labels, i);
    }

    // The capacity shouldn't change.
    ASSERT_EQ(index->indexCapacity(), bs);

    // Delete random vector.
    VecSimIndex_DeleteVector(index, 1);

    // The capacity should remain the same.
    ASSERT_EQ(index->indexCapacity(), bs);

    VecSimIndex_Free(index);
}
// Test empty index edge cases.
TYPED_TEST(HNSWMultiTest, emptyIndex) {
    size_t dim = 4;
    size_t n = 20;
    size_t bs = 6;

    // Initial capacity is rounded up to the block size.
    size_t extra_cap = n % bs == 0 ? 0 : bs - n % bs;

    HNSWParams params = {
        .dim = dim, .metric = VecSimMetric_L2, .initialCapacity = n, .blockSize = bs};

    VecSimIndex *index = this->CreateNewIndex(params);

    ASSERT_EQ(VecSimIndex_IndexSize(index), 0);
    size_t curr_capacity = index->indexCapacity();
    ASSERT_EQ(curr_capacity, n + extra_cap);

    // Try to remove from an empty index - should fail because label doesn't exist.
    ASSERT_EQ(VecSimIndex_DeleteVector(index, 0), 0);

    // Add one vector.
    GenerateAndAddVector<TEST_DATA_T>(index, dim, 1, 1.7);

    // Try to remove it.
    ASSERT_EQ(VecSimIndex_DeleteVector(index, 1), 1);

    // The capacity should change to be aligned with the block size.
    size_t new_capacity = index->indexCapacity();
    ASSERT_EQ(new_capacity, curr_capacity - bs);
    ASSERT_EQ(new_capacity % bs, 0);

    // Size equals 0.
    ASSERT_EQ(VecSimIndex_IndexSize(index), 0);

    // Try to remove it again.
    // The capacity should remain unchanged, as we are trying to delete a label that doesn't exist.
    ASSERT_EQ(VecSimIndex_DeleteVector(index, 1), 0);
    ASSERT_EQ(index->indexCapacity(), new_capacity);
    // Nor the size.
    ASSERT_EQ(VecSimIndex_IndexSize(index), 0);

    VecSimIndex_Free(index);
}

TYPED_TEST(HNSWMultiTest, hnsw_vector_search_by_id_test) {
    size_t n = 100;
    size_t dim = 4;
    size_t k = 11;
    size_t per_label = 5;

    HNSWParams params = {.dim = dim,
                         .metric = VecSimMetric_L2,
                         .initialCapacity = 200,
                         .M = 16,
                         .efConstruction = 200};

    VecSimIndex *index = this->CreateNewIndex(params);

    for (size_t i = 0; i < n; i++) {
        GenerateAndAddVector<TEST_DATA_T>(index, dim, i / per_label, i);
    }
    ASSERT_EQ(VecSimIndex_IndexSize(index), n);
    ASSERT_EQ(index->indexLabelCount(), n / per_label);

    TEST_DATA_T query[dim];
    GenerateVector<TEST_DATA_T>(query, dim, 50);
    auto verify_res = [&](size_t id, double score, size_t index) { ASSERT_EQ(id, (index + 5)); };
    runTopKSearchTest(index, query, k, verify_res, nullptr, BY_ID);

    VecSimIndex_Free(index);
}

TYPED_TEST(HNSWMultiTest, sanity_reinsert_1280) {
    size_t n_labels = 5;
    size_t per_label = 3;
    size_t d = 1280;
    size_t k = 5;

    size_t n = n_labels * per_label;

    HNSWParams params = {
        .dim = d, .metric = VecSimMetric_L2, .initialCapacity = n, .M = 16, .efConstruction = 200};

    VecSimIndex *index = this->CreateNewIndex(params);

    auto *vectors = new TEST_DATA_T[n * d];

    // Generate random vectors in every iteration and inert them under different ids.
    for (size_t iter = 1; iter <= 3; iter++) {
        for (size_t i = 0; i < n; i++) {
            for (size_t j = 0; j < d; j++) {
                (vectors + i * d)[j] = (TEST_DATA_T)rand() / (TEST_DATA_T)(RAND_MAX) / 100;
            }
        }
        auto expected_ids = std::set<size_t>();
        for (size_t i = 0; i < n; i++) {
            VecSimIndex_AddVector(index, (vectors + i * d), (i % n_labels) * iter);
            expected_ids.insert((i % n_labels) * iter);
        }
        auto verify_res = [&](size_t id, double score, size_t index) {
            ASSERT_TRUE(expected_ids.find(id) != expected_ids.end());
            expected_ids.erase(id);
        };

        // Send arbitrary vector (the first) and search for top k. This should return all the
        // vectors that were inserted in this iteration - verify their ids.
        runTopKSearchTest(index, vectors, k, verify_res);

        // Remove vectors form current iteration.
        for (size_t i = 0; i < n_labels; i++) {
            VecSimIndex_DeleteVector(index, i * iter);
        }
    }
    delete[] vectors;
    VecSimIndex_Free(index);
}

TYPED_TEST(HNSWMultiTest, test_query_runtime_params_user_build_args) {
    size_t n = 100;
    size_t n_labels = 25;
    size_t per_label = 4;
    size_t d = 4;
    size_t M = 100;
    size_t efConstruction = 300;
    size_t efRuntime = 500;

    // Build with user args.

    HNSWParams params = {.dim = d,
                         .metric = VecSimMetric_L2,
                         .initialCapacity = n,
                         .M = M,
                         .efConstruction = efConstruction,
                         .efRuntime = efRuntime};

    VecSimIndex *index = this->CreateNewIndex(params);

    for (size_t i = 0; i < n; i++) {
        GenerateAndAddVector<TEST_DATA_T>(index, d, i / per_label, i);
    }
    ASSERT_EQ(VecSimIndex_IndexSize(index), n);
    ASSERT_EQ(index->indexLabelCount(), n_labels);

    TEST_DATA_T query_element = (n_labels / 2) * per_label;
    auto verify_res = [&](size_t id, double score, size_t index) {
        size_t diff_id = (id < n_labels / 2) ? (n_labels / 2) - id : id - (n_labels / 2);
        double exp_elem = (id < n_labels / 2) ? id * per_label + per_label - 1 : id * per_label;
        double exp_score = d * (exp_elem - query_element) * (exp_elem - query_element);
        ASSERT_EQ(diff_id, (index + 1) / 2);
        ASSERT_EQ(score, exp_score);
    };
    size_t k = 11;
    TEST_DATA_T query[] = {query_element, query_element, query_element, query_element};
    runTopKSearchTest(index, query, k, verify_res);

    VecSimIndexInfo info = VecSimIndex_Info(index);
    // Check that user args did not change.
    ASSERT_EQ(info.hnswInfo.M, M);
    ASSERT_EQ(info.hnswInfo.efConstruction, efConstruction);
    ASSERT_EQ(info.hnswInfo.efRuntime, efRuntime);

    // Run same query again, set efRuntime to 300.
    HNSWRuntimeParams hnswRuntimeParams = {.efRuntime = 300};
    VecSimQueryParams queryParams = CreateQueryParams(hnswRuntimeParams);
    runTopKSearchTest(index, query, k, verify_res, &queryParams);

    info = VecSimIndex_Info(index);
    // Check that user args did not change.
    ASSERT_EQ(info.hnswInfo.M, M);
    ASSERT_EQ(info.hnswInfo.efConstruction, efConstruction);
    ASSERT_EQ(info.hnswInfo.efRuntime, efRuntime);

    // Create batch iterator with query param - verify that ef_runtime is not effected.
    VecSimBatchIterator *batchIterator = VecSimBatchIterator_New(index, query, &queryParams);
    info = VecSimIndex_Info(index);
    ASSERT_EQ(info.hnswInfo.efRuntime, efRuntime);
    // Run one batch for sanity.
    runBatchIteratorSearchTest(batchIterator, k, verify_res);
    // After releasing the batch iterator, ef_runtime should still be the default one.
    VecSimBatchIterator_Free(batchIterator);
    info = VecSimIndex_Info(index);
    ASSERT_EQ(info.hnswInfo.efRuntime, efRuntime);

    VecSimIndex_Free(index);
}

TYPED_TEST(HNSWMultiTest, hnsw_delete_entry_point) {
    size_t n = 10000;
    size_t per_label = 5;
    size_t dim = 4;
    size_t M = 2;

    HNSWParams params = {.dim = dim,
                         .metric = VecSimMetric_L2,
                         .initialCapacity = n,
                         .M = M,
                         .efConstruction = 0,
                         .efRuntime = 0};

    VecSimIndex *index = this->CreateNewIndex(params);

    ASSERT_TRUE(index != NULL);

    TEST_DATA_T vec[dim];
    for (size_t i = 0; i < dim; i++)
        vec[i] = i;
    for (size_t j = 0; j < n; j++)
        VecSimIndex_AddVector(index, vec, j / per_label);

    VecSimIndexInfo info = VecSimIndex_Info(index);

    while (info.commonInfo.indexSize > 0) {
        ASSERT_NO_THROW(VecSimIndex_DeleteVector(index, info.hnswInfo.entrypoint));
        info = VecSimIndex_Info(index);
    }
    VecSimIndex_Free(index);
}

TYPED_TEST(HNSWMultiTest, hnsw_batch_iterator_basic) {
    size_t dim = 4;
    size_t M = 8;
    size_t ef = 20;
    size_t n_labels = 1000;
    size_t perLabel = 5;

    size_t n = n_labels * perLabel;

    HNSWParams params = {.dim = dim,
                         .metric = VecSimMetric_L2,
                         .initialCapacity = n,
                         .M = M,
                         .efConstruction = ef,
                         .efRuntime = ef};

    VecSimIndex *index = this->CreateNewIndex(params);

    // For every i, add the vector (i,i,i,i) under the label i.
    for (size_t i = 0; i < n; i++) {
        GenerateAndAddVector<TEST_DATA_T>(index, dim, i / perLabel, i);
    }
    ASSERT_EQ(VecSimIndex_IndexSize(index), n);
    ASSERT_EQ(index->indexLabelCount(), n_labels);

    // Query for (n,n,n,n) vector (recall that n-1 is the largest id in te index).
    TEST_DATA_T query[dim];
    GenerateVector<TEST_DATA_T>(query, dim, n);

    VecSimBatchIterator *batchIterator = VecSimBatchIterator_New(index, query, nullptr);
    size_t iteration_num = 0;

    // Get the 5 vectors whose ids are the maximal among those that hasn't been returned yet
    // in every iteration. The results order should be sorted by their score (distance from the
    // query vector), which means sorted from the largest id to the lowest.
    size_t n_res = 5;
    while (VecSimBatchIterator_HasNext(batchIterator)) {
        std::vector<size_t> expected_ids(n_res);
        for (size_t i = 0; i < n_res; i++) {
            expected_ids[i] = (n_labels - iteration_num * n_res - i - 1);
        }
        auto verify_res = [&](size_t id, double score, size_t index) {
            ASSERT_EQ(expected_ids[index], id);
        };
        runBatchIteratorSearchTest(batchIterator, n_res, verify_res);
        iteration_num++;
    }
    ASSERT_EQ(iteration_num, n_labels / n_res);
    VecSimBatchIterator_Free(batchIterator);

    VecSimIndex_Free(index);
}

TYPED_TEST(HNSWMultiTest, hnsw_batch_iterator_reset) {
    size_t dim = 4;
    size_t M = 8;
    size_t ef = 20;
    size_t n_labels = 1000;
    size_t perLabel = 5;

    size_t n = n_labels * perLabel;

    HNSWParams params = {.dim = dim,
                         .metric = VecSimMetric_L2,
                         .initialCapacity = n,
                         .M = M,
                         .efConstruction = ef,
                         .efRuntime = ef};

    VecSimIndex *index = this->CreateNewIndex(params);

    for (size_t i = 0; i < n; i++) {
        GenerateAndAddVector<TEST_DATA_T>(index, dim, i % n_labels, i);
    }
    ASSERT_EQ(VecSimIndex_IndexSize(index), n);
    ASSERT_EQ(index->indexLabelCount(), n_labels);

    // Query for (n,n,n,n) vector (recall that n-1 is the largest id in te index).
    TEST_DATA_T query[dim];
    GenerateVector<TEST_DATA_T>(query, dim, n);
    VecSimBatchIterator *batchIterator = VecSimBatchIterator_New(index, query, nullptr);

    // Get the 100 vectors whose ids are the maximal among those that hasn't been returned yet, in
    // every iteration. Run this flow for 3 times, and reset the iterator.
    size_t n_res = 100;
    size_t re_runs = 3;

    for (size_t take = 0; take < re_runs; take++) {
        size_t iteration_num = 0;
        while (VecSimBatchIterator_HasNext(batchIterator)) {
            std::vector<size_t> expected_ids(n_res);
            for (size_t i = 0; i < n_res; i++) {
                expected_ids[i] = (n_labels - iteration_num * n_res - i - 1);
            }
            auto verify_res = [&](size_t id, double score, size_t index) {
                ASSERT_EQ(expected_ids[index], id);
            };
            runBatchIteratorSearchTest(batchIterator, n_res, verify_res, BY_SCORE);
            iteration_num++;
        }
        ASSERT_EQ(iteration_num, n_labels / n_res);
        VecSimBatchIterator_Reset(batchIterator);
    }
    VecSimBatchIterator_Free(batchIterator);
    VecSimIndex_Free(index);
}

TYPED_TEST(HNSWMultiTest, hnsw_batch_iterator_batch_size_1) {
    size_t dim = 4;
    size_t M = 8;
    size_t ef = 2;
    size_t n_labels = 1000;
    size_t perLabel = 5;

    size_t n = n_labels * perLabel;

    HNSWParams params = {.dim = dim,
                         .metric = VecSimMetric_L2,
                         .initialCapacity = n,
                         .M = M,
                         .efConstruction = ef,
                         .efRuntime = ef};

    VecSimIndex *index = this->CreateNewIndex(params);

    TEST_DATA_T query[dim];
    GenerateVector<TEST_DATA_T>(query, dim, n);

    for (size_t i = 0; i < n; i++) {
        // Set labels to be different than the internal ids.
        GenerateAndAddVector<TEST_DATA_T>(index, dim, (n - i - 1) / perLabel, i);
    }
    ASSERT_EQ(VecSimIndex_IndexSize(index), n);
    ASSERT_EQ(index->indexLabelCount(), n_labels);

    VecSimBatchIterator *batchIterator = VecSimBatchIterator_New(index, query, nullptr);
    size_t iteration_num = 0;
    size_t n_res = 1, expected_n_res = 1;
    while (VecSimBatchIterator_HasNext(batchIterator)) {
        // Expect to get results in the reverse order of labels - which is the order of the distance
        // from the query vector. Get one result in every iteration.
        auto verify_res = [&](size_t id, double score, size_t index) {
            ASSERT_EQ(id, iteration_num);
        };
        runBatchIteratorSearchTest(batchIterator, n_res, verify_res, BY_SCORE, expected_n_res);
        iteration_num++;
    }

    ASSERT_EQ(iteration_num, n_labels);
    VecSimBatchIterator_Free(batchIterator);
    VecSimIndex_Free(index);
}

TYPED_TEST(HNSWMultiTest, hnsw_batch_iterator_advanced) {
    size_t dim = 4;
    size_t M = 8;
    size_t n_labels = 500;
    size_t perLabel = 5;
    size_t ef = n_labels;

    size_t n = n_labels * perLabel;

    HNSWParams params = {.dim = dim,
                         .metric = VecSimMetric_L2,
                         .initialCapacity = n,
                         .M = M,
                         .efConstruction = ef,
                         .efRuntime = ef};

    VecSimIndex *index = this->CreateNewIndex(params);

    TEST_DATA_T query[dim];
    GenerateVector<TEST_DATA_T>(query, dim, n);
    VecSimBatchIterator *batchIterator = VecSimBatchIterator_New(index, query, nullptr);

    // Try to get results even though there are no vectors in the index.
    VecSimQueryResult_List res = VecSimBatchIterator_Next(batchIterator, 10, BY_SCORE);
    ASSERT_EQ(VecSimQueryResult_Len(res), 0);
    VecSimQueryResult_Free(res);
    ASSERT_FALSE(VecSimBatchIterator_HasNext(batchIterator));

    // Insert one vector and query again. The internal id will be 0.
    VecSimIndex_AddVector(index, query, n_labels - 1);
    VecSimBatchIterator_Reset(batchIterator);
    res = VecSimBatchIterator_Next(batchIterator, 10, BY_SCORE);
    ASSERT_EQ(VecSimQueryResult_Len(res), 1);
    VecSimQueryResult_Free(res);
    ASSERT_FALSE(VecSimBatchIterator_HasNext(batchIterator));
    VecSimBatchIterator_Free(batchIterator);

    // Insert vectors to the index and re-create the batch iterator.
    for (size_t i = 0; i < n - 1; i++) {
        GenerateAndAddVector<TEST_DATA_T>(index, dim, i / perLabel, i);
    }
    ASSERT_EQ(VecSimIndex_IndexSize(index), n);
    ASSERT_EQ(index->indexLabelCount(), n_labels);
    batchIterator = VecSimBatchIterator_New(index, query, nullptr);

    // Try to get 0 results.
    res = VecSimBatchIterator_Next(batchIterator, 0, BY_SCORE);
    ASSERT_EQ(VecSimQueryResult_Len(res), 0);
    VecSimQueryResult_Free(res);

    // n_res does not divide into ef or vice versa - expect leftovers between the graph scans.
    size_t n_res = 7;
    size_t iteration_num = 0;

    while (VecSimBatchIterator_HasNext(batchIterator)) {
        iteration_num++;
        std::vector<size_t> expected_ids;
        // We ask to get the results sorted by ID in a specific batch (in ascending order), but
        // in every iteration the ids should be lower than the previous one, according to the
        // distance from the query.
        for (size_t i = 0; i < n_res; i++) {
            expected_ids.push_back(n_labels - iteration_num * n_res + i);
        }
        auto verify_res = [&](size_t id, double score, size_t index) {
            ASSERT_EQ(expected_ids[index], id);
        };
        if (iteration_num <= n_labels / n_res) {
            runBatchIteratorSearchTest(batchIterator, n_res, verify_res, BY_ID);
        } else {
            // In the last iteration there are n%n_res results left to return.
            // remove the first ids that aren't going to be returned since we pass the index size.
            for (size_t i = 0; i < n_res - n_labels % n_res; i++) {
                expected_ids.erase(expected_ids.begin());
            }
            runBatchIteratorSearchTest(batchIterator, n_res, verify_res, BY_ID, n_labels % n_res);
        }
    }
    ASSERT_EQ(iteration_num, n_labels / n_res + 1);
    // Try to get more results even though there are no.
    res = VecSimBatchIterator_Next(batchIterator, 1, BY_SCORE);
    ASSERT_EQ(VecSimQueryResult_Len(res), 0);
    VecSimQueryResult_Free(res);

    VecSimBatchIterator_Free(batchIterator);
    VecSimIndex_Free(index);
}

TYPED_TEST(HNSWMultiTest, MultiBatchIteratorHeapLogic) {
    size_t n = 4;
    size_t n_labels = 3;
    size_t dim = 4;
    size_t n_res;

    HNSWParams params = {
        .dim = dim, .metric = VecSimMetric_L2, .initialCapacity = n, .M = 2, .efRuntime = 1};

    VecSimIndex *index = this->CreateNewIndex(params);

    // enforce max level to be 0
    this->CastToHNSW(index)->mult = 0;
    for (size_t i = 0; i < n; i++) {
        GenerateAndAddVector<TEST_DATA_T>(index, dim, i % n_labels, i);
    }
    // enforce entry point to be 0
    this->CastToHNSW(index)->entrypointNode = 0;

    TEST_DATA_T query[dim];
    GenerateVector<TEST_DATA_T>(query, dim, n);
    VecSimBatchIterator *batchIterator = VecSimBatchIterator_New(index, query, nullptr);

    // We expect to scan the graph by order of insertion, and to find the last k vectors.
    // If the heaps update logic is true, we should get k results.
    n_res = 3;
    auto res = VecSimBatchIterator_Next(batchIterator, n_res, BY_SCORE);
    ASSERT_EQ(VecSimQueryResult_Len(res), n_res);
    VecSimQueryResult_Free(res);

    VecSimBatchIterator_Reset(batchIterator);
    n_res = 2;
    // We have 3 labels in the index. We expect to get 2 results in the first iteration and 1 in the
    // second, if the logic of extracting extras from the extras heap is true.
    auto res1 = VecSimBatchIterator_Next(batchIterator, n_res, BY_SCORE);
    ASSERT_EQ(VecSimQueryResult_Len(res1), n_res);
    auto res2 = VecSimBatchIterator_Next(batchIterator, n_res, BY_SCORE);
    ASSERT_EQ(VecSimQueryResult_Len(res2), n_labels - n_res);

    VecSimQueryResult_Free(res1);
    VecSimQueryResult_Free(res2);

    VecSimBatchIterator_Free(batchIterator);
    VecSimIndex_Free(index);
}

TYPED_TEST(HNSWMultiTest, testCosine) {
    size_t dim = 4;
    size_t n = 100;

    HNSWParams params = {.dim = dim, .metric = VecSimMetric_Cosine, .initialCapacity = n};

    VecSimIndex *index = this->CreateNewIndex(params);

    for (size_t i = 1; i <= n; i++) {
        TEST_DATA_T f[dim];
        f[0] = (TEST_DATA_T)i / n;
        for (size_t j = 1; j < dim; j++) {
            f[j] = 1.0;
        }
        VecSimIndex_AddVector(index, f, i);
    }
    // Add more worst vector for each label
    for (size_t i = 1; i <= n; i++) {
        TEST_DATA_T f[dim];
        f[0] = (TEST_DATA_T)i + n;
        for (size_t j = 1; j < dim; j++) {
            f[j] = 1.0;
        }
        VecSimIndex_AddVector(index, f, i);
    }
    ASSERT_EQ(VecSimIndex_IndexSize(index), 2 * n);

    TEST_DATA_T query[dim];
    GenerateVector<TEST_DATA_T>(query, dim, 1.0);

    // topK search will normalize the query so we keep the original data to
    // avoid normalizing twice.
    TEST_DATA_T normalized_query[dim];
    memcpy(normalized_query, query, dim * sizeof(TEST_DATA_T));
    VecSim_Normalize(normalized_query, dim, params.type);

    auto verify_res = [&](size_t id, double score, size_t result_rank) {
        ASSERT_EQ(id, (n - result_rank));
        TEST_DATA_T expected_score = index->getDistanceFrom(id, normalized_query);
        ASSERT_TYPE_EQ(TEST_DATA_T(score), expected_score);
    };
    runTopKSearchTest(index, query, 10, verify_res);

    VecSimIndex_Free(index);
}

TYPED_TEST(HNSWMultiTest, testCosineBatchIterator) {
    size_t dim = 4;
    size_t n = 100;

    HNSWParams params = {.dim = dim, .metric = VecSimMetric_Cosine, .initialCapacity = n};

    VecSimIndex *index = this->CreateNewIndex(params);

    for (size_t i = 1; i <= n; i++) {
        TEST_DATA_T f[dim];
        f[0] = (TEST_DATA_T)i / n;
        for (size_t j = 1; j < dim; j++) {
            f[j] = 1.0;
        }
        VecSimIndex_AddVector(index, f, i);
    }
    // Add more worst vector for each label
    for (size_t i = 1; i <= n; i++) {
        TEST_DATA_T f[dim];
        f[0] = (TEST_DATA_T)i + n;
        for (size_t j = 1; j < dim; j++) {
            f[j] = 1.0;
        }
        VecSimIndex_AddVector(index, f, i);
    }
    ASSERT_EQ(VecSimIndex_IndexSize(index), 2 * n);

    TEST_DATA_T query[dim];
    GenerateVector<TEST_DATA_T>(query, dim, 1.0);

    // topK search will normalize the query so we keep the original data to
    // avoid normalizing twice.
    TEST_DATA_T normalized_query[dim];
    memcpy(normalized_query, query, dim * sizeof(TEST_DATA_T));
    VecSim_Normalize(normalized_query, dim, params.type);

    // Test with batch iterator.
    VecSimBatchIterator *batchIterator = VecSimBatchIterator_New(index, query, nullptr);
    size_t iteration_num = 0;

    // Get the 10 vectors whose ids are the maximal among those that hasn't been returned yet,
    // in every iteration. The order should be from the largest to the lowest id.
    size_t n_res = 10;
    while (VecSimBatchIterator_HasNext(batchIterator)) {
        std::vector<size_t> expected_ids(n_res);
        auto verify_res_batch = [&](size_t id, double score, size_t result_rank) {
            ASSERT_EQ(id, (n - n_res * iteration_num - result_rank));
            TEST_DATA_T expected_score = index->getDistanceFrom(id, normalized_query);
            ASSERT_TYPE_EQ(TEST_DATA_T(score), expected_score);
        };
        runBatchIteratorSearchTest(batchIterator, n_res, verify_res_batch);
        iteration_num++;
    }
    ASSERT_EQ(iteration_num, n / n_res);
    VecSimBatchIterator_Free(batchIterator);
    VecSimIndex_Free(index);
}

TYPED_TEST(HNSWMultiTest, rangeQuery) {
    size_t n_labels = 1000;
    size_t per_label = 5;
    size_t dim = 4;

    size_t n = n_labels * per_label;

    HNSWParams params{.dim = dim, .metric = VecSimMetric_L2, .blockSize = n / 2};
    VecSimIndex *index = this->CreateNewIndex(params);

    for (size_t i = 0; i < n_labels; i++) {
        GenerateAndAddVector<TEST_DATA_T>(index, dim, i, i);
        // Add some vectors, worst than the previous vector (for the given query)
        for (size_t j = 0; j < per_label - 1; j++)
            GenerateAndAddVector<TEST_DATA_T>(index, dim, i, i + n);
    }
    ASSERT_EQ(VecSimIndex_IndexSize(index), n);
    ASSERT_EQ(index->indexLabelCount(), n_labels);

    size_t pivot_id = n_labels / 2; // the id to return vectors around it.
    TEST_DATA_T query[dim];
    GenerateVector<TEST_DATA_T>(query, dim, pivot_id);

    auto verify_res_by_score = [&](size_t id, double score, size_t index) {
        ASSERT_EQ(std::abs(int(id - pivot_id)), (index + 1) / 2);
        ASSERT_EQ(score, dim * pow((index + 1) / 2, 2));
    };
    uint expected_num_results = 11;
    // To get 11 results in the range [pivot_id - 5, pivot_id + 5], set the radius as the L2 score
    // in the boundaries.
    double radius = dim * pow(expected_num_results / 2, 2);
    runRangeQueryTest(index, query, radius, verify_res_by_score, expected_num_results, BY_SCORE);

    // Rerun with a given query params. This high epsilon value will cause the range search main
    // loop to break since we insert a candidate whose distance is within the dynamic range
    // boundaries at the beginning of the search, but when this candidate is popped out from the
    // queue, it's no longer within the dynamic range boundaries.
    VecSimQueryParams query_params = CreateQueryParams(HNSWRuntimeParams{.epsilon = 1.0});
    runRangeQueryTest(index, query, radius, verify_res_by_score, expected_num_results, BY_SCORE,
                      &query_params);

    // Get results by id.
    auto verify_res_by_id = [&](size_t id, double score, size_t index) {
        ASSERT_EQ(id, pivot_id - expected_num_results / 2 + index);
        ASSERT_EQ(score, dim * pow(std::abs(int(id - pivot_id)), 2));
    };
    runRangeQueryTest(index, query, radius, verify_res_by_id, expected_num_results);

    VecSimIndex_Free(index);
}

TYPED_TEST(HNSWMultiTest, markDelete) {
    size_t n_labels = 100;
    size_t per_label = 10;
    size_t k = 11;
    size_t dim = 4;
    VecSimBatchIterator *batchIterator;

    size_t n = n_labels * per_label;

    HNSWParams params = {.dim = dim, .metric = VecSimMetric_L2, .initialCapacity = n};

    VecSimIndex *index = this->CreateNewIndex(params);
    // Try marking a non-existing label
    ASSERT_EQ(this->CastToHNSW(index)->markDelete(0), std::vector<idType>());

    for (size_t i = 0; i < n_labels; i++) {
        for (size_t j = 0; j < per_label; j++)
            GenerateAndAddVector<TEST_DATA_T>(index, dim, i, i * per_label + j);
    }
    ASSERT_EQ(VecSimIndex_IndexSize(index), n);
    TEST_DATA_T query[dim];
    GenerateVector<TEST_DATA_T>(query, dim, 0);

    // Search for k results from the origin. expect to find them.
    auto verify_res = [&](size_t id, double score, size_t idx) {
        ASSERT_EQ(id, idx);
        ASSERT_EQ(score, dim * per_label * per_label * idx * idx);
        auto ids = this->CastToHNSW_Multi(index)->labelLookup.at(id);
        for (size_t j = 0; j < ids.size(); j++) {
            // Verifying that each vector is labeled correctly.
            // ID is calculated according to insertion order.
            ASSERT_EQ(ids[j], id * per_label + j);
        }
    };
    runTopKSearchTest(index, query, k, verify_res);
    // with all vectors, this is the element of the k-th vector from the origin
    size_t all_element = per_label * (k - 1);
    runRangeQueryTest(index, query, dim * all_element * all_element, verify_res, k, BY_SCORE);
    batchIterator = VecSimBatchIterator_New(index, query, nullptr);
    runBatchIteratorSearchTest(batchIterator, k, verify_res);
    VecSimBatchIterator_Free(batchIterator);

    unsigned char ep_reminder = index->info().hnswInfo.entrypoint % 2;
    // Mark as deleted half of the vectors including the entrypoint.
    for (labelType label = 0; label < n_labels; label++) {
        if (label % 2 == ep_reminder) {
            std::vector<idType> expected_deleted_ids;
            for (size_t j = 0; j < per_label; j++)
                expected_deleted_ids.push_back(label * per_label + j);
            ASSERT_EQ(this->CastToHNSW(index)->markDelete(label), expected_deleted_ids);
        }
    }

    ASSERT_EQ(this->CastToHNSW(index)->getNumMarkedDeleted(), n / 2);
    ASSERT_EQ(VecSimIndex_IndexSize(index), n);
    ASSERT_EQ(this->CastToHNSW(index)->indexLabelCount(), n_labels / 2);

    // Add a new vector, make sure it has no link to a deleted vector (id/per_label should be even)
    // This value is very close to a deleted vector
    GenerateAndAddVector<TEST_DATA_T>(index, dim, n, n - per_label + 1);
<<<<<<< HEAD
    for (size_t level = 0; level <= this->CastToHNSW(index)->getMetaDataByInternalId(n)->toplevel;
         level++) {
        level_data &meta = this->CastToHNSW(index)->getLevelData(n, level);
=======
    for (size_t level = 0; level <= this->CastToHNSW(index)->getGraphDataByInternalId(n)->toplevel;
         level++) {
        LevelData &meta = this->CastToHNSW(index)->getLevelData(n, level);
>>>>>>> e2f28305
        for (size_t idx = 0; idx < meta.numLinks; idx++) {
            ASSERT_TRUE((meta.links[idx] / per_label) % 2 != ep_reminder)
                << "Got a link to " << meta.links[idx] << " on level " << level;
        }
    }

    // Search for k results closest to the origin. expect to find only even results.
    auto verify_res_even = [&](size_t id, double score, size_t idx) {
        ASSERT_NE(id % 2, ep_reminder);
        ASSERT_EQ(id, idx * 2);
        ASSERT_EQ(score, dim * per_label * per_label * id * id);
        auto ids = this->CastToHNSW_Multi(index)->labelLookup.at(id);
        for (size_t j = 0; j < ids.size(); j++) {
            // Verifying that each vector is labeled correctly.
            // ID is calculated according to insertion order.
            ASSERT_EQ(ids[j], id * per_label + j);
        }
    };
    runTopKSearchTest(index, query, k, verify_res_even);
    // with only even vectors, this is the element of the k-th vector from the origin.
    size_t even_el = all_element * 2 + (1 - ep_reminder);
    runRangeQueryTest(index, query, dim * even_el * even_el, verify_res_even, k, BY_SCORE);
    batchIterator = VecSimBatchIterator_New(index, query, nullptr);
    runBatchIteratorSearchTest(batchIterator, k, verify_res_even);
    VecSimBatchIterator_Free(batchIterator);

    for (labelType label = 0; label < n_labels; label++) {
        if (label % 2 == ep_reminder) {
            for (size_t j = 0; j < per_label; j++) {
                GenerateAndAddVector<TEST_DATA_T>(index, dim, label, label * per_label + j);
            }
        }
    }
    ASSERT_EQ(this->CastToHNSW(index)->getNumMarkedDeleted(), n / 2);
    ASSERT_EQ(VecSimIndex_IndexSize(index), n + n / 2 + 1);
    ASSERT_EQ(this->CastToHNSW(index)->indexLabelCount(), n_labels + 1);

    // Search for k results closest to the origin again. expect to find the same results we found in
    // the first search (the validation over the internal ids is removed, as these internal ids
    // change). Search for k results from the origin. expect to find them.
    auto verify_res_after_reinsert = [&](size_t id, double score, size_t idx) {
        ASSERT_EQ(id, idx);
        ASSERT_EQ(score, dim * per_label * per_label * idx * idx);
    };

    runTopKSearchTest(index, query, k, verify_res_after_reinsert);
    runRangeQueryTest(index, query, dim * all_element * all_element, verify_res_after_reinsert, k,
                      BY_SCORE);
    batchIterator = VecSimBatchIterator_New(index, query, nullptr);
    runBatchIteratorSearchTest(batchIterator, k, verify_res_after_reinsert);
    VecSimBatchIterator_Free(batchIterator);
    VecSimIndex_Free(index);
}<|MERGE_RESOLUTION|>--- conflicted
+++ resolved
@@ -612,11 +612,7 @@
         bool res = VecSimIndex_PreferAdHocSearch(index, (size_t)(r * (float)index_size), k, true);
         ASSERT_EQ(res, comb.second);
         // Clean up.
-<<<<<<< HEAD
-        this->CastToHNSW(index)->cur_element_count = 0;
-=======
         this->CastToHNSW(index)->curElementCount = 0;
->>>>>>> e2f28305
         VecSimIndex_Free(index);
     }
 
@@ -882,11 +878,7 @@
     // labels_lookup hash table has additional memory, since STL implementation chooses "an
     // appropriate prime number" higher than n as the number of allocated buckets (for n=1000, 1031
     // buckets are created)
-<<<<<<< HEAD
-    estimation += (this->CastToHNSW_Multi(index)->label_lookup_.bucket_count() - (n + extra_cap)) *
-=======
     estimation += (this->CastToHNSW_Multi(index)->labelLookup.bucket_count() - (n + extra_cap)) *
->>>>>>> e2f28305
                   sizeof(size_t);
 
     ASSERT_EQ(estimation, actual);
@@ -906,16 +898,9 @@
     GenerateAndAddVector<TEST_DATA_T>(index, dim, bs, bs);
     actual = index->getAllocationSize() - before;
 
-<<<<<<< HEAD
-    // The estimation is an upper bound, so we check that the actual size is smaller but within 5%
-    // of the estimation.
-    ASSERT_GE(estimation, actual);
-    ASSERT_LE(estimation, actual * 1.05);
-=======
     // We check that the actual size is within 1% of the estimation.
     ASSERT_GE(estimation, actual * 0.99);
     ASSERT_LE(estimation, actual * 1.01);
->>>>>>> e2f28305
 
     VecSimIndex_Free(index);
 }
@@ -1771,15 +1756,9 @@
     // Add a new vector, make sure it has no link to a deleted vector (id/per_label should be even)
     // This value is very close to a deleted vector
     GenerateAndAddVector<TEST_DATA_T>(index, dim, n, n - per_label + 1);
-<<<<<<< HEAD
-    for (size_t level = 0; level <= this->CastToHNSW(index)->getMetaDataByInternalId(n)->toplevel;
-         level++) {
-        level_data &meta = this->CastToHNSW(index)->getLevelData(n, level);
-=======
     for (size_t level = 0; level <= this->CastToHNSW(index)->getGraphDataByInternalId(n)->toplevel;
          level++) {
         LevelData &meta = this->CastToHNSW(index)->getLevelData(n, level);
->>>>>>> e2f28305
         for (size_t idx = 0; idx < meta.numLinks; idx++) {
             ASSERT_TRUE((meta.links[idx] / per_label) % 2 != ep_reminder)
                 << "Got a link to " << meta.links[idx] << " on level " << level;
