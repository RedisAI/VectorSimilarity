--- conflicted
+++ resolved
@@ -855,12 +855,7 @@
 }
 
 TYPED_TEST(HNSWMultiTest, testSizeEstimation) {
-<<<<<<< HEAD
-    size_t dim = 128;
-    size_t n_labels = DEFAULT_BLOCK_SIZE;
-=======
     size_t dim = 256;
->>>>>>> a307b406
     size_t perLabel = 1;
     size_t n_labels = 200;
     size_t bs = 256;
@@ -885,25 +880,6 @@
 
     ASSERT_EQ(estimation, actual);
 
-<<<<<<< HEAD
-    for (size_t i = 0; i < bs; i++) {
-        GenerateAndAddVector<TEST_DATA_T>(index, dim, bs, i);
-    }
-
-    // Estimate the memory delta of adding a full new block.
-    estimation = EstimateElementSize(params) * (bs);
-
-    // Note we are adding vectors with ascending values. This causes the numbers of
-    // double connections, which are not taking into account in EstimateElementSize,
-    // to be zero
-    actual = index->getAllocationSize();
-    for (size_t i = 0; i < bs; i++) {
-        GenerateAndAddVector<TEST_DATA_T>(index, dim, bs + i, bs + i);
-    }
-    actual = index->getAllocationSize() - actual;
-    ASSERT_GE(estimation * 1.02, actual);
-    ASSERT_LE(estimation * 0.98, actual);
-=======
     // Fill the initial capacity + fill the last block.
     for (size_t i = 0; i < n; i++) {
         GenerateAndAddVector<TEST_DATA_T>(index, dim, i);
@@ -921,7 +897,6 @@
     // of the estimation.
     ASSERT_GE(estimation, actual);
     ASSERT_LE(estimation, actual * 1.05);
->>>>>>> a307b406
 
     VecSimIndex_Free(index);
 }
@@ -1778,21 +1753,12 @@
     // Add a new vector, make sure it has no link to a deleted vector (id/per_label should be even)
     // This value is very close to a deleted vector
     GenerateAndAddVector<TEST_DATA_T>(index, dim, n, n - per_label + 1);
-<<<<<<< HEAD
-    for (size_t level = 0; level <= this->CastToHNSW_Multi(index)->element_levels_[n]; level++) {
-        idType *neighbors = this->CastToHNSW(index)->getNodeNeighborsAtLevel(n, level);
-        linkListSize size = this->CastToHNSW(index)->getNodeNeighborsCount(neighbors);
-        for (size_t idx = 0; idx < size; idx++) {
-            ASSERT_TRUE((neighbors[idx] / per_label) % 2 != ep_reminder)
-                << "Got a link to " << neighbors[idx] << " on level " << level;
-=======
     for (size_t level = 0; level <= this->CastToHNSW(index)->getMetaDataByInternalId(n)->toplevel;
          level++) {
         level_data &meta = this->CastToHNSW(index)->getLevelData(n, level);
         for (size_t idx = 0; idx < meta.numLinks; idx++) {
             ASSERT_TRUE((meta.links[idx] / per_label) % 2 != ep_reminder)
                 << "Got a link to " << meta.links[idx] << " on level " << level;
->>>>>>> a307b406
         }
     }
 
