#include "gtest/gtest.h"
#include "VecSim/vecsim.h"

class HNSWLibTest : public ::testing::Test {
  protected:
    HNSWLibTest() {}

    ~HNSWLibTest() override {}

    void SetUp() override {}

    void TearDown() override {}
};

TEST_F(HNSWLibTest, hnswlib_vector_add_test) {
    VecSimParams params = {.hnswParams = {.initialCapacity = 200, .M = 16, .efConstruction = 200},
                           .type = VecSimType_FLOAT32,
                           .size = 4,
                           .metric = VecSimMetric_L2,
                           .algo = VecSimAlgo_HNSWLIB};
    VecSimIndex *index = VecSimIndex_New(&params);
    ASSERT_EQ(VecSimIndex_IndexSize(index), 0);

    float a[4] = {1.0, 1.0, 1.0, 1.0};
    VecSimIndex_AddVector(index, (const void *)a, 1);
    ASSERT_EQ(VecSimIndex_IndexSize(index), 1);
    VecSimIndex_Free(index);
}

TEST_F(HNSWLibTest, hnswlib_vector_search_test) {
    VecSimParams params = {
        .hnswParams = {.initialCapacity = 200, .M = 16, .efConstruction = 200},
        .type = VecSimType_FLOAT32,
        .size = 4,
        .metric = VecSimMetric_L2,
        .algo = VecSimAlgo_HNSWLIB,
    };
    size_t n = 100;
    size_t k = 11;
    VecSimIndex *index = VecSimIndex_New(&params);

    for (float i = 0; i < n; i++) {
        float f[4] = {i, i, i, i};
        VecSimIndex_AddVector(index, (const void *)f, i);
    }
    ASSERT_EQ(VecSimIndex_IndexSize(index), n);

    float query[4] = {50, 50, 50, 50};
    VecSimQueryResult *res = VecSimIndex_TopKQuery(index, (const void *)query, k, NULL);
    ASSERT_EQ(VecSimQueryResult_Len(res), k);
    for (int i = 0; i < k; i++) {
        int diff_id = ((int)(res[i].id - 50) > 0) ? (res[i].id - 50) : (50 - res[i].id);
        int dist = res[i].score;
        ASSERT_TRUE(((diff_id == (i + 1) / 2)) && (dist == (4 * ((i + 1) / 2) * ((i + 1) / 2))));
    }
    VecSimQueryResult_Free(res);
    VecSimIndex_Free(index);
}

TEST_F(HNSWLibTest, hnswlib_vector_search_by_id_test) {
    VecSimParams params = {
        hnswParams : {initialCapacity : 200, M : 16, efConstruction : 200},
        type : VecSimType_FLOAT32,
        size : 4,
        metric : VecSimMetric_L2,
        algo : VecSimAlgo_HNSWLIB,
    };
    size_t k = 11;
    VecSimIndex *index = VecSimIndex_New(&params);

    for (float i = 0; i < 100; i++) {
        float f[4] = {i, i, i, i};
        VecSimIndex_AddVector(index, (const void *)f, i);
    }
    ASSERT_EQ(VecSimIndex_IndexSize(index), 100);

    float query[4] = {50, 50, 50, 50};
    VecSimQueryResult *res = VecSimIndex_TopKQueryByID(index, (const void *)query, k, NULL);
    ASSERT_EQ(VecSimQueryResult_Len(res), k);
    for (int i = 0; i < k; i++) {
        ASSERT_EQ(res[i].id, (i + 45));
    }
    VecSimQueryResult_Free(res);
    VecSimIndex_Free(index);
}

TEST_F(HNSWLibTest, hnswlib_indexing_same_vector) {
    VecSimParams params = {
        hnswParams : {initialCapacity : 200, M : 16, efConstruction : 200},
        type : VecSimType_FLOAT32,
        size : 4,
        metric : VecSimMetric_L2,
        algo : VecSimAlgo_HNSWLIB,
    };

    size_t n = 100;
    size_t k = 10;

    VecSimIndex *index = VecSimIndex_New(&params);

    for (size_t i = 0; i < n; i++) {
        float num = i / 10;
        float f[4] = {num, num, num, num};
        VecSimIndex_AddVector(index, (const void *)f, i);
    }
    ASSERT_EQ(VecSimIndex_IndexSize(index), n);

    // Run a query where all the results are supposed to be {5,5,5,5} (different ids).
    float query[4] = {4.9, 4.95, 5.05, 5.1};
    VecSimQueryResult *res = VecSimIndex_TopKQuery(index, (const void *)query, k, NULL);
    ASSERT_EQ(VecSimQueryResult_Len(res), k);
    for (int i = 0; i < 10; i++) {
        ASSERT_TRUE(res[i].id >= 50 && res[i].id < 60 && res[i].score <= 1);
    }
    VecSimQueryResult_Free(res);
    VecSimIndex_Free(index);
}

TEST_F(HNSWLibTest, hnswlib_reindexing_same_vector) {
    VecSimParams params = {
        hnswParams : {initialCapacity : 200, M : 16, efConstruction : 200},
        type : VecSimType_FLOAT32,
        size : 4,
        metric : VecSimMetric_L2,
        algo : VecSimAlgo_HNSWLIB,
    };

    size_t n = 100;
    size_t k = 10;

    VecSimIndex *index = VecSimIndex_New(&params);

    for (size_t i = 0; i < n; i++) {
        float num = i / 10;
        float f[4] = {num, num, num, num};
        VecSimIndex_AddVector(index, (const void *)f, i);
    }
    ASSERT_EQ(VecSimIndex_IndexSize(index), n);

    // Run a query where all the results are supposed to be {5,5,5,5} (different ids).
    float query[4] = {4.9, 4.95, 5.05, 5.1};
    size_t ids[n] = {0};
    VecSimQueryResult *res = VecSimIndex_TopKQuery(index, (const void *)query, k, NULL);
    ASSERT_EQ(VecSimQueryResult_Len(res), k);
    for (int i = 0; i < 10; i++) {
        ASSERT_TRUE(res[i].id >= 50 && res[i].id < 60 && res[i].score <= 1);
        ids[res[i].id] = res[i].id;
    }
    VecSimQueryResult_Free(res);
    for (size_t i = 50; i < 60; i++) {
        ASSERT_EQ(ids[i], i);
        ids[i] = 0;
    }

    for (size_t i = 0; i < n; i++) {
        VecSimIndex_DeleteVector(index, i);
    }

    for (size_t i = 0; i < n; i++) {
        float num = i / 10;
        float f[4] = {num, num, num, num};
        VecSimIndex_AddVector(index, (const void *)f, i);
    }
    ASSERT_EQ(VecSimIndex_IndexSize(index), n);

    // Run a query where all the results are supposed to be {5,5,5,5} (different ids).
    res = VecSimIndex_TopKQuery(index, (const void *)query, 10, NULL);
    ASSERT_EQ(VecSimQueryResult_Len(res), k);
    for (int i = 0; i < 10; i++) {
        ASSERT_TRUE(res[i].id >= 50 && res[i].id < 60 && res[i].score <= 1);

        ids[res[i].id] = res[i].id;
    }
    for (size_t i = 50; i < 60; i++) {
        ASSERT_EQ(ids[i], i);
        ids[i] = 0;
    }
    VecSimQueryResult_Free(res);
    VecSimIndex_Free(index);
}

TEST_F(HNSWLibTest, hnswlib_reindexing_same_vector_different_id) {
    VecSimParams params = {
        hnswParams : {initialCapacity : 200, M : 16, efConstruction : 200},
        type : VecSimType_FLOAT32,
        size : 4,
        metric : VecSimMetric_L2,
        algo : VecSimAlgo_HNSWLIB,
    };
    size_t n = 100;
    size_t k = 10;

    VecSimIndex *index = VecSimIndex_New(&params);

    for (size_t i = 0; i < n; i++) {
        float num = i / 10;
        float f[4] = {num, num, num, num};
        VecSimIndex_AddVector(index, (const void *)f, i);
    }
    ASSERT_EQ(VecSimIndex_IndexSize(index), n);

    // Run a query where all the results are supposed to be {5,5,5,5} (different ids).
    float query[4] = {4.9, 4.95, 5.05, 5.1};
    size_t ids[100] = {0};
    VecSimQueryResult *res = VecSimIndex_TopKQuery(index, (const void *)query, 10, NULL);
    ASSERT_EQ(VecSimQueryResult_Len(res), k);
    for (int i = 0; i < 10; i++) {
        ASSERT_TRUE(res[i].id >= 50 && res[i].id < 60 && res[i].score <= 1);
        ids[res[i].id] = res[i].id;
    }
    VecSimQueryResult_Free(res);
    for (size_t i = 50; i < 60; i++) {
        ASSERT_EQ(ids[i], i);
        ids[i] = 0;
    }

    for (size_t i = 0; i < n; i++) {
        VecSimIndex_DeleteVector(index, i);
    }

    for (size_t i = 0; i < n; i++) {
        float num = i / 10;
        float f[4] = {num, num, num, num};
        VecSimIndex_AddVector(index, (const void *)f, i + 10);
    }

    ASSERT_EQ(VecSimIndex_IndexSize(index), n);

    // Run a query where all the results are supposed to be {5,5,5,5} (different ids).
    res = VecSimIndex_TopKQuery(index, (const void *)query, 10, NULL);
    for (int i = 0; i < 10; i++) {
        ASSERT_TRUE(res[i].id >= 60 && res[i].id < 70 && res[i].score <= 1);
        ids[res[i].id] = res[i].id;
    }
    for (size_t i = 60; i < 70; i++) {
        ASSERT_EQ(ids[i], i);
        ids[i] = 0;
    }
    VecSimQueryResult_Free(res);
    VecSimIndex_Free(index);
}

TEST_F(HNSWLibTest, sanity_rinsert_1280) {
    size_t n = 5;
    size_t d = 1280;
    size_t k = 5;

    VecSimParams params = {
        .hnswParams = {.initialCapacity = n, .M = 16, .efConstruction = 200},
        .type = VecSimType_FLOAT32,
        .size = d,
        .metric = VecSimMetric_L2,
        .algo = VecSimAlgo_HNSWLIB,
    };
    VecSimIndex *index = VecSimIndex_New(&params);

    auto *vectors = (float *)malloc(n * d * sizeof(float));
    for (size_t iter = 1; iter <= 3; iter++) {
        for (size_t i = 0; i < n; i++) {
            for (size_t j = 0; j < d; j++) {
                (vectors + i * d)[j] = (float)rand() / (float)(RAND_MAX / 100);
            }
        }
        for (size_t i = 0; i < n; i++) {
            VecSimIndex_AddVector(index, (const void *)(vectors + i * d), i * iter);
        }
        VecSimQueryResult *res =
            VecSimIndex_TopKQuery(index, (const void *)(vectors + 3 * d), k, nullptr);
        ASSERT_EQ(VecSimQueryResult_Len(res), k);
        size_t ids[5] = {0};
        for (int i = 0; i < k; i++) {
            ids[res[i].id / iter] = res[i].id / iter;
        }
        for (size_t i = 0; i < k; i++) {
            ASSERT_EQ(ids[i], i);
            ids[i] = 0;
        }
        for (size_t i = 0; i < n; i++) {
            VecSimIndex_DeleteVector(index, i * iter);
        }
        VecSimQueryResult_Free(res);
    }
    free(vectors);
    VecSimIndex_Free(index);
}

TEST_F(HNSWLibTest, test_hnsw_info) {
    size_t n = 100;
    size_t d = 128;

    // Build with default args
    VecSimParams params = {
        hnswParams : {
            initialCapacity : n,

        },
        type : VecSimType_FLOAT32,
        size : d,
        metric : VecSimMetric_L2,
        algo : VecSimAlgo_HNSWLIB,
    };
    VecSimIndex *index = VecSimIndex_New(&params);
    VecSimIndexInfo info = VecSimIndex_Info(index);
    ASSERT_EQ(info.algo, VecSimAlgo_HNSWLIB);
    ASSERT_EQ(info.d, d);
    // Default args
    ASSERT_EQ(info.hnswInfo.M, HNSW_DEFAULT_M);
    ASSERT_EQ(info.hnswInfo.efConstruction, HNSW_DEFAULT_EF_C);
    ASSERT_EQ(info.hnswInfo.efRuntime, HNSW_DEFAULT_EF_RT);
    VecSimIndex_Free(index);

    d = 1280;
    params = {
        hnswParams : {
            initialCapacity : n,
            M : 200,
            efConstruction : 1000,
            efRuntime : 500

        },
        type : VecSimType_FLOAT32,
        size : d,
        metric : VecSimMetric_L2,
        algo : VecSimAlgo_HNSWLIB,
    };
    index = VecSimIndex_New(&params);
    info = VecSimIndex_Info(index);
    ASSERT_EQ(info.algo, VecSimAlgo_HNSWLIB);
    ASSERT_EQ(info.d, d);
    // User args
    ASSERT_EQ(info.hnswInfo.efConstruction, 1000);
    ASSERT_EQ(info.hnswInfo.M, 200);
    ASSERT_EQ(info.hnswInfo.efRuntime, 500);
    VecSimIndex_Free(index);
}

TEST_F(HNSWLibTest, test_query_runtime_params_default_build_args) {
    size_t n = 100;
    size_t d = 4;

    // Build with default args
    VecSimParams params = {
        hnswParams : {
            initialCapacity : n,

        },
        type : VecSimType_FLOAT32,
        size : d,
        metric : VecSimMetric_L2,
        algo : VecSimAlgo_HNSWLIB,
    };

    size_t k = 11;
    VecSimIndex *index = VecSimIndex_New(&params);

    for (float i = 0; i < n; i++) {
        float f[4] = {i, i, i, i};
        VecSimIndex_AddVector(index, (const void *)f, i);
    }
    ASSERT_EQ(VecSimIndex_IndexSize(index), n);

    float query[4] = {50, 50, 50, 50};
    VecSimQueryResult *res = VecSimIndex_TopKQuery(index, (const void *)query, k, NULL);
    ASSERT_EQ(VecSimQueryResult_Len(res), k);
    for (int i = 0; i < k; i++) {
        int diff_id = ((int)(res[i].id - 50) > 0) ? (res[i].id - 50) : (50 - res[i].id);
        int dist = res[i].score;
        ASSERT_TRUE(((diff_id == (i + 1) / 2)) && (dist == (4 * ((i + 1) / 2) * ((i + 1) / 2))));
    }
    VecSimQueryResult_Free(res);
    VecSimIndexInfo info = VecSimIndex_Info(index);
    // Check that default args did not change
    ASSERT_EQ(info.hnswInfo.M, HNSW_DEFAULT_M);
    ASSERT_EQ(info.hnswInfo.efConstruction, HNSW_DEFAULT_EF_C);
    ASSERT_EQ(info.hnswInfo.efRuntime, HNSW_DEFAULT_EF_RT);

    // Run same query again, set efRuntime to 300
    VecSimQueryParams queryParams = {hnswRuntimeParams : {efRuntime : 300}};
    res = VecSimIndex_TopKQuery(index, (const void *)query, k, &queryParams);
    ASSERT_EQ(VecSimQueryResult_Len(res), k);
    for (int i = 0; i < k; i++) {
        int diff_id = ((int)(res[i].id - 50) > 0) ? (res[i].id - 50) : (50 - res[i].id);
        int dist = res[i].score;
        ASSERT_TRUE(((diff_id == (i + 1) / 2)) && (dist == (4 * ((i + 1) / 2) * ((i + 1) / 2))));
    }
    VecSimQueryResult_Free(res);
    info = VecSimIndex_Info(index);
    // Check that default args did not change
    ASSERT_EQ(info.hnswInfo.M, HNSW_DEFAULT_M);
    ASSERT_EQ(info.hnswInfo.efConstruction, HNSW_DEFAULT_EF_C);
    ASSERT_EQ(info.hnswInfo.efRuntime, HNSW_DEFAULT_EF_RT);

    VecSimIndex_Free(index);
}

TEST_F(HNSWLibTest, test_query_runtime_params_user_build_args) {
    size_t n = 100;
    size_t d = 4;
    size_t M = 100;
    size_t efConstruction = 300;
    size_t efRuntime = 500;
    // Build with default args
    VecSimParams params = {
        .hnswParams = {.initialCapacity = n,
                       .M = M,
                       .efConstruction = efConstruction,
                       .efRuntime = efRuntime},
        .type = VecSimType_FLOAT32,
        .size = d,
        .metric = VecSimMetric_L2,
        .algo = VecSimAlgo_HNSWLIB,
    };

    size_t k = 11;
    VecSimIndex *index = VecSimIndex_New(&params);

    for (float i = 0; i < n; i++) {
        float f[4] = {i, i, i, i};
        VecSimIndex_AddVector(index, (const void *)f, i);
    }
    ASSERT_EQ(VecSimIndex_IndexSize(index), n);

    float query[4] = {50, 50, 50, 50};
    VecSimQueryResult *res = VecSimIndex_TopKQuery(index, (const void *)query, k, NULL);
    ASSERT_EQ(VecSimQueryResult_Len(res), k);
    for (int i = 0; i < k; i++) {
        int diff_id = ((int)(res[i].id - 50) > 0) ? (res[i].id - 50) : (50 - res[i].id);
        int dist = res[i].score;
        ASSERT_TRUE(((diff_id == (i + 1) / 2)) && (dist == (4 * ((i + 1) / 2) * ((i + 1) / 2))));
    }
    VecSimQueryResult_Free(res);
    VecSimIndexInfo info = VecSimIndex_Info(index);
    // Check that user args did not change
    ASSERT_EQ(info.hnswInfo.M, M);
    ASSERT_EQ(info.hnswInfo.efConstruction, efConstruction);
    ASSERT_EQ(info.hnswInfo.efRuntime, efRuntime);

    // Run same query again, set efRuntime to 300
    VecSimQueryParams queryParams = {.hnswRuntimeParams = {.efRuntime = 300}};
    res = VecSimIndex_TopKQuery(index, (const void *)query, k, &queryParams);
    ASSERT_EQ(VecSimQueryResult_Len(res), k);
    for (int i = 0; i < k; i++) {
        int diff_id = ((int)(res[i].id - 50) > 0) ? (res[i].id - 50) : (50 - res[i].id);
        int dist = res[i].score;
        ASSERT_TRUE(((diff_id == (i + 1) / 2)) && (dist == (4 * ((i + 1) / 2) * ((i + 1) / 2))));
    }
    VecSimQueryResult_Free(res);
    info = VecSimIndex_Info(index);
    // Check that user args did not change
    ASSERT_EQ(info.hnswInfo.M, M);
    ASSERT_EQ(info.hnswInfo.efConstruction, efConstruction);
    ASSERT_EQ(info.hnswInfo.efRuntime, efRuntime);

    VecSimIndex_Free(index);
<<<<<<< HEAD
=======
}

TEST_F(HNSWLibTest, hnsw_search_empty_index) {
    VecSimParams params = {
        bfParams : {initialCapacity : 200},
        type : VecSimType_FLOAT32,
        size : 4,
        metric : VecSimMetric_L2,
        algo : VecSimAlgo_HNSWLIB
    };
    size_t n = 100;
    size_t k = 11;
    VecSimIndex *index = VecSimIndex_New(&params);

    float query[4] = {50, 50, 50, 50};
    VecSimQueryResult *res = VecSimIndex_TopKQuery(index, (const void *)query, k, NULL);
    ASSERT_EQ(VecSimQueryResult_Len(res), 0);
    VecSimQueryResult_Free(res);

    for (float i = 0; i < n; i++) {
        float f[4] = {i, i, i, i};
        VecSimIndex_AddVector(index, (const void *)f, i);
    }
    ASSERT_EQ(VecSimIndex_IndexSize(index), n);

    for (float i = 0; i < n; i++) {
        VecSimIndex_DeleteVector(index, i);
    }
    ASSERT_EQ(VecSimIndex_IndexSize(index), 0);

    res = VecSimIndex_TopKQuery(index, (const void *)query, k, NULL);
    ASSERT_EQ(VecSimQueryResult_Len(res), 0);
    VecSimQueryResult_Free(res);
    VecSimIndex_Free(index);
}

TEST_F(HNSWLibTest, hnsw_inf_score) {
    /* In this test the 32 bits of "efgh" and "efgg", and the 32 bits of "abcd" and "abbd" will
     * yield "inf" result.
     */
    VecSimParams params = {
        hnswParams : {initialCapacity : 4},
        type : VecSimType_FLOAT32,
        size : 2,
        metric : VecSimMetric_L2,
        algo : VecSimAlgo_HNSWLIB
    };
    size_t n = 4;
    size_t k = 4;
    VecSimIndex *index = VecSimIndex_New(&params);

    VecSimIndex_AddVector(index, "abcdefgh", 1);
    VecSimIndex_AddVector(index, "abcdefgg", 2);
    VecSimIndex_AddVector(index, "aacdefgh", 3);
    VecSimIndex_AddVector(index, "abbdefgh", 4);
    ASSERT_EQ(VecSimIndex_IndexSize(index), 4);

    VecSimQueryResult *res = VecSimIndex_TopKQuery(index, "abcdefgh", k, NULL);
    ASSERT_EQ(VecSimQueryResult_Len(res), 4);
    ASSERT_EQ(1, res[0].id);
    ASSERT_EQ(3, res[1].id);
    ASSERT_EQ(2, res[2].id);
    ASSERT_EQ(4, res[3].id);

    VecSimQueryResult_Free(res);
    VecSimIndex_Free(index);
>>>>>>> a4544a7b
}<|MERGE_RESOLUTION|>--- conflicted
+++ resolved
@@ -452,8 +452,6 @@
     ASSERT_EQ(info.hnswInfo.efRuntime, efRuntime);
 
     VecSimIndex_Free(index);
-<<<<<<< HEAD
-=======
 }
 
 TEST_F(HNSWLibTest, hnsw_search_empty_index) {
@@ -520,5 +518,4 @@
 
     VecSimQueryResult_Free(res);
     VecSimIndex_Free(index);
->>>>>>> a4544a7b
 }