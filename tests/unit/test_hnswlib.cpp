--- conflicted
+++ resolved
@@ -1002,7 +1002,7 @@
                                                  .efRuntime = ef}};
     VecSimIndex *index = VecSimIndex_New(&params);
 
-    char *location = get_current_dir_name();
+    char *location = getcwd(NULL, 0);
     auto file_name = std::string(location) + "/dump";
     auto serializer = HNSWIndexSerializer(reinterpret_cast<HNSWIndex *>(index)->getHNSWIndex());
     // Save and load an empty index.
@@ -1022,12 +1022,6 @@
     VecSimIndexInfo info = VecSimIndex_Info(index);
 
     // Persist index with the serializer, and delete it.
-<<<<<<< HEAD
-=======
-    char *location = getcwd(NULL, 0);
-    auto file_name = std::string(location) + "/dump";
-    auto serializer = HNSWIndexSerializer(reinterpret_cast<HNSWIndex *>(index)->getHNSWIndex());
->>>>>>> e35e4489
     serializer.saveIndex(file_name);
     VecSimIndex_Free(index);
 
