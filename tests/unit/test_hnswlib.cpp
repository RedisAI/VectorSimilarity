#include "gtest/gtest.h"
#include "VecSim/vec_sim.h"
#include "test_utils.h"
#include <climits>

class HNSWLibTest : public ::testing::Test {
protected:
    HNSWLibTest() {}

    ~HNSWLibTest() override {}

    void SetUp() override {}

    void TearDown() override {}
};

TEST_F(HNSWLibTest, hnswlib_vector_add_test) {
    size_t dim = 4;
    VecSimParams params = {.algo = VecSimAlgo_HNSWLIB,
                           .hnswParams = {.type = VecSimType_FLOAT32,
                                          .dim = dim,
                                          .metric = VecSimMetric_L2,
                                          .initialCapacity = 200,
                                          .M = 16,
                                          .efConstruction = 200}};
    VecSimIndex *index = VecSimIndex_New(&params);
    ASSERT_EQ(VecSimIndex_IndexSize(index), 0);

    float a[dim];
    for (size_t i = 0; i < dim; i++) {
        a[i] = (float)i;
    }
    VecSimIndex_AddVector(index, (const void *)a, 1);
    ASSERT_EQ(VecSimIndex_IndexSize(index), 1);
    VecSimIndex_Free(index);
}

TEST_F(HNSWLibTest, hnswlib_vector_search_test) {
    size_t n = 100;
    size_t k = 11;
    size_t dim = 4;
    VecSimParams params = {.algo = VecSimAlgo_HNSWLIB,
                           .hnswParams = {.type = VecSimType_FLOAT32,
                                          .dim = dim,
                                          .metric = VecSimMetric_L2,
                                          .initialCapacity = 200,
                                          .M = 16,
                                          .efConstruction = 200}};
    VecSimIndex *index = VecSimIndex_New(&params);

    for (int i = 0; i < n; i++) {
        float f[dim];
        for (size_t j = 0; j < dim; j++) {
            f[j] = (float)i;
        }
        VecSimIndex_AddVector(index, (const void *)f, (size_t)i);
    }
    ASSERT_EQ(VecSimIndex_IndexSize(index), n);

    float query[] = {50, 50, 50, 50};
    auto verify_res = [&](int id, float score, size_t index) {
        int diff_id = ((id - 50) > 0) ? (id - 50) : (50 - id);
        ASSERT_TRUE(((diff_id == (index + 1) / 2)) &&
                    (score == (4 * ((index + 1) / 2) * ((index + 1) / 2))));
    };
    runTopKSearchTest(index, query, k, verify_res);
    VecSimIndex_Free(index);
}

TEST_F(HNSWLibTest, hnswlib_vector_search_by_id_test) {
    size_t n = 100;
    size_t dim = 4;
    size_t k = 11;

    VecSimParams params = {.algo = VecSimAlgo_HNSWLIB,
                           .hnswParams = {.type = VecSimType_FLOAT32,
                                          .dim = dim,
                                          .metric = VecSimMetric_L2,
                                          .initialCapacity = 200,
                                          .M = 16,
                                          .efConstruction = 200}};
    VecSimIndex *index = VecSimIndex_New(&params);

    for (int i = 0; i < n; i++) {
        float f[dim];
        for (size_t j = 0; j < dim; j++) {
            f[j] = (float)i;
        }
        VecSimIndex_AddVector(index, (const void *)f, (int)i);
    }
    ASSERT_EQ(VecSimIndex_IndexSize(index), n);

    float query[] = {50, 50, 50, 50};
    auto verify_res = [&](int id, float score, size_t index) { ASSERT_EQ(id, (index + 45)); };
    runTopKSearchTest(index, query, k, verify_res, nullptr, BY_ID);

    VecSimIndex_Free(index);
}

TEST_F(HNSWLibTest, hnswlib_indexing_same_vector) {
    size_t n = 100;
    size_t dim = 4;
    size_t k = 10;

    VecSimParams params = {.algo = VecSimAlgo_HNSWLIB,
                           .hnswParams = {.type = VecSimType_FLOAT32,
                                          .dim = dim,
                                          .metric = VecSimMetric_L2,
                                          .initialCapacity = 200,
                                          .M = 16,
                                          .efConstruction = 200}};
    VecSimIndex *index = VecSimIndex_New(&params);

    for (int i = 0; i < n; i++) {
        float f[dim];
        for (size_t j = 0; j < dim; j++) {
            f[j] = (float)(i / 10);
        }
        VecSimIndex_AddVector(index, (const void *)f, i);
    }
    ASSERT_EQ(VecSimIndex_IndexSize(index), n);

    // Run a query where all the results are supposed to be {5,5,5,5} (different ids).
    float query[] = {4.9, 4.95, 5.05, 5.1};
    auto verify_res = [&](int id, float score, size_t index) {
        ASSERT_TRUE(id >= 50 && id < 60 && score <= 1);
    };
    runTopKSearchTest(index, query, k, verify_res);

    VecSimIndex_Free(index);
}

TEST_F(HNSWLibTest, hnswlib_reindexing_same_vector) {
    size_t n = 100;
    size_t dim = 4;
    size_t k = 10;

    VecSimParams params = {.algo = VecSimAlgo_HNSWLIB,
                           .hnswParams = {.type = VecSimType_FLOAT32,
                                          .dim = dim,
                                          .metric = VecSimMetric_L2,
                                          .initialCapacity = 200,
                                          .M = 16,
                                          .efConstruction = 200}};
    VecSimIndex *index = VecSimIndex_New(&params);

    for (size_t i = 0; i < n; i++) {
        float f[dim];
        for (size_t j = 0; j < dim; j++) {
            f[j] = (float)(i / 10); // i / 10 is in integer (take the "floor" value)
        }
        VecSimIndex_AddVector(index, (const void *)f, i);
    }
    ASSERT_EQ(VecSimIndex_IndexSize(index), n);

    // Run a query where all the results are supposed to be {5,5,5,5} (different ids).
    float query[] = {4.9, 4.95, 5.05, 5.1};
    auto verify_res = [&](int id, float score, size_t index) {
        ASSERT_TRUE(id >= 50 && id < 60 && score <= 1);
    };
    runTopKSearchTest(index, query, k, verify_res);

    for (size_t i = 0; i < n; i++) {
        VecSimIndex_DeleteVector(index, i);
    }
    ASSERT_EQ(VecSimIndex_IndexSize(index), 0);

    // Reinsert the same vectors under the same ids
    for (size_t i = 0; i < n; i++) {
        float num = (float)(i / 10);
        float f[] = {num, num, num, num};
        VecSimIndex_AddVector(index, (const void *)f, i);
    }
    ASSERT_EQ(VecSimIndex_IndexSize(index), n);

    // Run the same query again
    runTopKSearchTest(index, query, k, verify_res);

    VecSimIndex_Free(index);
}

TEST_F(HNSWLibTest, hnswlib_reindexing_same_vector_different_id) {
    size_t n = 100;
    size_t dim = 4;
    size_t k = 10;

    VecSimParams params = {.algo = VecSimAlgo_HNSWLIB,
                           .hnswParams = {.type = VecSimType_FLOAT32,
                                          .dim = dim,
                                          .metric = VecSimMetric_L2,
                                          .initialCapacity = 200,
                                          .M = 16,
                                          .efConstruction = 200}};
    VecSimIndex *index = VecSimIndex_New(&params);

    for (size_t i = 0; i < n; i++) {
        float f[dim];
        for (size_t j = 0; j < dim; j++) {
            f[j] = (float)(i / 10); // i / 10 is in integer (take the "floor" value)
        }
        VecSimIndex_AddVector(index, (const void *)f, i);
    }
    ASSERT_EQ(VecSimIndex_IndexSize(index), n);

    // Run a query where all the results are supposed to be {5,5,5,5} (different ids).
    float query[] = {4.9, 4.95, 5.05, 5.1};
    auto verify_res = [&](int id, float score, size_t index) {
        ASSERT_TRUE(id >= 50 && id < 60 && score <= 1);
    };
    runTopKSearchTest(index, query, k, verify_res);

    for (size_t i = 0; i < n; i++) {
        VecSimIndex_DeleteVector(index, i);
    }
    ASSERT_EQ(VecSimIndex_IndexSize(index), 0);

    // Reinsert the same vectors under different ids than before
    for (size_t i = 0; i < n; i++) {
        float f[dim];
        for (size_t j = 0; j < dim; j++) {
            f[j] = (float)(i / 10); // i / 10 is in integer (take the "floor" value)
        }
        VecSimIndex_AddVector(index, (const void *)f, i + 10);
    }
    ASSERT_EQ(VecSimIndex_IndexSize(index), n);

    // Run the same query again
    auto verify_res_different_id = [&](int id, float score, size_t index) {
        ASSERT_TRUE(id >= 60 && id < 70 && score <= 1);
    };
    runTopKSearchTest(index, query, k, verify_res_different_id);

    VecSimIndex_Free(index);
}

TEST_F(HNSWLibTest, sanity_rinsert_1280) {
    size_t n = 5;
    size_t d = 1280;
    size_t k = 5;

    VecSimParams params = {.algo = VecSimAlgo_HNSWLIB,
                           .hnswParams = {.type = VecSimType_FLOAT32,
                                          .dim = d,
                                          .metric = VecSimMetric_L2,
                                          .initialCapacity = n,
                                          .M = 16,
                                          .efConstruction = 200}};
    VecSimIndex *index = VecSimIndex_New(&params);

    auto *vectors = (float *)malloc(n * d * sizeof(float));

    // Generate random vectors in every iteration and inert them under different ids
    for (size_t iter = 1; iter <= 3; iter++) {
        for (size_t i = 0; i < n; i++) {
            for (size_t j = 0; j < d; j++) {
                (vectors + i * d)[j] = (float)rand() / (float)(RAND_MAX) / 100;
            }
        }
        auto expected_ids = std::set<size_t>();
        for (size_t i = 0; i < n; i++) {
            VecSimIndex_AddVector(index, (const void *)(vectors + i * d), i * iter);
            expected_ids.insert(i * iter);
        }
        auto verify_res = [&](int id, float score, size_t index) {
            ASSERT_TRUE(expected_ids.find(id) != expected_ids.end());
            expected_ids.erase(id);
        };

        // Send arbitrary vector (the first) and search for top k. This should return all the
        // vectors that were inserted in this iteration - verify their ids.
        runTopKSearchTest(index, (const void *)vectors, k, verify_res);

        // Remove vectors form current iteration.
        for (size_t i = 0; i < n; i++) {
            VecSimIndex_DeleteVector(index, i * iter);
        }
    }
    free(vectors);
    VecSimIndex_Free(index);
}

TEST_F(HNSWLibTest, test_hnsw_info) {
    size_t n = 100;
    size_t d = 128;

    // Build with default args
    VecSimParams params = {.algo = VecSimAlgo_HNSWLIB,
                           .hnswParams = {.type = VecSimType_FLOAT32,
                                          .dim = d,
                                          .metric = VecSimMetric_L2,
                                          .initialCapacity = n,
                                          .M = 16,
                                          .efConstruction = 200}};
    VecSimIndex *index = VecSimIndex_New(&params);
    VecSimIndexInfo info = VecSimIndex_Info(index);
    ASSERT_EQ(info.algo, VecSimAlgo_HNSWLIB);
    ASSERT_EQ(info.d, d);
    // Default args
    ASSERT_EQ(info.hnswInfo.M, HNSW_DEFAULT_M);
    ASSERT_EQ(info.hnswInfo.efConstruction, HNSW_DEFAULT_EF_C);
    ASSERT_EQ(info.hnswInfo.efRuntime, HNSW_DEFAULT_EF_RT);
    VecSimIndex_Free(index);

    d = 1280;
    params = {.algo = VecSimAlgo_HNSWLIB,
              .hnswParams = {.type = VecSimType_FLOAT32,
                             .dim = d,
                             .metric = VecSimMetric_L2,
                             .initialCapacity = n,
                             .M = 200,
                             .efConstruction = 1000,
                             .efRuntime = 500}};
    index = VecSimIndex_New(&params);
    info = VecSimIndex_Info(index);
    ASSERT_EQ(info.algo, VecSimAlgo_HNSWLIB);
    ASSERT_EQ(info.d, d);
    // User args
    ASSERT_EQ(info.hnswInfo.efConstruction, 1000);
    ASSERT_EQ(info.hnswInfo.M, 200);
    ASSERT_EQ(info.hnswInfo.efRuntime, 500);
    VecSimIndex_Free(index);
}

TEST_F(HNSWLibTest, test_query_runtime_params_default_build_args) {
    size_t n = 100;
    size_t d = 4;
    size_t k = 11;

    // Build with default args
    VecSimParams params = {.algo = VecSimAlgo_HNSWLIB,
                           .hnswParams = {.type = VecSimType_FLOAT32,
                                          .dim = d,
                                          .metric = VecSimMetric_L2,
                                          .initialCapacity = n,
                                          .M = 16,
                                          .efConstruction = 200}};
    VecSimIndex *index = VecSimIndex_New(&params);

    for (size_t i = 0; i < n; i++) {
        float f[d];
        for (size_t j = 0; j < d; j++) {
            f[j] = (float)i;
        }
        VecSimIndex_AddVector(index, (const void *)f, i);
    }
    ASSERT_EQ(VecSimIndex_IndexSize(index), n);

    auto verify_res = [&](int id, float score, size_t index) {
        int diff_id = ((id - 50) > 0) ? (id - 50) : (50 - id);
        ASSERT_TRUE(((diff_id == (index + 1) / 2)) &&
                    (score == (4 * ((index + 1) / 2) * ((index + 1) / 2))));
    };
    float query[] = {50, 50, 50, 50};
    runTopKSearchTest(index, query, k, verify_res);

    VecSimIndexInfo info = VecSimIndex_Info(index);
    // Check that default args did not change
    ASSERT_EQ(info.hnswInfo.M, HNSW_DEFAULT_M);
    ASSERT_EQ(info.hnswInfo.efConstruction, HNSW_DEFAULT_EF_C);
    ASSERT_EQ(info.hnswInfo.efRuntime, HNSW_DEFAULT_EF_RT);

    // Run same query again, set efRuntime to 300
    VecSimQueryParams queryParams = {.hnswRuntimeParams = {.efRuntime = 300}};
    runTopKSearchTest(index, query, k, verify_res, &queryParams);

    info = VecSimIndex_Info(index);
    // Check that default args did not change
    ASSERT_EQ(info.hnswInfo.M, HNSW_DEFAULT_M);
    ASSERT_EQ(info.hnswInfo.efConstruction, HNSW_DEFAULT_EF_C);
    ASSERT_EQ(info.hnswInfo.efRuntime, HNSW_DEFAULT_EF_RT);

    VecSimIndex_Free(index);
}

TEST_F(HNSWLibTest, test_query_runtime_params_user_build_args) {
    size_t n = 100;
    size_t d = 4;
    size_t M = 100;
    size_t efConstruction = 300;
    size_t efRuntime = 500;
    // Build with default args
    VecSimParams params = {.algo = VecSimAlgo_HNSWLIB,
                           .hnswParams = {.type = VecSimType_FLOAT32,
                                          .dim = d,
                                          .metric = VecSimMetric_L2,
                                          .initialCapacity = n,
                                          .M = M,
                                          .efConstruction = efConstruction,
                                          .efRuntime = efRuntime}};

    size_t k = 11;
    VecSimIndex *index = VecSimIndex_New(&params);

    for (size_t i = 0; i < n; i++) {
        float f[d];
        for (size_t j = 0; j < d; j++) {
            f[j] = (float)i;
        }
        VecSimIndex_AddVector(index, (const void *)f, i);
    }
    ASSERT_EQ(VecSimIndex_IndexSize(index), n);

    auto verify_res = [&](int id, float score, size_t index) {
        int diff_id = ((id - 50) > 0) ? (id - 50) : (50 - id);
        ASSERT_TRUE(((diff_id == (index + 1) / 2)) &&
                    (score == (4 * ((index + 1) / 2) * ((index + 1) / 2))));
    };
    float query[] = {50, 50, 50, 50};
    runTopKSearchTest(index, query, k, verify_res);

    VecSimIndexInfo info = VecSimIndex_Info(index);
    // Check that user args did not change
    ASSERT_EQ(info.hnswInfo.M, M);
    ASSERT_EQ(info.hnswInfo.efConstruction, efConstruction);
    ASSERT_EQ(info.hnswInfo.efRuntime, efRuntime);

    // Run same query again, set efRuntime to 300
    VecSimQueryParams queryParams = {.hnswRuntimeParams = {.efRuntime = 300}};
    runTopKSearchTest(index, query, k, verify_res, &queryParams);

    info = VecSimIndex_Info(index);
    // Check that user args did not change
    ASSERT_EQ(info.hnswInfo.M, M);
    ASSERT_EQ(info.hnswInfo.efConstruction, efConstruction);
    ASSERT_EQ(info.hnswInfo.efRuntime, efRuntime);

    VecSimIndex_Free(index);
}

TEST_F(HNSWLibTest, hnsw_search_empty_index) {
    size_t n = 100;
    size_t k = 11;
    size_t d = 4;
    VecSimParams params = {
        .algo = VecSimAlgo_HNSWLIB,
        .hnswParams = {
            .type = VecSimType_FLOAT32, .dim = d, .metric = VecSimMetric_L2, .initialCapacity = 0}};
    VecSimIndex *index = VecSimIndex_New(&params);

    ASSERT_EQ(VecSimIndex_IndexSize(index), 0);

    float query[] = {50, 50, 50, 50};

    // We do not expect any results
    VecSimQueryResult_List res =
        VecSimIndex_TopKQuery(index, (const void *)query, k, NULL, BY_SCORE);
    ASSERT_EQ(VecSimQueryResult_Len(res), 0);
    VecSimQueryResult_Iterator *it = VecSimQueryResult_List_GetIterator(res);
    ASSERT_EQ(VecSimQueryResult_IteratorNext(it), nullptr);
    VecSimQueryResult_IteratorFree(it);
    VecSimQueryResult_Free(res);

    // Add some vectors and remove them all from index, so it will be empty again.
    for (size_t i = 0; i < n; i++) {
        float f[d];
        for (size_t j = 0; j < d; j++) {
            f[j] = (float)i;
        }
        VecSimIndex_AddVector(index, (const void *)f, i);
    }
    ASSERT_EQ(VecSimIndex_IndexSize(index), n);
    for (size_t i = 0; i < n; i++) {
        VecSimIndex_DeleteVector(index, i);
    }
    ASSERT_EQ(VecSimIndex_IndexSize(index), 0);

    // Again - we do not expect any results
    res = VecSimIndex_TopKQuery(index, (const void *)query, k, NULL, BY_SCORE);
    ASSERT_EQ(VecSimQueryResult_Len(res), 0);
    it = VecSimQueryResult_List_GetIterator(res);
    ASSERT_EQ(VecSimQueryResult_IteratorNext(it), nullptr);
    VecSimQueryResult_IteratorFree(it);
    VecSimQueryResult_Free(res);

    VecSimIndex_Free(index);
}

TEST_F(HNSWLibTest, hnsw_inf_score) {
    size_t n = 4;
    size_t k = 4;
    size_t dim = 2;
    VecSimParams params = {.algo = VecSimAlgo_HNSWLIB,
                           .hnswParams = {.type = VecSimType_FLOAT32,
                                          .dim = dim,
                                          .metric = VecSimMetric_L2,
                                          .initialCapacity = n}};
    VecSimIndex *index = VecSimIndex_New(&params);

    // The 32 bits of "efgh" and "efgg", and the 32 bits of "abcd" and "abbd" will
    // yield "inf" result when we calculate distance between the vectors.
    VecSimIndex_AddVector(index, "abcdefgh", 1);
    VecSimIndex_AddVector(index, "abcdefgg", 2);
    VecSimIndex_AddVector(index, "aacdefgh", 3);
    VecSimIndex_AddVector(index, "abbdefgh", 4);
    ASSERT_EQ(VecSimIndex_IndexSize(index), 4);

    auto verify_res = [&](int id, float score, size_t index) {
        if (index == 0) {
            ASSERT_EQ(1, id);
        } else if (index == 1) {
            ASSERT_EQ(3, id);
        } else {
            ASSERT_TRUE(id == 2 || id == 4);
        }
    };
    runTopKSearchTest(index, "abcdefgh", k, verify_res);
    VecSimIndex_Free(index);
}

// Tests VecSimIndex_New failure on bad M parameter. Should return null.
TEST_F(HNSWLibTest, hnsw_bad_params) {
    size_t n = 1000000;
    size_t dim = 2;
    size_t bad_M[] = {
        1,        // Will fail because 1/log(M).
        10000000, // Will fail on this->allocator->allocate(max_elements_ * size_data_per_element_)
        SIZE_MAX, // Will fail on M * 2 overflow.
        SIZE_MAX / 2, // Will fail on M * 2 overflow.
        SIZE_MAX / 4  // Will fail on size_links_level0_ calculation:
                      // sizeof(linklistsizeint) + M * 2 * sizeof(tableint) + sizeof(void *)
    };
    unsigned long len = sizeof(bad_M) / sizeof(size_t);

    for (unsigned long i = 0; i < len; i++) {
        VecSimParams params = {.algo = VecSimAlgo_HNSWLIB,
                               .hnswParams = {.type = VecSimType_FLOAT32,
                                              .dim = dim,
                                              .metric = VecSimMetric_L2,
                                              .initialCapacity = n}};

        params.hnswParams.M = bad_M[i];
        VecSimIndex *index = VecSimIndex_New(&params);
        ASSERT_TRUE(index == NULL);
    }
}

TEST_F(HNSWLibTest, hnsw_delete_entry_point) {
    size_t n = 10000;
    size_t dim = 2;
    size_t M = 2;

    VecSimParams params = {.algo = VecSimAlgo_HNSWLIB,
                           .hnswParams = {.type = VecSimType_FLOAT32,
                                          .dim = dim,
                                          .metric = VecSimMetric_L2,
                                          .initialCapacity = n,
                                          .M = M,
                                          .efConstruction = 0,
                                          .efRuntime = 0}};

    VecSimIndex *index = VecSimIndex_New(&params);
    ASSERT_TRUE(index != NULL);

    int64_t vec[dim];
    for (int i = 0; i < dim; i++)
        vec[i] = i;
    for (size_t j = 0; j < n; j++)
        VecSimIndex_AddVector(index, vec, j);

    VecSimIndexInfo info = VecSimIndex_Info(index);

    while (info.hnswInfo.indexSize > 0) {
        ASSERT_NO_THROW(VecSimIndex_DeleteVector(index, info.hnswInfo.entrypoint));
        info = VecSimIndex_Info(index);
    }
    VecSimIndex_Free(index);
}

<<<<<<< HEAD
TEST_F(HNSWLibTest, hnsw_batch_iterator_basic) {
    size_t dim = 4;
    size_t M = 8;
    size_t ef = 20;
    size_t n = 1000;

    VecSimParams params = {
        .hnswParams = {.initialCapacity = n, .M = M, .efConstruction = ef, .efRuntime = ef},
        .type = VecSimType_FLOAT32,
        .size = dim,
        .metric = VecSimMetric_L2,
        .algo = VecSimAlgo_HNSWLIB};
    VecSimIndex *index = VecSimIndex_New(&params);

    for (int i = 0; i < n; i++) {
=======
TEST_F(HNSWLibTest, hnsw_override) {
    size_t n = 100;
    size_t dim = 4;
    size_t M = 8;
    size_t ef = 300;

    VecSimParams params = {.algo = VecSimAlgo_HNSWLIB,
                           .hnswParams = {.type = VecSimType_FLOAT32,
                                          .dim = dim,
                                          .metric = VecSimMetric_L2,
                                          .initialCapacity = n,
                                          .M = M,
                                          .efConstruction = 20,
                                          .efRuntime = ef}};

    VecSimIndex *index = VecSimIndex_New(&params);
    ASSERT_TRUE(index != nullptr);

    for (size_t i = 0; i < n; i++) {
>>>>>>> ec2857ed
        float f[dim];
        for (size_t j = 0; j < dim; j++) {
            f[j] = (float)i;
        }
        VecSimIndex_AddVector(index, (const void *)f, i);
    }
    ASSERT_EQ(VecSimIndex_IndexSize(index), n);

<<<<<<< HEAD
    // query for (n,n,...,n) vector (recall that n is the largest id in te index)
    float query[dim];
    for (size_t j = 0; j < dim; j++) {
        query[j] = (float)n;
    }
    VecSimBatchIterator *batchIterator = VecSimBatchIterator_New(index, query);
    size_t iteration_num = 0;

    // get the 5 vectors whose ids are the maximal among those that hasn't been returned yet,
    // in every iteration. The order should be from the largest to the lowest id.
    size_t n_res = 5;
    while (VecSimBatchIterator_HasNext(batchIterator)) {
        std::vector<size_t> expected_ids(n_res);
        for (size_t i = 0; i < n_res; i++) {
            expected_ids[i] = (n - iteration_num * n_res - i - 1);
        }
        auto verify_res = [&](int id, float score, size_t index) {
            ASSERT_TRUE(expected_ids[index] == id);
        };
        runBatchIteratorSearchTest(batchIterator, n_res, verify_res);
        iteration_num++;
    }
    ASSERT_EQ(iteration_num, n / n_res);
    VecSimBatchIterator_Free(batchIterator);

    VecSimIndex_Free(index);
}

TEST_F(HNSWLibTest, hnsw_batch_iterator_reset) {
    size_t dim = 4;
    size_t n = 1000;
    size_t M = 8;
    size_t ef = 20;

    VecSimParams params = {
        .hnswParams = {.initialCapacity = n, .M = M, .efConstruction = ef, .efRuntime = ef},
        .type = VecSimType_FLOAT32,
        .size = dim,
        .metric = VecSimMetric_L2,
        .algo = VecSimAlgo_HNSWLIB};
    VecSimIndex *index = VecSimIndex_New(&params);

    for (int i = 0; i < n; i++) {
=======
    // Insert again 300 vectors, the first 100 will be overwritten (deleted first).
    n = 300;
    for (size_t i = 0; i < n; i++) {
>>>>>>> ec2857ed
        float f[dim];
        for (size_t j = 0; j < dim; j++) {
            f[j] = (float)i;
        }
        VecSimIndex_AddVector(index, (const void *)f, i);
    }
<<<<<<< HEAD
    ASSERT_EQ(VecSimIndex_IndexSize(index), n);

    // query for (n,n,...,n) vector (recall that n is the largest id in te index)
=======
>>>>>>> ec2857ed
    float query[dim];
    for (size_t j = 0; j < dim; j++) {
        query[j] = (float)n;
    }
<<<<<<< HEAD
    VecSimBatchIterator *batchIterator = VecSimBatchIterator_New(index, query);

    // get the 100 vectors whose ids are the maximal among those that hasn't been returned yet, in
    // every iteration. run this flow for 3 times, each time for 5 iteration, and reset the
    // iterator.
    size_t n_res = 100;
    size_t total_iteration = 5;
    size_t re_runs = 3;

    for (size_t take = 0; take < re_runs; take++) {
        size_t iteration_num = 0;
        while (VecSimBatchIterator_HasNext(batchIterator)) {
            std::vector<size_t> expected_ids(n_res);
            for (size_t i = 0; i < n_res; i++) {
                expected_ids[i] = (n - iteration_num * n_res - i - 1);
            }
            auto verify_res = [&](int id, float score, size_t index) {
                ASSERT_TRUE(expected_ids[index] == id);
            };
            runBatchIteratorSearchTest(batchIterator, n_res, verify_res, BY_SCORE);
            iteration_num++;
            if (iteration_num == total_iteration) {
                break;
            }
        }
        VecSimBatchIterator_Reset(batchIterator);
    }
    VecSimBatchIterator_Free(batchIterator);
    VecSimIndex_Free(index);
}

TEST_F(HNSWLibTest, hnsw_batch_iterator_advanced) {
    size_t dim = 4;
    size_t n = 1000;
    size_t M = 8;
    size_t ef = 20;

    VecSimParams params = {
        .hnswParams = {.initialCapacity = n, .M = M, .efConstruction = ef, .efRuntime = ef},
        .type = VecSimType_FLOAT32,
        .size = dim,
        .metric = VecSimMetric_L2,
        .algo = VecSimAlgo_HNSWLIB};
    VecSimIndex *index = VecSimIndex_New(&params);

    float query[] = {(float)0, (float)0, (float)0, (float)0};
    VecSimBatchIterator *batchIterator = VecSimBatchIterator_New(index, query);

    // try to get results even though there are no vectors in the index.
    VecSimQueryResult_List res = VecSimBatchIterator_Next(batchIterator, 10, BY_SCORE);
    ASSERT_EQ(VecSimQueryResult_Len(res), 0);
    ASSERT_FALSE(VecSimBatchIterator_HasNext(batchIterator));

    // insert one vector and query
    VecSimBatchIterator_Reset(batchIterator);
    VecSimIndex_AddVector(index, query, 0);
    res = VecSimBatchIterator_Next(batchIterator, 10, BY_SCORE);
    ASSERT_EQ(VecSimQueryResult_Len(res), 1);
    ASSERT_FALSE(VecSimBatchIterator_HasNext(batchIterator));

    for (int i = 0; i < n; i++) {
        float f[dim];
        for (size_t j = 0; j < dim; j++) {
            f[j] = (float)i;
        }
        VecSimIndex_AddVector(index, (const void *)f, i);
    }
    ASSERT_EQ(VecSimIndex_IndexSize(index), n);

    // reset the iterator after it was depleted
    VecSimBatchIterator_Reset(batchIterator);

    // n_res does not divide into ef or vice versa - expect leftovers between the graph scans.
    size_t n_res = 7;
    size_t iteration_num = 0;
    while (VecSimBatchIterator_HasNext(batchIterator)) {
        std::vector<size_t> expected_ids(n_res);
        for (size_t i = 0; i < n_res; i++) {
            expected_ids[i] = (iteration_num * n_res + i);
        }
        auto verify_res = [&](int id, float score, size_t index) {
            ASSERT_TRUE(expected_ids[index] == id);
        };
        if (iteration_num < n / n_res) {
            runBatchIteratorSearchTest(batchIterator, n_res, verify_res, BY_ID);
        } else {
            // in the last iteration there are n%iteration_num results left to return
            runBatchIteratorSearchTest(batchIterator, n_res, verify_res, BY_ID, n % n_res);
        }
        iteration_num++;
    }
    ASSERT_EQ(iteration_num, n / n_res + 1);
=======
    // This is testing a bug fix - before we had the seconder sorting by id in CompareByFirst,
    // the graph got disconnected due to the deletion of some node followed by a bad repairing of
    // one of its neighbours. Here, we ensure that we get all the nodes in the graph as results.
    auto verify_res = [&](int id, float score, size_t index) { ASSERT_TRUE(id == n - 1 - index); };
    runTopKSearchTest(index, query, 300, verify_res);

>>>>>>> ec2857ed
    VecSimIndex_Free(index);
}<|MERGE_RESOLUTION|>--- conflicted
+++ resolved
@@ -566,52 +566,80 @@
     VecSimIndex_Free(index);
 }
 
-<<<<<<< HEAD
+TEST_F(HNSWLibTest, hnsw_override) {
+    size_t n = 100;
+    size_t dim = 4;
+    size_t M = 8;
+    size_t ef = 300;
+
+    VecSimParams params = {.algo = VecSimAlgo_HNSWLIB,
+                           .hnswParams = {.type = VecSimType_FLOAT32,
+                                          .dim = dim,
+                                          .metric = VecSimMetric_L2,
+                                          .initialCapacity = n,
+                                          .M = M,
+                                          .efConstruction = 20,
+                                          .efRuntime = ef}};
+
+    VecSimIndex *index = VecSimIndex_New(&params);
+    ASSERT_TRUE(index != nullptr);
+
+    for (size_t i = 0; i < n; i++) {
+        float f[dim];
+        for (size_t j = 0; j < dim; j++) {
+            f[j] = (float)i;
+        }
+        VecSimIndex_AddVector(index, (const void *)f, i);
+    }
+    ASSERT_EQ(VecSimIndex_IndexSize(index), n);
+
+    // Insert again 300 vectors, the first 100 will be overwritten (deleted first).
+    n = 300;
+    for (size_t i = 0; i < n; i++) {
+        float f[dim];
+        for (size_t j = 0; j < dim; j++) {
+            f[j] = (float)i;
+        }
+        VecSimIndex_AddVector(index, (const void *)f, i);
+    }
+    float query[dim];
+    for (size_t j = 0; j < dim; j++) {
+        query[j] = (float)n;
+    }
+    // This is testing a bug fix - before we had the seconder sorting by id in CompareByFirst,
+    // the graph got disconnected due to the deletion of some node followed by a bad repairing of
+    // one of its neighbours. Here, we ensure that we get all the nodes in the graph as results.
+    auto verify_res = [&](int id, float score, size_t index) { ASSERT_TRUE(id == n - 1 - index); };
+    runTopKSearchTest(index, query, 300, verify_res);
+
+    VecSimIndex_Free(index);
+}
+
 TEST_F(HNSWLibTest, hnsw_batch_iterator_basic) {
     size_t dim = 4;
     size_t M = 8;
     size_t ef = 20;
     size_t n = 1000;
 
-    VecSimParams params = {
-        .hnswParams = {.initialCapacity = n, .M = M, .efConstruction = ef, .efRuntime = ef},
-        .type = VecSimType_FLOAT32,
-        .size = dim,
-        .metric = VecSimMetric_L2,
-        .algo = VecSimAlgo_HNSWLIB};
+    VecSimParams params = {.algo = VecSimAlgo_HNSWLIB,
+                           .hnswParams = {.type = VecSimType_FLOAT32,
+                                          .dim = dim,
+                                          .metric = VecSimMetric_L2,
+                                          .initialCapacity = n,
+                                          .M = M,
+                                          .efConstruction = ef,
+                                          .efRuntime = ef}};
     VecSimIndex *index = VecSimIndex_New(&params);
 
     for (int i = 0; i < n; i++) {
-=======
-TEST_F(HNSWLibTest, hnsw_override) {
-    size_t n = 100;
-    size_t dim = 4;
-    size_t M = 8;
-    size_t ef = 300;
-
-    VecSimParams params = {.algo = VecSimAlgo_HNSWLIB,
-                           .hnswParams = {.type = VecSimType_FLOAT32,
-                                          .dim = dim,
-                                          .metric = VecSimMetric_L2,
-                                          .initialCapacity = n,
-                                          .M = M,
-                                          .efConstruction = 20,
-                                          .efRuntime = ef}};
-
-    VecSimIndex *index = VecSimIndex_New(&params);
-    ASSERT_TRUE(index != nullptr);
-
-    for (size_t i = 0; i < n; i++) {
->>>>>>> ec2857ed
-        float f[dim];
-        for (size_t j = 0; j < dim; j++) {
-            f[j] = (float)i;
-        }
-        VecSimIndex_AddVector(index, (const void *)f, i);
-    }
-    ASSERT_EQ(VecSimIndex_IndexSize(index), n);
-
-<<<<<<< HEAD
+        float f[dim];
+        for (size_t j = 0; j < dim; j++) {
+            f[j] = (float)i;
+        }
+        VecSimIndex_AddVector(index, (const void *)f, i);
+    }
+    ASSERT_EQ(VecSimIndex_IndexSize(index), n);
+
     // query for (n,n,...,n) vector (recall that n is the largest id in te index)
     float query[dim];
     for (size_t j = 0; j < dim; j++) {
@@ -646,37 +674,30 @@
     size_t M = 8;
     size_t ef = 20;
 
-    VecSimParams params = {
-        .hnswParams = {.initialCapacity = n, .M = M, .efConstruction = ef, .efRuntime = ef},
-        .type = VecSimType_FLOAT32,
-        .size = dim,
-        .metric = VecSimMetric_L2,
-        .algo = VecSimAlgo_HNSWLIB};
+    VecSimParams params = {.algo = VecSimAlgo_HNSWLIB,
+                           .hnswParams = {.type = VecSimType_FLOAT32,
+                                          .dim = dim,
+                                          .metric = VecSimMetric_L2,
+                                          .initialCapacity = n,
+                                          .M = M,
+                                          .efConstruction = ef,
+                                          .efRuntime = ef}};
     VecSimIndex *index = VecSimIndex_New(&params);
 
     for (int i = 0; i < n; i++) {
-=======
-    // Insert again 300 vectors, the first 100 will be overwritten (deleted first).
-    n = 300;
-    for (size_t i = 0; i < n; i++) {
->>>>>>> ec2857ed
-        float f[dim];
-        for (size_t j = 0; j < dim; j++) {
-            f[j] = (float)i;
-        }
-        VecSimIndex_AddVector(index, (const void *)f, i);
-    }
-<<<<<<< HEAD
+        float f[dim];
+        for (size_t j = 0; j < dim; j++) {
+            f[j] = (float)i;
+        }
+        VecSimIndex_AddVector(index, (const void *)f, i);
+    }
     ASSERT_EQ(VecSimIndex_IndexSize(index), n);
 
     // query for (n,n,...,n) vector (recall that n is the largest id in te index)
-=======
->>>>>>> ec2857ed
     float query[dim];
     for (size_t j = 0; j < dim; j++) {
         query[j] = (float)n;
     }
-<<<<<<< HEAD
     VecSimBatchIterator *batchIterator = VecSimBatchIterator_New(index, query);
 
     // get the 100 vectors whose ids are the maximal among those that hasn't been returned yet, in
@@ -714,12 +735,14 @@
     size_t M = 8;
     size_t ef = 20;
 
-    VecSimParams params = {
-        .hnswParams = {.initialCapacity = n, .M = M, .efConstruction = ef, .efRuntime = ef},
-        .type = VecSimType_FLOAT32,
-        .size = dim,
-        .metric = VecSimMetric_L2,
-        .algo = VecSimAlgo_HNSWLIB};
+    VecSimParams params = {.algo = VecSimAlgo_HNSWLIB,
+                           .hnswParams = {.type = VecSimType_FLOAT32,
+                                          .dim = dim,
+                                          .metric = VecSimMetric_L2,
+                                          .initialCapacity = n,
+                                          .M = M,
+                                          .efConstruction = 20,
+                                          .efRuntime = ef}};
     VecSimIndex *index = VecSimIndex_New(&params);
 
     float query[] = {(float)0, (float)0, (float)0, (float)0};
@@ -769,13 +792,5 @@
         iteration_num++;
     }
     ASSERT_EQ(iteration_num, n / n_res + 1);
-=======
-    // This is testing a bug fix - before we had the seconder sorting by id in CompareByFirst,
-    // the graph got disconnected due to the deletion of some node followed by a bad repairing of
-    // one of its neighbours. Here, we ensure that we get all the nodes in the graph as results.
-    auto verify_res = [&](int id, float score, size_t index) { ASSERT_TRUE(id == n - 1 - index); };
-    runTopKSearchTest(index, query, 300, verify_res);
-
->>>>>>> ec2857ed
     VecSimIndex_Free(index);
 }