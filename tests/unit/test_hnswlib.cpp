#include "gtest/gtest.h"
#include "VecSim/vec_sim.h"
#include "test_utils.h"
#include "VecSim/algorithms/hnsw/serialization.h"
#include <climits>

using namespace hnswlib;

class HNSWLibTest : public ::testing::Test {
protected:
    HNSWLibTest() {}

    ~HNSWLibTest() override {}

    void SetUp() override {}

    void TearDown() override {}
};

TEST_F(HNSWLibTest, hnswlib_vector_add_test) {
    size_t dim = 4;
    VecSimParams params = {.algo = VecSimAlgo_HNSWLIB,
                           .hnswParams = {.type = VecSimType_FLOAT32,
                                          .dim = dim,
                                          .metric = VecSimMetric_L2,
                                          .initialCapacity = 200,
                                          .M = 16,
                                          .efConstruction = 200}};
    VecSimIndex *index = VecSimIndex_New(&params);
    ASSERT_EQ(VecSimIndex_IndexSize(index), 0);

    float a[dim];
    for (size_t i = 0; i < dim; i++) {
        a[i] = (float)i;
    }
    VecSimIndex_AddVector(index, (const void *)a, 1);
    ASSERT_EQ(VecSimIndex_IndexSize(index), 1);
    VecSimIndex_Free(index);
}

TEST_F(HNSWLibTest, hnswlib_vector_search_test) {
    size_t n = 100;
    size_t k = 11;
    size_t dim = 4;
    VecSimParams params = {.algo = VecSimAlgo_HNSWLIB,
                           .hnswParams = {.type = VecSimType_FLOAT32,
                                          .dim = dim,
                                          .metric = VecSimMetric_L2,
                                          .initialCapacity = 200,
                                          .M = 16,
                                          .efConstruction = 200}};
    VecSimIndex *index = VecSimIndex_New(&params);

    for (size_t i = 0; i < n; i++) {
        float f[dim];
        for (size_t j = 0; j < dim; j++) {
            f[j] = (float)i;
        }
        VecSimIndex_AddVector(index, (const void *)f, (size_t)i);
    }
    ASSERT_EQ(VecSimIndex_IndexSize(index), n);

    float query[] = {50, 50, 50, 50};
    auto verify_res = [&](size_t id, float score, size_t index) {
        size_t diff_id = ((int)(id - 50) > 0) ? (id - 50) : (50 - id);
        ASSERT_EQ(diff_id, (index + 1) / 2);
        ASSERT_EQ(score, (4 * ((index + 1) / 2) * ((index + 1) / 2)));
    };
    runTopKSearchTest(index, query, k, verify_res);
    VecSimIndex_Free(index);
}

TEST_F(HNSWLibTest, hnswlib_vector_search_by_id_test) {
    size_t n = 100;
    size_t dim = 4;
    size_t k = 11;

    VecSimParams params = {.algo = VecSimAlgo_HNSWLIB,
                           .hnswParams = {.type = VecSimType_FLOAT32,
                                          .dim = dim,
                                          .metric = VecSimMetric_L2,
                                          .initialCapacity = 200,
                                          .M = 16,
                                          .efConstruction = 200}};
    VecSimIndex *index = VecSimIndex_New(&params);

    for (size_t i = 0; i < n; i++) {
        float f[dim];
        for (size_t j = 0; j < dim; j++) {
            f[j] = (float)i;
        }
        VecSimIndex_AddVector(index, (const void *)f, (int)i);
    }
    ASSERT_EQ(VecSimIndex_IndexSize(index), n);

    float query[] = {50, 50, 50, 50};
    auto verify_res = [&](size_t id, float score, size_t index) { ASSERT_EQ(id, (index + 45)); };
    runTopKSearchTest(index, query, k, verify_res, nullptr, BY_ID);

    VecSimIndex_Free(index);
}

TEST_F(HNSWLibTest, hnswlib_indexing_same_vector) {
    size_t n = 100;
    size_t dim = 4;
    size_t k = 10;

    VecSimParams params = {.algo = VecSimAlgo_HNSWLIB,
                           .hnswParams = {.type = VecSimType_FLOAT32,
                                          .dim = dim,
                                          .metric = VecSimMetric_L2,
                                          .initialCapacity = 200,
                                          .M = 16,
                                          .efConstruction = 200}};
    VecSimIndex *index = VecSimIndex_New(&params);

    for (size_t i = 0; i < n; i++) {
        float f[dim];
        for (size_t j = 0; j < dim; j++) {
            f[j] = (float)(i / 10);
        }
        VecSimIndex_AddVector(index, (const void *)f, i);
    }
    ASSERT_EQ(VecSimIndex_IndexSize(index), n);

    // Run a query where all the results are supposed to be {5,5,5,5} (different ids).
    float query[] = {4.9, 4.95, 5.05, 5.1};
    auto verify_res = [&](size_t id, float score, size_t index) {
        ASSERT_TRUE(id >= 50 && id < 60 && score <= 1);
    };
    runTopKSearchTest(index, query, k, verify_res);

    VecSimIndex_Free(index);
}

TEST_F(HNSWLibTest, hnswlib_reindexing_same_vector) {
    size_t n = 100;
    size_t dim = 4;
    size_t k = 10;

    VecSimParams params = {.algo = VecSimAlgo_HNSWLIB,
                           .hnswParams = {.type = VecSimType_FLOAT32,
                                          .dim = dim,
                                          .metric = VecSimMetric_L2,
                                          .initialCapacity = 200,
                                          .M = 16,
                                          .efConstruction = 200}};
    VecSimIndex *index = VecSimIndex_New(&params);

    for (size_t i = 0; i < n; i++) {
        float f[dim];
        for (size_t j = 0; j < dim; j++) {
            f[j] = (float)(i / 10); // i / 10 is in integer (take the "floor" value)
        }
        VecSimIndex_AddVector(index, (const void *)f, i);
    }
    ASSERT_EQ(VecSimIndex_IndexSize(index), n);

    // Run a query where all the results are supposed to be {5,5,5,5} (different ids).
    float query[] = {4.9, 4.95, 5.05, 5.1};
    auto verify_res = [&](size_t id, float score, size_t index) {
        ASSERT_TRUE(id >= 50 && id < 60 && score <= 1);
    };
    runTopKSearchTest(index, query, k, verify_res);

    for (size_t i = 0; i < n; i++) {
        VecSimIndex_DeleteVector(index, i);
    }
    ASSERT_EQ(VecSimIndex_IndexSize(index), 0);

    // Reinsert the same vectors under the same ids
    for (size_t i = 0; i < n; i++) {
        float num = (float)(i / 10);
        float f[] = {num, num, num, num};
        VecSimIndex_AddVector(index, (const void *)f, i);
    }
    ASSERT_EQ(VecSimIndex_IndexSize(index), n);

    // Run the same query again
    runTopKSearchTest(index, query, k, verify_res);

    VecSimIndex_Free(index);
}

TEST_F(HNSWLibTest, hnswlib_reindexing_same_vector_different_id) {
    size_t n = 100;
    size_t dim = 4;
    size_t k = 10;

    VecSimParams params = {.algo = VecSimAlgo_HNSWLIB,
                           .hnswParams = {.type = VecSimType_FLOAT32,
                                          .dim = dim,
                                          .metric = VecSimMetric_L2,
                                          .initialCapacity = 200,
                                          .M = 16,
                                          .efConstruction = 200}};
    VecSimIndex *index = VecSimIndex_New(&params);

    for (size_t i = 0; i < n; i++) {
        float f[dim];
        for (size_t j = 0; j < dim; j++) {
            f[j] = (float)(i / 10); // i / 10 is in integer (take the "floor" value)
        }
        VecSimIndex_AddVector(index, (const void *)f, i);
    }
    ASSERT_EQ(VecSimIndex_IndexSize(index), n);

    // Run a query where all the results are supposed to be {5,5,5,5} (different ids).
    float query[] = {4.9, 4.95, 5.05, 5.1};
    auto verify_res = [&](size_t id, float score, size_t index) {
        ASSERT_TRUE(id >= 50 && id < 60 && score <= 1);
    };
    runTopKSearchTest(index, query, k, verify_res);

    for (size_t i = 0; i < n; i++) {
        VecSimIndex_DeleteVector(index, i);
    }
    ASSERT_EQ(VecSimIndex_IndexSize(index), 0);

    // Reinsert the same vectors under different ids than before
    for (size_t i = 0; i < n; i++) {
        float f[dim];
        for (size_t j = 0; j < dim; j++) {
            f[j] = (float)(i / 10); // i / 10 is in integer (take the "floor" value)
        }
        VecSimIndex_AddVector(index, (const void *)f, i + 10);
    }
    ASSERT_EQ(VecSimIndex_IndexSize(index), n);

    // Run the same query again
    auto verify_res_different_id = [&](int id, float score, size_t index) {
        ASSERT_TRUE(id >= 60 && id < 70 && score <= 1);
    };
    runTopKSearchTest(index, query, k, verify_res_different_id);

    VecSimIndex_Free(index);
}

TEST_F(HNSWLibTest, sanity_rinsert_1280) {
    size_t n = 5;
    size_t d = 1280;
    size_t k = 5;

    VecSimParams params = {.algo = VecSimAlgo_HNSWLIB,
                           .hnswParams = {.type = VecSimType_FLOAT32,
                                          .dim = d,
                                          .metric = VecSimMetric_L2,
                                          .initialCapacity = n,
                                          .M = 16,
                                          .efConstruction = 200}};
    VecSimIndex *index = VecSimIndex_New(&params);

    auto *vectors = (float *)malloc(n * d * sizeof(float));

    // Generate random vectors in every iteration and inert them under different ids
    for (size_t iter = 1; iter <= 3; iter++) {
        for (size_t i = 0; i < n; i++) {
            for (size_t j = 0; j < d; j++) {
                (vectors + i * d)[j] = (float)rand() / (float)(RAND_MAX) / 100;
            }
        }
        auto expected_ids = std::set<size_t>();
        for (size_t i = 0; i < n; i++) {
            VecSimIndex_AddVector(index, (const void *)(vectors + i * d), i * iter);
            expected_ids.insert(i * iter);
        }
        auto verify_res = [&](size_t id, float score, size_t index) {
            ASSERT_TRUE(expected_ids.find(id) != expected_ids.end());
            expected_ids.erase(id);
        };

        // Send arbitrary vector (the first) and search for top k. This should return all the
        // vectors that were inserted in this iteration - verify their ids.
        runTopKSearchTest(index, (const void *)vectors, k, verify_res);

        // Remove vectors form current iteration.
        for (size_t i = 0; i < n; i++) {
            VecSimIndex_DeleteVector(index, i * iter);
        }
    }
    free(vectors);
    VecSimIndex_Free(index);
}

TEST_F(HNSWLibTest, test_hnsw_info) {
    size_t n = 100;
    size_t d = 128;

    // Build with default args
    VecSimParams params = {.algo = VecSimAlgo_HNSWLIB,
                           .hnswParams = {.type = VecSimType_FLOAT32,
                                          .dim = d,
                                          .metric = VecSimMetric_L2,
                                          .initialCapacity = n,
                                          .M = 16,
                                          .efConstruction = 200}};
    VecSimIndex *index = VecSimIndex_New(&params);
    VecSimIndexInfo info = VecSimIndex_Info(index);
    ASSERT_EQ(info.algo, VecSimAlgo_HNSWLIB);
    ASSERT_EQ(info.hnswInfo.dim, d);
    // Default args
    ASSERT_EQ(info.hnswInfo.M, HNSW_DEFAULT_M);
    ASSERT_EQ(info.hnswInfo.efConstruction, HNSW_DEFAULT_EF_C);
    ASSERT_EQ(info.hnswInfo.efRuntime, HNSW_DEFAULT_EF_RT);
    VecSimIndex_Free(index);

    d = 1280;
    params = {.algo = VecSimAlgo_HNSWLIB,
              .hnswParams = {.type = VecSimType_FLOAT32,
                             .dim = d,
                             .metric = VecSimMetric_L2,
                             .initialCapacity = n,
                             .M = 200,
                             .efConstruction = 1000,
                             .efRuntime = 500}};
    index = VecSimIndex_New(&params);
    info = VecSimIndex_Info(index);
    ASSERT_EQ(info.algo, VecSimAlgo_HNSWLIB);
    ASSERT_EQ(info.hnswInfo.dim, d);
    // User args
    ASSERT_EQ(info.hnswInfo.efConstruction, 1000);
    ASSERT_EQ(info.hnswInfo.M, 200);
    ASSERT_EQ(info.hnswInfo.efRuntime, 500);
    VecSimIndex_Free(index);
}

TEST_F(HNSWLibTest, test_basic_hnsw_info_iterator) {
    size_t n = 100;
    size_t d = 128;

    VecSimMetric metrics[3] = {VecSimMetric_Cosine, VecSimMetric_IP, VecSimMetric_L2};
    for (size_t i = 0; i < 3; i++) {
        // Build with default args
        VecSimParams params = {
            .algo = VecSimAlgo_HNSWLIB,
            .hnswParams = {
                .type = VecSimType_FLOAT32, .dim = d, .metric = metrics[i], .initialCapacity = n}};
        VecSimIndex *index = VecSimIndex_New(&params);
        VecSimIndexInfo info = VecSimIndex_Info(index);
        VecSimInfoIterator *infoIter = VecSimIndex_InfoIterator(index);
        compareHNSWIndexInfoToIterator(info, infoIter);
        VecSimInfoIterator_Free(infoIter);
        VecSimIndex_Free(index);
    }
}

TEST_F(HNSWLibTest, test_dynamic_hnsw_info_iterator) {
    size_t n = 100;
    size_t d = 128;
    VecSimParams params = {.algo = VecSimAlgo_HNSWLIB,
                           .hnswParams = {.type = VecSimType_FLOAT32,
                                          .dim = d,
                                          .metric = VecSimMetric_L2,
                                          .initialCapacity = n,
                                          .M = 100,
                                          .efConstruction = 250,
                                          .efRuntime = 400}};
    float v[d];
    for (size_t i = 0; i < d; i++) {
        v[i] = (float)i;
    }
    VecSimIndex *index = VecSimIndex_New(&params);
    VecSimIndexInfo info = VecSimIndex_Info(index);
    VecSimInfoIterator *infoIter = VecSimIndex_InfoIterator(index);
    ASSERT_EQ(100, info.hnswInfo.M);
    ASSERT_EQ(250, info.hnswInfo.efConstruction);
    ASSERT_EQ(400, info.hnswInfo.efRuntime);
    ASSERT_EQ(0, info.hnswInfo.indexSize);
    ASSERT_EQ(-1, info.hnswInfo.max_level);
    ASSERT_EQ(-1, info.hnswInfo.entrypoint);
    compareHNSWIndexInfoToIterator(info, infoIter);
    VecSimInfoIterator_Free(infoIter);

    // Add vector.
    VecSimIndex_AddVector(index, v, 1);
    info = VecSimIndex_Info(index);
    infoIter = VecSimIndex_InfoIterator(index);
    ASSERT_EQ(1, info.hnswInfo.indexSize);
    ASSERT_EQ(1, info.hnswInfo.entrypoint);
    ASSERT_GE(1, info.hnswInfo.max_level);
    compareHNSWIndexInfoToIterator(info, infoIter);
    VecSimInfoIterator_Free(infoIter);

    // Delete vector.
    VecSimIndex_DeleteVector(index, 1);
    info = VecSimIndex_Info(index);
    infoIter = VecSimIndex_InfoIterator(index);
    ASSERT_EQ(0, info.bfInfo.indexSize);
    compareHNSWIndexInfoToIterator(info, infoIter);
    VecSimInfoIterator_Free(infoIter);

    VecSimIndex_Free(index);
}

TEST_F(HNSWLibTest, test_query_runtime_params_default_build_args) {
    size_t n = 100;
    size_t d = 4;
    size_t k = 11;

    // Build with default args
    VecSimParams params = {.algo = VecSimAlgo_HNSWLIB,
                           .hnswParams = {.type = VecSimType_FLOAT32,
                                          .dim = d,
                                          .metric = VecSimMetric_L2,
                                          .initialCapacity = n,
                                          .M = 16,
                                          .efConstruction = 200}};
    VecSimIndex *index = VecSimIndex_New(&params);

    for (size_t i = 0; i < n; i++) {
        float f[d];
        for (size_t j = 0; j < d; j++) {
            f[j] = (float)i;
        }
        VecSimIndex_AddVector(index, (const void *)f, i);
    }
    ASSERT_EQ(VecSimIndex_IndexSize(index), n);

    auto verify_res = [&](size_t id, float score, size_t index) {
        size_t diff_id = ((int)(id - 50) > 0) ? (id - 50) : (50 - id);
        ASSERT_EQ(diff_id, (index + 1) / 2);
        ASSERT_EQ(score, (4 * ((index + 1) / 2) * ((index + 1) / 2)));
    };
    float query[] = {50, 50, 50, 50};
    runTopKSearchTest(index, query, k, verify_res);

    VecSimIndexInfo info = VecSimIndex_Info(index);
    // Check that default args did not change
    ASSERT_EQ(info.hnswInfo.M, HNSW_DEFAULT_M);
    ASSERT_EQ(info.hnswInfo.efConstruction, HNSW_DEFAULT_EF_C);
    ASSERT_EQ(info.hnswInfo.efRuntime, HNSW_DEFAULT_EF_RT);

    // Run same query again, set efRuntime to 300
    VecSimQueryParams queryParams = {.hnswRuntimeParams = {.efRuntime = 300}};
    runTopKSearchTest(index, query, k, verify_res, &queryParams);

    info = VecSimIndex_Info(index);
    // Check that default args did not change
    ASSERT_EQ(info.hnswInfo.M, HNSW_DEFAULT_M);
    ASSERT_EQ(info.hnswInfo.efConstruction, HNSW_DEFAULT_EF_C);
    ASSERT_EQ(info.hnswInfo.efRuntime, HNSW_DEFAULT_EF_RT);

    VecSimIndex_Free(index);
}

TEST_F(HNSWLibTest, test_query_runtime_params_user_build_args) {
    size_t n = 100;
    size_t d = 4;
    size_t M = 100;
    size_t efConstruction = 300;
    size_t efRuntime = 500;
    // Build with default args
    VecSimParams params = {.algo = VecSimAlgo_HNSWLIB,
                           .hnswParams = {.type = VecSimType_FLOAT32,
                                          .dim = d,
                                          .metric = VecSimMetric_L2,
                                          .initialCapacity = n,
                                          .M = M,
                                          .efConstruction = efConstruction,
                                          .efRuntime = efRuntime}};

    size_t k = 11;
    VecSimIndex *index = VecSimIndex_New(&params);

    for (size_t i = 0; i < n; i++) {
        float f[d];
        for (size_t j = 0; j < d; j++) {
            f[j] = (float)i;
        }
        VecSimIndex_AddVector(index, (const void *)f, i);
    }
    ASSERT_EQ(VecSimIndex_IndexSize(index), n);

    auto verify_res = [&](size_t id, float score, size_t index) {
        size_t diff_id = ((int)(id - 50) > 0) ? (id - 50) : (50 - id);
        ASSERT_EQ(diff_id, (index + 1) / 2);
        ASSERT_EQ(score, (4 * ((index + 1) / 2) * ((index + 1) / 2)));
    };
    float query[] = {50, 50, 50, 50};
    runTopKSearchTest(index, query, k, verify_res);

    VecSimIndexInfo info = VecSimIndex_Info(index);
    // Check that user args did not change
    ASSERT_EQ(info.hnswInfo.M, M);
    ASSERT_EQ(info.hnswInfo.efConstruction, efConstruction);
    ASSERT_EQ(info.hnswInfo.efRuntime, efRuntime);

    // Run same query again, set efRuntime to 300
    VecSimQueryParams queryParams = {.hnswRuntimeParams = {.efRuntime = 300}};
    runTopKSearchTest(index, query, k, verify_res, &queryParams);

    info = VecSimIndex_Info(index);
    // Check that user args did not change
    ASSERT_EQ(info.hnswInfo.M, M);
    ASSERT_EQ(info.hnswInfo.efConstruction, efConstruction);
    ASSERT_EQ(info.hnswInfo.efRuntime, efRuntime);

    VecSimIndex_Free(index);
}

TEST_F(HNSWLibTest, hnsw_search_empty_index) {
    size_t n = 100;
    size_t k = 11;
    size_t d = 4;
    VecSimParams params = {
        .algo = VecSimAlgo_HNSWLIB,
        .hnswParams = {
            .type = VecSimType_FLOAT32, .dim = d, .metric = VecSimMetric_L2, .initialCapacity = 0}};
    VecSimIndex *index = VecSimIndex_New(&params);

    ASSERT_EQ(VecSimIndex_IndexSize(index), 0);

    float query[] = {50, 50, 50, 50};

    // We do not expect any results
    VecSimQueryResult_List res =
        VecSimIndex_TopKQuery(index, (const void *)query, k, NULL, BY_SCORE);
    ASSERT_EQ(VecSimQueryResult_Len(res), 0);
    VecSimQueryResult_Iterator *it = VecSimQueryResult_List_GetIterator(res);
    ASSERT_EQ(VecSimQueryResult_IteratorNext(it), nullptr);
    VecSimQueryResult_IteratorFree(it);
    VecSimQueryResult_Free(res);

    // Add some vectors and remove them all from index, so it will be empty again.
    for (size_t i = 0; i < n; i++) {
        float f[d];
        for (size_t j = 0; j < d; j++) {
            f[j] = (float)i;
        }
        VecSimIndex_AddVector(index, (const void *)f, i);
    }
    ASSERT_EQ(VecSimIndex_IndexSize(index), n);
    for (size_t i = 0; i < n; i++) {
        VecSimIndex_DeleteVector(index, i);
    }
    ASSERT_EQ(VecSimIndex_IndexSize(index), 0);

    // Again - we do not expect any results
    res = VecSimIndex_TopKQuery(index, (const void *)query, k, NULL, BY_SCORE);
    ASSERT_EQ(VecSimQueryResult_Len(res), 0);
    it = VecSimQueryResult_List_GetIterator(res);
    ASSERT_EQ(VecSimQueryResult_IteratorNext(it), nullptr);
    VecSimQueryResult_IteratorFree(it);
    VecSimQueryResult_Free(res);

    VecSimIndex_Free(index);
}

TEST_F(HNSWLibTest, hnsw_inf_score) {
    size_t n = 4;
    size_t k = 4;
    size_t dim = 2;
    VecSimParams params = {.algo = VecSimAlgo_HNSWLIB,
                           .hnswParams = {.type = VecSimType_FLOAT32,
                                          .dim = dim,
                                          .metric = VecSimMetric_L2,
                                          .initialCapacity = n}};
    VecSimIndex *index = VecSimIndex_New(&params);

    // The 32 bits of "efgh" and "efgg", and the 32 bits of "abcd" and "abbd" will
    // yield "inf" result when we calculate distance between the vectors.
    VecSimIndex_AddVector(index, "abcdefgh", 1);
    VecSimIndex_AddVector(index, "abcdefgg", 2);
    VecSimIndex_AddVector(index, "aacdefgh", 3);
    VecSimIndex_AddVector(index, "abbdefgh", 4);
    ASSERT_EQ(VecSimIndex_IndexSize(index), 4);

    auto verify_res = [&](size_t id, float score, size_t index) {
        if (index == 0) {
            ASSERT_EQ(1, id);
        } else if (index == 1) {
            ASSERT_EQ(3, id);
        } else {
            ASSERT_TRUE(id == 2 || id == 4);
        }
    };
    runTopKSearchTest(index, "abcdefgh", k, verify_res);
    VecSimIndex_Free(index);
}

// Tests VecSimIndex_New failure on bad M parameter. Should return null.
TEST_F(HNSWLibTest, hnsw_bad_params) {
    size_t n = 1000000;
    size_t dim = 2;
    size_t bad_M[] = {
        1,        // Will fail because 1/log(M).
        10000000, // Will fail on this->allocator->allocate(max_elements_ * size_data_per_element_)
        SIZE_MAX, // Will fail on M * 2 overflow.
        SIZE_MAX / 2, // Will fail on M * 2 overflow.
        SIZE_MAX / 4  // Will fail on size_links_level0_ calculation:
                      // sizeof(linklistsizeint) + M * 2 * sizeof(tableint) + sizeof(void *)
    };
    unsigned long len = sizeof(bad_M) / sizeof(size_t);

    for (unsigned long i = 0; i < len; i++) {
        VecSimParams params = {.algo = VecSimAlgo_HNSWLIB,
                               .hnswParams = {.type = VecSimType_FLOAT32,
                                              .dim = dim,
                                              .metric = VecSimMetric_L2,
                                              .initialCapacity = n}};

        params.hnswParams.M = bad_M[i];
        VecSimIndex *index = VecSimIndex_New(&params);
        ASSERT_TRUE(index == NULL);
    }
}

TEST_F(HNSWLibTest, hnsw_delete_entry_point) {
    size_t n = 10000;
    size_t dim = 2;
    size_t M = 2;

    VecSimParams params = {.algo = VecSimAlgo_HNSWLIB,
                           .hnswParams = {.type = VecSimType_FLOAT32,
                                          .dim = dim,
                                          .metric = VecSimMetric_L2,
                                          .initialCapacity = n,
                                          .M = M,
                                          .efConstruction = 0,
                                          .efRuntime = 0}};

    VecSimIndex *index = VecSimIndex_New(&params);
    ASSERT_TRUE(index != NULL);

    int64_t vec[dim];
    for (size_t i = 0; i < dim; i++)
        vec[i] = i;
    for (size_t j = 0; j < n; j++)
        VecSimIndex_AddVector(index, vec, j);

    VecSimIndexInfo info = VecSimIndex_Info(index);

    while (info.hnswInfo.indexSize > 0) {
        ASSERT_NO_THROW(VecSimIndex_DeleteVector(index, info.hnswInfo.entrypoint));
        info = VecSimIndex_Info(index);
    }
    VecSimIndex_Free(index);
}

TEST_F(HNSWLibTest, hnsw_override) {
    size_t n = 100;
    size_t dim = 4;
    size_t M = 8;
    size_t ef = 300;

    VecSimParams params = {.algo = VecSimAlgo_HNSWLIB,
                           .hnswParams = {.type = VecSimType_FLOAT32,
                                          .dim = dim,
                                          .metric = VecSimMetric_L2,
                                          .initialCapacity = n,
                                          .M = M,
                                          .efConstruction = 20,
                                          .efRuntime = ef}};

    VecSimIndex *index = VecSimIndex_New(&params);
    ASSERT_TRUE(index != nullptr);

    for (size_t i = 0; i < n; i++) {
        float f[dim];
        for (size_t j = 0; j < dim; j++) {
            f[j] = (float)i;
        }
        VecSimIndex_AddVector(index, (const void *)f, i);
    }
    ASSERT_EQ(VecSimIndex_IndexSize(index), n);

    // Insert again 300 vectors, the first 100 will be overwritten (deleted first).
    n = 300;
    for (size_t i = 0; i < n; i++) {
        float f[dim];
        for (size_t j = 0; j < dim; j++) {
            f[j] = (float)i;
        }
        VecSimIndex_AddVector(index, (const void *)f, i);
    }
    float query[dim];
    for (size_t j = 0; j < dim; j++) {
        query[j] = (float)n;
    }
    // This is testing a bug fix - before we had the seconder sorting by id in CompareByFirst,
    // the graph got disconnected due to the deletion of some node followed by a bad repairing of
    // one of its neighbours. Here, we ensure that we get all the nodes in the graph as results.
    auto verify_res = [&](size_t id, float score, size_t index) {
        ASSERT_TRUE(id == n - 1 - index);
    };
    runTopKSearchTest(index, query, 300, verify_res);

    VecSimIndex_Free(index);
}

TEST_F(HNSWLibTest, hnsw_batch_iterator_basic) {
    size_t dim = 4;
    size_t M = 8;
    size_t ef = 20;
    size_t n = 1000;

    VecSimParams params = {.algo = VecSimAlgo_HNSWLIB,
                           .hnswParams = {.type = VecSimType_FLOAT32,
                                          .dim = dim,
                                          .metric = VecSimMetric_L2,
                                          .initialCapacity = n,
                                          .M = M,
                                          .efConstruction = ef,
                                          .efRuntime = ef}};
    VecSimIndex *index = VecSimIndex_New(&params);

    // For every i, add the vector (i,i,i,i) under the label i.
    for (size_t i = 0; i < n; i++) {
        float f[dim];
        for (size_t j = 0; j < dim; j++) {
            f[j] = (float)i;
        }
        VecSimIndex_AddVector(index, (const void *)f, i);
    }
    ASSERT_EQ(VecSimIndex_IndexSize(index), n);

    // Query for (n,n,n,n) vector (recall that n-1 is the largest id in te index).
    float query[dim];
    for (size_t j = 0; j < dim; j++) {
        query[j] = (float)n;
    }
    VecSimBatchIterator *batchIterator = VecSimBatchIterator_New(index, query);
    size_t iteration_num = 0;

    // Get the 5 vectors whose ids are the maximal among those that hasn't been returned yet
    // in every iteration. The results order should be sorted by their score (distance from the
    // query vector), which means sorted from the largest id to the lowest.
    size_t n_res = 5;
    while (VecSimBatchIterator_HasNext(batchIterator)) {
        std::vector<size_t> expected_ids(n_res);
        for (size_t i = 0; i < n_res; i++) {
            expected_ids[i] = (n - iteration_num * n_res - i - 1);
        }
        auto verify_res = [&](size_t id, float score, size_t index) {
            ASSERT_TRUE(expected_ids[index] == id);
        };
        runBatchIteratorSearchTest(batchIterator, n_res, verify_res);
        iteration_num++;
    }
    ASSERT_EQ(iteration_num, n / n_res);
    VecSimBatchIterator_Free(batchIterator);

    VecSimIndex_Free(index);
}

TEST_F(HNSWLibTest, hnsw_batch_iterator_reset) {
    size_t dim = 4;
    size_t n = 1000;
    size_t M = 8;
    size_t ef = 20;

    VecSimParams params = {.algo = VecSimAlgo_HNSWLIB,
                           .hnswParams = {.type = VecSimType_FLOAT32,
                                          .dim = dim,
                                          .metric = VecSimMetric_L2,
                                          .initialCapacity = n,
                                          .M = M,
                                          .efConstruction = ef,
                                          .efRuntime = ef}};
    VecSimIndex *index = VecSimIndex_New(&params);

    for (size_t i = 0; i < n; i++) {
        float f[dim];
        for (size_t j = 0; j < dim; j++) {
            f[j] = (float)i;
        }
        VecSimIndex_AddVector(index, (const void *)f, i);
    }
    ASSERT_EQ(VecSimIndex_IndexSize(index), n);

    // Query for (n,n,n,n) vector (recall that n-1 is the largest id in te index).
    float query[dim];
    for (size_t j = 0; j < dim; j++) {
        query[j] = (float)n;
    }
    VecSimBatchIterator *batchIterator = VecSimBatchIterator_New(index, query);

    // Get the 100 vectors whose ids are the maximal among those that hasn't been returned yet, in
    // every iteration. Run this flow for 3 times, and reset the iterator.
    size_t n_res = 100;
    size_t re_runs = 3;

    for (size_t take = 0; take < re_runs; take++) {
        size_t iteration_num = 0;
        while (VecSimBatchIterator_HasNext(batchIterator)) {
            std::vector<size_t> expected_ids(n_res);
            for (size_t i = 0; i < n_res; i++) {
                expected_ids[i] = (n - iteration_num * n_res - i - 1);
            }
            auto verify_res = [&](size_t id, float score, size_t index) {
                ASSERT_TRUE(expected_ids[index] == id);
            };
            runBatchIteratorSearchTest(batchIterator, n_res, verify_res, BY_SCORE);
            iteration_num++;
        }
        ASSERT_EQ(iteration_num, n / n_res);
        VecSimBatchIterator_Reset(batchIterator);
    }
    VecSimBatchIterator_Free(batchIterator);
    VecSimIndex_Free(index);
}

TEST_F(HNSWLibTest, hnsw_batch_iterator_batch_size_1) {
    size_t dim = 4;
    size_t n = 1000;
    size_t M = 8;
    size_t ef = 2;

    VecSimParams params = {.algo = VecSimAlgo_HNSWLIB,
                           .hnswParams = {.type = VecSimType_FLOAT32,
                                          .dim = dim,
                                          .metric = VecSimMetric_L2,
                                          .initialCapacity = n,
                                          .M = M,
                                          .efConstruction = ef,
                                          .efRuntime = ef}};
    VecSimIndex *index = VecSimIndex_New(&params);

    float query[] = {(float)n, (float)n, (float)n, (float)n};

    for (size_t i = 0; i < n; i++) {
        float f[dim];
        for (size_t j = 0; j < dim; j++) {
            f[j] = (float)i;
        }
        // Set labels to be different than the internal ids.
        VecSimIndex_AddVector(index, (const void *)f, n - i);
    }
    ASSERT_EQ(VecSimIndex_IndexSize(index), n);

    VecSimBatchIterator *batchIterator = VecSimBatchIterator_New(index, query);
    size_t iteration_num = 0;
    size_t n_res = 1, expected_n_res = 1;
    while (VecSimBatchIterator_HasNext(batchIterator)) {
        iteration_num++;
        // Expect to get results in the reverse order of labels - which is the order of the distance
        // from the query vector. Get one result in every iteration.
        auto verify_res = [&](size_t id, float score, size_t index) {
            ASSERT_TRUE(id == iteration_num);
        };
        runBatchIteratorSearchTest(batchIterator, n_res, verify_res, BY_SCORE, expected_n_res);
    }

    ASSERT_EQ(iteration_num, n);
    VecSimBatchIterator_Free(batchIterator);
    VecSimIndex_Free(index);
}

TEST_F(HNSWLibTest, hnsw_batch_iterator_advanced) {
    size_t dim = 4;
    size_t n = 1000;
    size_t M = 8;
    size_t ef = 1000;

    VecSimParams params = {.algo = VecSimAlgo_HNSWLIB,
                           .hnswParams = {.type = VecSimType_FLOAT32,
                                          .dim = dim,
                                          .metric = VecSimMetric_L2,
                                          .initialCapacity = n,
                                          .M = M,
                                          .efConstruction = ef,
                                          .efRuntime = ef}};
    VecSimIndex *index = VecSimIndex_New(&params);

    float query[] = {(float)n, (float)n, (float)n, (float)n};
    VecSimBatchIterator *batchIterator = VecSimBatchIterator_New(index, query);

    // Try to get results even though there are no vectors in the index.
    VecSimQueryResult_List res = VecSimBatchIterator_Next(batchIterator, 10, BY_SCORE);
    ASSERT_EQ(VecSimQueryResult_Len(res), 0);
    VecSimQueryResult_Free(res);
    ASSERT_FALSE(VecSimBatchIterator_HasNext(batchIterator));

    // Insert one vector and query again. The internal id will be 0.
    VecSimIndex_AddVector(index, query, n);
    VecSimBatchIterator_Reset(batchIterator);
    res = VecSimBatchIterator_Next(batchIterator, 10, BY_SCORE);
    ASSERT_EQ(VecSimQueryResult_Len(res), 1);
    VecSimQueryResult_Free(res);
    ASSERT_FALSE(VecSimBatchIterator_HasNext(batchIterator));

    for (size_t i = 1; i < n; i++) {
        float f[dim];
        for (size_t j = 0; j < dim; j++) {
            f[j] = (float)i;
        }
        VecSimIndex_AddVector(index, (const void *)f, i);
    }
    ASSERT_EQ(VecSimIndex_IndexSize(index), n);

    // n_res does not divide into ef or vice versa - expect leftovers between the graph scans.
    size_t n_res = 7;
    size_t iteration_num = 0;

    // Reset the iterator after it was depleted.
    VecSimBatchIterator_Reset(batchIterator);
    while (VecSimBatchIterator_HasNext(batchIterator)) {
        iteration_num++;
        std::vector<size_t> expected_ids;
        // We ask to get the results sorted by ID in a specific batch (in ascending order), but
        // in every iteration the ids should be lower than the previous one, according to the
        // distance from the query.
        for (size_t i = 1; i <= n_res; i++) {
            expected_ids.push_back(n - iteration_num * n_res + i);
        }
        auto verify_res = [&](size_t id, float score, size_t index) {
            ASSERT_TRUE(expected_ids[index] == id);
        };
        if (iteration_num <= n / n_res) {
            runBatchIteratorSearchTest(batchIterator, n_res, verify_res, BY_ID);
        } else {
            // In the last iteration there are n%iteration_num (=6) results left to return.
            expected_ids.erase(expected_ids.begin()); // remove the first id
            runBatchIteratorSearchTest(batchIterator, n_res, verify_res, BY_ID, n % n_res);
        }
    }
    ASSERT_EQ(iteration_num, n / n_res + 1);
    VecSimBatchIterator_Free(batchIterator);
    VecSimIndex_Free(index);
}

TEST_F(HNSWLibTest, hnsw_resolve_params) {
    size_t dim = 4;
    size_t M = 8;
    size_t ef = 2;

    VecSimParams params = {.algo = VecSimAlgo_HNSWLIB,
                           .hnswParams = {.type = VecSimType_FLOAT32,
                                          .dim = dim,
                                          .metric = VecSimMetric_L2,
                                          .initialCapacity = 0,
                                          .M = M,
                                          .efConstruction = ef,
                                          .efRuntime = ef}};
    VecSimIndex *index = VecSimIndex_New(&params);

    VecSimQueryParams qparams, zero;
    bzero(&zero, sizeof(VecSimQueryParams));

    VecSimRawParam *rparams = array_new<VecSimRawParam>(2);

    ASSERT_EQ(VecSimIndex_ResolveParams(index, rparams, array_len(rparams), &qparams), VecSim_OK);
    ASSERT_EQ(memcmp(&qparams, &zero, sizeof(VecSimQueryParams)), 0);

    array_append(rparams, (VecSimRawParam){
                              .name = "ef_runtime", .nameLen = 10, .value = "100", .valLen = 3});
    ASSERT_EQ(VecSimIndex_ResolveParams(index, rparams, array_len(rparams), &qparams), VecSim_OK);
    ASSERT_EQ(qparams.hnswRuntimeParams.efRuntime, 100);
    qparams.hnswRuntimeParams.efRuntime = 0;
    ASSERT_EQ(memcmp(&qparams, &zero, sizeof(VecSimQueryParams)), 0);

    rparams[0] = (VecSimRawParam){.name = "wrong_name", .nameLen = 10, .value = "100", .valLen = 3};
    ASSERT_EQ(VecSimIndex_ResolveParams(index, rparams, array_len(rparams), &qparams),
              VecSimParamResolverErr_UnknownParam);

    // Testing for legal prefix but only partial parameter name.
    rparams[0] = (VecSimRawParam){.name = "ef_run", .nameLen = 6, .value = "100", .valLen = 3};
    ASSERT_EQ(VecSimIndex_ResolveParams(index, rparams, array_len(rparams), &qparams),
              VecSimParamResolverErr_UnknownParam);

    rparams[0] =
        (VecSimRawParam){.name = "ef_runtime", .nameLen = 10, .value = "wrong_val", .valLen = 9};
    ASSERT_EQ(VecSimIndex_ResolveParams(index, rparams, array_len(rparams), &qparams),
              VecSimParamResolverErr_BadValue);

    rparams[0] = (VecSimRawParam){.name = "ef_runtime", .nameLen = 10, .value = "-30", .valLen = 3};
    ASSERT_EQ(VecSimIndex_ResolveParams(index, rparams, array_len(rparams), &qparams),
              VecSimParamResolverErr_BadValue);

    rparams[0] =
        (VecSimRawParam){.name = "ef_runtime", .nameLen = 10, .value = "1.618", .valLen = 5};
    ASSERT_EQ(VecSimIndex_ResolveParams(index, rparams, array_len(rparams), &qparams),
              VecSimParamResolverErr_BadValue);

    rparams[0] = (VecSimRawParam){.name = "ef_runtime", .nameLen = 10, .value = "100", .valLen = 3};
    array_append(rparams, (VecSimRawParam){
                              .name = "ef_runtime", .nameLen = 10, .value = "100", .valLen = 3});
    ASSERT_EQ(VecSimIndex_ResolveParams(index, rparams, array_len(rparams), &qparams),
              VecSimParamResolverErr_AlreadySet);

    ASSERT_EQ(VecSimIndex_ResolveParams(index, rparams, array_len(rparams), NULL),
              VecSimParamResolverErr_NullParam);

    VecSimIndex_Free(index);
    array_free(rparams);
}

TEST_F(HNSWLibTest, hnsw_serialization) {
    size_t dim = 4;
    size_t n = 1000;
    size_t M = 8;
    size_t ef = 10;

    VecSimParams params = {.algo = VecSimAlgo_HNSWLIB,
                           .hnswParams = {.type = VecSimType_FLOAT32,
                                          .dim = dim,
                                          .metric = VecSimMetric_L2,
                                          .initialCapacity = n,
                                          .M = M,
                                          .efConstruction = ef,
                                          .efRuntime = ef}};
    VecSimIndex *index = VecSimIndex_New(&params);

    for (size_t i = 0; i < n; i++) {
        float f[dim];
        for (size_t j = 0; j < dim; j++) {
            f[j] = (float)i;
        }
        VecSimIndex_AddVector(index, (const void *)f, i);
    }
    // Get index info and copy it, so it will be available after the index is deleted.
    VecSimIndexInfo info = VecSimIndex_Info(index);

    // Persist index with the serializer, and delete it.
    char *location = get_current_dir_name();
    auto file_name = std::string(location) + "/dump";
    auto serializer = HNSWIndexSerializer(reinterpret_cast<HNSWIndex *>(index)->getHNSWIndex());
    serializer.saveIndex(file_name);
    VecSimIndex_Free(index);

    // Create new index, set it into the serializer and extract the data to it.
    auto new_index = VecSimIndex_New(&params);
    ASSERT_EQ(VecSimIndex_IndexSize(new_index), 0);

    auto space = reinterpret_cast<HNSWIndex *>(new_index)->getSpace().get();
    serializer.reset(reinterpret_cast<HNSWIndex *>(new_index)->getHNSWIndex());
    serializer.loadIndex(file_name, space);

    // Validate that the new loaded index has the same meta-data as the original.
    VecSimIndexInfo new_info = VecSimIndex_Info(new_index);
    ASSERT_EQ(info.algo, new_info.algo);
    ASSERT_EQ(info.hnswInfo.M, new_info.hnswInfo.M);
    ASSERT_EQ(info.hnswInfo.efConstruction, new_info.hnswInfo.efConstruction);
    ASSERT_EQ(info.hnswInfo.efRuntime, new_info.hnswInfo.efRuntime);
    ASSERT_EQ(info.hnswInfo.indexSize, new_info.hnswInfo.indexSize);
    ASSERT_EQ(info.hnswInfo.max_level, new_info.hnswInfo.max_level);
    ASSERT_EQ(info.hnswInfo.entrypoint, new_info.hnswInfo.entrypoint);
    ASSERT_EQ(info.hnswInfo.metric, new_info.hnswInfo.metric);
    ASSERT_EQ(info.hnswInfo.type, new_info.hnswInfo.type);
    ASSERT_EQ(info.hnswInfo.dim, new_info.hnswInfo.dim);

    auto res = serializer.checkIntegrity();
    ASSERT_TRUE(res.valid_state);

    // Add 1000 random vectors, override the existing ones to trigger deletions.
    std::vector<float> data(n * dim);
    std::mt19937 rng;
    rng.seed(47);
    std::uniform_real_distribution<> distrib;
    for (size_t i = 0; i < n * dim; ++i) {
        data[i] = (float)distrib(rng);
    }
    for (size_t i = 0; i < n; ++i) {
<<<<<<< HEAD
        VecSimIndex_AddVector(new_index, data.data() + dim * i, i);
    }
    // Delete arbitrary vector to have an available id to restore.
    //VecSimIndex_DeleteVector(new_index, (size_t)(distrib(rng) * n));
=======
        VecSimIndex_DeleteVector(new_index, i);
        VecSimIndex_AddVector(new_index, data.data() + dim * i, i);
    }
    // Delete arbitrary vector to have an available id to restore.
    VecSimIndex_DeleteVector(new_index, (size_t)(distrib(rng) * n));
>>>>>>> 403269cc

    // Persist index, delete it from memory and restore.
    serializer.saveIndex(file_name);
    VecSimIndex_Free(new_index);

<<<<<<< HEAD
    params.hnswParams.initialCapacity = n/2; // to ensure that we resize in load time.
=======
    params.hnswParams.initialCapacity = n / 2; // to ensure that we resize in load time.
>>>>>>> 403269cc
    auto restored_index = VecSimIndex_New(&params);
    ASSERT_EQ(VecSimIndex_IndexSize(restored_index), 0);

    space = reinterpret_cast<HNSWIndex *>(restored_index)->getSpace().get();
    serializer.reset(reinterpret_cast<HNSWIndex *>(restored_index)->getHNSWIndex());
    serializer.loadIndex(file_name, space);
<<<<<<< HEAD
    ASSERT_EQ(VecSimIndex_IndexSize(restored_index), n);
=======
    ASSERT_EQ(VecSimIndex_IndexSize(restored_index), n - 1);
>>>>>>> 403269cc
    res = serializer.checkIntegrity();
    ASSERT_TRUE(res.valid_state);

    // Clean-up.
    remove(file_name.c_str());
    free(location);
    VecSimIndex_Free(restored_index);
    serializer.reset();
}<|MERGE_RESOLUTION|>--- conflicted
+++ resolved
@@ -1051,39 +1051,24 @@
         data[i] = (float)distrib(rng);
     }
     for (size_t i = 0; i < n; ++i) {
-<<<<<<< HEAD
-        VecSimIndex_AddVector(new_index, data.data() + dim * i, i);
-    }
-    // Delete arbitrary vector to have an available id to restore.
-    //VecSimIndex_DeleteVector(new_index, (size_t)(distrib(rng) * n));
-=======
         VecSimIndex_DeleteVector(new_index, i);
         VecSimIndex_AddVector(new_index, data.data() + dim * i, i);
     }
     // Delete arbitrary vector to have an available id to restore.
     VecSimIndex_DeleteVector(new_index, (size_t)(distrib(rng) * n));
->>>>>>> 403269cc
 
     // Persist index, delete it from memory and restore.
     serializer.saveIndex(file_name);
     VecSimIndex_Free(new_index);
 
-<<<<<<< HEAD
-    params.hnswParams.initialCapacity = n/2; // to ensure that we resize in load time.
-=======
     params.hnswParams.initialCapacity = n / 2; // to ensure that we resize in load time.
->>>>>>> 403269cc
     auto restored_index = VecSimIndex_New(&params);
     ASSERT_EQ(VecSimIndex_IndexSize(restored_index), 0);
 
     space = reinterpret_cast<HNSWIndex *>(restored_index)->getSpace().get();
     serializer.reset(reinterpret_cast<HNSWIndex *>(restored_index)->getHNSWIndex());
     serializer.loadIndex(file_name, space);
-<<<<<<< HEAD
-    ASSERT_EQ(VecSimIndex_IndexSize(restored_index), n);
-=======
     ASSERT_EQ(VecSimIndex_IndexSize(restored_index), n - 1);
->>>>>>> 403269cc
     res = serializer.checkIntegrity();
     ASSERT_TRUE(res.valid_state);
 
