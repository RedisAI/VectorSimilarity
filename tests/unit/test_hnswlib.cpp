#include "gtest/gtest.h"
#include "VecSim/vec_sim.h"
#include "test_utils.h"
<<<<<<< HEAD
#include "VecSim/algorithms/hnsw/serialization.h"

using namespace hnswlib;
=======
#include <climits>
#include "VecSim/utils/arr_cpp.h"
>>>>>>> 112b7eac

class HNSWLibTest : public ::testing::Test {
protected:
    HNSWLibTest() {}

    ~HNSWLibTest() override {}

    void SetUp() override {}

    void TearDown() override {}
};

TEST_F(HNSWLibTest, hnswlib_vector_add_test) {
    size_t dim = 4;
    VecSimParams params = {.algo = VecSimAlgo_HNSWLIB,
                           .hnswParams = {.type = VecSimType_FLOAT32,
                                          .dim = dim,
                                          .metric = VecSimMetric_L2,
                                          .initialCapacity = 200,
                                          .M = 16,
                                          .efConstruction = 200}};
    VecSimIndex *index = VecSimIndex_New(&params);
    ASSERT_EQ(VecSimIndex_IndexSize(index), 0);

    float a[dim];
    for (size_t i = 0; i < dim; i++) {
        a[i] = (float)i;
    }
    VecSimIndex_AddVector(index, (const void *)a, 1);
    ASSERT_EQ(VecSimIndex_IndexSize(index), 1);
    VecSimIndex_Free(index);
}

TEST_F(HNSWLibTest, hnswlib_vector_search_test) {
    size_t n = 100;
    size_t k = 11;
    size_t dim = 4;
    VecSimParams params = {.algo = VecSimAlgo_HNSWLIB,
                           .hnswParams = {.type = VecSimType_FLOAT32,
                                          .dim = dim,
                                          .metric = VecSimMetric_L2,
                                          .initialCapacity = 200,
                                          .M = 16,
                                          .efConstruction = 200}};
    VecSimIndex *index = VecSimIndex_New(&params);

    for (size_t i = 0; i < n; i++) {
        float f[dim];
        for (size_t j = 0; j < dim; j++) {
            f[j] = (float)i;
        }
        VecSimIndex_AddVector(index, (const void *)f, (size_t)i);
    }
    ASSERT_EQ(VecSimIndex_IndexSize(index), n);

    float query[] = {50, 50, 50, 50};
    auto verify_res = [&](size_t id, float score, size_t index) {
        size_t diff_id = ((int)(id - 50) > 0) ? (id - 50) : (50 - id);
        ASSERT_EQ(diff_id, (index + 1) / 2);
        ASSERT_EQ(score, (4 * ((index + 1) / 2) * ((index + 1) / 2)));
    };
    runTopKSearchTest(index, query, k, verify_res);
    VecSimIndex_Free(index);
}

TEST_F(HNSWLibTest, hnswlib_vector_search_by_id_test) {
    size_t n = 100;
    size_t dim = 4;
    size_t k = 11;

    VecSimParams params = {.algo = VecSimAlgo_HNSWLIB,
                           .hnswParams = {.type = VecSimType_FLOAT32,
                                          .dim = dim,
                                          .metric = VecSimMetric_L2,
                                          .initialCapacity = 200,
                                          .M = 16,
                                          .efConstruction = 200}};
    VecSimIndex *index = VecSimIndex_New(&params);

    for (size_t i = 0; i < n; i++) {
        float f[dim];
        for (size_t j = 0; j < dim; j++) {
            f[j] = (float)i;
        }
        VecSimIndex_AddVector(index, (const void *)f, (int)i);
    }
    ASSERT_EQ(VecSimIndex_IndexSize(index), n);

    float query[] = {50, 50, 50, 50};
    auto verify_res = [&](size_t id, float score, size_t index) { ASSERT_EQ(id, (index + 45)); };
    runTopKSearchTest(index, query, k, verify_res, nullptr, BY_ID);

    VecSimIndex_Free(index);
}

TEST_F(HNSWLibTest, hnswlib_indexing_same_vector) {
    size_t n = 100;
    size_t dim = 4;
    size_t k = 10;

    VecSimParams params = {.algo = VecSimAlgo_HNSWLIB,
                           .hnswParams = {.type = VecSimType_FLOAT32,
                                          .dim = dim,
                                          .metric = VecSimMetric_L2,
                                          .initialCapacity = 200,
                                          .M = 16,
                                          .efConstruction = 200}};
    VecSimIndex *index = VecSimIndex_New(&params);

    for (size_t i = 0; i < n; i++) {
        float f[dim];
        for (size_t j = 0; j < dim; j++) {
            f[j] = (float)(i / 10);
        }
        VecSimIndex_AddVector(index, (const void *)f, i);
    }
    ASSERT_EQ(VecSimIndex_IndexSize(index), n);

    // Run a query where all the results are supposed to be {5,5,5,5} (different ids).
    float query[] = {4.9, 4.95, 5.05, 5.1};
    auto verify_res = [&](size_t id, float score, size_t index) {
        ASSERT_TRUE(id >= 50 && id < 60 && score <= 1);
    };
    runTopKSearchTest(index, query, k, verify_res);

    VecSimIndex_Free(index);
}

TEST_F(HNSWLibTest, hnswlib_reindexing_same_vector) {
    size_t n = 100;
    size_t dim = 4;
    size_t k = 10;

    VecSimParams params = {.algo = VecSimAlgo_HNSWLIB,
                           .hnswParams = {.type = VecSimType_FLOAT32,
                                          .dim = dim,
                                          .metric = VecSimMetric_L2,
                                          .initialCapacity = 200,
                                          .M = 16,
                                          .efConstruction = 200}};
    VecSimIndex *index = VecSimIndex_New(&params);

    for (size_t i = 0; i < n; i++) {
        float f[dim];
        for (size_t j = 0; j < dim; j++) {
            f[j] = (float)(i / 10); // i / 10 is in integer (take the "floor" value)
        }
        VecSimIndex_AddVector(index, (const void *)f, i);
    }
    ASSERT_EQ(VecSimIndex_IndexSize(index), n);

    // Run a query where all the results are supposed to be {5,5,5,5} (different ids).
    float query[] = {4.9, 4.95, 5.05, 5.1};
    auto verify_res = [&](size_t id, float score, size_t index) {
        ASSERT_TRUE(id >= 50 && id < 60 && score <= 1);
    };
    runTopKSearchTest(index, query, k, verify_res);

    for (size_t i = 0; i < n; i++) {
        VecSimIndex_DeleteVector(index, i);
    }
    ASSERT_EQ(VecSimIndex_IndexSize(index), 0);

    // Reinsert the same vectors under the same ids
    for (size_t i = 0; i < n; i++) {
        float num = (float)(i / 10);
        float f[] = {num, num, num, num};
        VecSimIndex_AddVector(index, (const void *)f, i);
    }
    ASSERT_EQ(VecSimIndex_IndexSize(index), n);

    // Run the same query again
    runTopKSearchTest(index, query, k, verify_res);

    VecSimIndex_Free(index);
}

TEST_F(HNSWLibTest, hnswlib_reindexing_same_vector_different_id) {
    size_t n = 100;
    size_t dim = 4;
    size_t k = 10;

    VecSimParams params = {.algo = VecSimAlgo_HNSWLIB,
                           .hnswParams = {.type = VecSimType_FLOAT32,
                                          .dim = dim,
                                          .metric = VecSimMetric_L2,
                                          .initialCapacity = 200,
                                          .M = 16,
                                          .efConstruction = 200}};
    VecSimIndex *index = VecSimIndex_New(&params);

    for (size_t i = 0; i < n; i++) {
        float f[dim];
        for (size_t j = 0; j < dim; j++) {
            f[j] = (float)(i / 10); // i / 10 is in integer (take the "floor" value)
        }
        VecSimIndex_AddVector(index, (const void *)f, i);
    }
    ASSERT_EQ(VecSimIndex_IndexSize(index), n);

    // Run a query where all the results are supposed to be {5,5,5,5} (different ids).
    float query[] = {4.9, 4.95, 5.05, 5.1};
    auto verify_res = [&](size_t id, float score, size_t index) {
        ASSERT_TRUE(id >= 50 && id < 60 && score <= 1);
    };
    runTopKSearchTest(index, query, k, verify_res);

    for (size_t i = 0; i < n; i++) {
        VecSimIndex_DeleteVector(index, i);
    }
    ASSERT_EQ(VecSimIndex_IndexSize(index), 0);

    // Reinsert the same vectors under different ids than before
    for (size_t i = 0; i < n; i++) {
        float f[dim];
        for (size_t j = 0; j < dim; j++) {
            f[j] = (float)(i / 10); // i / 10 is in integer (take the "floor" value)
        }
        VecSimIndex_AddVector(index, (const void *)f, i + 10);
    }
    ASSERT_EQ(VecSimIndex_IndexSize(index), n);

    // Run the same query again
    auto verify_res_different_id = [&](int id, float score, size_t index) {
        ASSERT_TRUE(id >= 60 && id < 70 && score <= 1);
    };
    runTopKSearchTest(index, query, k, verify_res_different_id);

    VecSimIndex_Free(index);
}

TEST_F(HNSWLibTest, sanity_rinsert_1280) {
    size_t n = 5;
    size_t d = 1280;
    size_t k = 5;

    VecSimParams params = {.algo = VecSimAlgo_HNSWLIB,
                           .hnswParams = {.type = VecSimType_FLOAT32,
                                          .dim = d,
                                          .metric = VecSimMetric_L2,
                                          .initialCapacity = n,
                                          .M = 16,
                                          .efConstruction = 200}};
    VecSimIndex *index = VecSimIndex_New(&params);

    auto *vectors = (float *)malloc(n * d * sizeof(float));

    // Generate random vectors in every iteration and inert them under different ids
    for (size_t iter = 1; iter <= 3; iter++) {
        for (size_t i = 0; i < n; i++) {
            for (size_t j = 0; j < d; j++) {
                (vectors + i * d)[j] = (float)rand() / (float)(RAND_MAX) / 100;
            }
        }
        auto expected_ids = std::set<size_t>();
        for (size_t i = 0; i < n; i++) {
            VecSimIndex_AddVector(index, (const void *)(vectors + i * d), i * iter);
            expected_ids.insert(i * iter);
        }
        auto verify_res = [&](size_t id, float score, size_t index) {
            ASSERT_TRUE(expected_ids.find(id) != expected_ids.end());
            expected_ids.erase(id);
        };

        // Send arbitrary vector (the first) and search for top k. This should return all the
        // vectors that were inserted in this iteration - verify their ids.
        runTopKSearchTest(index, (const void *)vectors, k, verify_res);

        // Remove vectors form current iteration.
        for (size_t i = 0; i < n; i++) {
            VecSimIndex_DeleteVector(index, i * iter);
        }
    }
    free(vectors);
    VecSimIndex_Free(index);
}

TEST_F(HNSWLibTest, test_hnsw_info) {
    size_t n = 100;
    size_t d = 128;

    // Build with default args
    VecSimParams params = {.algo = VecSimAlgo_HNSWLIB,
                           .hnswParams = {.type = VecSimType_FLOAT32,
                                          .dim = d,
                                          .metric = VecSimMetric_L2,
                                          .initialCapacity = n,
                                          .M = 16,
                                          .efConstruction = 200}};
    VecSimIndex *index = VecSimIndex_New(&params);
    VecSimIndexInfo info = VecSimIndex_Info(index);
    ASSERT_EQ(info.algo, VecSimAlgo_HNSWLIB);
    ASSERT_EQ(info.hnswInfo.dim, d);
    // Default args
    ASSERT_EQ(info.hnswInfo.M, HNSW_DEFAULT_M);
    ASSERT_EQ(info.hnswInfo.efConstruction, HNSW_DEFAULT_EF_C);
    ASSERT_EQ(info.hnswInfo.efRuntime, HNSW_DEFAULT_EF_RT);
    VecSimIndex_Free(index);

    d = 1280;
    params = {.algo = VecSimAlgo_HNSWLIB,
              .hnswParams = {.type = VecSimType_FLOAT32,
                             .dim = d,
                             .metric = VecSimMetric_L2,
                             .initialCapacity = n,
                             .M = 200,
                             .efConstruction = 1000,
                             .efRuntime = 500}};
    index = VecSimIndex_New(&params);
    info = VecSimIndex_Info(index);
    ASSERT_EQ(info.algo, VecSimAlgo_HNSWLIB);
    ASSERT_EQ(info.hnswInfo.dim, d);
    // User args
    ASSERT_EQ(info.hnswInfo.efConstruction, 1000);
    ASSERT_EQ(info.hnswInfo.M, 200);
    ASSERT_EQ(info.hnswInfo.efRuntime, 500);
    VecSimIndex_Free(index);
}

TEST_F(HNSWLibTest, test_basic_hnsw_info_iterator) {
    size_t n = 100;
    size_t d = 128;

    VecSimMetric metrics[3] = {VecSimMetric_Cosine, VecSimMetric_IP, VecSimMetric_L2};
    for (size_t i = 0; i < 3; i++) {
        // Build with default args
        VecSimParams params = {
            .algo = VecSimAlgo_HNSWLIB,
            .hnswParams = {
                .type = VecSimType_FLOAT32, .dim = d, .metric = metrics[i], .initialCapacity = n}};
        VecSimIndex *index = VecSimIndex_New(&params);
        VecSimIndexInfo info = VecSimIndex_Info(index);
        VecSimInfoIterator *infoIter = VecSimIndex_InfoIterator(index);
        compareHNSWIndexInfoToIterator(info, infoIter);
        VecSimInfoIterator_Free(infoIter);
        VecSimIndex_Free(index);
    }
}

TEST_F(HNSWLibTest, test_dynamic_hnsw_info_iterator) {
    size_t n = 100;
    size_t d = 128;
    VecSimParams params = {.algo = VecSimAlgo_HNSWLIB,
                           .hnswParams = {.type = VecSimType_FLOAT32,
                                          .dim = d,
                                          .metric = VecSimMetric_L2,
                                          .initialCapacity = n,
                                          .M = 100,
                                          .efConstruction = 250,
                                          .efRuntime = 400}};
    float v[d];
    for (size_t i = 0; i < d; i++) {
        v[i] = (float)i;
    }
    VecSimIndex *index = VecSimIndex_New(&params);
    VecSimIndexInfo info = VecSimIndex_Info(index);
    VecSimInfoIterator *infoIter = VecSimIndex_InfoIterator(index);
    ASSERT_EQ(100, info.hnswInfo.M);
    ASSERT_EQ(250, info.hnswInfo.efConstruction);
    ASSERT_EQ(400, info.hnswInfo.efRuntime);
    ASSERT_EQ(0, info.hnswInfo.indexSize);
    ASSERT_EQ(-1, info.hnswInfo.max_level);
    ASSERT_EQ(-1, info.hnswInfo.entrypoint);
    compareHNSWIndexInfoToIterator(info, infoIter);
    VecSimInfoIterator_Free(infoIter);

    // Add vector.
    VecSimIndex_AddVector(index, v, 1);
    info = VecSimIndex_Info(index);
    infoIter = VecSimIndex_InfoIterator(index);
    ASSERT_EQ(1, info.hnswInfo.indexSize);
    ASSERT_EQ(1, info.hnswInfo.entrypoint);
    ASSERT_GE(1, info.hnswInfo.max_level);
    compareHNSWIndexInfoToIterator(info, infoIter);
    VecSimInfoIterator_Free(infoIter);

    // Delete vector.
    VecSimIndex_DeleteVector(index, 1);
    info = VecSimIndex_Info(index);
    infoIter = VecSimIndex_InfoIterator(index);
    ASSERT_EQ(0, info.bfInfo.indexSize);
    compareHNSWIndexInfoToIterator(info, infoIter);
    VecSimInfoIterator_Free(infoIter);

    VecSimIndex_Free(index);
}

TEST_F(HNSWLibTest, test_query_runtime_params_default_build_args) {
    size_t n = 100;
    size_t d = 4;
    size_t k = 11;

    // Build with default args
    VecSimParams params = {.algo = VecSimAlgo_HNSWLIB,
                           .hnswParams = {.type = VecSimType_FLOAT32,
                                          .dim = d,
                                          .metric = VecSimMetric_L2,
                                          .initialCapacity = n,
                                          .M = 16,
                                          .efConstruction = 200}};
    VecSimIndex *index = VecSimIndex_New(&params);

    for (size_t i = 0; i < n; i++) {
        float f[d];
        for (size_t j = 0; j < d; j++) {
            f[j] = (float)i;
        }
        VecSimIndex_AddVector(index, (const void *)f, i);
    }
    ASSERT_EQ(VecSimIndex_IndexSize(index), n);

    auto verify_res = [&](size_t id, float score, size_t index) {
        size_t diff_id = ((int)(id - 50) > 0) ? (id - 50) : (50 - id);
        ASSERT_EQ(diff_id, (index + 1) / 2);
        ASSERT_EQ(score, (4 * ((index + 1) / 2) * ((index + 1) / 2)));
    };
    float query[] = {50, 50, 50, 50};
    runTopKSearchTest(index, query, k, verify_res);

    VecSimIndexInfo info = VecSimIndex_Info(index);
    // Check that default args did not change
    ASSERT_EQ(info.hnswInfo.M, HNSW_DEFAULT_M);
    ASSERT_EQ(info.hnswInfo.efConstruction, HNSW_DEFAULT_EF_C);
    ASSERT_EQ(info.hnswInfo.efRuntime, HNSW_DEFAULT_EF_RT);

    // Run same query again, set efRuntime to 300
    VecSimQueryParams queryParams = {.hnswRuntimeParams = {.efRuntime = 300}};
    runTopKSearchTest(index, query, k, verify_res, &queryParams);

    info = VecSimIndex_Info(index);
    // Check that default args did not change
    ASSERT_EQ(info.hnswInfo.M, HNSW_DEFAULT_M);
    ASSERT_EQ(info.hnswInfo.efConstruction, HNSW_DEFAULT_EF_C);
    ASSERT_EQ(info.hnswInfo.efRuntime, HNSW_DEFAULT_EF_RT);

    VecSimIndex_Free(index);
}

TEST_F(HNSWLibTest, test_query_runtime_params_user_build_args) {
    size_t n = 100;
    size_t d = 4;
    size_t M = 100;
    size_t efConstruction = 300;
    size_t efRuntime = 500;
    // Build with default args
    VecSimParams params = {.algo = VecSimAlgo_HNSWLIB,
                           .hnswParams = {.type = VecSimType_FLOAT32,
                                          .dim = d,
                                          .metric = VecSimMetric_L2,
                                          .initialCapacity = n,
                                          .M = M,
                                          .efConstruction = efConstruction,
                                          .efRuntime = efRuntime}};

    size_t k = 11;
    VecSimIndex *index = VecSimIndex_New(&params);

    for (size_t i = 0; i < n; i++) {
        float f[d];
        for (size_t j = 0; j < d; j++) {
            f[j] = (float)i;
        }
        VecSimIndex_AddVector(index, (const void *)f, i);
    }
    ASSERT_EQ(VecSimIndex_IndexSize(index), n);

    auto verify_res = [&](size_t id, float score, size_t index) {
        size_t diff_id = ((int)(id - 50) > 0) ? (id - 50) : (50 - id);
        ASSERT_EQ(diff_id, (index + 1) / 2);
        ASSERT_EQ(score, (4 * ((index + 1) / 2) * ((index + 1) / 2)));
    };
    float query[] = {50, 50, 50, 50};
    runTopKSearchTest(index, query, k, verify_res);

    VecSimIndexInfo info = VecSimIndex_Info(index);
    // Check that user args did not change
    ASSERT_EQ(info.hnswInfo.M, M);
    ASSERT_EQ(info.hnswInfo.efConstruction, efConstruction);
    ASSERT_EQ(info.hnswInfo.efRuntime, efRuntime);

    // Run same query again, set efRuntime to 300
    VecSimQueryParams queryParams = {.hnswRuntimeParams = {.efRuntime = 300}};
    runTopKSearchTest(index, query, k, verify_res, &queryParams);

    info = VecSimIndex_Info(index);
    // Check that user args did not change
    ASSERT_EQ(info.hnswInfo.M, M);
    ASSERT_EQ(info.hnswInfo.efConstruction, efConstruction);
    ASSERT_EQ(info.hnswInfo.efRuntime, efRuntime);

    VecSimIndex_Free(index);
}

TEST_F(HNSWLibTest, hnsw_search_empty_index) {
    size_t n = 100;
    size_t k = 11;
    size_t d = 4;
    VecSimParams params = {
        .algo = VecSimAlgo_HNSWLIB,
        .hnswParams = {
            .type = VecSimType_FLOAT32, .dim = d, .metric = VecSimMetric_L2, .initialCapacity = 0}};
    VecSimIndex *index = VecSimIndex_New(&params);

    ASSERT_EQ(VecSimIndex_IndexSize(index), 0);

    float query[] = {50, 50, 50, 50};

    // We do not expect any results
    VecSimQueryResult_List res =
        VecSimIndex_TopKQuery(index, (const void *)query, k, NULL, BY_SCORE);
    ASSERT_EQ(VecSimQueryResult_Len(res), 0);
    VecSimQueryResult_Iterator *it = VecSimQueryResult_List_GetIterator(res);
    ASSERT_EQ(VecSimQueryResult_IteratorNext(it), nullptr);
    VecSimQueryResult_IteratorFree(it);
    VecSimQueryResult_Free(res);

    // Add some vectors and remove them all from index, so it will be empty again.
    for (size_t i = 0; i < n; i++) {
        float f[d];
        for (size_t j = 0; j < d; j++) {
            f[j] = (float)i;
        }
        VecSimIndex_AddVector(index, (const void *)f, i);
    }
    ASSERT_EQ(VecSimIndex_IndexSize(index), n);
    for (size_t i = 0; i < n; i++) {
        VecSimIndex_DeleteVector(index, i);
    }
    ASSERT_EQ(VecSimIndex_IndexSize(index), 0);

    // Again - we do not expect any results
    res = VecSimIndex_TopKQuery(index, (const void *)query, k, NULL, BY_SCORE);
    ASSERT_EQ(VecSimQueryResult_Len(res), 0);
    it = VecSimQueryResult_List_GetIterator(res);
    ASSERT_EQ(VecSimQueryResult_IteratorNext(it), nullptr);
    VecSimQueryResult_IteratorFree(it);
    VecSimQueryResult_Free(res);

    VecSimIndex_Free(index);
}

TEST_F(HNSWLibTest, hnsw_inf_score) {
    size_t n = 4;
    size_t k = 4;
    size_t dim = 2;
    VecSimParams params = {.algo = VecSimAlgo_HNSWLIB,
                           .hnswParams = {.type = VecSimType_FLOAT32,
                                          .dim = dim,
                                          .metric = VecSimMetric_L2,
                                          .initialCapacity = n}};
    VecSimIndex *index = VecSimIndex_New(&params);

    // The 32 bits of "efgh" and "efgg", and the 32 bits of "abcd" and "abbd" will
    // yield "inf" result when we calculate distance between the vectors.
    VecSimIndex_AddVector(index, "abcdefgh", 1);
    VecSimIndex_AddVector(index, "abcdefgg", 2);
    VecSimIndex_AddVector(index, "aacdefgh", 3);
    VecSimIndex_AddVector(index, "abbdefgh", 4);
    ASSERT_EQ(VecSimIndex_IndexSize(index), 4);

    auto verify_res = [&](size_t id, float score, size_t index) {
        if (index == 0) {
            ASSERT_EQ(1, id);
        } else if (index == 1) {
            ASSERT_EQ(3, id);
        } else {
            ASSERT_TRUE(id == 2 || id == 4);
        }
    };
    runTopKSearchTest(index, "abcdefgh", k, verify_res);
    VecSimIndex_Free(index);
}

// Tests VecSimIndex_New failure on bad M parameter. Should return null.
TEST_F(HNSWLibTest, hnsw_bad_params) {
    size_t n = 1000000;
    size_t dim = 2;
    size_t bad_M[] = {
        1,        // Will fail because 1/log(M).
        10000000, // Will fail on this->allocator->allocate(max_elements_ * size_data_per_element_)
        SIZE_MAX, // Will fail on M * 2 overflow.
        SIZE_MAX / 2, // Will fail on M * 2 overflow.
        SIZE_MAX / 4  // Will fail on size_links_level0_ calculation:
                      // sizeof(linklistsizeint) + M * 2 * sizeof(tableint) + sizeof(void *)
    };
    unsigned long len = sizeof(bad_M) / sizeof(size_t);

    for (unsigned long i = 0; i < len; i++) {
        VecSimParams params = {.algo = VecSimAlgo_HNSWLIB,
                               .hnswParams = {.type = VecSimType_FLOAT32,
                                              .dim = dim,
                                              .metric = VecSimMetric_L2,
                                              .initialCapacity = n}};

        params.hnswParams.M = bad_M[i];
        VecSimIndex *index = VecSimIndex_New(&params);
        ASSERT_TRUE(index == NULL);
    }
}

TEST_F(HNSWLibTest, hnsw_delete_entry_point) {
    size_t n = 10000;
    size_t dim = 2;
    size_t M = 2;

    VecSimParams params = {.algo = VecSimAlgo_HNSWLIB,
                           .hnswParams = {.type = VecSimType_FLOAT32,
                                          .dim = dim,
                                          .metric = VecSimMetric_L2,
                                          .initialCapacity = n,
                                          .M = M,
                                          .efConstruction = 0,
                                          .efRuntime = 0}};

    VecSimIndex *index = VecSimIndex_New(&params);
    ASSERT_TRUE(index != NULL);

    int64_t vec[dim];
    for (size_t i = 0; i < dim; i++)
        vec[i] = i;
    for (size_t j = 0; j < n; j++)
        VecSimIndex_AddVector(index, vec, j);

    VecSimIndexInfo info = VecSimIndex_Info(index);

    while (info.hnswInfo.indexSize > 0) {
        ASSERT_NO_THROW(VecSimIndex_DeleteVector(index, info.hnswInfo.entrypoint));
        info = VecSimIndex_Info(index);
    }
    VecSimIndex_Free(index);
}

TEST_F(HNSWLibTest, hnsw_override) {
    size_t n = 100;
    size_t dim = 4;
    size_t M = 8;
    size_t ef = 300;

    VecSimParams params = {.algo = VecSimAlgo_HNSWLIB,
                           .hnswParams = {.type = VecSimType_FLOAT32,
                                          .dim = dim,
                                          .metric = VecSimMetric_L2,
                                          .initialCapacity = n,
                                          .M = M,
                                          .efConstruction = 20,
                                          .efRuntime = ef}};

    VecSimIndex *index = VecSimIndex_New(&params);
    ASSERT_TRUE(index != nullptr);

    for (size_t i = 0; i < n; i++) {
        float f[dim];
        for (size_t j = 0; j < dim; j++) {
            f[j] = (float)i;
        }
        VecSimIndex_AddVector(index, (const void *)f, i);
    }
    ASSERT_EQ(VecSimIndex_IndexSize(index), n);

    // Insert again 300 vectors, the first 100 will be overwritten (deleted first).
    n = 300;
    for (size_t i = 0; i < n; i++) {
        float f[dim];
        for (size_t j = 0; j < dim; j++) {
            f[j] = (float)i;
        }
        VecSimIndex_AddVector(index, (const void *)f, i);
    }
    float query[dim];
    for (size_t j = 0; j < dim; j++) {
        query[j] = (float)n;
    }
    // This is testing a bug fix - before we had the seconder sorting by id in CompareByFirst,
    // the graph got disconnected due to the deletion of some node followed by a bad repairing of
    // one of its neighbours. Here, we ensure that we get all the nodes in the graph as results.
    auto verify_res = [&](size_t id, float score, size_t index) {
        ASSERT_TRUE(id == n - 1 - index);
    };
    runTopKSearchTest(index, query, 300, verify_res);

    VecSimIndex_Free(index);
}

TEST_F(HNSWLibTest, hnsw_batch_iterator_basic) {
    size_t dim = 4;
    size_t M = 8;
    size_t ef = 20;
    size_t n = 1000;

    VecSimParams params = {.algo = VecSimAlgo_HNSWLIB,
                           .hnswParams = {.type = VecSimType_FLOAT32,
                                          .dim = dim,
                                          .metric = VecSimMetric_L2,
                                          .initialCapacity = n,
                                          .M = M,
                                          .efConstruction = ef,
                                          .efRuntime = ef}};
    VecSimIndex *index = VecSimIndex_New(&params);

    // For every i, add the vector (i,i,i,i) under the label i.
    for (size_t i = 0; i < n; i++) {
        float f[dim];
        for (size_t j = 0; j < dim; j++) {
            f[j] = (float)i;
        }
        VecSimIndex_AddVector(index, (const void *)f, i);
    }
    ASSERT_EQ(VecSimIndex_IndexSize(index), n);

    // Query for (n,n,n,n) vector (recall that n-1 is the largest id in te index).
    float query[dim];
    for (size_t j = 0; j < dim; j++) {
        query[j] = (float)n;
    }
    VecSimBatchIterator *batchIterator = VecSimBatchIterator_New(index, query);
    size_t iteration_num = 0;

    // Get the 5 vectors whose ids are the maximal among those that hasn't been returned yet
    // in every iteration. The results order should be sorted by their score (distance from the
    // query vector), which means sorted from the largest id to the lowest.
    size_t n_res = 5;
    while (VecSimBatchIterator_HasNext(batchIterator)) {
        std::vector<size_t> expected_ids(n_res);
        for (size_t i = 0; i < n_res; i++) {
            expected_ids[i] = (n - iteration_num * n_res - i - 1);
        }
        auto verify_res = [&](size_t id, float score, size_t index) {
            ASSERT_TRUE(expected_ids[index] == id);
        };
        runBatchIteratorSearchTest(batchIterator, n_res, verify_res);
        iteration_num++;
    }
    ASSERT_EQ(iteration_num, n / n_res);
    VecSimBatchIterator_Free(batchIterator);

    VecSimIndex_Free(index);
}

TEST_F(HNSWLibTest, hnsw_batch_iterator_reset) {
    size_t dim = 4;
    size_t n = 1000;
    size_t M = 8;
    size_t ef = 20;

    VecSimParams params = {.algo = VecSimAlgo_HNSWLIB,
                           .hnswParams = {.type = VecSimType_FLOAT32,
                                          .dim = dim,
                                          .metric = VecSimMetric_L2,
                                          .initialCapacity = n,
                                          .M = M,
                                          .efConstruction = ef,
                                          .efRuntime = ef}};
    VecSimIndex *index = VecSimIndex_New(&params);

    for (size_t i = 0; i < n; i++) {
        float f[dim];
        for (size_t j = 0; j < dim; j++) {
            f[j] = (float)i;
        }
        VecSimIndex_AddVector(index, (const void *)f, i);
    }
    ASSERT_EQ(VecSimIndex_IndexSize(index), n);

    // Query for (n,n,n,n) vector (recall that n-1 is the largest id in te index).
    float query[dim];
    for (size_t j = 0; j < dim; j++) {
        query[j] = (float)n;
    }
    VecSimBatchIterator *batchIterator = VecSimBatchIterator_New(index, query);

    // Get the 100 vectors whose ids are the maximal among those that hasn't been returned yet, in
    // every iteration. Run this flow for 3 times, and reset the iterator.
    size_t n_res = 100;
    size_t re_runs = 3;

    for (size_t take = 0; take < re_runs; take++) {
        size_t iteration_num = 0;
        while (VecSimBatchIterator_HasNext(batchIterator)) {
            std::vector<size_t> expected_ids(n_res);
            for (size_t i = 0; i < n_res; i++) {
                expected_ids[i] = (n - iteration_num * n_res - i - 1);
            }
            auto verify_res = [&](size_t id, float score, size_t index) {
                ASSERT_TRUE(expected_ids[index] == id);
            };
            runBatchIteratorSearchTest(batchIterator, n_res, verify_res, BY_SCORE);
            iteration_num++;
        }
        ASSERT_EQ(iteration_num, n / n_res);
        VecSimBatchIterator_Reset(batchIterator);
    }
    VecSimBatchIterator_Free(batchIterator);
    VecSimIndex_Free(index);
}

TEST_F(HNSWLibTest, hnsw_batch_iterator_batch_size_1) {
    size_t dim = 4;
    size_t n = 1000;
    size_t M = 8;
    size_t ef = 2;

    VecSimParams params = {.algo = VecSimAlgo_HNSWLIB,
                           .hnswParams = {.type = VecSimType_FLOAT32,
                                          .dim = dim,
                                          .metric = VecSimMetric_L2,
                                          .initialCapacity = n,
                                          .M = M,
                                          .efConstruction = ef,
                                          .efRuntime = ef}};
    VecSimIndex *index = VecSimIndex_New(&params);

    float query[] = {(float)n, (float)n, (float)n, (float)n};

    for (size_t i = 0; i < n; i++) {
        float f[dim];
        for (size_t j = 0; j < dim; j++) {
            f[j] = (float)i;
        }
        // Set labels to be different than the internal ids.
        VecSimIndex_AddVector(index, (const void *)f, n - i);
    }
    ASSERT_EQ(VecSimIndex_IndexSize(index), n);

    VecSimBatchIterator *batchIterator = VecSimBatchIterator_New(index, query);
    size_t iteration_num = 0;
    size_t n_res = 1, expected_n_res = 1;
    while (VecSimBatchIterator_HasNext(batchIterator)) {
        iteration_num++;
        // Expect to get results in the reverse order of labels - which is the order of the distance
        // from the query vector. Get one result in every iteration.
        auto verify_res = [&](size_t id, float score, size_t index) {
            ASSERT_TRUE(id == iteration_num);
        };
        runBatchIteratorSearchTest(batchIterator, n_res, verify_res, BY_SCORE, expected_n_res);
    }

    ASSERT_EQ(iteration_num, n);
    VecSimBatchIterator_Free(batchIterator);
    VecSimIndex_Free(index);
}

TEST_F(HNSWLibTest, hnsw_batch_iterator_advanced) {
    size_t dim = 4;
    size_t n = 1000;
    size_t M = 8;
    size_t ef = 1000;

    VecSimParams params = {.algo = VecSimAlgo_HNSWLIB,
                           .hnswParams = {.type = VecSimType_FLOAT32,
                                          .dim = dim,
                                          .metric = VecSimMetric_L2,
                                          .initialCapacity = n,
                                          .M = M,
                                          .efConstruction = ef,
                                          .efRuntime = ef}};
    VecSimIndex *index = VecSimIndex_New(&params);

    float query[] = {(float)n, (float)n, (float)n, (float)n};
    VecSimBatchIterator *batchIterator = VecSimBatchIterator_New(index, query);

    // Try to get results even though there are no vectors in the index.
    VecSimQueryResult_List res = VecSimBatchIterator_Next(batchIterator, 10, BY_SCORE);
    ASSERT_EQ(VecSimQueryResult_Len(res), 0);
    VecSimQueryResult_Free(res);
    ASSERT_FALSE(VecSimBatchIterator_HasNext(batchIterator));

    // Insert one vector and query again. The internal id will be 0.
    VecSimIndex_AddVector(index, query, n);
    VecSimBatchIterator_Reset(batchIterator);
    res = VecSimBatchIterator_Next(batchIterator, 10, BY_SCORE);
    ASSERT_EQ(VecSimQueryResult_Len(res), 1);
    VecSimQueryResult_Free(res);
    ASSERT_FALSE(VecSimBatchIterator_HasNext(batchIterator));

    for (size_t i = 1; i < n; i++) {
        float f[dim];
        for (size_t j = 0; j < dim; j++) {
            f[j] = (float)i;
        }
        VecSimIndex_AddVector(index, (const void *)f, i);
    }
    ASSERT_EQ(VecSimIndex_IndexSize(index), n);

    // n_res does not divide into ef or vice versa - expect leftovers between the graph scans.
    size_t n_res = 7;
    size_t iteration_num = 0;

    // Reset the iterator after it was depleted.
    VecSimBatchIterator_Reset(batchIterator);
    while (VecSimBatchIterator_HasNext(batchIterator)) {
        iteration_num++;
        std::vector<size_t> expected_ids;
        // We ask to get the results sorted by ID in a specific batch (in ascending order), but
        // in every iteration the ids should be lower than the previous one, according to the
        // distance from the query.
        for (size_t i = 1; i <= n_res; i++) {
            expected_ids.push_back(n - iteration_num * n_res + i);
        }
        auto verify_res = [&](size_t id, float score, size_t index) {
            ASSERT_TRUE(expected_ids[index] == id);
        };
        if (iteration_num <= n / n_res) {
            runBatchIteratorSearchTest(batchIterator, n_res, verify_res, BY_ID);
        } else {
            // In the last iteration there are n%iteration_num (=6) results left to return.
            expected_ids.erase(expected_ids.begin()); // remove the first id
            runBatchIteratorSearchTest(batchIterator, n_res, verify_res, BY_ID, n % n_res);
        }
    }
    ASSERT_EQ(iteration_num, n / n_res + 1);
    VecSimBatchIterator_Free(batchIterator);
    VecSimIndex_Free(index);
}

<<<<<<< HEAD
TEST_F(HNSWLibTest, hnsw_serialization) {
    size_t dim = 4;
    size_t n = 1000;
    size_t M = 8;
    size_t ef = 10;
=======
TEST_F(HNSWLibTest, hnsw_resolve_params) {
    size_t dim = 4;
    size_t M = 8;
    size_t ef = 2;
>>>>>>> 112b7eac

    VecSimParams params = {.algo = VecSimAlgo_HNSWLIB,
                           .hnswParams = {.type = VecSimType_FLOAT32,
                                          .dim = dim,
                                          .metric = VecSimMetric_L2,
<<<<<<< HEAD
                                          .initialCapacity = n,
=======
                                          .initialCapacity = 0,
>>>>>>> 112b7eac
                                          .M = M,
                                          .efConstruction = ef,
                                          .efRuntime = ef}};
    VecSimIndex *index = VecSimIndex_New(&params);

<<<<<<< HEAD
    for (size_t i = 0; i < n; i++) {
        float f[dim];
        for (size_t j = 0; j < dim; j++) {
            f[j] = (float)i;
        }
        VecSimIndex_AddVector(index, (const void *)f, i);
    }
    // Get index info and copy it, so it will be available after the index is deleted.
    VecSimIndexInfo info = VecSimIndex_Info(index);

    // Persist index with the serializer, and delete it.
    char *location = get_current_dir_name();
    auto file_name = std::string(location) + "/dump";
    auto serializer = HNSWIndexSerializer(reinterpret_cast<HNSWIndex *>(index)->getHNSWIndex());
    serializer.saveIndex(file_name);
    VecSimIndex_Free(index);

    // Create new index, set it into the serializer and extract the data to it.
    auto new_index = VecSimIndex_New(&params);
    ASSERT_EQ(VecSimIndex_IndexSize(new_index), 0);

    auto space = reinterpret_cast<HNSWIndex *>(new_index)->getSpace().get();
    serializer.reset(reinterpret_cast<HNSWIndex *>(new_index)->getHNSWIndex());
    serializer.loadIndex(file_name, space);

    // Validate that the new loaded index has the same meta-data as the original.
    VecSimIndexInfo new_info = VecSimIndex_Info(new_index);
    ASSERT_EQ(info.algo, new_info.algo);
    ASSERT_EQ(info.hnswInfo.M, new_info.hnswInfo.M);
    ASSERT_EQ(info.hnswInfo.efConstruction, new_info.hnswInfo.efConstruction);
    ASSERT_EQ(info.hnswInfo.efRuntime, new_info.hnswInfo.efRuntime);
    ASSERT_EQ(info.hnswInfo.indexSize, new_info.hnswInfo.indexSize);
    ASSERT_EQ(info.hnswInfo.max_level, new_info.hnswInfo.max_level);
    ASSERT_EQ(info.hnswInfo.entrypoint, new_info.hnswInfo.entrypoint);
    ASSERT_EQ(info.hnswInfo.metric, new_info.hnswInfo.metric);
    ASSERT_EQ(info.hnswInfo.type, new_info.hnswInfo.type);
    ASSERT_EQ(info.hnswInfo.dim, new_info.hnswInfo.dim);

    auto res = serializer.checkIntegrity();
    ASSERT_TRUE(res.valid_state);

    // Add 1000 random vectors, override the existing ones to trigger deletions.
    std::vector<float> data(n * dim);
    std::mt19937 rng;
    rng.seed(47);
    std::uniform_real_distribution<> distrib;
    for (size_t i = 0; i < n * dim; ++i) {
        data[i] = (float)distrib(rng);
    }
    for (size_t i = 0; i < n; ++i) {
        VecSimIndex_AddVector(new_index, data.data() + dim * i, i);
    }

    // Persist index, delete it from memory and restore.
    serializer.saveIndex(file_name);
    VecSimIndex_Free(new_index);

    auto restored_index = VecSimIndex_New(&params);
    ASSERT_EQ(VecSimIndex_IndexSize(restored_index), 0);

    space = reinterpret_cast<HNSWIndex *>(restored_index)->getSpace().get();
    serializer.reset(reinterpret_cast<HNSWIndex *>(restored_index)->getHNSWIndex());
    serializer.loadIndex(file_name, space);
    ASSERT_EQ(VecSimIndex_IndexSize(restored_index), n);
    res = serializer.checkIntegrity();
    ASSERT_TRUE(res.valid_state);

    // Clean-up.
    remove(file_name.c_str());
    free(location);
    VecSimIndex_Free(restored_index);
    serializer.reset();
=======
    VecSimQueryParams qparams, zero;
    bzero(&zero, sizeof(VecSimQueryParams));

    VecSimRawParam *rparams = array_new<VecSimRawParam>(2);

    ASSERT_EQ(VecSimIndex_ResolveParams(index, rparams, array_len(rparams), &qparams), VecSim_OK);
    ASSERT_EQ(memcmp(&qparams, &zero, sizeof(VecSimQueryParams)), 0);

    array_append(rparams, (VecSimRawParam){
                              .name = "ef_runtime", .nameLen = 10, .value = "100", .valLen = 3});
    ASSERT_EQ(VecSimIndex_ResolveParams(index, rparams, array_len(rparams), &qparams), VecSim_OK);
    ASSERT_EQ(qparams.hnswRuntimeParams.efRuntime, 100);
    qparams.hnswRuntimeParams.efRuntime = 0;
    ASSERT_EQ(memcmp(&qparams, &zero, sizeof(VecSimQueryParams)), 0);

    rparams[0] = (VecSimRawParam){.name = "wrong_name", .nameLen = 10, .value = "100", .valLen = 3};
    ASSERT_EQ(VecSimIndex_ResolveParams(index, rparams, array_len(rparams), &qparams),
              VecSimParamResolverErr_UnknownParam);

    rparams[0] =
        (VecSimRawParam){.name = "ef_runtime", .nameLen = 10, .value = "wrong_val", .valLen = 9};
    ASSERT_EQ(VecSimIndex_ResolveParams(index, rparams, array_len(rparams), &qparams),
              VecSimParamResolverErr_BadValue);

    rparams[0] = (VecSimRawParam){.name = "ef_runtime", .nameLen = 10, .value = "-30", .valLen = 3};
    ASSERT_EQ(VecSimIndex_ResolveParams(index, rparams, array_len(rparams), &qparams),
              VecSimParamResolverErr_BadValue);

    rparams[0] =
        (VecSimRawParam){.name = "ef_runtime", .nameLen = 10, .value = "1.618", .valLen = 5};
    ASSERT_EQ(VecSimIndex_ResolveParams(index, rparams, array_len(rparams), &qparams),
              VecSimParamResolverErr_BadValue);

    rparams[0] = (VecSimRawParam){.name = "ef_runtime", .nameLen = 10, .value = "100", .valLen = 3};
    array_append(rparams, (VecSimRawParam){
                              .name = "ef_runtime", .nameLen = 10, .value = "100", .valLen = 3});
    ASSERT_EQ(VecSimIndex_ResolveParams(index, rparams, array_len(rparams), &qparams),
              VecSimParamResolverErr_AlreadySet);

    ASSERT_EQ(VecSimIndex_ResolveParams(index, rparams, array_len(rparams), NULL),
              VecSimParamResolverErr_NullParam);

    VecSimIndex_Free(index);
    array_free(rparams);
>>>>>>> 112b7eac
}<|MERGE_RESOLUTION|>--- conflicted
+++ resolved
@@ -1,14 +1,10 @@
 #include "gtest/gtest.h"
 #include "VecSim/vec_sim.h"
 #include "test_utils.h"
-<<<<<<< HEAD
 #include "VecSim/algorithms/hnsw/serialization.h"
+#include <climits>
 
 using namespace hnswlib;
-=======
-#include <climits>
-#include "VecSim/utils/arr_cpp.h"
->>>>>>> 112b7eac
 
 class HNSWLibTest : public ::testing::Test {
 protected:
@@ -923,34 +919,83 @@
     VecSimIndex_Free(index);
 }
 
-<<<<<<< HEAD
+TEST_F(HNSWLibTest, hnsw_resolve_params) {
+    size_t dim = 4;
+    size_t M = 8;
+    size_t ef = 2;
+
+    VecSimParams params = {.algo = VecSimAlgo_HNSWLIB,
+                           .hnswParams = {.type = VecSimType_FLOAT32,
+                                          .dim = dim,
+                                          .metric = VecSimMetric_L2,
+                                          .initialCapacity = 0,
+                                          .M = M,
+                                          .efConstruction = ef,
+                                          .efRuntime = ef}};
+    VecSimIndex *index = VecSimIndex_New(&params);
+
+    VecSimQueryParams qparams, zero;
+    bzero(&zero, sizeof(VecSimQueryParams));
+
+    VecSimRawParam *rparams = array_new<VecSimRawParam>(2);
+
+    ASSERT_EQ(VecSimIndex_ResolveParams(index, rparams, array_len(rparams), &qparams), VecSim_OK);
+    ASSERT_EQ(memcmp(&qparams, &zero, sizeof(VecSimQueryParams)), 0);
+
+    array_append(rparams, (VecSimRawParam){
+                              .name = "ef_runtime", .nameLen = 10, .value = "100", .valLen = 3});
+    ASSERT_EQ(VecSimIndex_ResolveParams(index, rparams, array_len(rparams), &qparams), VecSim_OK);
+    ASSERT_EQ(qparams.hnswRuntimeParams.efRuntime, 100);
+    qparams.hnswRuntimeParams.efRuntime = 0;
+    ASSERT_EQ(memcmp(&qparams, &zero, sizeof(VecSimQueryParams)), 0);
+
+    rparams[0] = (VecSimRawParam){.name = "wrong_name", .nameLen = 10, .value = "100", .valLen = 3};
+    ASSERT_EQ(VecSimIndex_ResolveParams(index, rparams, array_len(rparams), &qparams),
+              VecSimParamResolverErr_UnknownParam);
+
+    rparams[0] =
+        (VecSimRawParam){.name = "ef_runtime", .nameLen = 10, .value = "wrong_val", .valLen = 9};
+    ASSERT_EQ(VecSimIndex_ResolveParams(index, rparams, array_len(rparams), &qparams),
+              VecSimParamResolverErr_BadValue);
+
+    rparams[0] = (VecSimRawParam){.name = "ef_runtime", .nameLen = 10, .value = "-30", .valLen = 3};
+    ASSERT_EQ(VecSimIndex_ResolveParams(index, rparams, array_len(rparams), &qparams),
+              VecSimParamResolverErr_BadValue);
+
+    rparams[0] =
+        (VecSimRawParam){.name = "ef_runtime", .nameLen = 10, .value = "1.618", .valLen = 5};
+    ASSERT_EQ(VecSimIndex_ResolveParams(index, rparams, array_len(rparams), &qparams),
+              VecSimParamResolverErr_BadValue);
+
+    rparams[0] = (VecSimRawParam){.name = "ef_runtime", .nameLen = 10, .value = "100", .valLen = 3};
+    array_append(rparams, (VecSimRawParam){
+                              .name = "ef_runtime", .nameLen = 10, .value = "100", .valLen = 3});
+    ASSERT_EQ(VecSimIndex_ResolveParams(index, rparams, array_len(rparams), &qparams),
+              VecSimParamResolverErr_AlreadySet);
+
+    ASSERT_EQ(VecSimIndex_ResolveParams(index, rparams, array_len(rparams), NULL),
+              VecSimParamResolverErr_NullParam);
+
+    VecSimIndex_Free(index);
+    array_free(rparams);
+}
+
 TEST_F(HNSWLibTest, hnsw_serialization) {
     size_t dim = 4;
     size_t n = 1000;
     size_t M = 8;
     size_t ef = 10;
-=======
-TEST_F(HNSWLibTest, hnsw_resolve_params) {
-    size_t dim = 4;
-    size_t M = 8;
-    size_t ef = 2;
->>>>>>> 112b7eac
-
-    VecSimParams params = {.algo = VecSimAlgo_HNSWLIB,
-                           .hnswParams = {.type = VecSimType_FLOAT32,
-                                          .dim = dim,
-                                          .metric = VecSimMetric_L2,
-<<<<<<< HEAD
-                                          .initialCapacity = n,
-=======
-                                          .initialCapacity = 0,
->>>>>>> 112b7eac
+
+    VecSimParams params = {.algo = VecSimAlgo_HNSWLIB,
+                           .hnswParams = {.type = VecSimType_FLOAT32,
+                                          .dim = dim,
+                                          .metric = VecSimMetric_L2,
+                                          .initialCapacity = n,
                                           .M = M,
                                           .efConstruction = ef,
                                           .efRuntime = ef}};
     VecSimIndex *index = VecSimIndex_New(&params);
 
-<<<<<<< HEAD
     for (size_t i = 0; i < n; i++) {
         float f[dim];
         for (size_t j = 0; j < dim; j++) {
@@ -1023,50 +1068,4 @@
     free(location);
     VecSimIndex_Free(restored_index);
     serializer.reset();
-=======
-    VecSimQueryParams qparams, zero;
-    bzero(&zero, sizeof(VecSimQueryParams));
-
-    VecSimRawParam *rparams = array_new<VecSimRawParam>(2);
-
-    ASSERT_EQ(VecSimIndex_ResolveParams(index, rparams, array_len(rparams), &qparams), VecSim_OK);
-    ASSERT_EQ(memcmp(&qparams, &zero, sizeof(VecSimQueryParams)), 0);
-
-    array_append(rparams, (VecSimRawParam){
-                              .name = "ef_runtime", .nameLen = 10, .value = "100", .valLen = 3});
-    ASSERT_EQ(VecSimIndex_ResolveParams(index, rparams, array_len(rparams), &qparams), VecSim_OK);
-    ASSERT_EQ(qparams.hnswRuntimeParams.efRuntime, 100);
-    qparams.hnswRuntimeParams.efRuntime = 0;
-    ASSERT_EQ(memcmp(&qparams, &zero, sizeof(VecSimQueryParams)), 0);
-
-    rparams[0] = (VecSimRawParam){.name = "wrong_name", .nameLen = 10, .value = "100", .valLen = 3};
-    ASSERT_EQ(VecSimIndex_ResolveParams(index, rparams, array_len(rparams), &qparams),
-              VecSimParamResolverErr_UnknownParam);
-
-    rparams[0] =
-        (VecSimRawParam){.name = "ef_runtime", .nameLen = 10, .value = "wrong_val", .valLen = 9};
-    ASSERT_EQ(VecSimIndex_ResolveParams(index, rparams, array_len(rparams), &qparams),
-              VecSimParamResolverErr_BadValue);
-
-    rparams[0] = (VecSimRawParam){.name = "ef_runtime", .nameLen = 10, .value = "-30", .valLen = 3};
-    ASSERT_EQ(VecSimIndex_ResolveParams(index, rparams, array_len(rparams), &qparams),
-              VecSimParamResolverErr_BadValue);
-
-    rparams[0] =
-        (VecSimRawParam){.name = "ef_runtime", .nameLen = 10, .value = "1.618", .valLen = 5};
-    ASSERT_EQ(VecSimIndex_ResolveParams(index, rparams, array_len(rparams), &qparams),
-              VecSimParamResolverErr_BadValue);
-
-    rparams[0] = (VecSimRawParam){.name = "ef_runtime", .nameLen = 10, .value = "100", .valLen = 3};
-    array_append(rparams, (VecSimRawParam){
-                              .name = "ef_runtime", .nameLen = 10, .value = "100", .valLen = 3});
-    ASSERT_EQ(VecSimIndex_ResolveParams(index, rparams, array_len(rparams), &qparams),
-              VecSimParamResolverErr_AlreadySet);
-
-    ASSERT_EQ(VecSimIndex_ResolveParams(index, rparams, array_len(rparams), NULL),
-              VecSimParamResolverErr_NullParam);
-
-    VecSimIndex_Free(index);
-    array_free(rparams);
->>>>>>> 112b7eac
 }