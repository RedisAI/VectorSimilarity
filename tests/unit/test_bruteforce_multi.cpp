--- conflicted
+++ resolved
@@ -487,19 +487,11 @@
     VecSimIndex *index = this->CreateNewIndex(params);
 
     VecSimIndexInfo info = VecSimIndex_Info(index);
-<<<<<<< HEAD
-    ASSERT_EQ(info.algo, VecSimAlgo_BF);
-    ASSERT_EQ(info.commonInfo.dim, d);
-    ASSERT_TRUE(info.commonInfo.isMulti);
-    // Default args.
-    ASSERT_EQ(info.commonInfo.blockSize, DEFAULT_BLOCK_SIZE);
-=======
     ASSERT_EQ(info.commonInfo.basicInfo.algo, VecSimAlgo_BF);
     ASSERT_EQ(info.commonInfo.basicInfo.dim, d);
     ASSERT_TRUE(info.commonInfo.basicInfo.isMulti);
     // Default args.
     ASSERT_EQ(info.commonInfo.basicInfo.blockSize, DEFAULT_BLOCK_SIZE);
->>>>>>> e2f3da57
     ASSERT_EQ(info.commonInfo.indexSize, 0);
     VecSimIndex_Free(index);
 
@@ -509,19 +501,11 @@
     index = this->CreateNewIndex(params);
 
     info = VecSimIndex_Info(index);
-<<<<<<< HEAD
-    ASSERT_EQ(info.algo, VecSimAlgo_BF);
-    ASSERT_EQ(info.commonInfo.dim, d);
-    ASSERT_TRUE(info.commonInfo.isMulti);
-    // User args.
-    ASSERT_EQ(info.commonInfo.blockSize, 1);
-=======
     ASSERT_EQ(info.commonInfo.basicInfo.algo, VecSimAlgo_BF);
     ASSERT_EQ(info.commonInfo.basicInfo.dim, d);
     ASSERT_TRUE(info.commonInfo.basicInfo.isMulti);
     // User args.
     ASSERT_EQ(info.commonInfo.basicInfo.blockSize, 1);
->>>>>>> e2f3da57
     ASSERT_EQ(info.commonInfo.indexSize, 0);
     VecSimIndex_Free(index);
 }
@@ -555,11 +539,7 @@
 
     VecSimIndexInfo info = VecSimIndex_Info(index);
     VecSimInfoIterator *infoIter = VecSimIndex_InfoIterator(index);
-<<<<<<< HEAD
-    ASSERT_EQ(1, info.commonInfo.blockSize);
-=======
     ASSERT_EQ(1, info.commonInfo.basicInfo.blockSize);
->>>>>>> e2f3da57
     ASSERT_EQ(0, info.commonInfo.indexSize);
     compareFlatIndexInfoToIterator(info, infoIter);
     VecSimInfoIterator_Free(infoIter);
@@ -653,13 +633,8 @@
         VecSimIndex *index = this->CreateNewIndex(params);
 
         VecSimIndexInfo info = VecSimIndex_Info(index);
-<<<<<<< HEAD
-        ASSERT_EQ(info.algo, VecSimAlgo_BF);
-        ASSERT_EQ(info.commonInfo.blockSize, blocksize);
-=======
         ASSERT_EQ(info.commonInfo.basicInfo.algo, VecSimAlgo_BF);
         ASSERT_EQ(info.commonInfo.basicInfo.blockSize, blocksize);
->>>>>>> e2f3da57
 
         for (size_t i = 0; i < n; i++) {
             GenerateAndAddVector<TEST_DATA_T>(index, dim, i, i);
