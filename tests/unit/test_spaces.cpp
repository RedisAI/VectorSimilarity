--- conflicted
+++ resolved
@@ -1330,7 +1330,6 @@
         optimization.sve = 0;
     }
 #endif
-<<<<<<< HEAD
 #ifdef OPT_NEON_DOTPROD
     if (optimization.asimddp) {
         unsigned char alignment = 0;
@@ -1355,8 +1354,6 @@
         optimization.asimd = 0;
     }
 #endif
-=======
->>>>>>> e644a3de
     unsigned char alignment = 0;
     arch_opt_func = L2_INT8_GetDistFunc(dim, &alignment, &optimization);
     ASSERT_EQ(arch_opt_func, INT8_L2Sqr) << "Unexpected distance function chosen for dim " << dim;
@@ -1524,7 +1521,6 @@
         optimization.sve = 0;
     }
 #endif
-<<<<<<< HEAD
 #ifdef OPT_NEON_DOTPROD
     if (optimization.asimddp) {
         unsigned char alignment = 0;
@@ -1547,8 +1543,6 @@
         optimization.asimd = 0;
     }
 #endif
-=======
->>>>>>> e644a3de
     unsigned char alignment = 0;
     arch_opt_func = Cosine_INT8_GetDistFunc(dim, &alignment, &optimization);
     ASSERT_EQ(arch_opt_func, INT8_Cosine) << "Unexpected distance function chosen for dim " << dim;
@@ -1815,7 +1809,6 @@
         optimization.sve = 0;
     }
 #endif
-<<<<<<< HEAD
 #ifdef OPT_NEON_DOTPROD
     if (optimization.asimddp) {
         unsigned char alignment = 0;
@@ -1839,8 +1832,6 @@
         optimization.asimd = 0;
     }
 #endif
-=======
->>>>>>> e644a3de
 #ifdef OPT_AVX512_F_BW_VL_VNNI
     if (optimization.avx512f && optimization.avx512bw && optimization.avx512vl &&
         optimization.avx512vnni) {
