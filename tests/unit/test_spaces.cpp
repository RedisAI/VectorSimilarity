--- conflicted
+++ resolved
@@ -110,7 +110,6 @@
     ASSERT_NEAR(dist, 0.0, 0.00000001);
 }
 
-<<<<<<< HEAD
 TEST_F(SpacesTest, bf16_normalize_test) {
     size_t dim = 4;
 
@@ -149,10 +148,6 @@
     ASSERT_EQ(dist, FP32_InnerProduct((const void *)sanity_a, (const void *)sanity_b, dim));
 }
 
-#ifdef CPU_FEATURES_ARCH_X86_64
-
-=======
->>>>>>> f98793a4
 using namespace spaces;
 
 TEST_F(SpacesTest, smallDimChooser) {
