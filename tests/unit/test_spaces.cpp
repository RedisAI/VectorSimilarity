/*
 *Copyright Redis Ltd. 2021 - present
 *Licensed under your choice of the Redis Source Available License 2.0 (RSALv2) or
 *the Server Side Public License v1 (SSPLv1).
 */

#include <utility>
#include <random>
#include <cmath>

#include "gtest/gtest.h"
#include "VecSim/spaces/space_includes.h"
#include "VecSim/spaces/IP/IP.h"
#include "VecSim/spaces/L2/L2.h"
#include "VecSim/utils/vec_utils.h"
#include "VecSim/types/bfloat16.h"
#include "VecSim/spaces/IP_space.h"
#include "VecSim/spaces/L2_space.h"
#include "VecSim/types/float16.h"
#include "VecSim/spaces/functions/AVX512F.h"
#include "VecSim/spaces/functions/AVX.h"
#include "VecSim/spaces/functions/SSE.h"
#include "VecSim/spaces/functions/AVX512BW_VBMI2.h"
#include "VecSim/spaces/functions/AVX512BF16_VL.h"
#include "VecSim/spaces/functions/AVX512FP16_VL.h"
#include "VecSim/spaces/functions/AVX512F_BW_VL_VNNI.h"
#include "VecSim/spaces/functions/AVX2.h"
#include "VecSim/spaces/functions/SSE3.h"
#include "VecSim/spaces/functions/F16C.h"
#include "VecSim/spaces/functions/NEON.h"
<<<<<<< HEAD
#include "VecSim/spaces/functions/NEON_DOTPROD.h"
=======
>>>>>>> b9967558
#include "VecSim/spaces/functions/SVE.h"
#include "VecSim/spaces/functions/SVE2.h"
#include "tests_utils.h"

using bfloat16 = vecsim_types::bfloat16;
using float16 = vecsim_types::float16;

class SpacesTest : public ::testing::Test {

protected:
    SpacesTest() {}

    ~SpacesTest() override {}

    void SetUp() override {}

    void TearDown() override {}
};

TEST_F(SpacesTest, float_l2_no_optimization_func_test) {
    size_t dim = 5;

    float a[dim], b[dim];
    for (size_t i = 0; i < dim; i++) {
        a[i] = float(i + 1.5);
        b[i] = float(i + 1.5);
    }

    float dist = FP32_L2Sqr((const void *)a, (const void *)b, dim);
    ASSERT_EQ(dist, 0.0);
}

TEST_F(SpacesTest, double_l2_no_optimization_func_test) {
    size_t dim = 5;

    double a[dim], b[dim];
    for (size_t i = 0; i < dim; i++) {
        a[i] = double(i + 1.5);
        b[i] = double(i + 1.5);
    }

    double dist = FP64_L2Sqr((const void *)a, (const void *)b, dim);
    ASSERT_EQ(dist, 0.0);
}

TEST_F(SpacesTest, bf16_l2_no_optimization_func_test) {
    size_t dim = 4;

    bfloat16 a[dim], b[dim];
    float sanity_a[dim], sanity_b[dim];
    for (size_t i = 0; i < dim; i++) {
        // multiplication of 0.25 have no rounding error when converted to bfloat16
        sanity_a[i] = 0.5f + i * 0.25f;
        a[i] = vecsim_types::float_to_bf16(sanity_a[i]);
        sanity_b[i] = (float)i * 0.25f;
        b[i] = vecsim_types::float_to_bf16(sanity_b[i]);
    }

    float dist = BF16_L2Sqr_LittleEndian((const void *)a, (const void *)b, dim);
    ASSERT_EQ(dist, FP32_L2Sqr((const void *)sanity_a, (const void *)sanity_b, dim));
}

TEST_F(SpacesTest, fp16_l2_no_optimization_func_test) {
    size_t dim = 4;

    float16 a[dim], b[dim];
    float sanity_a[dim], sanity_b[dim];
    for (size_t i = 0; i < dim; i++) {
        // multiplication of 0.25 have no rounding error when converted to bfloat16
        sanity_a[i] = 0.5f + i * 0.25f;
        a[i] = vecsim_types::FP32_to_FP16(sanity_a[i]);
        sanity_b[i] = (float)i * 0.25f;
        b[i] = vecsim_types::FP32_to_FP16(sanity_b[i]);
    }

    float dist = FP16_L2Sqr((const void *)a, (const void *)b, dim);
    ASSERT_EQ(dist, FP32_L2Sqr((const void *)sanity_a, (const void *)sanity_b, dim));
}

TEST_F(SpacesTest, int8_l2_no_optimization_func_test) {
    size_t dim = 5;

    int8_t a[dim], b[dim];
    for (size_t i = 0; i < dim; i++) {
        a[i] = (i + 1);
        b[i] = (i + 2);
    }

    float dist = INT8_L2Sqr((const void *)a, (const void *)b, dim);
    ASSERT_EQ(dist, 5.0);
}

TEST_F(SpacesTest, uint8_l2_no_optimization_func_test) {
    size_t dim = 5;

    uint8_t a[dim], b[dim];
    for (size_t i = 0; i < dim; i++) {
        a[i] = (i + 1);
        b[i] = (i + 2);
    }

    float dist = UINT8_L2Sqr((const void *)a, (const void *)b, dim);
    ASSERT_EQ(dist, 5.0);
}

/* ======================== IP NO OPT ======================== */

TEST_F(SpacesTest, float_ip_no_optimization_func_test) {
    size_t dim = 5;

    float a[dim], b[dim];
    for (size_t i = 0; i < dim; i++) {
        a[i] = float(i + 1.5);
        b[i] = float(i + 1.5);
    }

    spaces::GetNormalizeFunc<float>()(a, dim);
    spaces::GetNormalizeFunc<float>()(b, dim);

    float dist = FP32_InnerProduct((const void *)a, (const void *)b, dim);
    ASSERT_FLOAT_EQ(dist, 0.0f);
}

TEST_F(SpacesTest, double_ip_no_optimization_func_test) {
    size_t dim = 5;

    double a[dim], b[dim];
    for (size_t i = 0; i < dim; i++) {
        a[i] = double(i + 1.5);
        b[i] = double(i + 1.5);
    }

    spaces::GetNormalizeFunc<double>()(a, dim);
    spaces::GetNormalizeFunc<double>()(b, dim);

    double dist = FP64_InnerProduct((const void *)a, (const void *)b, dim);
    ASSERT_NEAR(dist, 0.0, 0.00000001);
}

TEST_F(SpacesTest, bf16_normalize_test) {
    size_t dim = 4;

    bfloat16 a[dim];
    float sanity_a[dim];
    for (size_t i = 0; i < dim; i++) {
        // unit vector
        sanity_a[i] = float(4);
        a[i] = vecsim_types::float_to_bf16(sanity_a[i]);
    }

    spaces::GetNormalizeFunc<bfloat16>()(a, dim);
    spaces::GetNormalizeFunc<float>()(sanity_a, dim);
    // Convert assuming little endian system
    for (size_t i = 0; i < dim; i++) {
        ASSERT_EQ(vecsim_types::bfloat16_to_float32(a[i]), sanity_a[i])
            << " bf16 normalization failed for i = " << i;
        ASSERT_EQ(vecsim_types::bfloat16_to_float32(a[i]), 0.5)
            << " bf16 normalization failed for i = " << i;
    }
}

TEST_F(SpacesTest, fp16_normalize_test) {
    size_t dim = 4;

    float16 a[dim];
    float sanity_a[dim];
    for (size_t i = 0; i < dim; i++) {
        // unit vector
        sanity_a[i] = float(4);
        a[i] = vecsim_types::FP32_to_FP16(sanity_a[i]);
    }

    spaces::GetNormalizeFunc<float16>()(a, dim);
    spaces::GetNormalizeFunc<float>()(sanity_a, dim);
    for (size_t i = 0; i < dim; i++) {
        ASSERT_EQ(vecsim_types::FP16_to_FP32(a[i]), sanity_a[i])
            << " fp16 normalization failed for i = " << i;
        ASSERT_EQ(vecsim_types::FP16_to_FP32(a[i]), 0.5)
            << " fp16 normalization failed for i = " << i;
    }
}

TEST_F(SpacesTest, bf16_ip_no_optimization_func_test) {
    size_t dim = 4;

    bfloat16 a[dim], b[dim];
    float sanity_a[dim], sanity_b[dim];
    for (size_t i = 0; i < dim; i++) {
        // multiplication of 0.25 have no rounding error when converted to bfloat16
        sanity_a[i] = 0.5f + i * 0.25f;
        a[i] = vecsim_types::float_to_bf16(sanity_a[i]);
        sanity_b[i] = (float)i * 0.25f;
        b[i] = vecsim_types::float_to_bf16(sanity_b[i]);
    }

    float dist = BF16_InnerProduct_LittleEndian((const void *)a, (const void *)b, dim);
    ASSERT_EQ(dist, FP32_InnerProduct((const void *)sanity_a, (const void *)sanity_b, dim));
}

TEST_F(SpacesTest, fp16_ip_no_optimization_func_test) {
    size_t dim = 4;

    float16 a[dim], b[dim];
    float sanity_a[dim], sanity_b[dim];
    for (size_t i = 0; i < dim; i++) {
        // multiplication of 0.25 have no rounding error when converted to bfloat16
        sanity_a[i] = 0.5f + i * 0.25f;
        a[i] = vecsim_types::FP32_to_FP16(sanity_a[i]);
        sanity_b[i] = (float)i * 0.25f;
        b[i] = vecsim_types::FP32_to_FP16(sanity_b[i]);
    }

    float dist = FP16_InnerProduct((const void *)a, (const void *)b, dim);
    ASSERT_EQ(dist, FP32_InnerProduct((const void *)sanity_a, (const void *)sanity_b, dim));
}

TEST_F(SpacesTest, int8_ip_no_optimization_func_test) {
    size_t dim = 4;
    int8_t a[] = {1, 0, 0, 0};
    int8_t b[] = {1, 0, 0, 0};

    float dist = INT8_InnerProduct((const void *)a, (const void *)b, dim);
    ASSERT_EQ(dist, 0.0);
}

TEST_F(SpacesTest, uint8_ip_no_optimization_func_test) {
    size_t dim = 4;
    uint8_t a[] = {1, 0, 0, 0};
    uint8_t b[] = {1, 0, 0, 0};

    float dist = UINT8_InnerProduct((const void *)a, (const void *)b, dim);
    ASSERT_EQ(dist, 0.0);
}

/* ======================== Cosine NO OPT ======================== */

TEST_F(SpacesTest, int8_Cosine_no_optimization_func_test) {
    size_t dim = 4;
    // create a vector with extra space for the norm
    int8_t v1[dim + sizeof(float)];
    int8_t v2[dim + sizeof(float)];

    test_utils::populate_int8_vec(v1, dim, 123);
    test_utils::populate_int8_vec(v2, dim, 123);

    // write the norm at the end of the vector
    *(float *)(v1 + dim) = test_utils::integral_compute_norm(v1, dim);
    *(float *)(v2 + dim) = test_utils::integral_compute_norm(v2, dim);

    float dist = INT8_Cosine((const void *)v1, (const void *)v2, dim);
    ASSERT_NEAR(dist, 0.0, 0.000001);
}

TEST_F(SpacesTest, uint8_Cosine_no_optimization_func_test) {
    size_t dim = 4;
    // create a vector with extra space for the norm
    uint8_t v1[dim + sizeof(float)];
    uint8_t v2[dim + sizeof(float)];

    test_utils::populate_uint8_vec(v1, dim, 123);
    test_utils::populate_uint8_vec(v2, dim, 123);

    // write the norm at the end of the vector
    *(float *)(v1 + dim) = test_utils::integral_compute_norm(v1, dim);
    *(float *)(v2 + dim) = test_utils::integral_compute_norm(v2, dim);

    float dist = UINT8_Cosine((const void *)v1, (const void *)v2, dim);
    ASSERT_NEAR(dist, 0.0, 0.000001);
}

/* ======================== Test Getters ======================== */

TEST_F(SpacesTest, GetDistFuncInvalidMetricFP32) {
    EXPECT_THROW(
        (spaces::GetDistFunc<float, float>((VecSimMetric)(VecSimMetric_Cosine + 1), 10, nullptr)),
        std::invalid_argument);
}
TEST_F(SpacesTest, GetDistFuncInvalidMetricFP64) {
    EXPECT_THROW(
        (spaces::GetDistFunc<double, double>((VecSimMetric)(VecSimMetric_Cosine + 1), 10, nullptr)),
        std::invalid_argument);
}
TEST_F(SpacesTest, GetDistFuncInvalidMetricBF16) {
    EXPECT_THROW((spaces::GetDistFunc<bfloat16, float>((VecSimMetric)(VecSimMetric_Cosine + 1), 10,
                                                       nullptr)),
                 std::invalid_argument);
}
TEST_F(SpacesTest, GetDistFuncInvalidMetricFP16) {
    EXPECT_THROW(
        (spaces::GetDistFunc<float16, float>((VecSimMetric)(VecSimMetric_Cosine + 1), 10, nullptr)),
        std::invalid_argument);
}
TEST_F(SpacesTest, GetDistFuncInvalidMetricINT8) {
    EXPECT_THROW(
        (spaces::GetDistFunc<int8_t, float>((VecSimMetric)(VecSimMetric_Cosine + 1), 10, nullptr)),
        std::invalid_argument);
}
TEST_F(SpacesTest, GetDistFuncInvalidMetricUINT8) {
    EXPECT_THROW(
        (spaces::GetDistFunc<uint8_t, float>((VecSimMetric)(VecSimMetric_Cosine + 1), 10, nullptr)),
        std::invalid_argument);
}

using namespace spaces;
#ifdef CPU_FEATURES_ARCH_X86_64
TEST_F(SpacesTest, smallDimChooser) {
    // Verify that small dimensions gets the no optimization function.
    for (size_t dim = 1; dim < 8; dim++) {
        ASSERT_EQ(L2_FP32_GetDistFunc(dim), FP32_L2Sqr);
        ASSERT_EQ(L2_FP64_GetDistFunc(dim), FP64_L2Sqr);
        ASSERT_EQ(L2_BF16_GetDistFunc(dim), BF16_L2Sqr_LittleEndian);
        ASSERT_EQ(L2_FP16_GetDistFunc(dim), FP16_L2Sqr);
        ASSERT_EQ(L2_INT8_GetDistFunc(dim), INT8_L2Sqr);
        ASSERT_EQ(L2_UINT8_GetDistFunc(dim), UINT8_L2Sqr);
        ASSERT_EQ(IP_FP32_GetDistFunc(dim), FP32_InnerProduct);
        ASSERT_EQ(IP_FP64_GetDistFunc(dim), FP64_InnerProduct);
        ASSERT_EQ(IP_BF16_GetDistFunc(dim), BF16_InnerProduct_LittleEndian);
        ASSERT_EQ(IP_FP16_GetDistFunc(dim), FP16_InnerProduct);
        ASSERT_EQ(IP_INT8_GetDistFunc(dim), INT8_InnerProduct);
        ASSERT_EQ(IP_UINT8_GetDistFunc(dim), UINT8_InnerProduct);
        ASSERT_EQ(Cosine_INT8_GetDistFunc(dim), INT8_Cosine);
        ASSERT_EQ(Cosine_UINT8_GetDistFunc(dim), UINT8_Cosine);
    }
    for (size_t dim = 8; dim < 16; dim++) {
        ASSERT_EQ(L2_FP32_GetDistFunc(dim), FP32_L2Sqr);
        ASSERT_EQ(L2_BF16_GetDistFunc(dim), BF16_L2Sqr_LittleEndian);
        ASSERT_EQ(L2_FP16_GetDistFunc(dim), FP16_L2Sqr);
        ASSERT_EQ(L2_INT8_GetDistFunc(dim), INT8_L2Sqr);
        ASSERT_EQ(L2_UINT8_GetDistFunc(dim), UINT8_L2Sqr);
        ASSERT_EQ(IP_FP32_GetDistFunc(dim), FP32_InnerProduct);
        ASSERT_EQ(IP_BF16_GetDistFunc(dim), BF16_InnerProduct_LittleEndian);
        ASSERT_EQ(IP_FP16_GetDistFunc(dim), FP16_InnerProduct);
        ASSERT_EQ(IP_INT8_GetDistFunc(dim), INT8_InnerProduct);
        ASSERT_EQ(IP_UINT8_GetDistFunc(dim), UINT8_InnerProduct);
        ASSERT_EQ(Cosine_INT8_GetDistFunc(dim), INT8_Cosine);
        ASSERT_EQ(Cosine_UINT8_GetDistFunc(dim), UINT8_Cosine);
    }
    for (size_t dim = 16; dim < 32; dim++) {
        ASSERT_EQ(L2_BF16_GetDistFunc(dim), BF16_L2Sqr_LittleEndian);
        ASSERT_EQ(L2_FP16_GetDistFunc(dim), FP16_L2Sqr);
        ASSERT_EQ(L2_INT8_GetDistFunc(dim), INT8_L2Sqr);
        ASSERT_EQ(L2_UINT8_GetDistFunc(dim), UINT8_L2Sqr);
        ASSERT_EQ(IP_BF16_GetDistFunc(dim), BF16_InnerProduct_LittleEndian);
        ASSERT_EQ(IP_FP16_GetDistFunc(dim), FP16_InnerProduct);
        ASSERT_EQ(IP_INT8_GetDistFunc(dim), INT8_InnerProduct);
        ASSERT_EQ(IP_UINT8_GetDistFunc(dim), UINT8_InnerProduct);
        ASSERT_EQ(Cosine_INT8_GetDistFunc(dim), INT8_Cosine);
        ASSERT_EQ(Cosine_UINT8_GetDistFunc(dim), UINT8_Cosine);
    }
}
#endif

/* ======================== Test SIMD Functions ======================== */

// In this following tests we assume that compiler supports all X86 optimizations, so if we have
// some hardware flag enabled, we check that the corresponding optimization function was chosen.

class FP32SpacesOptimizationTest : public testing::TestWithParam<size_t> {};

TEST_P(FP32SpacesOptimizationTest, FP32L2SqrTest) {
    auto optimization = getCpuOptimizationFeatures();
    size_t dim = GetParam();
    float v[dim];
    float v2[dim];
    for (size_t i = 0; i < dim; i++) {
        v[i] = (float)i;
        v2[i] = (float)(i + 1.5);
    }

    auto expected_alignment = [](size_t reg_bit_size, size_t dim) {
        size_t elements_in_reg = reg_bit_size / sizeof(float) / 8;
        return (dim % elements_in_reg == 0) ? elements_in_reg * sizeof(float) : 0;
    };

    dist_func_t<float> arch_opt_func;
    float baseline = FP32_L2Sqr(v, v2, dim);
// CPU_FEATURES_ARCH_X86_64
#ifdef OPT_AVX512F
    if (optimization.avx512f) {
        unsigned char alignment = 0;
        arch_opt_func = L2_FP32_GetDistFunc(dim, &alignment, &optimization);
        ASSERT_EQ(arch_opt_func, Choose_FP32_L2_implementation_AVX512F(dim))
            << "Unexpected distance function chosen for dim " << dim;
        ASSERT_EQ(baseline, arch_opt_func(v, v2, dim)) << "AVX512 with dim " << dim;
        ASSERT_EQ(alignment, expected_alignment(512, dim)) << "AVX512 with dim " << dim;
        // Unset avx512f flag, so we'll choose the next optimization (AVX).
        optimization.avx512f = 0;
    }
#endif
#ifdef OPT_AVX
    if (optimization.avx) {
        unsigned char alignment = 0;
        arch_opt_func = L2_FP32_GetDistFunc(dim, &alignment, &optimization);
        ASSERT_EQ(arch_opt_func, Choose_FP32_L2_implementation_AVX(dim))
            << "Unexpected distance function chosen for dim " << dim;
        ASSERT_EQ(baseline, arch_opt_func(v, v2, dim)) << "AVX with dim " << dim;
        ASSERT_EQ(alignment, expected_alignment(256, dim)) << "AVX with dim " << dim;
        // Unset avx flag as well, so we'll choose the next optimization (SSE).
        optimization.avx = 0;
    }
#endif
#ifdef OPT_SSE
    if (optimization.sse) {
        unsigned char alignment = 0;
        arch_opt_func = L2_FP32_GetDistFunc(dim, &alignment, &optimization);
        ASSERT_EQ(arch_opt_func, Choose_FP32_L2_implementation_SSE(dim))
            << "Unexpected distance function chosen for dim " << dim;
        ASSERT_EQ(baseline, arch_opt_func(v, v2, dim)) << "SSE with dim " << dim;
        ASSERT_EQ(alignment, expected_alignment(128, dim)) << "SSE with dim " << dim;
        // Unset sse flag as well, so we'll choose the next option (default).
        optimization.sse = 0;
    }
#endif

// CPU_FEATURES_ARCH_AARCH64
#ifdef OPT_SVE2
    if (optimization.sve2) {
        unsigned char alignment = 0;
        arch_opt_func = L2_FP32_GetDistFunc(dim, &alignment, &optimization);
        ASSERT_EQ(arch_opt_func, Choose_FP32_L2_implementation_SVE2(dim))
            << "Unexpected distance function chosen for dim " << dim;
        ASSERT_EQ(alignment, 0) << "No optimization with dim " << dim;
        // Unset sve2 flag as well, so we'll choose the next option (default).
        optimization.sve2 = 0;
    }
#endif
#ifdef OPT_SVE
    if (optimization.sve) {
        unsigned char alignment = 0;
        arch_opt_func = L2_FP32_GetDistFunc(dim, &alignment, &optimization);
        ASSERT_EQ(arch_opt_func, Choose_FP32_L2_implementation_SVE(dim))
            << "Unexpected distance function chosen for dim " << dim;
        ASSERT_EQ(baseline, arch_opt_func(v, v2, dim)) << "SVE with dim " << dim;
        ASSERT_EQ(alignment, 0) << "No optimization with dim " << dim;
        // Unset sve flag as well, so we'll choose the next option (default).
        optimization.sve = 0;
    }
#endif
#ifdef OPT_NEON
    if (optimization.asimd) {
        unsigned char alignment = 0;
        arch_opt_func = L2_FP32_GetDistFunc(dim, &alignment, &optimization);
        ASSERT_EQ(arch_opt_func, Choose_FP32_L2_implementation_NEON(dim))
            << "Unexpected distance function chosen for dim " << dim;
        ASSERT_EQ(alignment, 0) << "No optimization with dim " << dim;
        optimization.asimd = 0;
    }
#endif

    unsigned char alignment = 0;
    arch_opt_func = L2_FP32_GetDistFunc(dim, &alignment, &optimization);
    ASSERT_EQ(arch_opt_func, FP32_L2Sqr) << "Unexpected distance function chosen for dim " << dim;
    ASSERT_EQ(baseline, arch_opt_func(v, v2, dim)) << "No optimization with dim " << dim;
    ASSERT_EQ(alignment, 0) << "No optimization with dim " << dim;
}

TEST_P(FP32SpacesOptimizationTest, FP32InnerProductTest) {
    auto optimization = getCpuOptimizationFeatures();
    size_t dim = GetParam();
    float v[dim];
    float v2[dim];
    for (size_t i = 0; i < dim; i++) {
        v[i] = (float)i;
        v2[i] = (float)(i + 1.5);
    }

    auto expected_alignment = [](size_t reg_bit_size, size_t dim) {
        size_t elements_in_reg = reg_bit_size / sizeof(float) / 8;
        return (dim % elements_in_reg == 0) ? elements_in_reg * sizeof(float) : 0;
    };

    dist_func_t<float> arch_opt_func;
    float baseline = FP32_InnerProduct(v, v2, dim);

// CPU_FEATURES_ARCH_X86_64
#ifdef OPT_AVX512F
    if (optimization.avx512f) {
        unsigned char alignment = 0;
        arch_opt_func = IP_FP32_GetDistFunc(dim, &alignment, &optimization);
        ASSERT_EQ(arch_opt_func, Choose_FP32_IP_implementation_AVX512F(dim))
            << "Unexpected distance function chosen for dim " << dim;
        ASSERT_EQ(baseline, arch_opt_func(v, v2, dim)) << "AVX512 with dim " << dim;
        ASSERT_EQ(alignment, expected_alignment(512, dim)) << "AVX512 with dim " << dim;
        optimization.avx512f = 0;
    }
#endif
#ifdef OPT_AVX
    if (optimization.avx) {
        unsigned char alignment = 0;
        arch_opt_func = IP_FP32_GetDistFunc(dim, &alignment, &optimization);
        ASSERT_EQ(arch_opt_func, Choose_FP32_IP_implementation_AVX(dim))
            << "Unexpected distance function chosen for dim " << dim;
        ASSERT_EQ(baseline, arch_opt_func(v, v2, dim)) << "AVX with dim " << dim;
        ASSERT_EQ(alignment, expected_alignment(256, dim)) << "AVX with dim " << dim;
        optimization.avx = 0;
    }
#endif
#ifdef OPT_SSE
    if (optimization.sse) {
        unsigned char alignment = 0;
        arch_opt_func = IP_FP32_GetDistFunc(dim, &alignment, &optimization);
        ASSERT_EQ(arch_opt_func, Choose_FP32_IP_implementation_SSE(dim))
            << "Unexpected distance function chosen for dim " << dim;
        ASSERT_EQ(baseline, arch_opt_func(v, v2, dim)) << "SSE with dim " << dim;
        ASSERT_EQ(alignment, expected_alignment(128, dim)) << "SSE with dim " << dim;
        optimization.sse = 0;
    }
#endif

// CPU_FEATURES_ARCH_AARCH64
#ifdef OPT_SVE2
    if (optimization.sve2) {
        unsigned char alignment = 0;
        arch_opt_func = IP_FP32_GetDistFunc(dim, &alignment, &optimization);
        ASSERT_EQ(arch_opt_func, Choose_FP32_IP_implementation_SVE2(dim))
            << "Unexpected distance function chosen for dim " << dim;
        ASSERT_EQ(baseline, arch_opt_func(v, v2, dim)) << "SVE2 with dim " << dim;
        ASSERT_EQ(alignment, 0) << "No optimization with dim " << dim;
        // Unset sve2 flag as well, so we'll choose the next option (default).
        optimization.sve2 = 0;
    }
#endif
#ifdef OPT_SVE
    if (optimization.sve) {
        unsigned char alignment = 0;
        arch_opt_func = IP_FP32_GetDistFunc(dim, &alignment, &optimization);
        ASSERT_EQ(arch_opt_func, Choose_FP32_IP_implementation_SVE(dim))
            << "Unexpected distance function chosen for dim " << dim;
        ASSERT_EQ(baseline, arch_opt_func(v, v2, dim)) << "SVE with dim " << dim;
        ASSERT_EQ(alignment, 0) << "No optimization with dim " << dim;
        // Unset sve2 flag as well, so we'll choose the next option (default).
        optimization.sve = 0;
    }
#endif
#ifdef OPT_NEON
    if (optimization.asimd) {
        unsigned char alignment = 0;
        arch_opt_func = IP_FP32_GetDistFunc(dim, &alignment, &optimization);
        ASSERT_EQ(arch_opt_func, Choose_FP32_IP_implementation_NEON(dim))
<<<<<<< HEAD
            << "Unexpected distance function chosen for dim " << dim;
=======
            << "Unexpected distance function chosen for dim OPT_NEON " << dim;
>>>>>>> b9967558
        ASSERT_EQ(alignment, 0) << "No optimization with dim " << dim;
        optimization.asimd = 0;
    }
#endif

    unsigned char alignment = 0;
    arch_opt_func = IP_FP32_GetDistFunc(dim, &alignment, &optimization);
    ASSERT_EQ(arch_opt_func, FP32_InnerProduct)
        << "Unexpected distance function chosen for dim " << dim;
    ASSERT_EQ(baseline, arch_opt_func(v, v2, dim)) << "No optimization with dim " << dim;
    ASSERT_EQ(alignment, 0) << "No optimization with dim " << dim;
}

INSTANTIATE_TEST_SUITE_P(FP32OptFuncs, FP32SpacesOptimizationTest,
                         testing::Range(16UL, 16 * 2UL + 1));

class FP64SpacesOptimizationTest : public testing::TestWithParam<size_t> {};

TEST_P(FP64SpacesOptimizationTest, FP64L2SqrTest) {
    auto optimization = getCpuOptimizationFeatures();
    size_t dim = GetParam();
    double v[dim];
    double v2[dim];
    for (size_t i = 0; i < dim; i++) {
        v[i] = (double)i;
        v2[i] = (double)(i + 1.5);
    }

    auto expected_alignment = [](size_t reg_bit_size, size_t dim) {
        size_t elements_in_reg = reg_bit_size / sizeof(double) / 8;
        return (dim % elements_in_reg == 0) ? elements_in_reg * sizeof(double) : 0;
    };

    dist_func_t<double> arch_opt_func;
    double baseline = FP64_L2Sqr(v, v2, dim);
#ifdef OPT_AVX512F
    if (optimization.avx512f) {
        unsigned char alignment = 0;
        arch_opt_func = L2_FP64_GetDistFunc(dim, &alignment, &optimization);
        ASSERT_EQ(baseline, arch_opt_func(v, v2, dim)) << "AVX512 with dim " << dim;
        ASSERT_EQ(arch_opt_func, Choose_FP64_L2_implementation_AVX512F(dim))
            << "Unexpected distance function chosen for dim " << dim;
        ASSERT_EQ(alignment, expected_alignment(512, dim)) << "AVX512 with dim " << dim;
        optimization.avx512f = 0;
    }
#endif
#ifdef OPT_AVX
    if (optimization.avx) {
        unsigned char alignment = 0;
        arch_opt_func = L2_FP64_GetDistFunc(dim, &alignment, &optimization);
        ASSERT_EQ(arch_opt_func, Choose_FP64_L2_implementation_AVX(dim))
            << "Unexpected distance function chosen for dim " << dim;
        ASSERT_EQ(baseline, arch_opt_func(v, v2, dim)) << "AVX with dim " << dim;
        ASSERT_EQ(alignment, expected_alignment(256, dim)) << "AVX with dim " << dim;
        optimization.avx = 0;
    }
#endif
#ifdef OPT_SSE
    if (optimization.sse) {
        unsigned char alignment = 0;
        arch_opt_func = L2_FP64_GetDistFunc(dim, &alignment, &optimization);
        ASSERT_EQ(baseline, arch_opt_func(v, v2, dim)) << "SSE with dim " << dim;
        ASSERT_EQ(arch_opt_func, Choose_FP64_L2_implementation_SSE(dim))
            << "Unexpected distance function chosen for dim " << dim;
        ASSERT_EQ(alignment, expected_alignment(128, dim)) << "SSE with dim " << dim;
        optimization.sse = 0;
    }
#endif
    unsigned char alignment = 0;
    arch_opt_func = L2_FP64_GetDistFunc(dim, &alignment, &optimization);
    ASSERT_EQ(arch_opt_func, FP64_L2Sqr) << "Unexpected distance function chosen for dim " << dim;
    ASSERT_EQ(baseline, arch_opt_func(v, v2, dim)) << "No optimization with dim " << dim;
    ASSERT_EQ(alignment, 0) << "No optimization with dim " << dim;
}

TEST_P(FP64SpacesOptimizationTest, FP64InnerProductTest) {
    auto optimization = getCpuOptimizationFeatures();
    size_t dim = GetParam();
    double v[dim];
    double v2[dim];
    for (size_t i = 0; i < dim; i++) {
        v[i] = (double)i;
        v2[i] = (double)(i + 1.5);
    }

    auto expected_alignment = [](size_t reg_bit_size, size_t dim) {
        size_t elements_in_reg = reg_bit_size / sizeof(double) / 8;
        return (dim % elements_in_reg == 0) ? elements_in_reg * sizeof(double) : 0;
    };

    dist_func_t<double> arch_opt_func;
    double baseline = FP64_InnerProduct(v, v2, dim);
#ifdef OPT_AVX512F
    if (optimization.avx512f) {
        unsigned char alignment = 0;
        arch_opt_func = IP_FP64_GetDistFunc(dim, &alignment, &optimization);
        ASSERT_EQ(arch_opt_func, Choose_FP64_IP_implementation_AVX512F(dim))
            << "Unexpected distance function chosen for dim " << dim;
        ASSERT_EQ(baseline, arch_opt_func(v, v2, dim)) << "AVX512 with dim " << dim;
        ASSERT_EQ(alignment, expected_alignment(512, dim)) << "AVX512 with dim " << dim;
        optimization.avx512f = 0;
    }
#endif
#ifdef OPT_AVX
    if (optimization.avx) {
        unsigned char alignment = 0;
        arch_opt_func = IP_FP64_GetDistFunc(dim, &alignment, &optimization);
        ASSERT_EQ(arch_opt_func, Choose_FP64_IP_implementation_AVX(dim))
            << "Unexpected distance function chosen for dim " << dim;
        ASSERT_EQ(baseline, arch_opt_func(v, v2, dim)) << "AVX with dim " << dim;
        ASSERT_EQ(alignment, expected_alignment(256, dim)) << "AVX with dim " << dim;
        optimization.avx = 0;
    }
#endif
#ifdef OPT_SSE
    if (optimization.sse) {
        unsigned char alignment = 0;
        arch_opt_func = IP_FP64_GetDistFunc(dim, &alignment, &optimization);
        ASSERT_EQ(arch_opt_func, Choose_FP64_IP_implementation_SSE(dim))
            << "Unexpected distance function chosen for dim " << dim;
        ASSERT_EQ(baseline, arch_opt_func(v, v2, dim)) << "SSE with dim " << dim;
        ASSERT_EQ(alignment, expected_alignment(128, dim)) << "SSE with dim " << dim;
        optimization.sse = 0;
    }
#endif
    unsigned char alignment = 0;
    arch_opt_func = IP_FP64_GetDistFunc(dim, &alignment, &optimization);
    ASSERT_EQ(arch_opt_func, FP64_InnerProduct)
        << "Unexpected distance function chosen for dim " << dim;
    ASSERT_EQ(baseline, arch_opt_func(v, v2, dim)) << "No optimization with dim " << dim;
    ASSERT_EQ(alignment, 0) << "No optimization with dim " << dim;
}

INSTANTIATE_TEST_SUITE_P(FP64OptFuncs, FP64SpacesOptimizationTest,
                         testing::Range(8UL, 8 * 2UL + 1));

class BF16SpacesOptimizationTest : public testing::TestWithParam<size_t> {};

TEST_P(BF16SpacesOptimizationTest, BF16InnerProductTest) {
    auto optimization = getCpuOptimizationFeatures();
    size_t dim = GetParam();
    bfloat16 v[dim];
    bfloat16 v2[dim];
    for (size_t i = 0; i < dim; i++) {
        v[i] = vecsim_types::float_to_bf16((float)i);
        v2[i] = vecsim_types::float_to_bf16(((float)i + 1.5f));
    }

    auto expected_alignment = [](size_t reg_bit_size, size_t dim) {
        size_t elements_in_reg = reg_bit_size / sizeof(bfloat16) / 8;
        return (dim % elements_in_reg == 0) ? elements_in_reg * sizeof(bfloat16) : 0;
    };

    dist_func_t<float> arch_opt_func;
    float baseline = BF16_InnerProduct_LittleEndian(v, v2, dim);
#ifdef OPT_AVX512_BF16_VL
    if (optimization.avx512_bf16 && optimization.avx512vl) {
        unsigned char alignment = 0;
        arch_opt_func = IP_BF16_GetDistFunc(dim, &alignment, &optimization);
        ASSERT_EQ(arch_opt_func, Choose_BF16_IP_implementation_AVX512BF16_VL(dim))
            << "Unexpected distance function chosen for dim " << dim;
        ASSERT_EQ(baseline, arch_opt_func(v, v2, dim)) << "AVX512 with dim " << dim;
        ASSERT_EQ(alignment, expected_alignment(512, dim)) << "AVX512 with dim " << dim;
        optimization.avx512_bf16 = optimization.avx512vl = 0;
    }
#endif
#ifdef OPT_AVX512_BW_VBMI2
    if (optimization.avx512bw && optimization.avx512vbmi2) {
        unsigned char alignment = 0;
        arch_opt_func = IP_BF16_GetDistFunc(dim, &alignment, &optimization);
        ASSERT_EQ(arch_opt_func, Choose_BF16_IP_implementation_AVX512BW_VBMI2(dim))
            << "Unexpected distance function chosen for dim " << dim;
        ASSERT_EQ(baseline, arch_opt_func(v, v2, dim)) << "AVX512 with dim " << dim;
        ASSERT_EQ(alignment, expected_alignment(512, dim)) << "AVX512 with dim " << dim;
        optimization.avx512bw = optimization.avx512vbmi2 = 0;
    }
#endif
#ifdef OPT_AVX2
    if (optimization.avx2) {
        unsigned char alignment = 0;
        arch_opt_func = IP_BF16_GetDistFunc(dim, &alignment, &optimization);
        ASSERT_EQ(arch_opt_func, Choose_BF16_IP_implementation_AVX2(dim))
            << "Unexpected distance function chosen for dim " << dim;
        ASSERT_EQ(baseline, arch_opt_func(v, v2, dim)) << "AVX with dim " << dim;
        ASSERT_EQ(alignment, expected_alignment(256, dim)) << "AVX with dim " << dim;
        optimization.avx2 = 0;
    }
#endif
#ifdef OPT_SSE3
    if (optimization.sse3) {
        unsigned char alignment = 0;
        arch_opt_func = IP_BF16_GetDistFunc(dim, &alignment, &optimization);
        ASSERT_EQ(arch_opt_func, Choose_BF16_IP_implementation_SSE3(dim))
            << "Unexpected distance function chosen for dim " << dim;
        ASSERT_EQ(baseline, arch_opt_func(v, v2, dim)) << "SSE with dim " << dim;
        ASSERT_EQ(alignment, expected_alignment(128, dim)) << "SSE with dim " << dim;
        optimization.sse3 = 0;
    }
#endif
    unsigned char alignment = 0;
    arch_opt_func = IP_BF16_GetDistFunc(dim, &alignment, &optimization);
    ASSERT_EQ(arch_opt_func, BF16_InnerProduct_LittleEndian)
        << "Unexpected distance function chosen for dim " << dim;
    ASSERT_EQ(baseline, arch_opt_func(v, v2, dim)) << "No optimization with dim " << dim;
    ASSERT_EQ(alignment, 0) << "No optimization with dim " << dim;
}

TEST_P(BF16SpacesOptimizationTest, BF16L2SqrTest) {
    auto optimization = getCpuOptimizationFeatures();
    size_t dim = GetParam();
    bfloat16 v[dim];
    bfloat16 v2[dim];
    for (size_t i = 0; i < dim; i++) {
        v[i] = vecsim_types::float_to_bf16((float)i);
        v2[i] = vecsim_types::float_to_bf16(((float)i + 1.5f));
    }

    auto expected_alignment = [](size_t reg_bit_size, size_t dim) {
        size_t elements_in_reg = reg_bit_size / sizeof(bfloat16) / 8;
        return (dim % elements_in_reg == 0) ? elements_in_reg * sizeof(bfloat16) : 0;
    };

    dist_func_t<float> arch_opt_func;
    float baseline = BF16_L2Sqr_LittleEndian(v, v2, dim);
#ifdef OPT_AVX512_BW_VBMI2
    if (optimization.avx512bw && optimization.avx512vbmi2) {
        unsigned char alignment = 0;
        arch_opt_func = L2_BF16_GetDistFunc(dim, &alignment, &optimization);
        ASSERT_EQ(arch_opt_func, Choose_BF16_L2_implementation_AVX512BW_VBMI2(dim))
            << "Unexpected distance function chosen for dim " << dim;
        ASSERT_EQ(baseline, arch_opt_func(v, v2, dim)) << "AVX512 with dim " << dim;
        ASSERT_EQ(alignment, expected_alignment(512, dim)) << "AVX512 with dim " << dim;
        optimization.avx512bw = optimization.avx512vbmi2 = 0;
    }
#endif
#ifdef OPT_AVX2
    if (optimization.avx2) {
        unsigned char alignment = 0;
        arch_opt_func = L2_BF16_GetDistFunc(dim, &alignment, &optimization);
        ASSERT_EQ(arch_opt_func, Choose_BF16_L2_implementation_AVX2(dim))
            << "Unexpected distance function chosen for dim " << dim;
        ASSERT_EQ(baseline, arch_opt_func(v, v2, dim)) << "AVX with dim " << dim;
        ASSERT_EQ(alignment, expected_alignment(256, dim)) << "AVX with dim " << dim;
        optimization.avx2 = 0;
    }
#endif
#ifdef OPT_SSE3
    if (optimization.sse3) {
        unsigned char alignment = 0;
        arch_opt_func = L2_BF16_GetDistFunc(dim, &alignment, &optimization);
        ASSERT_EQ(arch_opt_func, Choose_BF16_L2_implementation_SSE3(dim))
            << "Unexpected distance function chosen for dim " << dim;
        ASSERT_EQ(baseline, arch_opt_func(v, v2, dim)) << "SSE with dim " << dim;
        ASSERT_EQ(alignment, expected_alignment(128, dim)) << "SSE with dim " << dim;
        optimization.sse3 = 0;
    }
#endif
    unsigned char alignment = 0;
    arch_opt_func = L2_BF16_GetDistFunc(dim, &alignment, &optimization);
    ASSERT_EQ(arch_opt_func, BF16_L2Sqr_LittleEndian)
        << "Unexpected distance function chosen for dim " << dim;
    ASSERT_EQ(baseline, arch_opt_func(v, v2, dim)) << "No optimization with dim " << dim;
    ASSERT_EQ(alignment, 0) << "No optimization with dim " << dim;
}

INSTANTIATE_TEST_SUITE_P(BF16OptFuncs, BF16SpacesOptimizationTest,
                         testing::Range(32UL, 32 * 2UL + 1));

class FP16SpacesOptimizationTest : public testing::TestWithParam<size_t> {};

TEST_P(FP16SpacesOptimizationTest, FP16InnerProductTest) {
    auto optimization = getCpuOptimizationFeatures();
    size_t dim = GetParam();
    float16 v1[dim], v2[dim];
    float v1_fp32[dim], v2_fp32[dim];
    for (size_t i = 0; i < dim; i++) {
        v1_fp32[i] = (float)i;
        v1[i] = vecsim_types::FP32_to_FP16(v1_fp32[i]);
        v2_fp32[i] = (float)i + 1.5f;
        v2[i] = vecsim_types::FP32_to_FP16(v2_fp32[i]);
    }

    auto expected_alignment = [](size_t reg_bit_size, size_t dim) {
        size_t elements_in_reg = reg_bit_size / sizeof(float16) / 8;
        return (dim % elements_in_reg == 0) ? elements_in_reg * sizeof(float16) : 0;
    };

    dist_func_t<float> arch_opt_func;
    float baseline = FP16_InnerProduct(v1, v2, dim);
    ASSERT_EQ(baseline, FP32_InnerProduct(v1_fp32, v2_fp32, dim)) << "Baseline check " << dim;
    // Turn off advanced fp16 flags. They will be tested in the next test.
#if defined(CPU_FEATURES_ARCH_X86_64)
    optimization.avx512_fp16 = optimization.avx512vl = 0;
#ifdef OPT_AVX512F
    if (optimization.avx512f) {
        unsigned char alignment = 0;
        arch_opt_func = IP_FP16_GetDistFunc(dim, &alignment, &optimization);
        ASSERT_EQ(arch_opt_func, Choose_FP16_IP_implementation_AVX512F(dim))
            << "Unexpected distance function chosen for dim " << dim;
        ASSERT_EQ(baseline, arch_opt_func(v1, v2, dim)) << "AVX512 with dim " << dim;
        ASSERT_EQ(alignment, expected_alignment(512, dim)) << "AVX512 with dim " << dim;
        optimization.avx512f = 0;
    }
#endif
#ifdef OPT_F16C
    if (optimization.f16c && optimization.fma3 && optimization.avx) {
        unsigned char alignment = 0;
        arch_opt_func = IP_FP16_GetDistFunc(dim, &alignment, &optimization);
        ASSERT_EQ(arch_opt_func, Choose_FP16_IP_implementation_F16C(dim))
            << "Unexpected distance function chosen for dim " << dim;
        ASSERT_EQ(baseline, arch_opt_func(v1, v2, dim)) << "F16C with dim " << dim;
        ASSERT_EQ(alignment, expected_alignment(256, dim)) << "F16C with dim " << dim;
        optimization.f16c = optimization.fma3 = optimization.avx = 0;
    }
#endif
#endif
    unsigned char alignment = 0;
    arch_opt_func = IP_FP16_GetDistFunc(dim, &alignment, &optimization);
    ASSERT_EQ(arch_opt_func, FP16_InnerProduct)
        << "Unexpected distance function chosen for dim " << dim;
    ASSERT_EQ(baseline, arch_opt_func(v1, v2, dim)) << "F16C with dim " << dim;
    ASSERT_EQ(alignment, 0) << "No optimization with dim " << dim;
}

TEST_P(FP16SpacesOptimizationTest, FP16L2SqrTest) {
    auto optimization = getCpuOptimizationFeatures();
    size_t dim = GetParam();
    float16 v1[dim], v2[dim];
    float v1_fp32[dim], v2_fp32[dim];
    for (size_t i = 0; i < dim; i++) {
        v1_fp32[i] = (float)i;
        v1[i] = vecsim_types::FP32_to_FP16(v1_fp32[i]);
        v2_fp32[i] = (float)i + 1.5f;
        v2[i] = vecsim_types::FP32_to_FP16(v2_fp32[i]);
    }

    auto expected_alignment = [](size_t reg_bit_size, size_t dim) {
        size_t elements_in_reg = reg_bit_size / sizeof(float16) / 8;
        return (dim % elements_in_reg == 0) ? elements_in_reg * sizeof(float16) : 0;
    };

    dist_func_t<float> arch_opt_func;
    float baseline = FP16_L2Sqr(v1, v2, dim);
    ASSERT_EQ(baseline, FP32_L2Sqr(v1_fp32, v2_fp32, dim)) << "Baseline check " << dim;
#if defined(CPU_FEATURES_ARCH_X86_64)
    // Turn off advanced fp16 flags. They will be tested in the next test.
    optimization.avx512_fp16 = optimization.avx512vl = 0;
#ifdef OPT_AVX512F
    if (optimization.avx512f) {
        unsigned char alignment = 0;
        arch_opt_func = L2_FP16_GetDistFunc(dim, &alignment, &optimization);
        ASSERT_EQ(arch_opt_func, Choose_FP16_L2_implementation_AVX512F(dim))
            << "Unexpected distance function chosen for dim " << dim;
        ASSERT_EQ(baseline, arch_opt_func(v1, v2, dim)) << "AVX512 with dim " << dim;
        ASSERT_EQ(alignment, expected_alignment(512, dim)) << "AVX512 with dim " << dim;
        optimization.avx512f = 0;
    }
#endif
#ifdef OPT_F16C
    if (optimization.f16c && optimization.fma3 && optimization.avx) {
        unsigned char alignment = 0;
        arch_opt_func = L2_FP16_GetDistFunc(dim, &alignment, &optimization);
        ASSERT_EQ(arch_opt_func, Choose_FP16_L2_implementation_F16C(dim))
            << "Unexpected distance function chosen for dim " << dim;
        ASSERT_EQ(baseline, arch_opt_func(v1, v2, dim)) << "F16C with dim " << dim;
        ASSERT_EQ(alignment, expected_alignment(256, dim)) << "F16C with dim " << dim;
        optimization.f16c = optimization.fma3 = optimization.avx = 0;
    }
#endif
#endif
    unsigned char alignment = 0;
    arch_opt_func = L2_FP16_GetDistFunc(dim, &alignment, &optimization);
    ASSERT_EQ(arch_opt_func, FP16_L2Sqr) << "Unexpected distance function chosen for dim " << dim;
    ASSERT_EQ(baseline, arch_opt_func(v1, v2, dim)) << "F16C with dim " << dim;
    ASSERT_EQ(alignment, 0) << "No optimization with dim " << dim;
}

INSTANTIATE_TEST_SUITE_P(FP16OptFuncs, FP16SpacesOptimizationTest,
                         testing::Range(32UL, 32 * 2UL + 1));

/** Since we are handling floats, the order of summation affect on the final result.
 * This is very significant when the entries are half precision floats, since the accumulated
 * error is much higher than in single precision floats.
 * In the following tests the error between the naive calculation to SIMD optimization function
 * is allowed to be up to 1%. If we wanted to be accurate, we could have done the baseline
 * calculations accumulating the results in a SIMD size vector and reduce the final result to float,
 * but this is too complicated for the scope of this test.
 * Special attention should be given to the implementation of the SIMD reduce function for float16,
 * that has different logic than the float32 and float64 reduce functions.
 * For more info, refer to intel's intrinsics guide.
 */
#ifdef OPT_AVX512_FP16_VL
class FP16SpacesOptimizationTestAdvanced : public testing::TestWithParam<size_t> {};

TEST_P(FP16SpacesOptimizationTestAdvanced, FP16InnerProductTestAdv) {
    auto optimization = cpu_features::GetX86Info().features;
    if (optimization.avx512_fp16 && optimization.avx512vl) {
        size_t dim = GetParam();
        float16 v1[dim], v2[dim];

        std::mt19937 gen(42);
        std::uniform_real_distribution<> dis(-0.99, 0.99);

        _Float16 baseline = 0;
        for (size_t i = 0; i < dim; i++) {
            float val1 = (dis(gen));
            float val2 = (dis(gen));
            v1[i] = vecsim_types::FP32_to_FP16((val1));
            v2[i] = vecsim_types::FP32_to_FP16((val2));

            baseline += static_cast<_Float16>(val1) * static_cast<_Float16>(val2);
        }
        baseline = _Float16(1) - baseline;

        auto expected_alignment = [](size_t reg_bit_size, size_t dim) {
            size_t elements_in_reg = reg_bit_size / sizeof(float16) / 8;
            return (dim % elements_in_reg == 0) ? elements_in_reg * sizeof(float16) : 0;
        };

        dist_func_t<float> arch_opt_func;
        unsigned char alignment = 0;
        arch_opt_func = IP_FP16_GetDistFunc(dim, &alignment, &optimization);
        ASSERT_EQ(arch_opt_func, Choose_FP16_IP_implementation_AVX512FP16_VL(dim))
            << "Unexpected distance function chosen for dim " << dim;
        float dist = arch_opt_func(v1, v2, dim);
        float f_baseline = baseline;
        float error = std::abs((dist / f_baseline) - 1);
        // Alow 1% error
        ASSERT_LE(error, 0.01) << "AVX512 with dim " << dim << ", baseline: " << f_baseline
                               << ", dist: " << dist;
        ASSERT_EQ(alignment, expected_alignment(512, dim)) << "AVX512 with dim " << dim;
    }
}

TEST_P(FP16SpacesOptimizationTestAdvanced, FP16L2SqrTestAdv) {
    auto optimization = cpu_features::GetX86Info().features;
    if (optimization.avx512_fp16 && optimization.avx512vl) {
        size_t dim = GetParam();
        float16 v1[dim], v2[dim];

        std::mt19937 gen(42);
        std::uniform_real_distribution<float> dis(-0.99f, 0.99f);

        _Float16 baseline = 0;
        for (size_t i = 0; i < dim; i++) {
            float val1 = (dis(gen));
            float val2 = (dis(gen));
            v1[i] = vecsim_types::FP32_to_FP16((val1));
            v2[i] = vecsim_types::FP32_to_FP16((val2));

            _Float16 diff = static_cast<_Float16>(val1) - static_cast<_Float16>(val2);
            baseline += diff * diff;
        }

        auto expected_alignment = [](size_t reg_bit_size, size_t dim) {
            size_t elements_in_reg = reg_bit_size / sizeof(float16) / 8;
            return (dim % elements_in_reg == 0) ? elements_in_reg * sizeof(float16) : 0;
        };

        dist_func_t<float> arch_opt_func;
        unsigned char alignment = 0;
        arch_opt_func = L2_FP16_GetDistFunc(dim, &alignment, &optimization);
        ASSERT_EQ(arch_opt_func, Choose_FP16_L2_implementation_AVX512FP16_VL(dim))
            << "Unexpected distance function chosen for dim " << dim;
        float dist = arch_opt_func(v1, v2, dim);
        float f_baseline = baseline;
        float error = std::abs((dist / f_baseline) - 1);
        // Alow 1% error
        ASSERT_LE(error, 0.01) << "AVX512 with dim " << dim << ", baseline: " << f_baseline
                               << ", dist: " << dist;
        ASSERT_EQ(alignment, expected_alignment(512, dim)) << "AVX512 with dim " << dim;
    }
}

// Start from a 32 multiplier
INSTANTIATE_TEST_SUITE_P(, FP16SpacesOptimizationTestAdvanced,
                         testing::Range(512UL, 512 + 32UL + 1));

#endif

class INT8SpacesOptimizationTest : public testing::TestWithParam<size_t> {};

TEST_P(INT8SpacesOptimizationTest, INT8L2SqrTest) {
    auto optimization = getCpuOptimizationFeatures();
    size_t dim = GetParam();
    int8_t v1[dim];
    int8_t v2[dim];
    test_utils::populate_int8_vec(v1, dim, 123);
    test_utils::populate_int8_vec(v2, dim, 1234);

    auto expected_alignment = [](size_t reg_bit_size, size_t dim) {
        size_t elements_in_reg = reg_bit_size / sizeof(int8_t) / 8;
        return (dim % elements_in_reg == 0) ? elements_in_reg * sizeof(int8_t) : 0;
    };

    dist_func_t<float> arch_opt_func;
    float baseline = INT8_L2Sqr(v1, v2, dim);
#ifdef OPT_AVX512_F_BW_VL_VNNI
    if (optimization.avx512f && optimization.avx512bw && optimization.avx512vl &&
        optimization.avx512vnni) {
        unsigned char alignment = 0;
        arch_opt_func = L2_INT8_GetDistFunc(dim, &alignment, &optimization);
        ASSERT_EQ(arch_opt_func, Choose_INT8_L2_implementation_AVX512F_BW_VL_VNNI(dim))
            << "Unexpected distance function chosen for dim " << dim;
        ASSERT_EQ(baseline, arch_opt_func(v1, v2, dim)) << "AVX512 with dim " << dim;
        ASSERT_EQ(alignment, expected_alignment(256, dim)) << "AVX512 with dim " << dim;
        // Unset optimizations flag, so we'll choose the next optimization.
        optimization.avx512f = optimization.avx512bw = optimization.avx512vl =
            optimization.avx512vnni = 0;
    }
#endif
#ifdef OPT_NEON
    if (optimization.asimd) {
        unsigned char alignment = 0;
        arch_opt_func = L2_INT8_GetDistFunc(dim, &alignment, &optimization);
        ASSERT_EQ(arch_opt_func, Choose_INT8_L2_implementation_NEON(dim))
            << "Unexpected distance function chosen for dim " << dim;
        ASSERT_EQ(baseline, arch_opt_func(v1, v2, dim)) << "NEON with dim " << dim;
        ASSERT_EQ(alignment, expected_alignment(0, dim)) << "NEON with dim " << dim;
        // Unset optimizations flag, so we'll choose the next optimization.
        optimization.asimd = 0;
    }
#endif
    unsigned char alignment = 0;
    arch_opt_func = L2_INT8_GetDistFunc(dim, &alignment, &optimization);
    ASSERT_EQ(arch_opt_func, INT8_L2Sqr) << "Unexpected distance function chosen for dim " << dim;
    ASSERT_EQ(baseline, arch_opt_func(v1, v2, dim)) << "No optimization with dim " << dim;
    ASSERT_EQ(alignment, 0) << "No optimization with dim " << dim;
}

TEST_P(INT8SpacesOptimizationTest, INT8InnerProductTest) {
    auto optimization = getCpuOptimizationFeatures();
    size_t dim = GetParam();
    int8_t v1[dim];
    int8_t v2[dim];
    test_utils::populate_int8_vec(v1, dim, 123);
    test_utils::populate_int8_vec(v2, dim, 1234);

    auto expected_alignment = [](size_t reg_bit_size, size_t dim) {
        size_t elements_in_reg = reg_bit_size / sizeof(int8_t) / 8;
        return (dim % elements_in_reg == 0) ? elements_in_reg * sizeof(int8_t) : 0;
    };

    dist_func_t<float> arch_opt_func;
    float baseline = INT8_InnerProduct(v1, v2, dim);
#ifdef OPT_NEON_DOTPROD
    if (optimization.asimddp) {
        unsigned char alignment = 0;
        arch_opt_func = IP_INT8_GetDistFunc(dim, &alignment, &optimization);
        ASSERT_EQ(arch_opt_func, Choose_INT8_IP_implementation_NEON_DOTPROD(dim))
            << "Unexpected distance function chosen for dim OPT_NEON_DOTPROD " << dim;
        ASSERT_EQ(baseline, arch_opt_func(v1, v2, dim)) << "NEON_DOTPROD with dim " << dim;
        ASSERT_EQ(alignment, expected_alignment(0, dim)) << "NEON_DOTPROD with dim " << dim;
        // Unset optimizations flag, so we'll choose the next optimization.
        optimization.asimddp = 0;
    }
#endif
#ifdef OPT_NEON
    if (optimization.asimd) {
        unsigned char alignment = 0;
        arch_opt_func = IP_INT8_GetDistFunc(dim, &alignment, &optimization);
        ASSERT_EQ(arch_opt_func, Choose_INT8_IP_implementation_NEON(dim))
            << "Unexpected distance function chosen for dim OPT_NEON " << dim;
        ASSERT_EQ(alignment, 0) << "No optimization with dim " << dim;
        optimization.asimd = 0;
    }
#endif
#ifdef OPT_AVX512_F_BW_VL_VNNI
    if (optimization.avx512f && optimization.avx512bw && optimization.avx512vl &&
        optimization.avx512vnni) {
        unsigned char alignment = 0;
        arch_opt_func = IP_INT8_GetDistFunc(dim, &alignment, &optimization);
        ASSERT_EQ(arch_opt_func, Choose_INT8_IP_implementation_AVX512F_BW_VL_VNNI(dim))
            << "Unexpected distance function chosen for dim " << dim;
        ASSERT_EQ(baseline, arch_opt_func(v1, v2, dim)) << "AVX512 with dim " << dim;
        ASSERT_EQ(alignment, expected_alignment(256, dim)) << "AVX512 with dim " << dim;
        // Unset optimizations flag, so we'll choose the next optimization.
        optimization.avx512f = optimization.avx512bw = optimization.avx512vl =
            optimization.avx512vnni = 0;
    }
#endif
    unsigned char alignment = 0;
    arch_opt_func = IP_INT8_GetDistFunc(dim, &alignment, &optimization);
    ASSERT_EQ(arch_opt_func, INT8_InnerProduct)
        << "Unexpected distance function chosen for dim " << dim;
    ASSERT_EQ(baseline, arch_opt_func(v1, v2, dim)) << "No optimization with dim " << dim;
    ASSERT_EQ(alignment, 0) << "No optimization with dim " << dim;
}

TEST_P(INT8SpacesOptimizationTest, INT8CosineTest) {
    auto optimization = getCpuOptimizationFeatures();
    size_t dim = GetParam();
    int8_t v1[dim + sizeof(float)];
    int8_t v2[dim + sizeof(float)];
    test_utils::populate_int8_vec(v1, dim, 123);
    test_utils::populate_int8_vec(v2, dim, 1234);

    // write the norm at the end of the vector
    *(float *)(v1 + dim) = test_utils::integral_compute_norm(v1, dim);
    *(float *)(v2 + dim) = test_utils::integral_compute_norm(v2, dim);

    dist_func_t<float> arch_opt_func;
    float baseline = INT8_Cosine(v1, v2, dim);
#ifdef OPT_AVX512_F_BW_VL_VNNI
    if (optimization.avx512f && optimization.avx512bw && optimization.avx512vl &&
        optimization.avx512vnni) {
        unsigned char alignment = 0;
        arch_opt_func = Cosine_INT8_GetDistFunc(dim, &alignment, &optimization);
        ASSERT_EQ(arch_opt_func, Choose_INT8_Cosine_implementation_AVX512F_BW_VL_VNNI(dim))
            << "Unexpected distance function chosen for dim " << dim;
        ASSERT_EQ(baseline, arch_opt_func(v1, v2, dim)) << "AVX512 with dim " << dim;
        // We don't align int8 vectors with cosine distance
        ASSERT_EQ(alignment, 0) << "AVX512 with dim " << dim;
        // Unset optimizations flag, so we'll choose the next optimization.
        optimization.avx512f = optimization.avx512bw = optimization.avx512vl =
            optimization.avx512vnni = 0;
    }
#endif
#ifdef OPT_NEON_DOTPROD
    if (optimization.asimddp) {
        unsigned char alignment = 0;
        arch_opt_func = Cosine_INT8_GetDistFunc(dim, &alignment, &optimization);
        ASSERT_EQ(arch_opt_func, Choose_INT8_Cosine_implementation_NEON_DOTPROD(dim))
            << "Unexpected distance function chosen for dim OPT_NEON_DOTPROD " << dim;
        ASSERT_EQ(baseline, arch_opt_func(v1, v2, dim)) << "NEON_DOTPROD with dim " << dim;
        ASSERT_EQ(alignment, 0) << "NEON_DOTPROD with dim " << dim;
        // Unset optimizations flag, so we'll choose the next optimization.
        optimization.asimddp = 0;
    }
#endif
#ifdef OPT_NEON
    if (optimization.asimd) {
        unsigned char alignment = 0;
        arch_opt_func = Cosine_INT8_GetDistFunc(dim, &alignment, &optimization);
        ASSERT_EQ(arch_opt_func, Choose_INT8_Cosine_implementation_NEON(dim))
            << "Unexpected distance function chosen for dim OPT_NEON " << dim;
        ASSERT_EQ(alignment, 0) << "No optimization with dim " << dim;
        optimization.asimd = 0;
    }
#endif
    unsigned char alignment = 0;
    arch_opt_func = Cosine_INT8_GetDistFunc(dim, &alignment, &optimization);
    ASSERT_EQ(arch_opt_func, INT8_Cosine) << "Unexpected distance function chosen for dim " << dim;
    ASSERT_EQ(baseline, arch_opt_func(v1, v2, dim)) << "No optimization with dim " << dim;
    ASSERT_EQ(alignment, 0) << "No optimization with dim " << dim;
}

INSTANTIATE_TEST_SUITE_P(INT8OptFuncs, INT8SpacesOptimizationTest,
                         testing::Range(32UL, 32 * 2UL + 1));

class UINT8SpacesOptimizationTest : public testing::TestWithParam<size_t> {};

TEST_P(UINT8SpacesOptimizationTest, UINT8L2SqrTest) {
    auto optimization = getCpuOptimizationFeatures();
    size_t dim = GetParam();
    uint8_t v1[dim];
    uint8_t v2[dim];
    test_utils::populate_uint8_vec(v1, dim, 123);
    test_utils::populate_uint8_vec(v2, dim, 1234);

    auto expected_alignment = [](size_t reg_bit_size, size_t dim) {
        size_t elements_in_reg = reg_bit_size / sizeof(uint8_t) / 8;
        return (dim % elements_in_reg == 0) ? elements_in_reg * sizeof(uint8_t) : 0;
    };

    dist_func_t<float> arch_opt_func;
    float baseline = UINT8_L2Sqr(v1, v2, dim);

#ifdef OPT_NEON
    if (optimization.asimd) {
        unsigned char alignment = 0;
        arch_opt_func = L2_UINT8_GetDistFunc(dim, &alignment, &optimization);
        ASSERT_EQ(arch_opt_func, Choose_UINT8_L2_implementation_NEON(dim))
            << "Unexpected distance function chosen for dim " << dim;
        ASSERT_EQ(baseline, arch_opt_func(v1, v2, dim)) << "NEON with dim " << dim;
        ASSERT_EQ(alignment, expected_alignment(0, dim)) << "NEON with dim " << dim;
        // Unset optimizations flag, so we'll choose the next optimization.
        optimization.asimd = 0;
    }
#endif

#ifdef OPT_AVX512_F_BW_VL_VNNI
    if (optimization.avx512f && optimization.avx512bw && optimization.avx512vl &&
        optimization.avx512vnni) {
        unsigned char alignment = 0;
        arch_opt_func = L2_UINT8_GetDistFunc(dim, &alignment, &optimization);
        ASSERT_EQ(arch_opt_func, Choose_UINT8_L2_implementation_AVX512F_BW_VL_VNNI(dim))
            << "Unexpected distance function chosen for dim " << dim;
        ASSERT_EQ(baseline, arch_opt_func(v1, v2, dim)) << "AVX512 with dim " << dim;
        ASSERT_EQ(alignment, expected_alignment(256, dim)) << "AVX512 with dim " << dim;
        // Unset optimizations flag, so we'll choose the next optimization.
        optimization.avx512f = optimization.avx512bw = optimization.avx512vl =
            optimization.avx512vnni = 0;
    }
#endif
    unsigned char alignment = 0;
    arch_opt_func = L2_UINT8_GetDistFunc(dim, &alignment, &optimization);
    ASSERT_EQ(arch_opt_func, UINT8_L2Sqr) << "Unexpected distance function chosen for dim " << dim;
    ASSERT_EQ(baseline, arch_opt_func(v1, v2, dim)) << "No optimization with dim " << dim;
    ASSERT_EQ(alignment, 0) << "No optimization with dim " << dim;
}

TEST_P(UINT8SpacesOptimizationTest, UINT8InnerProductTest) {
    auto optimization = getCpuOptimizationFeatures();
    size_t dim = GetParam();
    uint8_t v1[dim];
    uint8_t v2[dim];
    test_utils::populate_uint8_vec(v1, dim, 123);
    test_utils::populate_uint8_vec(v2, dim, 1234);

    auto expected_alignment = [](size_t reg_bit_size, size_t dim) {
        size_t elements_in_reg = reg_bit_size / sizeof(uint8_t) / 8;
        return (dim % elements_in_reg == 0) ? elements_in_reg * sizeof(uint8_t) : 0;
    };

    dist_func_t<float> arch_opt_func;
    float baseline = UINT8_InnerProduct(v1, v2, dim);
#ifdef OPT_NEON_DOTPROD
    if (optimization.asimddp) {
        unsigned char alignment = 0;
        arch_opt_func = IP_UINT8_GetDistFunc(dim, &alignment, &optimization);
        ASSERT_EQ(arch_opt_func, Choose_UINT8_IP_implementation_NEON_DOTPROD(dim))
            << "Unexpected distance function chosen for dim NEON_DOTPROD " << dim;
        ASSERT_EQ(baseline, arch_opt_func(v1, v2, dim)) << "NEON_DOTPROD with dim " << dim;
        ASSERT_EQ(alignment, expected_alignment(0, dim)) << "NEON_DOTPROD with dim " << dim;
        // Unset optimizations flag, so we'll choose the next optimization.
        optimization.asimddp = 0;
    }
#endif
#ifdef OPT_NEON
    if (optimization.asimd) {
        unsigned char alignment = 0;
        arch_opt_func = IP_UINT8_GetDistFunc(dim, &alignment, &optimization);
        ASSERT_EQ(arch_opt_func, Choose_UINT8_IP_implementation_NEON(dim))
            << "Unexpected distance function chosen for dim OPT_NEON " << dim;
        ASSERT_EQ(alignment, 0) << "No optimization with dim " << dim;
        optimization.asimd = 0;
    }
#endif
#ifdef OPT_AVX512_F_BW_VL_VNNI
    if (optimization.avx512f && optimization.avx512bw && optimization.avx512vl &&
        optimization.avx512vnni) {
        unsigned char alignment = 0;
        arch_opt_func = IP_UINT8_GetDistFunc(dim, &alignment, &optimization);
        ASSERT_EQ(arch_opt_func, Choose_UINT8_IP_implementation_AVX512F_BW_VL_VNNI(dim))
            << "Unexpected distance function chosen for dim " << dim;
        ASSERT_EQ(baseline, arch_opt_func(v1, v2, dim)) << "AVX512 with dim " << dim;
        ASSERT_EQ(alignment, expected_alignment(256, dim)) << "AVX512 with dim " << dim;
        // Unset optimizations flag, so we'll choose the next optimization.
        optimization.avx512f = optimization.avx512bw = optimization.avx512vl =
            optimization.avx512vnni = 0;
    }
#endif
    unsigned char alignment = 0;
    arch_opt_func = IP_UINT8_GetDistFunc(dim, &alignment, &optimization);
    ASSERT_EQ(arch_opt_func, UINT8_InnerProduct)
        << "Unexpected distance function chosen for dim " << dim;
    ASSERT_EQ(baseline, arch_opt_func(v1, v2, dim)) << "No optimization with dim " << dim;
    ASSERT_EQ(alignment, 0) << "No optimization with dim " << dim;
}

TEST_P(UINT8SpacesOptimizationTest, UINT8CosineTest) {
    auto optimization = getCpuOptimizationFeatures();
    size_t dim = GetParam();
    uint8_t v1[dim + sizeof(float)];
    uint8_t v2[dim + sizeof(float)];
    test_utils::populate_uint8_vec(v1, dim, 123);
    test_utils::populate_uint8_vec(v2, dim, 1234);

    // write the norm at the end of the vector
    *(float *)(v1 + dim) = test_utils::integral_compute_norm(v1, dim);
    *(float *)(v2 + dim) = test_utils::integral_compute_norm(v2, dim);

    dist_func_t<float> arch_opt_func;
    float baseline = UINT8_Cosine(v1, v2, dim);
#ifdef OPT_AVX512_F_BW_VL_VNNI
    if (optimization.avx512f && optimization.avx512bw && optimization.avx512vl &&
        optimization.avx512vnni) {
        unsigned char alignment = 0;
        arch_opt_func = Cosine_UINT8_GetDistFunc(dim, &alignment, &optimization);
        ASSERT_EQ(arch_opt_func, Choose_UINT8_Cosine_implementation_AVX512F_BW_VL_VNNI(dim))
            << "Unexpected distance function chosen for dim " << dim;
        ASSERT_EQ(baseline, arch_opt_func(v1, v2, dim)) << "AVX512 with dim " << dim;
        // We don't align uint8 vectors with cosine distance
        ASSERT_EQ(alignment, 0) << "AVX512 with dim " << dim;
        // Unset optimizations flag, so we'll choose the next optimization.
        optimization.avx512f = optimization.avx512bw = optimization.avx512vl =
            optimization.avx512vnni = 0;
    }
#endif
#ifdef OPT_NEON_DOTPROD
    if (optimization.asimddp) {
        unsigned char alignment = 0;
        arch_opt_func = Cosine_UINT8_GetDistFunc(dim, &alignment, &optimization);
        ASSERT_EQ(arch_opt_func, Choose_UINT8_Cosine_implementation_NEON_DOTPROD(dim))
            << "Unexpected distance function chosen for dim OPT_NEON_DOTPROD " << dim;
        ASSERT_EQ(baseline, arch_opt_func(v1, v2, dim)) << "NEON_DOTPROD with dim " << dim;
        // We don't align uint8 vectors with cosine distance
        ASSERT_EQ(alignment, 0) << "NEON with dim " << dim;
        // Unset optimizations flag, so we'll choose the next optimization.
        optimization.asimddp = 0;
    }
#endif
#ifdef OPT_NEON
    if (optimization.asimd) {
        unsigned char alignment = 0;
        arch_opt_func = Cosine_UINT8_GetDistFunc(dim, &alignment, &optimization);
        ASSERT_EQ(arch_opt_func, Choose_UINT8_Cosine_implementation_NEON(dim))
            << "Unexpected distance function chosen for dim OPT_NEON " << dim;
        ASSERT_EQ(alignment, 0) << "No optimization with dim " << dim;
        optimization.asimd = 0;
    }
#endif
    unsigned char alignment = 0;
    arch_opt_func = Cosine_UINT8_GetDistFunc(dim, &alignment, &optimization);
    ASSERT_EQ(arch_opt_func, UINT8_Cosine) << "Unexpected distance function chosen for dim " << dim;
    ASSERT_EQ(baseline, arch_opt_func(v1, v2, dim)) << "No optimization with dim " << dim;
    ASSERT_EQ(alignment, 0) << "No optimization with dim " << dim;
}

INSTANTIATE_TEST_SUITE_P(UINT8OptFuncs, UINT8SpacesOptimizationTest,
                         testing::Range(32UL, 64 * 2UL + 1));<|MERGE_RESOLUTION|>--- conflicted
+++ resolved
@@ -28,10 +28,7 @@
 #include "VecSim/spaces/functions/SSE3.h"
 #include "VecSim/spaces/functions/F16C.h"
 #include "VecSim/spaces/functions/NEON.h"
-<<<<<<< HEAD
 #include "VecSim/spaces/functions/NEON_DOTPROD.h"
-=======
->>>>>>> b9967558
 #include "VecSim/spaces/functions/SVE.h"
 #include "VecSim/spaces/functions/SVE2.h"
 #include "tests_utils.h"
@@ -571,11 +568,7 @@
         unsigned char alignment = 0;
         arch_opt_func = IP_FP32_GetDistFunc(dim, &alignment, &optimization);
         ASSERT_EQ(arch_opt_func, Choose_FP32_IP_implementation_NEON(dim))
-<<<<<<< HEAD
-            << "Unexpected distance function chosen for dim " << dim;
-=======
             << "Unexpected distance function chosen for dim OPT_NEON " << dim;
->>>>>>> b9967558
         ASSERT_EQ(alignment, 0) << "No optimization with dim " << dim;
         optimization.asimd = 0;
     }
