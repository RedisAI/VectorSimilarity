--- conflicted
+++ resolved
@@ -449,10 +449,6 @@
         arch_opt_func = L2_FP32_GetDistFunc(dim, &alignment, &optimization);
         ASSERT_EQ(arch_opt_func, Choose_FP32_L2_implementation_SVE2(dim))
             << "Unexpected distance function chosen for dim " << dim;
-<<<<<<< HEAD
-        EXPECT_EQ(baseline, arch_opt_func(v, v2, dim)) << "SVE2 with dim " << dim;
-=======
->>>>>>> b9967558
         ASSERT_EQ(alignment, 0) << "No optimization with dim " << dim;
         // Unset sve2 flag as well, so we'll choose the next option (default).
         optimization.sve2 = 0;
@@ -464,11 +460,7 @@
         arch_opt_func = L2_FP32_GetDistFunc(dim, &alignment, &optimization);
         ASSERT_EQ(arch_opt_func, Choose_FP32_L2_implementation_SVE(dim))
             << "Unexpected distance function chosen for dim " << dim;
-<<<<<<< HEAD
-        EXPECT_EQ(baseline, arch_opt_func(v, v2, dim)) << "SVE with dim " << dim;
-=======
         ASSERT_EQ(baseline, arch_opt_func(v, v2, dim)) << "SVE with dim " << dim;
->>>>>>> b9967558
         ASSERT_EQ(alignment, 0) << "No optimization with dim " << dim;
         // Unset sve flag as well, so we'll choose the next option (default).
         optimization.sve = 0;
@@ -480,10 +472,6 @@
         arch_opt_func = L2_FP32_GetDistFunc(dim, &alignment, &optimization);
         ASSERT_EQ(arch_opt_func, Choose_FP32_L2_implementation_NEON(dim))
             << "Unexpected distance function chosen for dim " << dim;
-<<<<<<< HEAD
-        EXPECT_EQ(baseline, arch_opt_func(v, v2, dim)) << "NEON with dim " << dim;
-=======
->>>>>>> b9967558
         ASSERT_EQ(alignment, 0) << "No optimization with dim " << dim;
         optimization.asimd = 0;
     }
