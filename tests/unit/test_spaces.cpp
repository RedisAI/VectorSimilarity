#include "gtest/gtest.h"
#include "VecSim/spaces/space_aux.h"
#include "VecSim/spaces/IP/IP.h"
#include "VecSim/spaces/IP/IP_SSE.h"
#include "VecSim/spaces/IP/IP_AVX.h"
#include "VecSim/spaces/IP/IP_AVX512.h"
#include "VecSim/spaces/L2/L2.h"
#include "VecSim/spaces/L2/L2_SSE.h"
#include "VecSim/spaces/L2/L2_AVX.h"
#include "VecSim/spaces/L2/L2_AVX512.h"

class SpacesTest : public ::testing::Test {

protected:
    SpacesTest() {}

    ~SpacesTest() override {}

    void SetUp() override {}

    void TearDown() override {}
};

#if defined(M1)

#elif defined(__x86_64)
#include "cpu_features_macros.h"
#ifdef CPU_FEATURES_ARCH_X86_64
// This test will trigger the "Residuals" function for dimension > 16, for each optimization.
TEST_F(SpacesTest, l2_17) {
    Arch_Optimization optimization = getArchitectureOptimization();
    size_t dim = 17;
    float v[dim];
    for (size_t i = 0; i < dim; i++) {
        v[i] = (float)i;
    }

<<<<<<< HEAD
    float baseline = FP32_L2Sqr(v, v, &dim);
    switch (optimization) {
    case ARCH_OPT_AVX512:
        ASSERT_EQ(baseline, FP32_L2SqrSIMD16ExtResiduals_AVX512(v, v, &dim));
        optimization = ARCH_OPT_AVX;
    case ARCH_OPT_AVX:
        ASSERT_EQ(baseline, FP32_L2SqrSIMD16ExtResiduals_AVX(v, v, &dim));
        optimization = ARCH_OPT_SSE;
    case ARCH_OPT_SSE:
        ASSERT_EQ(baseline, FP32_L2SqrSIMD16ExtResiduals_SSE(v, v, &dim));
=======
    float baseline = FP32_L2Sqr(v, v, dim);
    switch (optimization) {
    case ARCH_OPT_AVX512:
        ASSERT_EQ(baseline, FP32_L2SqrSIMD16ExtResiduals_AVX512(v, v, dim));
        optimization = ARCH_OPT_AVX;
    case ARCH_OPT_AVX:
        ASSERT_EQ(baseline, FP32_L2SqrSIMD16ExtResiduals_AVX(v, v, dim));
        optimization = ARCH_OPT_SSE;
    case ARCH_OPT_SSE:
        ASSERT_EQ(baseline, FP32_L2SqrSIMD16ExtResiduals_SSE(v, v, dim));
>>>>>>> d9c5c38d
        break;
    default:
        ASSERT_TRUE(false);
    }
}

// This test will trigger the "Residuals" function for dimension < 16, for each optimization.
TEST_F(SpacesTest, l2_9) {
    Arch_Optimization optimization = getArchitectureOptimization();
    size_t dim = 9;
    float v[dim];
    for (size_t i = 0; i < dim; i++) {
        v[i] = (float)i;
    }

<<<<<<< HEAD
    float baseline = FP32_L2Sqr(v, v, &dim);
    switch (optimization) {
    case ARCH_OPT_AVX512:
        ASSERT_EQ(baseline, FP32_L2SqrSIMD4ExtResiduals_AVX512(v, v, &dim));
        optimization = ARCH_OPT_AVX;
    case ARCH_OPT_AVX:
        ASSERT_EQ(baseline, FP32_L2SqrSIMD4ExtResiduals_AVX(v, v, &dim));
        optimization = ARCH_OPT_SSE;
    case ARCH_OPT_SSE:
        ASSERT_EQ(baseline, FP32_L2SqrSIMD4ExtResiduals_SSE(v, v, &dim));
=======
    float baseline = FP32_L2Sqr(v, v, dim);
    switch (optimization) {
    case ARCH_OPT_AVX512:
        ASSERT_EQ(baseline, FP32_L2SqrSIMD4ExtResiduals_AVX512(v, v, dim));
        optimization = ARCH_OPT_AVX;
    case ARCH_OPT_AVX:
        ASSERT_EQ(baseline, FP32_L2SqrSIMD4ExtResiduals_AVX(v, v, dim));
        optimization = ARCH_OPT_SSE;
    case ARCH_OPT_SSE:
        ASSERT_EQ(baseline, FP32_L2SqrSIMD4ExtResiduals_SSE(v, v, dim));
>>>>>>> d9c5c38d
        break;
    default:
        ASSERT_TRUE(false);
    }
}

// This test will trigger the "Residuals" function for dimension > 16, for each optimization.
TEST_F(SpacesTest, ip_17) {
    Arch_Optimization optimization = getArchitectureOptimization();
    size_t dim = 17;
    float v[dim];
    for (size_t i = 0; i < dim; i++) {
        v[i] = (float)i;
    }

<<<<<<< HEAD
    float baseline = FP32_InnerProduct(v, v, &dim);
    switch (optimization) {
    case ARCH_OPT_AVX512:
        ASSERT_EQ(baseline, FP32_InnerProductSIMD16ExtResiduals_AVX512(v, v, &dim));
        optimization = ARCH_OPT_AVX;
    case ARCH_OPT_AVX:
        ASSERT_EQ(baseline, FP32_InnerProductSIMD16ExtResiduals_AVX(v, v, &dim));
        optimization = ARCH_OPT_SSE;
    case ARCH_OPT_SSE:
        ASSERT_EQ(baseline, FP32_InnerProductSIMD16ExtResiduals_SSE(v, v, &dim));
=======
    float baseline = FP32_InnerProduct(v, v, dim);
    switch (optimization) {
    case ARCH_OPT_AVX512:
        ASSERT_EQ(baseline, FP32_InnerProductSIMD16ExtResiduals_AVX512(v, v, dim));
        optimization = ARCH_OPT_AVX;
    case ARCH_OPT_AVX:
        ASSERT_EQ(baseline, FP32_InnerProductSIMD16ExtResiduals_AVX(v, v, dim));
        optimization = ARCH_OPT_SSE;
    case ARCH_OPT_SSE:
        ASSERT_EQ(baseline, FP32_InnerProductSIMD16ExtResiduals_SSE(v, v, dim));
>>>>>>> d9c5c38d
        break;
    default:
        ASSERT_TRUE(false);
    }
}

// This test will trigger the "Residuals" function for dimension < 16, for each optimization.
TEST_F(SpacesTest, ip_9) {
    Arch_Optimization optimization = getArchitectureOptimization();
    size_t dim = 9;
    float v[dim];
    for (size_t i = 0; i < dim; i++) {
        v[i] = (float)i;
    }

<<<<<<< HEAD
    float baseline = FP32_InnerProduct(v, v, &dim);
    switch (optimization) {
    case ARCH_OPT_AVX512:
        ASSERT_EQ(baseline, FP32_InnerProductSIMD4ExtResiduals_AVX512(v, v, &dim));
        optimization = ARCH_OPT_AVX;
    case ARCH_OPT_AVX:
        ASSERT_EQ(baseline, FP32_InnerProductSIMD4ExtResiduals_AVX(v, v, &dim));
        optimization = ARCH_OPT_SSE;
    case ARCH_OPT_SSE:
        ASSERT_EQ(baseline, FP32_InnerProductSIMD4ExtResiduals_SSE(v, v, &dim));
=======
    float baseline = FP32_InnerProduct(v, v, dim);
    switch (optimization) {
    case ARCH_OPT_AVX512:
        ASSERT_EQ(baseline, FP32_InnerProductSIMD4ExtResiduals_AVX512(v, v, dim));
        optimization = ARCH_OPT_AVX;
    case ARCH_OPT_AVX:
        ASSERT_EQ(baseline, FP32_InnerProductSIMD4ExtResiduals_AVX(v, v, dim));
        optimization = ARCH_OPT_SSE;
    case ARCH_OPT_SSE:
        ASSERT_EQ(baseline, FP32_InnerProductSIMD4ExtResiduals_SSE(v, v, dim));
>>>>>>> d9c5c38d
        break;
    default:
        ASSERT_TRUE(false);
    }
}

// This test will trigger the function for dimension % 16 == 0 for each optimization.
TEST_F(SpacesTest, ip_16) {
    Arch_Optimization optimization = getArchitectureOptimization();
    size_t dim = 16;
    float v[dim];
    for (size_t i = 0; i < dim; i++) {
        v[i] = (float)i;
    }

<<<<<<< HEAD
    float baseline = FP32_InnerProduct(v, v, &dim);
    switch (optimization) {
    case ARCH_OPT_AVX512:
        ASSERT_EQ(baseline, FP32_InnerProductSIMD16Ext_AVX512(v, v, &dim));
        optimization = ARCH_OPT_AVX;
    case ARCH_OPT_AVX:
        ASSERT_EQ(baseline, FP32_InnerProductSIMD16Ext_AVX(v, v, &dim));
        optimization = ARCH_OPT_SSE;
    case ARCH_OPT_SSE:
        ASSERT_EQ(baseline, FP32_InnerProductSIMD16Ext_SSE(v, v, &dim));
=======
    float baseline = FP32_InnerProduct(v, v, dim);
    switch (optimization) {
    case ARCH_OPT_AVX512:
        ASSERT_EQ(baseline, FP32_InnerProductSIMD16Ext_AVX512(v, v, dim));
        optimization = ARCH_OPT_AVX;
    case ARCH_OPT_AVX:
        ASSERT_EQ(baseline, FP32_InnerProductSIMD16Ext_AVX(v, v, dim));
        optimization = ARCH_OPT_SSE;
    case ARCH_OPT_SSE:
        ASSERT_EQ(baseline, FP32_InnerProductSIMD16Ext_SSE(v, v, dim));
>>>>>>> d9c5c38d
        break;
    default:
        ASSERT_TRUE(false);
    }
}

// This test will trigger the function for dimension % 16 == 0 for each optimization.
TEST_F(SpacesTest, l2_16) {
    Arch_Optimization optimization = getArchitectureOptimization();
    size_t dim = 16;
    float v[dim];
    for (size_t i = 0; i < dim; i++) {
        v[i] = (float)i;
    }

<<<<<<< HEAD
    float baseline = FP32_L2Sqr(v, v, &dim);
    switch (optimization) {
    case ARCH_OPT_AVX512:
        ASSERT_EQ(baseline, FP32_L2SqrSIMD16Ext_AVX512(v, v, &dim));
        optimization = ARCH_OPT_AVX;
    case ARCH_OPT_AVX:
        ASSERT_EQ(baseline, FP32_L2SqrSIMD16Ext_AVX(v, v, &dim));
        optimization = ARCH_OPT_SSE;
    case ARCH_OPT_SSE:
        ASSERT_EQ(baseline, FP32_L2SqrSIMD16Ext_SSE(v, v, &dim));
=======
    float baseline = FP32_L2Sqr(v, v, dim);
    switch (optimization) {
    case ARCH_OPT_AVX512:
        ASSERT_EQ(baseline, FP32_L2SqrSIMD16Ext_AVX512(v, v, dim));
        optimization = ARCH_OPT_AVX;
    case ARCH_OPT_AVX:
        ASSERT_EQ(baseline, FP32_L2SqrSIMD16Ext_AVX(v, v, dim));
        optimization = ARCH_OPT_SSE;
    case ARCH_OPT_SSE:
        ASSERT_EQ(baseline, FP32_L2SqrSIMD16Ext_SSE(v, v, dim));
>>>>>>> d9c5c38d
        break;
    default:
        ASSERT_TRUE(false);
    }
}

// This test will trigger the function for dimension % 4 == 0 for each optimization.
// optimization.
TEST_F(SpacesTest, ip_20) {
    Arch_Optimization optimization = getArchitectureOptimization();
    size_t dim = 20;
    float v[dim];
    for (size_t i = 0; i < dim; i++) {
        v[i] = (float)i;
    }

<<<<<<< HEAD
    float baseline = FP32_InnerProduct(v, v, &dim);
    switch (optimization) {
    case ARCH_OPT_AVX512:
        ASSERT_EQ(baseline, FP32_InnerProductSIMD4Ext_AVX512(v, v, &dim));
        optimization = ARCH_OPT_AVX;
    case ARCH_OPT_AVX:
        ASSERT_EQ(baseline, FP32_InnerProductSIMD4Ext_AVX(v, v, &dim));
        optimization = ARCH_OPT_SSE;
    case ARCH_OPT_SSE:
        ASSERT_EQ(baseline, FP32_InnerProductSIMD4Ext_SSE(v, v, &dim));
=======
    float baseline = FP32_InnerProduct(v, v, dim);
    switch (optimization) {
    case ARCH_OPT_AVX512:
        ASSERT_EQ(baseline, FP32_InnerProductSIMD4Ext_AVX512(v, v, dim));
        optimization = ARCH_OPT_AVX;
    case ARCH_OPT_AVX:
        ASSERT_EQ(baseline, FP32_InnerProductSIMD4Ext_AVX(v, v, dim));
        optimization = ARCH_OPT_SSE;
    case ARCH_OPT_SSE:
        ASSERT_EQ(baseline, FP32_InnerProductSIMD4Ext_SSE(v, v, dim));
>>>>>>> d9c5c38d
        break;
    default:
        ASSERT_TRUE(false);
    }
}

// This test will trigger the function for dimension % 4 == 0 for each optimization.
TEST_F(SpacesTest, l2_20) {
    Arch_Optimization optimization = getArchitectureOptimization();
    size_t dim = 20;
    float v[dim];
    for (size_t i = 0; i < dim; i++) {
        v[i] = (float)i;
    }

<<<<<<< HEAD
    float baseline = FP32_L2Sqr(v, v, &dim);
    switch (optimization) {
    case ARCH_OPT_AVX512:
        ASSERT_EQ(baseline, FP32_L2SqrSIMD4Ext_AVX512(v, v, &dim));
        optimization = ARCH_OPT_AVX;
    case ARCH_OPT_AVX:
        ASSERT_EQ(baseline, FP32_L2SqrSIMD4Ext_AVX(v, v, &dim));
        optimization = ARCH_OPT_SSE;
    case ARCH_OPT_SSE:
        ASSERT_EQ(baseline, FP32_L2SqrSIMD4Ext_SSE(v, v, &dim));
=======
    float baseline = FP32_L2Sqr(v, v, dim);
    switch (optimization) {
    case ARCH_OPT_AVX512:
        ASSERT_EQ(baseline, FP32_L2SqrSIMD4Ext_AVX512(v, v, dim));
        optimization = ARCH_OPT_AVX;
    case ARCH_OPT_AVX:
        ASSERT_EQ(baseline, FP32_L2SqrSIMD4Ext_AVX(v, v, dim));
        optimization = ARCH_OPT_SSE;
    case ARCH_OPT_SSE:
        ASSERT_EQ(baseline, FP32_L2SqrSIMD4Ext_SSE(v, v, dim));
>>>>>>> d9c5c38d
        break;
    default:
        ASSERT_TRUE(false);
    }
}
#endif // CPU_FEATURES_ARCH_X86_64

#endif // M1/X86_64<|MERGE_RESOLUTION|>--- conflicted
+++ resolved
@@ -35,29 +35,16 @@
         v[i] = (float)i;
     }
 
-<<<<<<< HEAD
-    float baseline = FP32_L2Sqr(v, v, &dim);
-    switch (optimization) {
-    case ARCH_OPT_AVX512:
-        ASSERT_EQ(baseline, FP32_L2SqrSIMD16ExtResiduals_AVX512(v, v, &dim));
-        optimization = ARCH_OPT_AVX;
-    case ARCH_OPT_AVX:
-        ASSERT_EQ(baseline, FP32_L2SqrSIMD16ExtResiduals_AVX(v, v, &dim));
-        optimization = ARCH_OPT_SSE;
-    case ARCH_OPT_SSE:
-        ASSERT_EQ(baseline, FP32_L2SqrSIMD16ExtResiduals_SSE(v, v, &dim));
-=======
-    float baseline = FP32_L2Sqr(v, v, dim);
-    switch (optimization) {
-    case ARCH_OPT_AVX512:
-        ASSERT_EQ(baseline, FP32_L2SqrSIMD16ExtResiduals_AVX512(v, v, dim));
-        optimization = ARCH_OPT_AVX;
-    case ARCH_OPT_AVX:
-        ASSERT_EQ(baseline, FP32_L2SqrSIMD16ExtResiduals_AVX(v, v, dim));
+    float baseline = FP32_L2Sqr(v, v, dim);
+    switch (optimization) {
+    case ARCH_OPT_AVX512:
+        ASSERT_EQ(baseline, FP32_FP32_L2SqrSIMD16ExtResiduals_AVX512(v, v, dim));
+        optimization = ARCH_OPT_AVX;
+    case ARCH_OPT_AVX:
+        ASSERT_EQ(baseline, FP32_FP32_L2SqrSIMD16ExtResiduals_AVX(v, v, dim));
         optimization = ARCH_OPT_SSE;
     case ARCH_OPT_SSE:
         ASSERT_EQ(baseline, FP32_L2SqrSIMD16ExtResiduals_SSE(v, v, dim));
->>>>>>> d9c5c38d
         break;
     default:
         ASSERT_TRUE(false);
@@ -73,29 +60,16 @@
         v[i] = (float)i;
     }
 
-<<<<<<< HEAD
-    float baseline = FP32_L2Sqr(v, v, &dim);
-    switch (optimization) {
-    case ARCH_OPT_AVX512:
-        ASSERT_EQ(baseline, FP32_L2SqrSIMD4ExtResiduals_AVX512(v, v, &dim));
-        optimization = ARCH_OPT_AVX;
-    case ARCH_OPT_AVX:
-        ASSERT_EQ(baseline, FP32_L2SqrSIMD4ExtResiduals_AVX(v, v, &dim));
-        optimization = ARCH_OPT_SSE;
-    case ARCH_OPT_SSE:
-        ASSERT_EQ(baseline, FP32_L2SqrSIMD4ExtResiduals_SSE(v, v, &dim));
-=======
-    float baseline = FP32_L2Sqr(v, v, dim);
-    switch (optimization) {
-    case ARCH_OPT_AVX512:
-        ASSERT_EQ(baseline, FP32_L2SqrSIMD4ExtResiduals_AVX512(v, v, dim));
-        optimization = ARCH_OPT_AVX;
-    case ARCH_OPT_AVX:
-        ASSERT_EQ(baseline, FP32_L2SqrSIMD4ExtResiduals_AVX(v, v, dim));
+    float baseline = FP32_L2Sqr(v, v, dim);
+    switch (optimization) {
+    case ARCH_OPT_AVX512:
+        ASSERT_EQ(baseline, FP32_FP32_L2SqrSIMD4ExtResiduals_AVX512(v, v, dim));
+        optimization = ARCH_OPT_AVX;
+    case ARCH_OPT_AVX:
+        ASSERT_EQ(baseline, FP32_FP32_L2SqrSIMD4ExtResiduals_AVX(v, v, dim));
         optimization = ARCH_OPT_SSE;
     case ARCH_OPT_SSE:
         ASSERT_EQ(baseline, FP32_L2SqrSIMD4ExtResiduals_SSE(v, v, dim));
->>>>>>> d9c5c38d
         break;
     default:
         ASSERT_TRUE(false);
@@ -111,29 +85,16 @@
         v[i] = (float)i;
     }
 
-<<<<<<< HEAD
-    float baseline = FP32_InnerProduct(v, v, &dim);
-    switch (optimization) {
-    case ARCH_OPT_AVX512:
-        ASSERT_EQ(baseline, FP32_InnerProductSIMD16ExtResiduals_AVX512(v, v, &dim));
-        optimization = ARCH_OPT_AVX;
-    case ARCH_OPT_AVX:
-        ASSERT_EQ(baseline, FP32_InnerProductSIMD16ExtResiduals_AVX(v, v, &dim));
-        optimization = ARCH_OPT_SSE;
-    case ARCH_OPT_SSE:
-        ASSERT_EQ(baseline, FP32_InnerProductSIMD16ExtResiduals_SSE(v, v, &dim));
-=======
-    float baseline = FP32_InnerProduct(v, v, dim);
-    switch (optimization) {
-    case ARCH_OPT_AVX512:
-        ASSERT_EQ(baseline, FP32_InnerProductSIMD16ExtResiduals_AVX512(v, v, dim));
-        optimization = ARCH_OPT_AVX;
-    case ARCH_OPT_AVX:
-        ASSERT_EQ(baseline, FP32_InnerProductSIMD16ExtResiduals_AVX(v, v, dim));
+    float baseline = FP32_InnerProduct(v, v, dim);
+    switch (optimization) {
+    case ARCH_OPT_AVX512:
+        ASSERT_EQ(baseline, FP32_FP32_InnerProductSIMD16ExtResiduals_AVX512(v, v, dim));
+        optimization = ARCH_OPT_AVX;
+    case ARCH_OPT_AVX:
+        ASSERT_EQ(baseline, FP32_FP32_InnerProductSIMD16ExtResiduals_AVX(v, v, dim));
         optimization = ARCH_OPT_SSE;
     case ARCH_OPT_SSE:
         ASSERT_EQ(baseline, FP32_InnerProductSIMD16ExtResiduals_SSE(v, v, dim));
->>>>>>> d9c5c38d
         break;
     default:
         ASSERT_TRUE(false);
@@ -149,29 +110,16 @@
         v[i] = (float)i;
     }
 
-<<<<<<< HEAD
-    float baseline = FP32_InnerProduct(v, v, &dim);
-    switch (optimization) {
-    case ARCH_OPT_AVX512:
-        ASSERT_EQ(baseline, FP32_InnerProductSIMD4ExtResiduals_AVX512(v, v, &dim));
-        optimization = ARCH_OPT_AVX;
-    case ARCH_OPT_AVX:
-        ASSERT_EQ(baseline, FP32_InnerProductSIMD4ExtResiduals_AVX(v, v, &dim));
-        optimization = ARCH_OPT_SSE;
-    case ARCH_OPT_SSE:
-        ASSERT_EQ(baseline, FP32_InnerProductSIMD4ExtResiduals_SSE(v, v, &dim));
-=======
-    float baseline = FP32_InnerProduct(v, v, dim);
-    switch (optimization) {
-    case ARCH_OPT_AVX512:
-        ASSERT_EQ(baseline, FP32_InnerProductSIMD4ExtResiduals_AVX512(v, v, dim));
-        optimization = ARCH_OPT_AVX;
-    case ARCH_OPT_AVX:
-        ASSERT_EQ(baseline, FP32_InnerProductSIMD4ExtResiduals_AVX(v, v, dim));
+    float baseline = FP32_InnerProduct(v, v, dim);
+    switch (optimization) {
+    case ARCH_OPT_AVX512:
+        ASSERT_EQ(baseline, FP32_FP32_InnerProductSIMD4ExtResiduals_AVX512(v, v, dim));
+        optimization = ARCH_OPT_AVX;
+    case ARCH_OPT_AVX:
+        ASSERT_EQ(baseline, FP32_FP32_InnerProductSIMD4ExtResiduals_AVX(v, v, dim));
         optimization = ARCH_OPT_SSE;
     case ARCH_OPT_SSE:
         ASSERT_EQ(baseline, FP32_InnerProductSIMD4ExtResiduals_SSE(v, v, dim));
->>>>>>> d9c5c38d
         break;
     default:
         ASSERT_TRUE(false);
@@ -187,29 +135,16 @@
         v[i] = (float)i;
     }
 
-<<<<<<< HEAD
-    float baseline = FP32_InnerProduct(v, v, &dim);
-    switch (optimization) {
-    case ARCH_OPT_AVX512:
-        ASSERT_EQ(baseline, FP32_InnerProductSIMD16Ext_AVX512(v, v, &dim));
-        optimization = ARCH_OPT_AVX;
-    case ARCH_OPT_AVX:
-        ASSERT_EQ(baseline, FP32_InnerProductSIMD16Ext_AVX(v, v, &dim));
-        optimization = ARCH_OPT_SSE;
-    case ARCH_OPT_SSE:
-        ASSERT_EQ(baseline, FP32_InnerProductSIMD16Ext_SSE(v, v, &dim));
-=======
-    float baseline = FP32_InnerProduct(v, v, dim);
-    switch (optimization) {
-    case ARCH_OPT_AVX512:
-        ASSERT_EQ(baseline, FP32_InnerProductSIMD16Ext_AVX512(v, v, dim));
-        optimization = ARCH_OPT_AVX;
-    case ARCH_OPT_AVX:
-        ASSERT_EQ(baseline, FP32_InnerProductSIMD16Ext_AVX(v, v, dim));
+    float baseline = FP32_InnerProduct(v, v, dim);
+    switch (optimization) {
+    case ARCH_OPT_AVX512:
+        ASSERT_EQ(baseline, FP32_FP32_InnerProductSIMD16Ext_AVX512(v, v, dim));
+        optimization = ARCH_OPT_AVX;
+    case ARCH_OPT_AVX:
+        ASSERT_EQ(baseline, FP32_FP32_InnerProductSIMD16Ext_AVX(v, v, dim));
         optimization = ARCH_OPT_SSE;
     case ARCH_OPT_SSE:
         ASSERT_EQ(baseline, FP32_InnerProductSIMD16Ext_SSE(v, v, dim));
->>>>>>> d9c5c38d
         break;
     default:
         ASSERT_TRUE(false);
@@ -225,29 +160,16 @@
         v[i] = (float)i;
     }
 
-<<<<<<< HEAD
-    float baseline = FP32_L2Sqr(v, v, &dim);
-    switch (optimization) {
-    case ARCH_OPT_AVX512:
-        ASSERT_EQ(baseline, FP32_L2SqrSIMD16Ext_AVX512(v, v, &dim));
-        optimization = ARCH_OPT_AVX;
-    case ARCH_OPT_AVX:
-        ASSERT_EQ(baseline, FP32_L2SqrSIMD16Ext_AVX(v, v, &dim));
-        optimization = ARCH_OPT_SSE;
-    case ARCH_OPT_SSE:
-        ASSERT_EQ(baseline, FP32_L2SqrSIMD16Ext_SSE(v, v, &dim));
-=======
-    float baseline = FP32_L2Sqr(v, v, dim);
-    switch (optimization) {
-    case ARCH_OPT_AVX512:
-        ASSERT_EQ(baseline, FP32_L2SqrSIMD16Ext_AVX512(v, v, dim));
-        optimization = ARCH_OPT_AVX;
-    case ARCH_OPT_AVX:
-        ASSERT_EQ(baseline, FP32_L2SqrSIMD16Ext_AVX(v, v, dim));
+    float baseline = FP32_L2Sqr(v, v, dim);
+    switch (optimization) {
+    case ARCH_OPT_AVX512:
+        ASSERT_EQ(baseline, FP32_FP32_L2SqrSIMD16Ext_AVX512(v, v, dim));
+        optimization = ARCH_OPT_AVX;
+    case ARCH_OPT_AVX:
+        ASSERT_EQ(baseline, FP32_FP32_L2SqrSIMD16Ext_AVX(v, v, dim));
         optimization = ARCH_OPT_SSE;
     case ARCH_OPT_SSE:
         ASSERT_EQ(baseline, FP32_L2SqrSIMD16Ext_SSE(v, v, dim));
->>>>>>> d9c5c38d
         break;
     default:
         ASSERT_TRUE(false);
@@ -264,29 +186,16 @@
         v[i] = (float)i;
     }
 
-<<<<<<< HEAD
-    float baseline = FP32_InnerProduct(v, v, &dim);
-    switch (optimization) {
-    case ARCH_OPT_AVX512:
-        ASSERT_EQ(baseline, FP32_InnerProductSIMD4Ext_AVX512(v, v, &dim));
-        optimization = ARCH_OPT_AVX;
-    case ARCH_OPT_AVX:
-        ASSERT_EQ(baseline, FP32_InnerProductSIMD4Ext_AVX(v, v, &dim));
-        optimization = ARCH_OPT_SSE;
-    case ARCH_OPT_SSE:
-        ASSERT_EQ(baseline, FP32_InnerProductSIMD4Ext_SSE(v, v, &dim));
-=======
-    float baseline = FP32_InnerProduct(v, v, dim);
-    switch (optimization) {
-    case ARCH_OPT_AVX512:
-        ASSERT_EQ(baseline, FP32_InnerProductSIMD4Ext_AVX512(v, v, dim));
-        optimization = ARCH_OPT_AVX;
-    case ARCH_OPT_AVX:
-        ASSERT_EQ(baseline, FP32_InnerProductSIMD4Ext_AVX(v, v, dim));
+    float baseline = FP32_InnerProduct(v, v, dim);
+    switch (optimization) {
+    case ARCH_OPT_AVX512:
+        ASSERT_EQ(baseline, FP32_FP32_InnerProductSIMD4Ext_AVX512(v, v, dim));
+        optimization = ARCH_OPT_AVX;
+    case ARCH_OPT_AVX:
+        ASSERT_EQ(baseline, FP32_FP32_InnerProductSIMD4Ext_AVX(v, v, dim));
         optimization = ARCH_OPT_SSE;
     case ARCH_OPT_SSE:
         ASSERT_EQ(baseline, FP32_InnerProductSIMD4Ext_SSE(v, v, dim));
->>>>>>> d9c5c38d
         break;
     default:
         ASSERT_TRUE(false);
@@ -302,29 +211,16 @@
         v[i] = (float)i;
     }
 
-<<<<<<< HEAD
-    float baseline = FP32_L2Sqr(v, v, &dim);
-    switch (optimization) {
-    case ARCH_OPT_AVX512:
-        ASSERT_EQ(baseline, FP32_L2SqrSIMD4Ext_AVX512(v, v, &dim));
-        optimization = ARCH_OPT_AVX;
-    case ARCH_OPT_AVX:
-        ASSERT_EQ(baseline, FP32_L2SqrSIMD4Ext_AVX(v, v, &dim));
-        optimization = ARCH_OPT_SSE;
-    case ARCH_OPT_SSE:
-        ASSERT_EQ(baseline, FP32_L2SqrSIMD4Ext_SSE(v, v, &dim));
-=======
-    float baseline = FP32_L2Sqr(v, v, dim);
-    switch (optimization) {
-    case ARCH_OPT_AVX512:
-        ASSERT_EQ(baseline, FP32_L2SqrSIMD4Ext_AVX512(v, v, dim));
-        optimization = ARCH_OPT_AVX;
-    case ARCH_OPT_AVX:
-        ASSERT_EQ(baseline, FP32_L2SqrSIMD4Ext_AVX(v, v, dim));
+    float baseline = FP32_L2Sqr(v, v, dim);
+    switch (optimization) {
+    case ARCH_OPT_AVX512:
+        ASSERT_EQ(baseline, FP32_FP32_L2SqrSIMD4Ext_AVX512(v, v, dim));
+        optimization = ARCH_OPT_AVX;
+    case ARCH_OPT_AVX:
+        ASSERT_EQ(baseline, FP32_FP32_L2SqrSIMD4Ext_AVX(v, v, dim));
         optimization = ARCH_OPT_SSE;
     case ARCH_OPT_SSE:
         ASSERT_EQ(baseline, FP32_L2SqrSIMD4Ext_SSE(v, v, dim));
->>>>>>> d9c5c38d
         break;
     default:
         ASSERT_TRUE(false);
