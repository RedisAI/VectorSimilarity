--- conflicted
+++ resolved
@@ -130,15 +130,6 @@
     }
 
 namespace tiered_index_mock {
-<<<<<<< HEAD
-static const size_t THREAD_POOL_SIZE = 8;
-using JobQueue = std::queue<AsyncJob *>;
-int submit_callback(void *job_queue, void **jobs, size_t len);
-int update_mem_callback(void *mem_ctx, size_t mem);
-extern std::vector<std::thread> thread_pool;
-extern std::mutex queue_guard;
-extern std::condition_variable queue_cond;
-=======
 
 typedef struct RefManagedJob {
     AsyncJob *job;
@@ -152,6 +143,12 @@
 typedef struct IndexExtCtx {
     std::shared_ptr<VecSimIndex> index_strong_ref;
 } IndexExtCtx;
->>>>>>> c3fe0ef6
+
+static const size_t THREAD_POOL_SIZE = 8;
+extern std::vector<std::thread> thread_pool;
+extern std::mutex queue_guard;
+extern std::condition_variable queue_cond;
+
+void thread_main_loop(JobQueue &jobQ, bool &run_thread);
 
 } // namespace tiered_index_mock