--- conflicted
+++ resolved
@@ -32,20 +32,6 @@
                                      IndexType<VecSimType_FLOAT64, double>
 #endif
                                      >;
-
-// Define index type for tests that can be automatically generated for single and multi.
-template <VecSimType type, bool IsMulti, typename DataType, typename DistType = DataType>
-struct IndexTypeExtended {
-    static VecSimType get_index_type() { return type; }
-    static bool isMulti() { return IsMulti; }
-    typedef DataType data_t;
-    typedef DistType dist_t;
-};
-
-using DataTypeSetExtended = ::testing::Types<IndexTypeExtended<VecSimType_FLOAT32, false, float>,
-                                             IndexTypeExtended<VecSimType_FLOAT32, true, float>,
-                                             IndexTypeExtended<VecSimType_FLOAT64, false, double>,
-                                             IndexTypeExtended<VecSimType_FLOAT64, true, double>>;
 
 // Define index type for tests that can be automatically generated for single and multi.
 template <VecSimType type, bool IsMulti, typename DataType, typename DistType = DataType>
@@ -199,19 +185,6 @@
 struct JobQueue : public std::queue<RefManagedJob> {
     // Pops and destroys the job at the front of the queue.
     inline void kick() {
-<<<<<<< HEAD
-        AsyncJobDestructor(this->front().job);
-        this->pop();
-    }
-    ~JobQueue() {
-        while (!this->empty()) {
-            this->kick();
-        }
-    }
-};
-int submit_callback(void *job_queue, void *index_ctx, AsyncJob **jobs, JobCallback *CBs,
-                    JobCallback *freeCBs, size_t jobs_len);
-=======
         delete this->front().job;
         this->pop();
     }
@@ -219,7 +192,6 @@
 
 int submit_callback(void *job_queue, void *index_ctx, AsyncJob **jobs, JobCallback *CBs,
                     size_t jobs_len);
->>>>>>> e2f3da57
 
 typedef struct IndexExtCtx {
     std::shared_ptr<VecSimIndex> index_strong_ref;
