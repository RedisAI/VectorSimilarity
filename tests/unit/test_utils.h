#pragma once

#include <functional>
#include "VecSim/vec_sim.h"

void runTopKSearchTest(VecSimIndex *index, const void *query, size_t k,
                       std::function<void(int, float, int)> ResCB,
                       VecSimQueryParams *params = nullptr,
                       VecSimQueryResult_Order order = BY_SCORE);

void runBatchIteratorSearchTest(VecSimBatchIterator *batch_iterator, size_t n_res,
                                std::function<void(int, float, int)> ResCB,
<<<<<<< HEAD
                                VecSimQueryResult_Order order = BY_SCORE,
                                size_t expected_n_res = -1);
=======
                                VecSimQueryResult_Order order = BY_SCORE);

void compareFlatIndexInfoToIterator(VecSimIndexInfo info, VecSimInfoIterator *infoIter);

void compareHNSWIndexInfoToIterator(VecSimIndexInfo info, VecSimInfoIterator *infoIter);
>>>>>>> 296886ee
<|MERGE_RESOLUTION|>--- conflicted
+++ resolved
@@ -10,13 +10,9 @@
 
 void runBatchIteratorSearchTest(VecSimBatchIterator *batch_iterator, size_t n_res,
                                 std::function<void(int, float, int)> ResCB,
-<<<<<<< HEAD
                                 VecSimQueryResult_Order order = BY_SCORE,
                                 size_t expected_n_res = -1);
-=======
-                                VecSimQueryResult_Order order = BY_SCORE);
 
 void compareFlatIndexInfoToIterator(VecSimIndexInfo info, VecSimInfoIterator *infoIter);
 
-void compareHNSWIndexInfoToIterator(VecSimIndexInfo info, VecSimInfoIterator *infoIter);
->>>>>>> 296886ee
+void compareHNSWIndexInfoToIterator(VecSimIndexInfo info, VecSimInfoIterator *infoIter);