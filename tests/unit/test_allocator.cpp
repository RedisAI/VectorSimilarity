--- conflicted
+++ resolved
@@ -129,15 +129,10 @@
     expectedAllocationSize = info.commonInfo.memory;
     expectedAllocationDelta = 0;
 
-<<<<<<< HEAD
     before = allocator->getAllocationSize();
     VecSimIndex_AddVector(bfIndex, vec, 2);
     addCommandAllocationDelta = allocator->getAllocationSize() - before;
-    expectedAllocationDelta += sizeof(VectorBlock) + vecsimAllocationOverhead; // New vector block
-=======
-    addCommandAllocationDelta = VecSimIndex_AddVector(bfIndex, vec, 2);
     expectedAllocationDelta += sizeof(DataBlock) + vecsimAllocationOverhead; // New vector block
->>>>>>> a307b406
     expectedAllocationDelta += sizeof(labelType); // resize idToLabelMapping
     expectedAllocationDelta +=
         sizeof(TEST_DATA_T) * dim + vecsimAllocationOverhead; // keep the vector in the vector block
@@ -285,15 +280,10 @@
 
     // Add another vector and validate it's exact memory allocation delta.
     TEST_DATA_T vec1[] = {1.0, 0.0};
-<<<<<<< HEAD
     int before = allocator->getAllocationSize();
     VecSimIndex_AddVector(hnswIndex, vec1, 1);
     int allocation_delta = allocator->getAllocationSize() - before;
-    size_t vec_max_level = hnswIndex->element_levels_[1];
-=======
-    int allocation_delta = VecSimIndex_AddVector(hnswIndex, vec1, 1);
     size_t vec_max_level = hnswIndex->getMetaDataByInternalId(1)->toplevel;
->>>>>>> a307b406
 
     // Expect the creation of an empty incoming edges set in every level (+ the allocator header
     // overhead), and a single node in the labels' lookup hash table.
@@ -327,15 +317,10 @@
     // set.
     TEST_DATA_T vec5[] = {0.5f, 0.0f};
     size_t buckets_num_before = hnswIndex->label_lookup_.bucket_count();
-<<<<<<< HEAD
     before = allocator->getAllocationSize();
     VecSimIndex_AddVector(hnswIndex, vec5, 5);
     allocation_delta = allocator->getAllocationSize() - before;
-    vec_max_level = hnswIndex->element_levels_[5];
-=======
-    allocation_delta = VecSimIndex_AddVector(hnswIndex, vec5, 5);
     vec_max_level = hnswIndex->getMetaDataByInternalId(5)->toplevel;
->>>>>>> a307b406
 
     /* Compute the expected allocation delta:
      * 1. empty incoming edges set in every level (+ allocator's header).
@@ -425,18 +410,11 @@
     }
     // Also account for all the memory allocation caused by the resizing that this vector triggered
     // except for the bucket count of the labels_lookup hash table that is calculated separately.
-<<<<<<< HEAD
-    size_t size_total_data_per_element = hnswIndex->size_data_per_element_;
-    expected_mem_delta += (sizeof(tag_t) + sizeof(void *) + sizeof(size_t) +
-                           size_total_data_per_element + sizeof(std::mutex)) *
-                          block_size;
-=======
     size_t size_total_data_per_element =
         hnswIndex->element_graph_data_size_ + hnswIndex->element_data_size_;
     expected_mem_delta +=
-        (sizeof(tag_t) + sizeof(labelType) + sizeof(elementFlags) + size_total_data_per_element) *
+        (sizeof(tag_t) + sizeof(labelType) + sizeof(elementFlags) + size_total_data_per_element + sizeof(std::mutex)) *
         block_size;
->>>>>>> a307b406
     expected_mem_delta +=
         (hnswIndex->label_lookup_.bucket_count() - prev_bucket_count) * sizeof(size_t);
     // New blocks allocated
