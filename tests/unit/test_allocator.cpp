/*
 *Copyright Redis Ltd. 2021 - present
 *Licensed under your choice of the Redis Source Available License 2.0 (RSALv2) or
 *the Server Side Public License v1 (SSPLv1).
 */

#include "gtest/gtest.h"
#include "VecSim/vec_sim.h"
#include "VecSim/memory/vecsim_malloc.h"
#include "VecSim/memory/vecsim_base.h"
#include "VecSim/algorithms/brute_force/brute_force_single.h"
#include "VecSim/algorithms/hnsw/hnsw_single.h"
#include "test_utils.h"
#include "VecSim/utils/serializer.h"
#include "VecSim/index_factories/hnsw_factory.h"

const size_t vecsimAllocationOverhead = VecSimAllocator::getAllocationOverheadSize();

const size_t hashTableNodeSize = getLabelsLookupNodeSize();

class AllocatorTest : public ::testing::Test {};
struct SimpleObject : public VecsimBaseObject {
public:
    SimpleObject(std::shared_ptr<VecSimAllocator> allocator) : VecsimBaseObject(allocator) {}
    int x;
};

struct ObjectWithSTL : public VecsimBaseObject {
    std::vector<int, VecsimSTLAllocator<int>> test_vec;

public:
    ObjectWithSTL(std::shared_ptr<VecSimAllocator> allocator)
        : VecsimBaseObject(allocator), test_vec(allocator){};
};

struct NestedObject : public VecsimBaseObject {
    ObjectWithSTL stl_object;
    SimpleObject simpleObject;

public:
    NestedObject(std::shared_ptr<VecSimAllocator> allocator)
        : VecsimBaseObject(allocator), stl_object(allocator), simpleObject(allocator){};
};

TEST_F(AllocatorTest, test_simple_object) {
    std::shared_ptr<VecSimAllocator> allocator = VecSimAllocator::newVecsimAllocator();
    size_t expectedAllocationSize = sizeof(VecSimAllocator);
    ASSERT_EQ(allocator->getAllocationSize(), expectedAllocationSize);
    SimpleObject *obj = new (allocator) SimpleObject(allocator);
    expectedAllocationSize += sizeof(SimpleObject) + vecsimAllocationOverhead;
    ASSERT_EQ(allocator->getAllocationSize(), expectedAllocationSize);
    delete obj;
    expectedAllocationSize -= sizeof(SimpleObject) + vecsimAllocationOverhead;
    ASSERT_EQ(allocator->getAllocationSize(), sizeof(VecSimAllocator));
}

TEST_F(AllocatorTest, test_object_with_stl) {
    std::shared_ptr<VecSimAllocator> allocator(VecSimAllocator::newVecsimAllocator());
    size_t expectedAllocationSize = sizeof(VecSimAllocator);
    ASSERT_EQ(allocator->getAllocationSize(), expectedAllocationSize);
    ObjectWithSTL *obj = new (allocator) ObjectWithSTL(allocator);
    expectedAllocationSize += sizeof(ObjectWithSTL) + vecsimAllocationOverhead;
    ASSERT_EQ(allocator->getAllocationSize(), expectedAllocationSize);
    obj->test_vec.push_back(1);
    expectedAllocationSize += sizeof(int) + vecsimAllocationOverhead;
    ASSERT_EQ(allocator->getAllocationSize(), expectedAllocationSize);
    delete obj;
}

TEST_F(AllocatorTest, test_nested_object) {
    std::shared_ptr<VecSimAllocator> allocator = VecSimAllocator::newVecsimAllocator();
    size_t expectedAllocationSize = sizeof(VecSimAllocator);
    ASSERT_EQ(allocator->getAllocationSize(), expectedAllocationSize);
    NestedObject *obj = new (allocator) NestedObject(allocator);
    expectedAllocationSize += sizeof(NestedObject) + vecsimAllocationOverhead;
    ASSERT_EQ(allocator->getAllocationSize(), expectedAllocationSize);
    obj->stl_object.test_vec.push_back(1);
    expectedAllocationSize += sizeof(int) + vecsimAllocationOverhead;
    ASSERT_EQ(allocator->getAllocationSize(), expectedAllocationSize);
    delete obj;
}

template <typename index_type_t>
class IndexAllocatorTest : public ::testing::Test {};

// DataTypeSet, TEST_DATA_T and TEST_DIST_T are defined in test_utils.h

TYPED_TEST_SUITE(IndexAllocatorTest, DataTypeSet);

TYPED_TEST(IndexAllocatorTest, test_bf_index_block_size_1) {
    // Create only the minimal struct.
    size_t dim = 128;
    BFParams params = {.type = TypeParam::get_index_type(),
                       .dim = dim,
                       .metric = VecSimMetric_IP,
                       .initialCapacity = 0,
                       .blockSize = 1};
    auto *bfIndex = dynamic_cast<BruteForceIndex_Single<TEST_DATA_T, TEST_DIST_T> *>(
        BruteForceFactory::NewIndex(&params));
    auto allocator = bfIndex->getAllocator();
    TEST_DATA_T vec[128] = {};
    uint64_t expectedAllocationSize = sizeof(VecSimAllocator);
    expectedAllocationSize +=
        sizeof(BruteForceIndex_Single<TEST_DATA_T, TEST_DIST_T>) + vecsimAllocationOverhead;
    ASSERT_EQ(allocator->getAllocationSize(), expectedAllocationSize);
    VecSimIndexInfo info = bfIndex->info();
    ASSERT_EQ(allocator->getAllocationSize(), info.commonInfo.memory);

    int before = allocator->getAllocationSize();
    VecSimIndex_AddVector(bfIndex, vec, 1);
    int addCommandAllocationDelta = allocator->getAllocationSize() - before;
    int64_t expectedAllocationDelta = 0;
    expectedAllocationDelta +=
        sizeof(labelType) + vecsimAllocationOverhead; // resize idToLabelMapping
    expectedAllocationDelta += sizeof(DataBlock) + vecsimAllocationOverhead; // New vector block
    expectedAllocationDelta +=
        sizeof(TEST_DATA_T) * dim + vecsimAllocationOverhead; // keep the vector in the vector block
    expectedAllocationDelta +=
        sizeof(std::pair<labelType, idType>) + vecsimAllocationOverhead; // keep the mapping
    // Assert that the additional allocated delta did occur, and it is limited, as some STL
    // collection allocate additional structures for their internal implementation.
    ASSERT_EQ(allocator->getAllocationSize(), expectedAllocationSize + addCommandAllocationDelta);
    ASSERT_LE(expectedAllocationSize + expectedAllocationDelta, allocator->getAllocationSize());
    ASSERT_LE(expectedAllocationDelta, addCommandAllocationDelta);
    info = bfIndex->info();
    ASSERT_EQ(allocator->getAllocationSize(), info.commonInfo.memory);

    // Prepare for next assertion test
    expectedAllocationSize = info.commonInfo.memory;
    expectedAllocationDelta = 0;

    before = allocator->getAllocationSize();
    VecSimIndex_AddVector(bfIndex, vec, 2);
    addCommandAllocationDelta = allocator->getAllocationSize() - before;
    expectedAllocationDelta += sizeof(DataBlock) + vecsimAllocationOverhead; // New vector block
    expectedAllocationDelta += sizeof(labelType); // resize idToLabelMapping
    expectedAllocationDelta +=
        sizeof(TEST_DATA_T) * dim + vecsimAllocationOverhead; // keep the vector in the vector block
    expectedAllocationDelta +=
        sizeof(std::pair<labelType, idType>) + vecsimAllocationOverhead; // keep the mapping
    // Assert that the additional allocated delta did occur, and it is limited, as some STL
    // collection allocate additional structures for their internal implementation.
    ASSERT_EQ(allocator->getAllocationSize(), expectedAllocationSize + addCommandAllocationDelta);
    ASSERT_LE(expectedAllocationSize + expectedAllocationDelta, allocator->getAllocationSize());
    ASSERT_LE(expectedAllocationDelta, addCommandAllocationDelta);
    info = bfIndex->info();
    ASSERT_EQ(allocator->getAllocationSize(), info.commonInfo.memory);

    // Prepare for next assertion test
    expectedAllocationSize = info.commonInfo.memory;
    expectedAllocationDelta = 0;

    before = allocator->getAllocationSize();
    VecSimIndex_DeleteVector(bfIndex, 2);
    int deleteCommandAllocationDelta = allocator->getAllocationSize() - before;
    expectedAllocationDelta -=
        sizeof(TEST_DATA_T) * dim + vecsimAllocationOverhead; // Free the vector in the vector block
    expectedAllocationDelta -= sizeof(labelType);             // resize idToLabelMapping
    expectedAllocationDelta -=
        sizeof(std::pair<labelType, idType>) + vecsimAllocationOverhead; // remove one label:id pair

    // Assert that the reclaiming of memory did occur, and it is limited, as some STL
    // collection allocate additional structures for their internal implementation.
    ASSERT_EQ(allocator->getAllocationSize(),
              expectedAllocationSize + deleteCommandAllocationDelta);
    ASSERT_GE(expectedAllocationSize + expectedAllocationDelta, allocator->getAllocationSize());
    ASSERT_GE(expectedAllocationDelta, deleteCommandAllocationDelta);

    info = bfIndex->info();
    ASSERT_EQ(allocator->getAllocationSize(), info.commonInfo.memory);

    // Prepare for next assertion test
    expectedAllocationSize = info.commonInfo.memory;
    expectedAllocationDelta = 0;

    before = allocator->getAllocationSize();
    VecSimIndex_DeleteVector(bfIndex, 1);
    deleteCommandAllocationDelta = allocator->getAllocationSize() - before;
    expectedAllocationDelta -=
        (sizeof(DataBlock) + vecsimAllocationOverhead); // Free the vector block
    expectedAllocationDelta -=
        sizeof(DataBlock *) + vecsimAllocationOverhead; // remove from vectorBlocks vector
    expectedAllocationDelta -=
        sizeof(labelType) + vecsimAllocationOverhead; // resize idToLabelMapping
    expectedAllocationDelta -= (sizeof(TEST_DATA_T) * dim +
                                vecsimAllocationOverhead); // Free the vector in the vector block
    expectedAllocationDelta -=
        sizeof(std::pair<labelType, idType>) + vecsimAllocationOverhead; // remove one label:id pair

    // Assert that the reclaiming of memory did occur, and it is limited, as some STL
    // collection allocate additional structures for their internal implementation.
    ASSERT_EQ(allocator->getAllocationSize(),
              expectedAllocationSize + deleteCommandAllocationDelta);
    ASSERT_LE(expectedAllocationSize + expectedAllocationDelta, allocator->getAllocationSize());
    ASSERT_LE(expectedAllocationDelta, deleteCommandAllocationDelta);
    info = bfIndex->info();
    ASSERT_EQ(allocator->getAllocationSize(), info.commonInfo.memory);
    VecSimIndex_Free(bfIndex);
}

TYPED_TEST(IndexAllocatorTest, test_hnsw) {
    size_t d = 128;

    // Build with default args
    HNSWParams params = {.type = TypeParam::get_index_type(),
                         .dim = d,
                         .metric = VecSimMetric_L2,
                         .initialCapacity = 0};

    TEST_DATA_T vec[128] = {};
    auto *hnswIndex =
        dynamic_cast<HNSWIndex_Single<TEST_DATA_T, TEST_DIST_T> *>(HNSWFactory::NewIndex(&params));
    auto allocator = hnswIndex->getAllocator();
    uint64_t expectedAllocationSize = sizeof(VecSimAllocator);

    expectedAllocationSize +=
        sizeof(HNSWIndex_Single<TEST_DATA_T, TEST_DIST_T>) + vecsimAllocationOverhead;
    ASSERT_GE(allocator->getAllocationSize(), expectedAllocationSize);
    VecSimIndexInfo info = hnswIndex->info();
    ASSERT_EQ(allocator->getAllocationSize(), info.commonInfo.memory);
    expectedAllocationSize = info.commonInfo.memory;

    int before = allocator->getAllocationSize();
    VecSimIndex_AddVector(hnswIndex, vec, 1);
    int addCommandAllocationDelta = allocator->getAllocationSize() - before;
    ASSERT_EQ(allocator->getAllocationSize(), expectedAllocationSize + addCommandAllocationDelta);
    info = hnswIndex->info();
    ASSERT_EQ(allocator->getAllocationSize(), info.commonInfo.memory);
    expectedAllocationSize = info.commonInfo.memory;

    before = allocator->getAllocationSize();
    VecSimIndex_AddVector(hnswIndex, vec, 2);
    addCommandAllocationDelta = allocator->getAllocationSize() - before;

    ASSERT_EQ(allocator->getAllocationSize(), expectedAllocationSize + addCommandAllocationDelta);
    info = hnswIndex->info();
    ASSERT_EQ(allocator->getAllocationSize(), info.commonInfo.memory);

    expectedAllocationSize = info.commonInfo.memory;

    before = allocator->getAllocationSize();
    VecSimIndex_DeleteVector(hnswIndex, 2);
    int deleteCommandAllocationDelta = allocator->getAllocationSize() - before;

    ASSERT_EQ(expectedAllocationSize + deleteCommandAllocationDelta,
              allocator->getAllocationSize());
    info = hnswIndex->info();
    ASSERT_EQ(allocator->getAllocationSize(), info.commonInfo.memory);
    expectedAllocationSize = info.commonInfo.memory;

    before = allocator->getAllocationSize();
    VecSimIndex_DeleteVector(hnswIndex, 1);
    deleteCommandAllocationDelta = allocator->getAllocationSize() - before;

    ASSERT_EQ(expectedAllocationSize + deleteCommandAllocationDelta,
              allocator->getAllocationSize());
    info = hnswIndex->info();
    ASSERT_EQ(allocator->getAllocationSize(), info.commonInfo.memory);
    VecSimIndex_Free(hnswIndex);
}

TYPED_TEST(IndexAllocatorTest, testIncomingEdgesSet) {

    size_t d = 2;

    // Build index, use small M to simplify the scenario.
    HNSWParams params = {.type = TypeParam::get_index_type(),
                         .dim = d,
                         .metric = VecSimMetric_L2,
                         .initialCapacity = 10,
                         .M = 2};
    auto *hnswIndex =
        dynamic_cast<HNSWIndex_Single<TEST_DATA_T, TEST_DIST_T> *>(HNSWFactory::NewIndex(&params));
    auto allocator = hnswIndex->getAllocator();

    // Add a "dummy" vector - labels_lookup hash table will allocate initial size of buckets here.
    GenerateAndAddVector<TEST_DATA_T>(hnswIndex, d, 0, 0.0);

    // Add another vector and validate it's exact memory allocation delta.
    TEST_DATA_T vec1[] = {1.0, 0.0};
    int before = allocator->getAllocationSize();
    VecSimIndex_AddVector(hnswIndex, vec1, 1);
    int allocation_delta = allocator->getAllocationSize() - before;
<<<<<<< HEAD
    size_t vec_max_level = hnswIndex->getMetaDataByInternalId(1)->toplevel;
=======
    size_t vec_max_level = hnswIndex->getGraphDataByInternalId(1)->toplevel;
>>>>>>> e2f28305

    // Expect the creation of an empty incoming edges set in every level (+ the allocator header
    // overhead), and a single node in the labels' lookup hash table.
    size_t expected_allocation_delta =
        (vec_max_level + 1) * (sizeof(vecsim_stl::vector<idType>) + vecsimAllocationOverhead);
    expected_allocation_delta += hashTableNodeSize;

    // Account for allocating link lists for levels higher than 0, if exists.
    if (vec_max_level > 0) {
        expected_allocation_delta +=
<<<<<<< HEAD
            hnswIndex->level_data_size_ * vec_max_level + vecsimAllocationOverhead;
=======
            hnswIndex->levelDataSize * vec_max_level + vecsimAllocationOverhead;
>>>>>>> e2f28305
    }
    ASSERT_EQ(allocation_delta, expected_allocation_delta);

    // Add three more vectors, all should have a connections to vec1.
    TEST_DATA_T vec2[] = {2.0f, 0.0f};
    VecSimIndex_AddVector(hnswIndex, vec2, 2);
    TEST_DATA_T vec3[] = {1.0f, 1.0f};
    VecSimIndex_AddVector(hnswIndex, vec3, 3);
    TEST_DATA_T vec4[] = {1.0f, -1.0f};
    VecSimIndex_AddVector(hnswIndex, vec4, 4);

    // Layer 0 should look like this (all edges bidirectional):
    //    3                    3
    //    |                    |
    // 0--1--2      =>   0--5--1--2
    //    |              |----^|
    //    4                    4

    // Next, insertion of vec5 should make 0->1 unidirectional, thus adding 0 to 1's incoming edges
    // set.
    TEST_DATA_T vec5[] = {0.5f, 0.0f};
    size_t buckets_num_before = hnswIndex->labelLookup.bucket_count();
    before = allocator->getAllocationSize();
    VecSimIndex_AddVector(hnswIndex, vec5, 5);
    allocation_delta = allocator->getAllocationSize() - before;
<<<<<<< HEAD
    vec_max_level = hnswIndex->getMetaDataByInternalId(5)->toplevel;
=======
    vec_max_level = hnswIndex->getGraphDataByInternalId(5)->toplevel;
>>>>>>> e2f28305

    /* Compute the expected allocation delta:
     * 1. empty incoming edges set in every level (+ allocator's header).
     * 2. A node in the labels_lookup has table (+ allocator's header). If rehashing occurred, we
     * account also for the diff in the buckets size (each bucket has sizeof(size_t) overhead).
     * 3. Account for allocating link lists for levels higher than 0, if exists.
     * 4. Finally, expect an allocation of the data buffer in the incoming edges vector of vec1 due
     * to the insertion, and the fact that vec1 will re-select its neighbours.
     */
    expected_allocation_delta =
        (vec_max_level + 1) * (sizeof(vecsim_stl::vector<idType>) + vecsimAllocationOverhead) +
        hashTableNodeSize;
    size_t buckets_diff = hnswIndex->labelLookup.bucket_count() - buckets_num_before;
    expected_allocation_delta += buckets_diff * sizeof(size_t);
    if (vec_max_level > 0) {
        expected_allocation_delta +=
<<<<<<< HEAD
            hnswIndex->level_data_size_ * vec_max_level + vecsimAllocationOverhead;
=======
            hnswIndex->levelDataSize * vec_max_level + vecsimAllocationOverhead;
>>>>>>> e2f28305
    }

    // Expect that the first element is pushed to the incoming edges vector of element 1 in level 0.
    // Then, we account for the capacity of the buffer that is allocated for the vector data.
    expected_allocation_delta +=
<<<<<<< HEAD
        hnswIndex->getLevelData(1, 0).incoming_edges->capacity() * sizeof(idType) +
=======
        hnswIndex->getLevelData(1, 0).incomingEdges->capacity() * sizeof(idType) +
>>>>>>> e2f28305
        vecsimAllocationOverhead;
    ASSERT_EQ(allocation_delta, expected_allocation_delta);

    VecSimIndex_Free(hnswIndex);
}

TYPED_TEST(IndexAllocatorTest, test_hnsw_reclaim_memory) {
    size_t d = 128;

    VecSimType type = TypeParam::get_index_type();

    // Build HNSW index with default args and initial capacity of zero.
    HNSWParams params = {.type = type, .dim = d, .metric = VecSimMetric_L2, .initialCapacity = 0};
    auto *hnswIndex =
        dynamic_cast<HNSWIndex_Single<TEST_DATA_T, TEST_DIST_T> *>(HNSWFactory::NewIndex(&params));
    auto allocator = hnswIndex->getAllocator();
    ASSERT_EQ(hnswIndex->indexCapacity(), 0);
    size_t initial_memory_size = allocator->getAllocationSize();
    // labels_lookup and element_levels containers are not allocated at all in some platforms,
    // when initial capacity is zero, while in other platforms labels_lookup is allocated with a
    // single bucket. This, we get the following range in which we expect the initial memory to be
    // in.
    ASSERT_GE(initial_memory_size, HNSWFactory::EstimateInitialSize(&params));
    ASSERT_LE(initial_memory_size, HNSWFactory::EstimateInitialSize(&params) + sizeof(size_t) +
                                       2 * vecsimAllocationOverhead);

    // Add vectors up to the size of a whole block, and calculate the total memory delta.
    size_t block_size = hnswIndex->info().commonInfo.basicInfo.blockSize;

    size_t accumulated_mem_delta = allocator->getAllocationSize();
    for (size_t i = 0; i < block_size; i++) {
        GenerateAndAddVector<TEST_DATA_T>(hnswIndex, d, i, i);
    }
    // Get the memory delta after adding the block.
    accumulated_mem_delta = allocator->getAllocationSize() - accumulated_mem_delta;

    // Validate that a single block exists.
    ASSERT_EQ(hnswIndex->indexSize(), block_size);
    ASSERT_EQ(hnswIndex->indexCapacity(), block_size);
    ASSERT_EQ(allocator->getAllocationSize(), initial_memory_size + accumulated_mem_delta);
    // Also validate that there are no unidirectional connections (these add memory to the incoming
    // edges sets).
    ASSERT_EQ(hnswIndex->checkIntegrity().unidirectional_connections, 0);

    // Add another vector, expect resizing of the index to contain two blocks.
    size_t prev_bucket_count = hnswIndex->labelLookup.bucket_count();
    size_t mem_delta = allocator->getAllocationSize();
    GenerateAndAddVector<TEST_DATA_T>(hnswIndex, d, block_size, block_size);
    mem_delta = allocator->getAllocationSize() - mem_delta;

    ASSERT_EQ(hnswIndex->indexSize(), block_size + 1);
    ASSERT_EQ(hnswIndex->indexCapacity(), 2 * block_size);
    ASSERT_EQ(hnswIndex->checkIntegrity().unidirectional_connections, 0);

    // Compute the expected memory allocation due to the last vector insertion.
<<<<<<< HEAD
    size_t vec_max_level = hnswIndex->getMetaDataByInternalId(block_size)->toplevel;
=======
    size_t vec_max_level = hnswIndex->getGraphDataByInternalId(block_size)->toplevel;
>>>>>>> e2f28305
    size_t expected_mem_delta =
        (vec_max_level + 1) * (sizeof(vecsim_stl::vector<idType>) + vecsimAllocationOverhead) +
        hashTableNodeSize;
    if (vec_max_level > 0) {
<<<<<<< HEAD
        expected_mem_delta +=
            hnswIndex->level_data_size_ * vec_max_level + vecsimAllocationOverhead;
    }
    // Also account for all the memory allocation caused by the resizing that this vector triggered
    // except for the bucket count of the labels_lookup hash table that is calculated separately.
    size_t size_total_data_per_element = hnswIndex->element_graph_data_size_ + hnswIndex->data_size;
=======
        expected_mem_delta += hnswIndex->levelDataSize * vec_max_level + vecsimAllocationOverhead;
    }
    // Also account for all the memory allocation caused by the resizing that this vector triggered
    // except for the bucket count of the labels_lookup hash table that is calculated separately.
    size_t size_total_data_per_element = hnswIndex->elementGraphDataSize + hnswIndex->dataSize;
>>>>>>> e2f28305
    expected_mem_delta += (sizeof(tag_t) + sizeof(labelType) + sizeof(elementFlags) +
                           size_total_data_per_element + sizeof(std::mutex)) *
                          block_size;
    expected_mem_delta +=
<<<<<<< HEAD
        (hnswIndex->label_lookup_.bucket_count() - prev_bucket_count) * sizeof(size_t);
    // New blocks allocated
    expected_mem_delta += 2 * (sizeof(DataBlock) + vecsimAllocationOverhead);
    expected_mem_delta +=
        (hnswIndex->vector_blocks.capacity() - hnswIndex->vector_blocks.size()) * sizeof(DataBlock);
    expected_mem_delta +=
        (hnswIndex->meta_blocks.capacity() - hnswIndex->meta_blocks.size()) * sizeof(DataBlock);
=======
        (hnswIndex->labelLookup.bucket_count() - prev_bucket_count) * sizeof(size_t);
    // New blocks allocated
    expected_mem_delta += 2 * (sizeof(DataBlock) + vecsimAllocationOverhead);
    expected_mem_delta +=
        (hnswIndex->vectorBlocks.capacity() - hnswIndex->vectorBlocks.size()) * sizeof(DataBlock);
    expected_mem_delta +=
        (hnswIndex->graphDataBlocks.capacity() - hnswIndex->graphDataBlocks.size()) *
        sizeof(DataBlock);
>>>>>>> e2f28305

    ASSERT_EQ(expected_mem_delta, mem_delta);

    // Remove the last vector, expect resizing back to a single block, and return to the previous
    // memory consumption.
    VecSimIndex_DeleteVector(hnswIndex, block_size);
    ASSERT_EQ(hnswIndex->indexSize(), block_size);
    ASSERT_EQ(hnswIndex->indexCapacity(), block_size);
    ASSERT_EQ(hnswIndex->checkIntegrity().unidirectional_connections, 0);
    size_t expected_allocation_size = initial_memory_size + accumulated_mem_delta;
    expected_allocation_size +=
<<<<<<< HEAD
        (hnswIndex->vector_blocks.capacity() - hnswIndex->vector_blocks.size()) * sizeof(DataBlock);
    expected_allocation_size +=
        (hnswIndex->meta_blocks.capacity() - hnswIndex->meta_blocks.size()) * sizeof(DataBlock);
=======
        (hnswIndex->vectorBlocks.capacity() - hnswIndex->vectorBlocks.size()) * sizeof(DataBlock);
    expected_allocation_size +=
        (hnswIndex->graphDataBlocks.capacity() - hnswIndex->graphDataBlocks.size()) *
        sizeof(DataBlock);
>>>>>>> e2f28305
    ASSERT_EQ(allocator->getAllocationSize(), expected_allocation_size);

    // Remove the rest of the vectors, and validate that the memory returns to its initial state.
    for (size_t i = 0; i < block_size; i++) {
        VecSimIndex_DeleteVector(hnswIndex, i);
    }

    ASSERT_EQ(hnswIndex->indexSize(), 0);
    ASSERT_EQ(hnswIndex->indexCapacity(), 0);
    // All data structures' memory returns to as it was, with the exceptional of the labels_lookup
    // (STL unordered_map with hash table implementation), that leaves some empty buckets.
<<<<<<< HEAD
    size_t hash_table_memory = hnswIndex->label_lookup_.bucket_count() * sizeof(size_t);
    // Data block vectors do not shrink on resize so extra memory is expected.
    size_t block_vectors_memory = sizeof(DataBlock) * (hnswIndex->meta_blocks.capacity() +
                                                       hnswIndex->vector_blocks.capacity()) +
=======
    size_t hash_table_memory = hnswIndex->labelLookup.bucket_count() * sizeof(size_t);
    // Data block vectors do not shrink on resize so extra memory is expected.
    size_t block_vectors_memory = sizeof(DataBlock) * (hnswIndex->graphDataBlocks.capacity() +
                                                       hnswIndex->vectorBlocks.capacity()) +
>>>>>>> e2f28305
                                  2 * vecsimAllocationOverhead;
    // Current memory should be back as it was initially. The label_lookup hash table is an
    // exception, since in some platforms, empty buckets remain even when the capacity is set to
    // zero, while in others the entire capacity reduced to zero (including the header).
    ASSERT_LE(allocator->getAllocationSize(), HNSWFactory::EstimateInitialSize(&params) +
                                                  block_vectors_memory + hash_table_memory +
                                                  2 * vecsimAllocationOverhead);
    ASSERT_GE(allocator->getAllocationSize(),
              HNSWFactory::EstimateInitialSize(&params) + block_vectors_memory + hash_table_memory);
    VecSimIndex_Free(hnswIndex);
}<|MERGE_RESOLUTION|>--- conflicted
+++ resolved
@@ -281,11 +281,7 @@
     int before = allocator->getAllocationSize();
     VecSimIndex_AddVector(hnswIndex, vec1, 1);
     int allocation_delta = allocator->getAllocationSize() - before;
-<<<<<<< HEAD
-    size_t vec_max_level = hnswIndex->getMetaDataByInternalId(1)->toplevel;
-=======
     size_t vec_max_level = hnswIndex->getGraphDataByInternalId(1)->toplevel;
->>>>>>> e2f28305
 
     // Expect the creation of an empty incoming edges set in every level (+ the allocator header
     // overhead), and a single node in the labels' lookup hash table.
@@ -296,11 +292,7 @@
     // Account for allocating link lists for levels higher than 0, if exists.
     if (vec_max_level > 0) {
         expected_allocation_delta +=
-<<<<<<< HEAD
-            hnswIndex->level_data_size_ * vec_max_level + vecsimAllocationOverhead;
-=======
             hnswIndex->levelDataSize * vec_max_level + vecsimAllocationOverhead;
->>>>>>> e2f28305
     }
     ASSERT_EQ(allocation_delta, expected_allocation_delta);
 
@@ -326,11 +318,7 @@
     before = allocator->getAllocationSize();
     VecSimIndex_AddVector(hnswIndex, vec5, 5);
     allocation_delta = allocator->getAllocationSize() - before;
-<<<<<<< HEAD
-    vec_max_level = hnswIndex->getMetaDataByInternalId(5)->toplevel;
-=======
     vec_max_level = hnswIndex->getGraphDataByInternalId(5)->toplevel;
->>>>>>> e2f28305
 
     /* Compute the expected allocation delta:
      * 1. empty incoming edges set in every level (+ allocator's header).
@@ -347,21 +335,13 @@
     expected_allocation_delta += buckets_diff * sizeof(size_t);
     if (vec_max_level > 0) {
         expected_allocation_delta +=
-<<<<<<< HEAD
-            hnswIndex->level_data_size_ * vec_max_level + vecsimAllocationOverhead;
-=======
             hnswIndex->levelDataSize * vec_max_level + vecsimAllocationOverhead;
->>>>>>> e2f28305
     }
 
     // Expect that the first element is pushed to the incoming edges vector of element 1 in level 0.
     // Then, we account for the capacity of the buffer that is allocated for the vector data.
     expected_allocation_delta +=
-<<<<<<< HEAD
-        hnswIndex->getLevelData(1, 0).incoming_edges->capacity() * sizeof(idType) +
-=======
         hnswIndex->getLevelData(1, 0).incomingEdges->capacity() * sizeof(idType) +
->>>>>>> e2f28305
         vecsimAllocationOverhead;
     ASSERT_EQ(allocation_delta, expected_allocation_delta);
 
@@ -417,42 +397,20 @@
     ASSERT_EQ(hnswIndex->checkIntegrity().unidirectional_connections, 0);
 
     // Compute the expected memory allocation due to the last vector insertion.
-<<<<<<< HEAD
-    size_t vec_max_level = hnswIndex->getMetaDataByInternalId(block_size)->toplevel;
-=======
     size_t vec_max_level = hnswIndex->getGraphDataByInternalId(block_size)->toplevel;
->>>>>>> e2f28305
     size_t expected_mem_delta =
         (vec_max_level + 1) * (sizeof(vecsim_stl::vector<idType>) + vecsimAllocationOverhead) +
         hashTableNodeSize;
     if (vec_max_level > 0) {
-<<<<<<< HEAD
-        expected_mem_delta +=
-            hnswIndex->level_data_size_ * vec_max_level + vecsimAllocationOverhead;
-    }
-    // Also account for all the memory allocation caused by the resizing that this vector triggered
-    // except for the bucket count of the labels_lookup hash table that is calculated separately.
-    size_t size_total_data_per_element = hnswIndex->element_graph_data_size_ + hnswIndex->data_size;
-=======
         expected_mem_delta += hnswIndex->levelDataSize * vec_max_level + vecsimAllocationOverhead;
     }
     // Also account for all the memory allocation caused by the resizing that this vector triggered
     // except for the bucket count of the labels_lookup hash table that is calculated separately.
     size_t size_total_data_per_element = hnswIndex->elementGraphDataSize + hnswIndex->dataSize;
->>>>>>> e2f28305
-    expected_mem_delta += (sizeof(tag_t) + sizeof(labelType) + sizeof(elementFlags) +
-                           size_total_data_per_element + sizeof(std::mutex)) *
-                          block_size;
     expected_mem_delta +=
-<<<<<<< HEAD
-        (hnswIndex->label_lookup_.bucket_count() - prev_bucket_count) * sizeof(size_t);
-    // New blocks allocated
-    expected_mem_delta += 2 * (sizeof(DataBlock) + vecsimAllocationOverhead);
+        (sizeof(tag_t) + sizeof(labelType) + sizeof(elementFlags) + size_total_data_per_element) *
+        block_size;
     expected_mem_delta +=
-        (hnswIndex->vector_blocks.capacity() - hnswIndex->vector_blocks.size()) * sizeof(DataBlock);
-    expected_mem_delta +=
-        (hnswIndex->meta_blocks.capacity() - hnswIndex->meta_blocks.size()) * sizeof(DataBlock);
-=======
         (hnswIndex->labelLookup.bucket_count() - prev_bucket_count) * sizeof(size_t);
     // New blocks allocated
     expected_mem_delta += 2 * (sizeof(DataBlock) + vecsimAllocationOverhead);
@@ -461,7 +419,6 @@
     expected_mem_delta +=
         (hnswIndex->graphDataBlocks.capacity() - hnswIndex->graphDataBlocks.size()) *
         sizeof(DataBlock);
->>>>>>> e2f28305
 
     ASSERT_EQ(expected_mem_delta, mem_delta);
 
@@ -473,16 +430,10 @@
     ASSERT_EQ(hnswIndex->checkIntegrity().unidirectional_connections, 0);
     size_t expected_allocation_size = initial_memory_size + accumulated_mem_delta;
     expected_allocation_size +=
-<<<<<<< HEAD
-        (hnswIndex->vector_blocks.capacity() - hnswIndex->vector_blocks.size()) * sizeof(DataBlock);
-    expected_allocation_size +=
-        (hnswIndex->meta_blocks.capacity() - hnswIndex->meta_blocks.size()) * sizeof(DataBlock);
-=======
         (hnswIndex->vectorBlocks.capacity() - hnswIndex->vectorBlocks.size()) * sizeof(DataBlock);
     expected_allocation_size +=
         (hnswIndex->graphDataBlocks.capacity() - hnswIndex->graphDataBlocks.size()) *
         sizeof(DataBlock);
->>>>>>> e2f28305
     ASSERT_EQ(allocator->getAllocationSize(), expected_allocation_size);
 
     // Remove the rest of the vectors, and validate that the memory returns to its initial state.
@@ -494,17 +445,10 @@
     ASSERT_EQ(hnswIndex->indexCapacity(), 0);
     // All data structures' memory returns to as it was, with the exceptional of the labels_lookup
     // (STL unordered_map with hash table implementation), that leaves some empty buckets.
-<<<<<<< HEAD
-    size_t hash_table_memory = hnswIndex->label_lookup_.bucket_count() * sizeof(size_t);
-    // Data block vectors do not shrink on resize so extra memory is expected.
-    size_t block_vectors_memory = sizeof(DataBlock) * (hnswIndex->meta_blocks.capacity() +
-                                                       hnswIndex->vector_blocks.capacity()) +
-=======
     size_t hash_table_memory = hnswIndex->labelLookup.bucket_count() * sizeof(size_t);
     // Data block vectors do not shrink on resize so extra memory is expected.
     size_t block_vectors_memory = sizeof(DataBlock) * (hnswIndex->graphDataBlocks.capacity() +
                                                        hnswIndex->vectorBlocks.capacity()) +
->>>>>>> e2f28305
                                   2 * vecsimAllocationOverhead;
     // Current memory should be back as it was initially. The label_lookup hash table is an
     // exception, since in some platforms, empty buckets remain even when the capacity is set to
