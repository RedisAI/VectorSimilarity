/*
 *Copyright Redis Ltd. 2021 - present
 *Licensed under your choice of the Redis Source Available License 2.0 (RSALv2) or
 *the Server Side Public License v1 (SSPLv1).
 */

#include "gtest/gtest.h"
#include "VecSim/vec_sim.h"
#include "VecSim/memory/vecsim_malloc.h"
#include "VecSim/memory/vecsim_base.h"
#include "VecSim/algorithms/brute_force/brute_force_single.h"
#include "VecSim/algorithms/hnsw/hnsw_single.h"
#include "test_utils.h"
#include "VecSim/utils/serializer.h"
#include "VecSim/index_factories/hnsw_factory.h"

const size_t vecsimAllocationOverhead = VecSimAllocator::getAllocationOverheadSize();

const size_t hashTableNodeSize = getLabelsLookupNodeSize();

class AllocatorTest : public ::testing::Test {};
struct SimpleObject : public VecsimBaseObject {
public:
    SimpleObject(std::shared_ptr<VecSimAllocator> allocator) : VecsimBaseObject(allocator) {}
    int x;
};

struct ObjectWithSTL : public VecsimBaseObject {
    std::vector<int, VecsimSTLAllocator<int>> test_vec;

public:
    ObjectWithSTL(std::shared_ptr<VecSimAllocator> allocator)
        : VecsimBaseObject(allocator), test_vec(allocator){};
};

struct NestedObject : public VecsimBaseObject {
    ObjectWithSTL stl_object;
    SimpleObject simpleObject;

public:
    NestedObject(std::shared_ptr<VecSimAllocator> allocator)
        : VecsimBaseObject(allocator), stl_object(allocator), simpleObject(allocator){};
};

TEST_F(AllocatorTest, test_simple_object) {
    std::shared_ptr<VecSimAllocator> allocator = VecSimAllocator::newVecsimAllocator();
    size_t expectedAllocationSize = sizeof(VecSimAllocator);
    ASSERT_EQ(allocator->getAllocationSize(), expectedAllocationSize);
    SimpleObject *obj = new (allocator) SimpleObject(allocator);
    expectedAllocationSize += sizeof(SimpleObject) + vecsimAllocationOverhead;
    ASSERT_EQ(allocator->getAllocationSize(), expectedAllocationSize);
    delete obj;
    expectedAllocationSize -= sizeof(SimpleObject) + vecsimAllocationOverhead;
    ASSERT_EQ(allocator->getAllocationSize(), sizeof(VecSimAllocator));
}

TEST_F(AllocatorTest, test_object_with_stl) {
    std::shared_ptr<VecSimAllocator> allocator(VecSimAllocator::newVecsimAllocator());
    size_t expectedAllocationSize = sizeof(VecSimAllocator);
    ASSERT_EQ(allocator->getAllocationSize(), expectedAllocationSize);
    ObjectWithSTL *obj = new (allocator) ObjectWithSTL(allocator);
    expectedAllocationSize += sizeof(ObjectWithSTL) + vecsimAllocationOverhead;
    ASSERT_EQ(allocator->getAllocationSize(), expectedAllocationSize);
    obj->test_vec.push_back(1);
    expectedAllocationSize += sizeof(int) + vecsimAllocationOverhead;
    ASSERT_EQ(allocator->getAllocationSize(), expectedAllocationSize);
    delete obj;
}

TEST_F(AllocatorTest, test_nested_object) {
    std::shared_ptr<VecSimAllocator> allocator = VecSimAllocator::newVecsimAllocator();
    size_t expectedAllocationSize = sizeof(VecSimAllocator);
    ASSERT_EQ(allocator->getAllocationSize(), expectedAllocationSize);
    NestedObject *obj = new (allocator) NestedObject(allocator);
    expectedAllocationSize += sizeof(NestedObject) + vecsimAllocationOverhead;
    ASSERT_EQ(allocator->getAllocationSize(), expectedAllocationSize);
    obj->stl_object.test_vec.push_back(1);
    expectedAllocationSize += sizeof(int) + vecsimAllocationOverhead;
    ASSERT_EQ(allocator->getAllocationSize(), expectedAllocationSize);
    delete obj;
}

template <typename index_type_t>
class IndexAllocatorTest : public ::testing::Test {};

// DataTypeSet, TEST_DATA_T and TEST_DIST_T are defined in test_utils.h

TYPED_TEST_SUITE(IndexAllocatorTest, DataTypeSet);

TYPED_TEST(IndexAllocatorTest, test_bf_index_block_size_1) {
    // Create only the minimal struct.
    size_t dim = 128;
    BFParams params = {.type = TypeParam::get_index_type(),
                       .dim = dim,
                       .metric = VecSimMetric_IP,
                       .initialCapacity = 0,
                       .blockSize = 1};
    auto *bfIndex = dynamic_cast<BruteForceIndex_Single<TEST_DATA_T, TEST_DIST_T> *>(
        BruteForceFactory::NewIndex(&params));
    auto allocator = bfIndex->getAllocator();
    TEST_DATA_T vec[128] = {};
    uint64_t expectedAllocationSize = sizeof(VecSimAllocator);
    expectedAllocationSize +=
        sizeof(BruteForceIndex_Single<TEST_DATA_T, TEST_DIST_T>) + vecsimAllocationOverhead;
    ASSERT_EQ(allocator->getAllocationSize(), expectedAllocationSize);
    VecSimIndexInfo info = bfIndex->info();
    ASSERT_EQ(allocator->getAllocationSize(), info.commonInfo.memory);

    int before = allocator->getAllocationSize();
    VecSimIndex_AddVector(bfIndex, vec, 1);
    int addCommandAllocationDelta = allocator->getAllocationSize() - before;
    int64_t expectedAllocationDelta = 0;
    expectedAllocationDelta +=
        sizeof(labelType) + vecsimAllocationOverhead; // resize idToLabelMapping
    expectedAllocationDelta += sizeof(VectorBlock) + vecsimAllocationOverhead; // New vector block
    expectedAllocationDelta +=
        sizeof(TEST_DATA_T) * dim + vecsimAllocationOverhead; // keep the vector in the vector block
    expectedAllocationDelta +=
        sizeof(VectorBlock *) + vecsimAllocationOverhead; // Keep the allocated vector block
    expectedAllocationDelta +=
        sizeof(std::pair<labelType, idType>) + vecsimAllocationOverhead; // keep the mapping
    // Assert that the additional allocated delta did occur, and it is limited, as some STL
    // collection allocate additional structures for their internal implementation.
    ASSERT_EQ(allocator->getAllocationSize(), expectedAllocationSize + addCommandAllocationDelta);
    ASSERT_LE(expectedAllocationSize + expectedAllocationDelta, allocator->getAllocationSize());
    ASSERT_LE(expectedAllocationDelta, addCommandAllocationDelta);
    info = bfIndex->info();
    ASSERT_EQ(allocator->getAllocationSize(), info.commonInfo.memory);

    // Prepare for next assertion test
    expectedAllocationSize = info.commonInfo.memory;
    expectedAllocationDelta = 0;

    before = allocator->getAllocationSize();
    VecSimIndex_AddVector(bfIndex, vec, 2);
    addCommandAllocationDelta = allocator->getAllocationSize() - before;
    expectedAllocationDelta += sizeof(VectorBlock) + vecsimAllocationOverhead; // New vector block
    expectedAllocationDelta += sizeof(labelType); // resize idToLabelMapping
    expectedAllocationDelta +=
        sizeof(TEST_DATA_T) * dim + vecsimAllocationOverhead; // keep the vector in the vector block
    expectedAllocationDelta +=
        sizeof(VectorBlock *) + vecsimAllocationOverhead; // Keep the allocated vector block
    expectedAllocationDelta +=
        sizeof(std::pair<labelType, idType>) + vecsimAllocationOverhead; // keep the mapping
    // Assert that the additional allocated delta did occur, and it is limited, as some STL
    // collection allocate additional structures for their internal implementation.
    ASSERT_EQ(allocator->getAllocationSize(), expectedAllocationSize + addCommandAllocationDelta);
    ASSERT_LE(expectedAllocationSize + expectedAllocationDelta, allocator->getAllocationSize());
    ASSERT_LE(expectedAllocationDelta, addCommandAllocationDelta);
    info = bfIndex->info();
    ASSERT_EQ(allocator->getAllocationSize(), info.commonInfo.memory);

    // Prepare for next assertion test
    expectedAllocationSize = info.commonInfo.memory;
    expectedAllocationDelta = 0;

    before = allocator->getAllocationSize();
    VecSimIndex_DeleteVector(bfIndex, 2);
    int deleteCommandAllocationDelta = allocator->getAllocationSize() - before;
    expectedAllocationDelta -=
        (sizeof(VectorBlock) + vecsimAllocationOverhead); // Free the vector block
    expectedAllocationDelta -=
        sizeof(TEST_DATA_T) * dim + vecsimAllocationOverhead; // Free the vector in the vector block
    expectedAllocationDelta -= sizeof(VectorBlock *);         // remove from vectorBlocks vector
    expectedAllocationDelta -= sizeof(labelType);             // resize idToLabelMapping
    expectedAllocationDelta -=
        sizeof(std::pair<labelType, idType>) + vecsimAllocationOverhead; // remove one label:id pair

    // Assert that the reclaiming of memory did occur, and it is limited, as some STL
    // collection allocate additional structures for their internal implementation.
    ASSERT_EQ(allocator->getAllocationSize(),
              expectedAllocationSize + deleteCommandAllocationDelta);
    ASSERT_GE(expectedAllocationSize + expectedAllocationDelta, allocator->getAllocationSize());
    ASSERT_GE(expectedAllocationDelta, deleteCommandAllocationDelta);

    info = bfIndex->info();
    ASSERT_EQ(allocator->getAllocationSize(), info.commonInfo.memory);

    // Prepare for next assertion test
    expectedAllocationSize = info.commonInfo.memory;
    expectedAllocationDelta = 0;

    before = allocator->getAllocationSize();
    VecSimIndex_DeleteVector(bfIndex, 1);
    deleteCommandAllocationDelta = allocator->getAllocationSize() - before;
    expectedAllocationDelta -=
        (sizeof(VectorBlock) + vecsimAllocationOverhead); // Free the vector block
    expectedAllocationDelta -=
        sizeof(VectorBlock *) + vecsimAllocationOverhead; // remove from vectorBlocks vector
    expectedAllocationDelta -=
        sizeof(labelType) + vecsimAllocationOverhead; // resize idToLabelMapping
    expectedAllocationDelta -= (sizeof(TEST_DATA_T) * dim +
                                vecsimAllocationOverhead); // Free the vector in the vector block
    expectedAllocationDelta -=
        sizeof(std::pair<labelType, idType>) + vecsimAllocationOverhead; // remove one label:id pair

    // Assert that the reclaiming of memory did occur, and it is limited, as some STL
    // collection allocate additional structures for their internal implementation.
    ASSERT_EQ(allocator->getAllocationSize(),
              expectedAllocationSize + deleteCommandAllocationDelta);
    ASSERT_LE(expectedAllocationSize + expectedAllocationDelta, allocator->getAllocationSize());
    ASSERT_LE(expectedAllocationDelta, deleteCommandAllocationDelta);
    info = bfIndex->info();
    ASSERT_EQ(allocator->getAllocationSize(), info.commonInfo.memory);
    VecSimIndex_Free(bfIndex);
}

TYPED_TEST(IndexAllocatorTest, test_hnsw) {
    size_t d = 128;

    // Build with default args
    HNSWParams params = {.type = TypeParam::get_index_type(),
                         .dim = d,
                         .metric = VecSimMetric_L2,
                         .initialCapacity = 0};

    TEST_DATA_T vec[128] = {};
    auto *hnswIndex =
        dynamic_cast<HNSWIndex_Single<TEST_DATA_T, TEST_DIST_T> *>(HNSWFactory::NewIndex(&params));
    auto allocator = hnswIndex->getAllocator();
    uint64_t expectedAllocationSize = sizeof(VecSimAllocator);

    expectedAllocationSize +=
        sizeof(HNSWIndex_Single<TEST_DATA_T, TEST_DIST_T>) + vecsimAllocationOverhead;
    ASSERT_GE(allocator->getAllocationSize(), expectedAllocationSize);
    VecSimIndexInfo info = hnswIndex->info();
    ASSERT_EQ(allocator->getAllocationSize(), info.commonInfo.memory);
    expectedAllocationSize = info.commonInfo.memory;

    int before = allocator->getAllocationSize();
    VecSimIndex_AddVector(hnswIndex, vec, 1);
    int addCommandAllocationDelta = allocator->getAllocationSize() - before;
    ASSERT_EQ(allocator->getAllocationSize(), expectedAllocationSize + addCommandAllocationDelta);
    info = hnswIndex->info();
    ASSERT_EQ(allocator->getAllocationSize(), info.commonInfo.memory);
    expectedAllocationSize = info.commonInfo.memory;

    before = allocator->getAllocationSize();
    VecSimIndex_AddVector(hnswIndex, vec, 2);
    addCommandAllocationDelta = allocator->getAllocationSize() - before;

    ASSERT_EQ(allocator->getAllocationSize(), expectedAllocationSize + addCommandAllocationDelta);
    info = hnswIndex->info();
    ASSERT_EQ(allocator->getAllocationSize(), info.commonInfo.memory);

    expectedAllocationSize = info.commonInfo.memory;

    before = allocator->getAllocationSize();
    VecSimIndex_DeleteVector(hnswIndex, 2);
    int deleteCommandAllocationDelta = allocator->getAllocationSize() - before;

    ASSERT_EQ(expectedAllocationSize + deleteCommandAllocationDelta,
              allocator->getAllocationSize());
    info = hnswIndex->info();
    ASSERT_EQ(allocator->getAllocationSize(), info.commonInfo.memory);
    expectedAllocationSize = info.commonInfo.memory;

    before = allocator->getAllocationSize();
    VecSimIndex_DeleteVector(hnswIndex, 1);
    deleteCommandAllocationDelta = allocator->getAllocationSize() - before;

    ASSERT_EQ(expectedAllocationSize + deleteCommandAllocationDelta,
              allocator->getAllocationSize());
    info = hnswIndex->info();
    ASSERT_EQ(allocator->getAllocationSize(), info.commonInfo.memory);
    VecSimIndex_Free(hnswIndex);
}

TYPED_TEST(IndexAllocatorTest, testIncomingEdgesSet) {

    size_t d = 2;

    // Build index, use small M to simplify the scenario.
    HNSWParams params = {.type = TypeParam::get_index_type(),
                         .dim = d,
                         .metric = VecSimMetric_L2,
                         .initialCapacity = 10,
                         .M = 2};
    auto *hnswIndex =
        dynamic_cast<HNSWIndex_Single<TEST_DATA_T, TEST_DIST_T> *>(HNSWFactory::NewIndex(&params));
    auto allocator = hnswIndex->getAllocator();

    // Add a "dummy" vector - labels_lookup hash table will allocate initial size of buckets here.
    GenerateAndAddVector<TEST_DATA_T>(hnswIndex, d, 0, 0.0);

    // Add another vector and validate it's exact memory allocation delta.
    TEST_DATA_T vec1[] = {1.0, 0.0};
    int before = allocator->getAllocationSize();
    VecSimIndex_AddVector(hnswIndex, vec1, 1);
    int allocation_delta = allocator->getAllocationSize() - before;
    size_t vec_max_level = hnswIndex->element_levels_[1];

    // Expect the creation of an empty incoming edges set in every level (+ the allocator header
    // overhead), and a single node in the labels' lookup hash table.
    size_t expected_allocation_delta =
        (vec_max_level + 1) * (sizeof(vecsim_stl::vector<idType>) + vecsimAllocationOverhead);
    expected_allocation_delta += hashTableNodeSize;

    // Account for allocating link lists for levels higher than 0, if exists.
    if (vec_max_level > 0) {
        expected_allocation_delta +=
            hnswIndex->size_links_per_element_ * vec_max_level + vecsimAllocationOverhead;
    }
    ASSERT_EQ(allocation_delta, expected_allocation_delta);

    // Add three more vectors, all should have a connections to vec1.
    TEST_DATA_T vec2[] = {2.0f, 0.0f};
    VecSimIndex_AddVector(hnswIndex, vec2, 2);
    TEST_DATA_T vec3[] = {1.0f, 1.0f};
    VecSimIndex_AddVector(hnswIndex, vec3, 3);
    TEST_DATA_T vec4[] = {1.0f, -1.0f};
    VecSimIndex_AddVector(hnswIndex, vec4, 4);

    // Layer 0 should look like this (all edges bidirectional):
    //    3                    3
    //    |                    |
    // 0--1--2      =>   0--5--1--2
    //    |              |----^|
    //    4                    4

    // Next, insertion of vec5 should make 0->1 unidirectional, thus adding 0 to 1's incoming edges
    // set.
    TEST_DATA_T vec5[] = {0.5f, 0.0f};
    size_t buckets_num_before = hnswIndex->label_lookup_.bucket_count();
    before = allocator->getAllocationSize();
    VecSimIndex_AddVector(hnswIndex, vec5, 5);
    allocation_delta = allocator->getAllocationSize() - before;
    vec_max_level = hnswIndex->element_levels_[5];

    /* Compute the expected allocation delta:
     * 1. empty incoming edges set in every level (+ allocator's header).
     * 2. A node in the labels_lookup has table (+ allocator's header). If rehashing occurred, we
     * account also for the diff in the buckets size (each bucket has sizeof(size_t) overhead).
     * 3. Account for allocating link lists for levels higher than 0, if exists.
     * 4. Finally, expect an allocation of the data buffer in the incoming edges vector of vec1 due
     * to the insertion, and the fact that vec1 will re-select its neighbours.
     */
    expected_allocation_delta =
        (vec_max_level + 1) * (sizeof(vecsim_stl::vector<idType>) + vecsimAllocationOverhead) +
        hashTableNodeSize;
    size_t buckets_diff = hnswIndex->label_lookup_.bucket_count() - buckets_num_before;
    expected_allocation_delta += buckets_diff * sizeof(size_t);
    if (vec_max_level > 0) {
        expected_allocation_delta +=
            hnswIndex->size_links_per_element_ * vec_max_level + vecsimAllocationOverhead;
    }

    // Expect that the first element is pushed to the incoming edges vector of element 1 in level 0.
    // Then, we account for the capacity of the buffer that is allocated for the vector data.
    expected_allocation_delta += hnswIndex->getIncomingEdgesPtr(1, 0)->capacity() * sizeof(idType) +
                                 vecsimAllocationOverhead;
    ASSERT_EQ(allocation_delta, expected_allocation_delta);

    VecSimIndex_Free(hnswIndex);
}

TYPED_TEST(IndexAllocatorTest, test_hnsw_reclaim_memory) {
    size_t d = 128;

    VecSimType type = TypeParam::get_index_type();

    // Build HNSW index with default args and initial capacity of zero.
    HNSWParams params = {.type = type, .dim = d, .metric = VecSimMetric_L2, .initialCapacity = 0};
    auto *hnswIndex =
        dynamic_cast<HNSWIndex_Single<TEST_DATA_T, TEST_DIST_T> *>(HNSWFactory::NewIndex(&params));
    auto allocator = hnswIndex->getAllocator();
    ASSERT_EQ(hnswIndex->indexCapacity(), 0);
    size_t initial_memory_size = allocator->getAllocationSize();
    // labels_lookup and element_levels containers are not allocated at all in some platforms,
    // when initial capacity is zero, while in other platforms labels_lookup is allocated with a
    // single bucket. This, we get the following range in which we expect the initial memory to be
    // in.
    ASSERT_GE(initial_memory_size, HNSWFactory::EstimateInitialSize(&params));
    ASSERT_LE(initial_memory_size, HNSWFactory::EstimateInitialSize(&params) + sizeof(size_t) +
                                       2 * vecsimAllocationOverhead);

    // Add vectors up to the size of a whole block, and calculate the total memory delta.
<<<<<<< HEAD
    size_t block_size = hnswIndex->info().commonInfo.blockSize;
=======
    size_t block_size = hnswIndex->info().commonInfo.basicInfo.blockSize;
>>>>>>> e2f3da57

    size_t accumulated_mem_delta = allocator->getAllocationSize();
    for (size_t i = 0; i < block_size; i++) {
        GenerateAndAddVector<TEST_DATA_T>(hnswIndex, d, i, i);
    }
    // Get the memory delta after adding the block.
    accumulated_mem_delta = allocator->getAllocationSize() - accumulated_mem_delta;

    // Validate that a single block exists.
    ASSERT_EQ(hnswIndex->indexSize(), block_size);
    ASSERT_EQ(hnswIndex->indexCapacity(), block_size);
    ASSERT_EQ(allocator->getAllocationSize(), initial_memory_size + accumulated_mem_delta);
    // Also validate that there are no unidirectional connections (these add memory to the incoming
    // edges sets).
    ASSERT_EQ(hnswIndex->checkIntegrity().unidirectional_connections, 0);

    // Add another vector, expect resizing of the index to contain two blocks.
    size_t prev_bucket_count = hnswIndex->label_lookup_.bucket_count();
    size_t mem_delta = allocator->getAllocationSize();
    GenerateAndAddVector<TEST_DATA_T>(hnswIndex, d, block_size, block_size);
    mem_delta = allocator->getAllocationSize() - mem_delta;

    ASSERT_EQ(hnswIndex->indexSize(), block_size + 1);
    ASSERT_EQ(hnswIndex->indexCapacity(), 2 * block_size);
    ASSERT_EQ(hnswIndex->checkIntegrity().unidirectional_connections, 0);

    // Compute the expected memory allocation due to the last vector insertion.
    size_t vec_max_level = hnswIndex->element_levels_[block_size];
    size_t expected_mem_delta =
        (vec_max_level + 1) * (sizeof(vecsim_stl::vector<idType>) + vecsimAllocationOverhead) +
        hashTableNodeSize;
    if (vec_max_level > 0) {
        expected_mem_delta +=
            hnswIndex->size_links_per_element_ * vec_max_level + 1 + vecsimAllocationOverhead;
    }
    // Also account for all the memory allocation caused by the resizing that this vector triggered
    // except for the bucket count of the labels_lookup hash table that is calculated separately.
    size_t size_total_data_per_element = hnswIndex->size_data_per_element_;
    expected_mem_delta += (sizeof(tag_t) + sizeof(void *) + sizeof(size_t) +
                           size_total_data_per_element + sizeof(std::mutex)) *
                          block_size;
    expected_mem_delta +=
        (hnswIndex->label_lookup_.bucket_count() - prev_bucket_count) * sizeof(size_t);

    ASSERT_EQ(expected_mem_delta, mem_delta);

    // Remove the last vector, expect resizing back to a single block, and return to the previous
    // memory consumption.
    VecSimIndex_DeleteVector(hnswIndex, block_size);
    ASSERT_EQ(hnswIndex->indexSize(), block_size);
    ASSERT_EQ(hnswIndex->indexCapacity(), block_size);
    ASSERT_EQ(hnswIndex->checkIntegrity().unidirectional_connections, 0);
    ASSERT_EQ(allocator->getAllocationSize(), initial_memory_size + accumulated_mem_delta);

    // Remove the rest of the vectors, and validate that the memory returns to its initial state.
    for (size_t i = 0; i < block_size; i++) {
        VecSimIndex_DeleteVector(hnswIndex, i);
    }

    ASSERT_EQ(hnswIndex->indexSize(), 0);
    ASSERT_EQ(hnswIndex->indexCapacity(), 0);
    // All data structures' memory returns to as it was, with the exceptional of the labels_lookup
    // (STL unordered_map with hash table implementation), that leaves some empty buckets.
    size_t hash_table_memory = hnswIndex->label_lookup_.bucket_count() * sizeof(size_t);
    // Current memory should be back as it was initially. The label_lookup hash table is an
    // exception, since in some platforms, empty buckets remain even when the capacity is set to
    // zero, while in others the entire capacity reduced to zero (including the header).
    ASSERT_LE(allocator->getAllocationSize(), HNSWFactory::EstimateInitialSize(&params) +
                                                  hash_table_memory + 2 * vecsimAllocationOverhead);
    ASSERT_GE(allocator->getAllocationSize(),
              HNSWFactory::EstimateInitialSize(&params) + hash_table_memory);
    VecSimIndex_Free(hnswIndex);
}<|MERGE_RESOLUTION|>--- conflicted
+++ resolved
@@ -375,11 +375,7 @@
                                        2 * vecsimAllocationOverhead);
 
     // Add vectors up to the size of a whole block, and calculate the total memory delta.
-<<<<<<< HEAD
-    size_t block_size = hnswIndex->info().commonInfo.blockSize;
-=======
     size_t block_size = hnswIndex->info().commonInfo.basicInfo.blockSize;
->>>>>>> e2f3da57
 
     size_t accumulated_mem_delta = allocator->getAllocationSize();
     for (size_t i = 0; i < block_size; i++) {
