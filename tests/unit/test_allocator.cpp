/*
 * Copyright (c) 2006-Present, Redis Ltd.
 * All rights reserved.
 *
 * Licensed under your choice of the Redis Source Available License 2.0
 * (RSALv2); or (b) the Server Side Public License v1 (SSPLv1); or (c) the
 * GNU Affero General Public License v3 (AGPLv3).
 */

#include "gtest/gtest.h"
#include "VecSim/vec_sim.h"
#include "VecSim/memory/vecsim_malloc.h"
#include "VecSim/memory/vecsim_base.h"
#include "VecSim/algorithms/brute_force/brute_force_single.h"
#include "VecSim/algorithms/hnsw/hnsw_single.h"
#include "unit_test_utils.h"
#include "VecSim/utils/serializer.h"
#include "VecSim/index_factories/hnsw_factory.h"

const size_t vecsimAllocationOverhead = VecSimAllocator::getAllocationOverheadSize();

const size_t hashTableNodeSize = getLabelsLookupNodeSize();

class AllocatorTest : public ::testing::Test {};
struct SimpleObject : public VecsimBaseObject {
public:
    SimpleObject(std::shared_ptr<VecSimAllocator> allocator) : VecsimBaseObject(allocator) {}
    int x;
};

struct ObjectWithSTL : public VecsimBaseObject {
    std::vector<int, VecsimSTLAllocator<int>> test_vec;

public:
    ObjectWithSTL(std::shared_ptr<VecSimAllocator> allocator)
        : VecsimBaseObject(allocator), test_vec(allocator) {};
};

struct NestedObject : public VecsimBaseObject {
    ObjectWithSTL stl_object;
    SimpleObject simpleObject;

public:
    NestedObject(std::shared_ptr<VecSimAllocator> allocator)
        : VecsimBaseObject(allocator), stl_object(allocator), simpleObject(allocator) {};
};

TEST_F(AllocatorTest, test_simple_object) {
    std::shared_ptr<VecSimAllocator> allocator = VecSimAllocator::newVecsimAllocator();
    size_t expectedAllocationSize = sizeof(VecSimAllocator);
    ASSERT_EQ(allocator->getAllocationSize(), expectedAllocationSize);
    SimpleObject *obj = new (allocator) SimpleObject(allocator);
    expectedAllocationSize += sizeof(SimpleObject) + vecsimAllocationOverhead;
    ASSERT_EQ(allocator->getAllocationSize(), expectedAllocationSize);
    delete obj;
    expectedAllocationSize -= sizeof(SimpleObject) + vecsimAllocationOverhead;
    ASSERT_EQ(allocator->getAllocationSize(), sizeof(VecSimAllocator));
}

TEST_F(AllocatorTest, test_object_with_stl) {
    std::shared_ptr<VecSimAllocator> allocator(VecSimAllocator::newVecsimAllocator());
    size_t expectedAllocationSize = sizeof(VecSimAllocator);
    ASSERT_EQ(allocator->getAllocationSize(), expectedAllocationSize);
    ObjectWithSTL *obj = new (allocator) ObjectWithSTL(allocator);
    expectedAllocationSize += sizeof(ObjectWithSTL) + vecsimAllocationOverhead;
    ASSERT_EQ(allocator->getAllocationSize(), expectedAllocationSize);
    obj->test_vec.push_back(1);
    expectedAllocationSize += sizeof(int) + vecsimAllocationOverhead;
    ASSERT_EQ(allocator->getAllocationSize(), expectedAllocationSize);
    delete obj;
}

TEST_F(AllocatorTest, test_nested_object) {
    std::shared_ptr<VecSimAllocator> allocator = VecSimAllocator::newVecsimAllocator();
    size_t expectedAllocationSize = sizeof(VecSimAllocator);
    ASSERT_EQ(allocator->getAllocationSize(), expectedAllocationSize);
    NestedObject *obj = new (allocator) NestedObject(allocator);
    expectedAllocationSize += sizeof(NestedObject) + vecsimAllocationOverhead;
    ASSERT_EQ(allocator->getAllocationSize(), expectedAllocationSize);
    obj->stl_object.test_vec.push_back(1);
    expectedAllocationSize += sizeof(int) + vecsimAllocationOverhead;
    ASSERT_EQ(allocator->getAllocationSize(), expectedAllocationSize);
    delete obj;
}

template <typename index_type_t>
class IndexAllocatorTest : public ::testing::Test {};

// DataTypeSet, TEST_DATA_T and TEST_DIST_T are defined in unit_test_utils.h

TYPED_TEST_SUITE(IndexAllocatorTest, DataTypeSet);

TYPED_TEST(IndexAllocatorTest, test_bf_index_block_size_1) {
    // Create only the minimal struct.
    size_t dim = 128;
    size_t blockSize = 1;
    BFParams params = {.type = TypeParam::get_index_type(),
                       .dim = dim,
                       .metric = VecSimMetric_IP,
                       .blockSize = blockSize};
    auto *bfIndex = dynamic_cast<BruteForceIndex_Single<TEST_DATA_T, TEST_DIST_T> *>(
        BruteForceFactory::NewIndex(&params));
    auto allocator = bfIndex->getAllocator();
    TEST_DATA_T vec[128] = {};
    uint64_t expectedAllocationSize = sizeof(VecSimAllocator);
    expectedAllocationSize +=
        sizeof(BruteForceIndex_Single<TEST_DATA_T, TEST_DIST_T>) + vecsimAllocationOverhead;
    expectedAllocationSize += sizeof(DataBlocksContainer) + vecsimAllocationOverhead;
    expectedAllocationSize +=
        sizeof(DistanceCalculatorCommon<TEST_DIST_T>) + vecsimAllocationOverhead;
    expectedAllocationSize += sizeof(PreprocessorsContainerAbstract) + vecsimAllocationOverhead;
    ASSERT_EQ(allocator->getAllocationSize(), expectedAllocationSize);
    size_t memory = VecSimIndex_StatsInfo(bfIndex).memory;
    ASSERT_EQ(allocator->getAllocationSize(), memory);

    // @param expected_size - The expected number of elements in the index.
    // @param expected_data_container_blocks - The expected number of blocks in the data containers.
    // @param expected_map_containers_capacity - The expected capacity of the map containers in
    // number of elements.
    auto verify_containers_size = [&](size_t expected_size, size_t expected_data_container_blocks,
                                      size_t expected_map_containers_size) {
        ASSERT_EQ(bfIndex->indexSize(), expected_size);
        ASSERT_EQ(dynamic_cast<DataBlocksContainer *>(bfIndex->vectors)->numBlocks(),
                  expected_data_container_blocks);
        ASSERT_EQ(bfIndex->vectors->size(), expected_size);

        ASSERT_EQ(bfIndex->indexCapacity(), expected_map_containers_size);
        ASSERT_EQ(bfIndex->idToLabelMapping.capacity(), expected_map_containers_size);
        ASSERT_EQ(bfIndex->idToLabelMapping.size(), expected_map_containers_size);
        ASSERT_GE(bfIndex->labelToIdLookup.bucket_count(), expected_map_containers_size);
    };
    // =========== Add label 1 ===========
    int before = allocator->getAllocationSize();
    size_t buckets_num_before = bfIndex->labelToIdLookup.bucket_count();
    auto vectors_blocks = dynamic_cast<DataBlocksContainer *>(bfIndex->vectors);
    size_t vectors_blocks_capacity = vectors_blocks->capacity();

    VecSimIndex_AddVector(bfIndex, vec, 1);
    int addCommandAllocationDelta = allocator->getAllocationSize() - before;
    int64_t expectedAllocationDelta =
        sizeof(labelType) + vecsimAllocationOverhead; // resize idToLabelMapping
    expectedAllocationDelta +=
        (vectors_blocks->capacity() - vectors_blocks_capacity) * sizeof(DataBlock) +
        vecsimAllocationOverhead; // New vectors blocks
    expectedAllocationDelta += blockSize * sizeof(TEST_DATA_T) * dim + vecsimAllocationOverhead +
                               bfIndex->getAlignment(); // block vectors buffer
    expectedAllocationDelta += hashTableNodeSize;       // New node in the label lookup
    // Account for the allocation of a new buckets in the labels_lookup hash table.
    expectedAllocationDelta +=
        (bfIndex->labelToIdLookup.bucket_count() - buckets_num_before) * sizeof(size_t);
    // Assert that the additional allocated delta did occur, and it is limited, as some STL
    // collection allocate additional structures for their internal implementation.
    {
        SCOPED_TRACE("Verifying allocation delta for adding first vector");
        verify_containers_size(1, 1, 1);
        ASSERT_EQ(allocator->getAllocationSize(),
                  expectedAllocationSize + addCommandAllocationDelta);
        ASSERT_LE(expectedAllocationSize + expectedAllocationDelta, allocator->getAllocationSize());
        ASSERT_LE(expectedAllocationDelta, addCommandAllocationDelta);
        memory = VecSimIndex_StatsInfo(bfIndex).memory;
        ASSERT_EQ(allocator->getAllocationSize(), memory);
    }

    // =========== labels = [1], vector blocks = 1, maps capacity = 1. Add label 2 + 3 ===========

    // Prepare for next assertion test
    expectedAllocationSize = memory;
    expectedAllocationDelta = 0;

    before = allocator->getAllocationSize();
    vectors_blocks_capacity = vectors_blocks->capacity();
    buckets_num_before = bfIndex->labelToIdLookup.bucket_count();

    VecSimIndex_AddVector(bfIndex, vec, 2);
    VecSimIndex_AddVector(bfIndex, vec, 3);
    addCommandAllocationDelta = allocator->getAllocationSize() - before;
    expectedAllocationDelta += (vectors_blocks->capacity() - vectors_blocks_capacity) *
                               sizeof(DataBlock);     // New vector blocks
    expectedAllocationDelta += 2 * sizeof(labelType); // resize idToLabelMapping
    expectedAllocationDelta +=
        2 * (blockSize * sizeof(TEST_DATA_T) * dim + vecsimAllocationOverhead +
             bfIndex->getAlignment());                // Two block vectors buffer
    expectedAllocationDelta += 2 * hashTableNodeSize; // New nodes in the label lookup
    expectedAllocationDelta +=
        (bfIndex->labelToIdLookup.bucket_count() - buckets_num_before) * sizeof(size_t);
    {
        SCOPED_TRACE("Index size = 1Verifying allocation delta for adding two more vectors");
        verify_containers_size(3, 3, 3);
        ASSERT_EQ(allocator->getAllocationSize(),
                  expectedAllocationSize + addCommandAllocationDelta);
        ASSERT_EQ(expectedAllocationSize + expectedAllocationDelta, allocator->getAllocationSize());
        ASSERT_EQ(expectedAllocationDelta, addCommandAllocationDelta);
        memory = VecSimIndex_StatsInfo(bfIndex).memory;
        ASSERT_EQ(allocator->getAllocationSize(), memory);
    }

    // =========== labels = [1, 2, 3], vector blocks = 3, maps capacity = 3. Delete label 1
    // ===========

    // Prepare for next assertion test
    expectedAllocationSize = memory;
    expectedAllocationDelta = 0;

    before = allocator->getAllocationSize();
    vectors_blocks_capacity = vectors_blocks->capacity();
    buckets_num_before = bfIndex->labelToIdLookup.bucket_count();
    {
        SCOPED_TRACE("Verifying allocation delta for deleting a vector from index size 3");
        ASSERT_EQ(VecSimIndex_DeleteVector(bfIndex, 1), 1);
        int deleteCommandAllocationDelta = allocator->getAllocationSize() - before;
        verify_containers_size(2, 2, 3);
        // Removing blocks doesn't change vectors_blocks->capacity(), but the block buffer is freed.
        ASSERT_EQ(vectors_blocks->capacity(), vectors_blocks_capacity);
        expectedAllocationDelta -=
            blockSize * sizeof(TEST_DATA_T) * dim + vecsimAllocationOverhead +
            bfIndex->getAlignment();                  // Free the vector buffer in the vector block
        expectedAllocationDelta -= hashTableNodeSize; // Remove node from the label lookup
        // idToLabelMapping and label:id should not change since count > capacity - 2 * blockSize
        ASSERT_EQ(bfIndex->labelToIdLookup.bucket_count(), buckets_num_before);

        ASSERT_EQ(allocator->getAllocationSize(),
                  expectedAllocationSize + deleteCommandAllocationDelta);
        ASSERT_EQ(expectedAllocationSize + expectedAllocationDelta, allocator->getAllocationSize());
        ASSERT_EQ(expectedAllocationDelta, deleteCommandAllocationDelta);

        memory = VecSimIndex_StatsInfo(bfIndex).memory;
        ASSERT_EQ(allocator->getAllocationSize(), memory);
    }

    // =========== labels = [2, 3], vector blocks = 2, maps capacity = 3. Add label 4 ===========

    // Prepare for next assertion test
    expectedAllocationSize = memory;
    expectedAllocationDelta = 0;

    before = allocator->getAllocationSize();
    vectors_blocks_capacity = vectors_blocks->capacity();
    buckets_num_before = bfIndex->labelToIdLookup.bucket_count();
    size_t idToLabel_size_before = bfIndex->idToLabelMapping.size();

    VecSimIndex_AddVector(bfIndex, vec, 4);
    addCommandAllocationDelta = allocator->getAllocationSize() - before;
    expectedAllocationDelta += (vectors_blocks->capacity() - vectors_blocks_capacity) *
                               sizeof(DataBlock); // New vector block
    expectedAllocationDelta += blockSize * sizeof(TEST_DATA_T) * dim + vecsimAllocationOverhead +
                               bfIndex->getAlignment(); // block vectors buffer
    expectedAllocationDelta += hashTableNodeSize;       // New node in the label lookup
    {
        SCOPED_TRACE(
            "Verifying allocation delta for adding a vector to index size 2 with capacity 3");
        verify_containers_size(3, 3, 3);
        ASSERT_EQ(allocator->getAllocationSize(),
                  expectedAllocationSize + addCommandAllocationDelta);
        ASSERT_EQ(expectedAllocationSize + expectedAllocationDelta, allocator->getAllocationSize());
        ASSERT_EQ(expectedAllocationDelta, addCommandAllocationDelta);
        memory = VecSimIndex_StatsInfo(bfIndex).memory;
        ASSERT_EQ(allocator->getAllocationSize(), memory);

        // idToLabelMapping and label:id should not change since if we one free block
        ASSERT_EQ(bfIndex->labelToIdLookup.bucket_count(), buckets_num_before);
        ASSERT_EQ(bfIndex->idToLabelMapping.size(), idToLabel_size_before);
    }

    // =========== labels = [2, 3, 4], vector blocks = 3, maps capacity = 3. Delete label 2 + 3
    // ===========

    // Prepare for next assertion test
    expectedAllocationSize = memory;
    expectedAllocationDelta = 0;

    before = allocator->getAllocationSize();
    vectors_blocks_capacity = vectors_blocks->capacity();
    buckets_num_before = bfIndex->labelToIdLookup.bucket_count();
    {
        SCOPED_TRACE("Verifying allocation delta for deleting two vectors from index size 3");
        ASSERT_EQ(VecSimIndex_DeleteVector(bfIndex, 2), 1);
        ASSERT_EQ(VecSimIndex_DeleteVector(bfIndex, 3), 1);

        int deleteCommandAllocationDelta = allocator->getAllocationSize() - before;
        verify_containers_size(1, 1, 2);
        // Removing blocks doesn't change vectors_blocks->capacity(), but the block buffer is freed.
        ASSERT_EQ(vectors_blocks->capacity(), vectors_blocks_capacity);
        expectedAllocationDelta -=
            2 * (blockSize * sizeof(TEST_DATA_T) * dim + vecsimAllocationOverhead +
                 bfIndex->getAlignment()); // Free the vector buffer in the vector block
        expectedAllocationDelta -= 2 * hashTableNodeSize; // Remove nodes from the label lookup
        // idToLabelMapping and label:id should shrink by block since count >= capacity - 2 *
        // blockSize
        expectedAllocationDelta -= sizeof(labelType); // remove one idToLabelMapping
        expectedAllocationDelta -=
            (buckets_num_before - bfIndex->labelToIdLookup.bucket_count()) * sizeof(size_t);
        ASSERT_EQ(allocator->getAllocationSize(),
                  expectedAllocationSize + deleteCommandAllocationDelta);
        ASSERT_EQ(expectedAllocationSize + expectedAllocationDelta, allocator->getAllocationSize());
        ASSERT_EQ(expectedAllocationDelta, deleteCommandAllocationDelta);

        memory = VecSimIndex_StatsInfo(bfIndex).memory;
        ASSERT_EQ(allocator->getAllocationSize(), memory);
    }

    // =========== labels = [4], vector blocks = 1, maps capacity = 2. Delete last label ===========

    // Prepare for next assertion test
    expectedAllocationSize = memory;
    expectedAllocationDelta = 0;

    before = allocator->getAllocationSize();
    vectors_blocks_capacity = vectors_blocks->capacity();
    buckets_num_before = bfIndex->labelToIdLookup.bucket_count();
    {
        SCOPED_TRACE("Verifying allocation delta for emptying the index");
        ASSERT_EQ(VecSimIndex_DeleteVector(bfIndex, 4), 1);

        int deleteCommandAllocationDelta = allocator->getAllocationSize() - before;
        verify_containers_size(0, 0, 0);
        // Removing blocks doesn't change vectors_blocks->capacity(), but the block buffer is freed.
        ASSERT_EQ(vectors_blocks->capacity(), vectors_blocks_capacity);
        expectedAllocationDelta -=
            (blockSize * sizeof(TEST_DATA_T) * dim + vecsimAllocationOverhead +
             bfIndex->getAlignment());                // Free the vector buffer in the vector block
        expectedAllocationDelta -= hashTableNodeSize; // Remove nodes from the label lookup
        // idToLabelMapping and label:id should shrink by block since count >= capacity - 2 *
        // blockSize
        expectedAllocationDelta -=
            2 * sizeof(labelType) +
            vecsimAllocationOverhead; // remove two idToLabelMapping and free the container
        // resizing labelToIdLookup to 0
        size_t buckets_after = bfIndex->labelToIdLookup.bucket_count();
        ASSERT_EQ(bfIndex->labelToIdLookup.size(), 0);
        ASSERT_LE(buckets_after, buckets_num_before);
        expectedAllocationDelta -= (buckets_num_before - buckets_after) * sizeof(size_t);
        ASSERT_EQ(allocator->getAllocationSize(),
                  expectedAllocationSize + deleteCommandAllocationDelta);
        ASSERT_LE(abs(expectedAllocationDelta), abs(deleteCommandAllocationDelta));
        ASSERT_GE(expectedAllocationSize + expectedAllocationDelta, allocator->getAllocationSize());

        memory = VecSimIndex_StatsInfo(bfIndex).memory;
        ASSERT_EQ(allocator->getAllocationSize(), memory);
    }

    VecSimIndex_Free(bfIndex);
}

TYPED_TEST(IndexAllocatorTest, test_hnsw) {
    size_t d = 128;

    // Build with default args
    HNSWParams params = {.type = TypeParam::get_index_type(), .dim = d, .metric = VecSimMetric_L2};

    TEST_DATA_T vec[128] = {};
    auto *hnswIndex =
        dynamic_cast<HNSWIndex_Single<TEST_DATA_T, TEST_DIST_T> *>(HNSWFactory::NewIndex(&params));
    auto allocator = hnswIndex->getAllocator();
    uint64_t expectedAllocationSize = sizeof(VecSimAllocator);

    expectedAllocationSize +=
        sizeof(HNSWIndex_Single<TEST_DATA_T, TEST_DIST_T>) + vecsimAllocationOverhead;
    ASSERT_GE(allocator->getAllocationSize(), expectedAllocationSize);
    size_t memory = VecSimIndex_StatsInfo(hnswIndex).memory;
    ASSERT_EQ(allocator->getAllocationSize(), memory);
    expectedAllocationSize = memory;

    int before = allocator->getAllocationSize();
    VecSimIndex_AddVector(hnswIndex, vec, 1);
    int addCommandAllocationDelta = allocator->getAllocationSize() - before;
    ASSERT_EQ(allocator->getAllocationSize(), expectedAllocationSize + addCommandAllocationDelta);
    memory = VecSimIndex_StatsInfo(hnswIndex).memory;
    ASSERT_EQ(allocator->getAllocationSize(), memory);
    expectedAllocationSize = memory;

    before = allocator->getAllocationSize();
    VecSimIndex_AddVector(hnswIndex, vec, 2);
    addCommandAllocationDelta = allocator->getAllocationSize() - before;

    ASSERT_EQ(allocator->getAllocationSize(), expectedAllocationSize + addCommandAllocationDelta);
    memory = VecSimIndex_StatsInfo(hnswIndex).memory;
    ASSERT_EQ(allocator->getAllocationSize(), memory);

    expectedAllocationSize = memory;

    before = allocator->getAllocationSize();
    VecSimIndex_DeleteVector(hnswIndex, 2);
    int deleteCommandAllocationDelta = allocator->getAllocationSize() - before;

    ASSERT_EQ(expectedAllocationSize + deleteCommandAllocationDelta,
              allocator->getAllocationSize());
    memory = VecSimIndex_StatsInfo(hnswIndex).memory;
    ASSERT_EQ(allocator->getAllocationSize(), memory);
    expectedAllocationSize = memory;

    before = allocator->getAllocationSize();
    VecSimIndex_DeleteVector(hnswIndex, 1);
    deleteCommandAllocationDelta = allocator->getAllocationSize() - before;

    ASSERT_EQ(expectedAllocationSize + deleteCommandAllocationDelta,
              allocator->getAllocationSize());
    memory = VecSimIndex_StatsInfo(hnswIndex).memory;
    ASSERT_EQ(allocator->getAllocationSize(), memory);
    VecSimIndex_Free(hnswIndex);
}

TYPED_TEST(IndexAllocatorTest, testIncomingEdgesSet) {

    size_t d = 2;

    // Build index, use small M to simplify the scenario.
    HNSWParams params = {
        .type = TypeParam::get_index_type(), .dim = d, .metric = VecSimMetric_L2, .M = 2};
    auto *hnswIndex =
        dynamic_cast<HNSWIndex_Single<TEST_DATA_T, TEST_DIST_T> *>(HNSWFactory::NewIndex(&params));
    auto allocator = hnswIndex->getAllocator();

    // Add a "dummy" vector - labels_lookup hash table will allocate initial size of buckets here.
    GenerateAndAddVector<TEST_DATA_T>(hnswIndex, d, 0, 0.0);

    // Add another vector and validate it's exact memory allocation delta.
    TEST_DATA_T vec1[] = {1.0, 0.0};
    int before = allocator->getAllocationSize();
    VecSimIndex_AddVector(hnswIndex, vec1, 1);
    // Since the memory before did not account for the visited nodes handler pool (it was created
    // lazily), we need to clear it before calculating the delta.
    hnswIndex->visitedNodesHandlerPool.clearPool();
    int allocation_delta = allocator->getAllocationSize() - before;
    size_t vec_max_level = hnswIndex->getGraphDataByInternalId(1)->toplevel;

    // Expect the creation of an empty incoming edges set in every level (+ the allocator header
    // overhead), and a single node in the labels' lookup hash table.
    size_t expected_allocation_delta =
        (vec_max_level + 1) * (sizeof(vecsim_stl::vector<idType>) + vecsimAllocationOverhead);
    expected_allocation_delta += hashTableNodeSize;

    // Account for allocating link lists for levels higher than 0, if exists.
    if (vec_max_level > 0) {
        expected_allocation_delta +=
            hnswIndex->levelDataSize * vec_max_level + vecsimAllocationOverhead;
    }
    ASSERT_EQ(allocation_delta, expected_allocation_delta);

    // Add three more vectors, all should have a connections to vec1.
    TEST_DATA_T vec2[] = {2.0f, 0.0f};
    VecSimIndex_AddVector(hnswIndex, vec2, 2);
    TEST_DATA_T vec3[] = {1.0f, 1.0f};
    VecSimIndex_AddVector(hnswIndex, vec3, 3);
    TEST_DATA_T vec4[] = {1.0f, -1.0f};
    VecSimIndex_AddVector(hnswIndex, vec4, 4);

    // Layer 0 should look like this (all edges bidirectional):
    //    3                    3
    //    |                    |
    // 0--1--2      =>   0--5--1--2
    //    |              |----^|
    //    4                    4

    // Next, insertion of vec5 should make 0->1 unidirectional, thus adding 0 to 1's incoming edges
    // set.
    TEST_DATA_T vec5[] = {0.5f, 0.0f};
    size_t buckets_num_before = hnswIndex->labelLookup.bucket_count();
    before = allocator->getAllocationSize();
    VecSimIndex_AddVector(hnswIndex, vec5, 5);
    allocation_delta = allocator->getAllocationSize() - before;
    vec_max_level = hnswIndex->getGraphDataByInternalId(5)->toplevel;

    /* Compute the expected allocation delta:
     * 1. empty incoming edges set in every level (+ allocator's header).
     * 2. A node in the labels_lookup has table (+ allocator's header). If rehashing occurred, we
     * account also for the diff in the buckets size (each bucket has sizeof(size_t) overhead).
     * 3. Account for allocating link lists for levels higher than 0, if exists.
     * 4. Finally, expect an allocation of the data buffer in the incoming edges vector of vec1 due
     * to the insertion, and the fact that vec1 will re-select its neighbours.
     */
    expected_allocation_delta =
        (vec_max_level + 1) * (sizeof(vecsim_stl::vector<idType>) + vecsimAllocationOverhead) +
        hashTableNodeSize;
    size_t buckets_diff = hnswIndex->labelLookup.bucket_count() - buckets_num_before;
    expected_allocation_delta += buckets_diff * sizeof(size_t);
    if (vec_max_level > 0) {
        expected_allocation_delta +=
            hnswIndex->levelDataSize * vec_max_level + vecsimAllocationOverhead;
    }

    // Expect that the first element is pushed to the incoming edges vector of element 1 in level 0.
    // Then, we account for the capacity of the buffer that is allocated for the vector data.
    expected_allocation_delta +=
        hnswIndex->getElementLevelData(1, 0).incomingUnidirectionalEdges->capacity() *
            sizeof(idType) +
        vecsimAllocationOverhead;
    ASSERT_EQ(allocation_delta, expected_allocation_delta);

    VecSimIndex_Free(hnswIndex);
}

TYPED_TEST(IndexAllocatorTest, test_hnsw_reclaim_memory) {
    size_t d = 128;

    VecSimType type = TypeParam::get_index_type();

    // Build HNSW index with default args and initial capacity of zero.
    HNSWParams params = {.type = type, .dim = d, .metric = VecSimMetric_L2};
    auto *hnswIndex =
        dynamic_cast<HNSWIndex_Single<TEST_DATA_T, TEST_DIST_T> *>(HNSWFactory::NewIndex(&params));
    auto allocator = hnswIndex->getAllocator();
    ASSERT_EQ(hnswIndex->indexCapacity(), 0);
    size_t initial_memory_size = allocator->getAllocationSize();
    // labels_lookup and element_levels containers are not allocated at all in some platforms,
    // when initial capacity is zero, while in other platforms labels_lookup is allocated with a
    // single bucket. This, we get the following range in which we expect the initial memory to be
    // in.
    ASSERT_GE(initial_memory_size, HNSWFactory::EstimateInitialSize(&params));
    ASSERT_LE(initial_memory_size, HNSWFactory::EstimateInitialSize(&params) + sizeof(size_t) +
                                       2 * vecsimAllocationOverhead);

    // Add vectors up to the size of a whole block, and calculate the total memory delta.
    size_t block_size = hnswIndex->basicInfo().blockSize;

    size_t prev_bucket_count = hnswIndex->labelLookup.bucket_count();
    for (size_t i = 0; i < block_size; i++) {
        GenerateAndAddVector<TEST_DATA_T>(hnswIndex, d, i, i);
    }
    // Get the memory delta after adding the block.
    size_t one_block_mem_delta = allocator->getAllocationSize() - initial_memory_size;

    size_t one_block_buckets = hnswIndex->labelLookup.bucket_count();
    // @param expected_size - The expected number of elements in the index.
    // @param expected_data_container_blocks - The expected number of blocks in the data containers.
    // @param expected_map_containers_capacity - The expected capacity of the map containers in
    // number of elements.
    auto verify_containers_size = [&](size_t expected_size, size_t expected_data_container_blocks,
                                      size_t expected_map_containers_size) {
        SCOPED_TRACE("Verifying containers size for size " + std::to_string(expected_size));
        ASSERT_EQ(hnswIndex->indexSize(), expected_size);
        ASSERT_EQ(hnswIndex->indexCapacity(), expected_data_container_blocks * block_size);
        ASSERT_EQ(hnswIndex->indexCapacity(), hnswIndex->maxElements);
        ASSERT_EQ(hnswIndex->graphDataBlocks.size(), expected_data_container_blocks);
        ASSERT_EQ(dynamic_cast<DataBlocksContainer *>(hnswIndex->vectors)->numBlocks(),
                  expected_data_container_blocks);
        ASSERT_EQ(hnswIndex->vectors->size(), expected_size);

        ASSERT_EQ(hnswIndex->idToMetaData.capacity(), expected_map_containers_size);
        ASSERT_EQ(hnswIndex->idToMetaData.size(), expected_map_containers_size);
        ASSERT_GE(hnswIndex->labelLookup.bucket_count(), expected_map_containers_size);
        // Also validate that there are no unidirectional connections (these add memory to the
        // incoming edges sets).
        ASSERT_EQ(hnswIndex->checkIntegrity().unidirectional_connections, 0);
    };

    // Validate that a single block exists.
    verify_containers_size(block_size, 1, block_size);

    size_t one_block_mem = allocator->getAllocationSize();
    // Add another vector, expect resizing of the index to contain two blocks.
    GenerateAndAddVector<TEST_DATA_T>(hnswIndex, d, block_size, block_size);
    verify_containers_size(block_size + 1, 2, 2 * block_size);
    size_t mem_delta = allocator->getAllocationSize() - one_block_mem;

    // Compute the expected memory allocation due to the last vector insertion.
    size_t vec_max_level = hnswIndex->getGraphDataByInternalId(block_size)->toplevel;
    size_t last_vec_graph_data_mem =
        (sizeof(vecsim_stl::vector<idType>) + vecsimAllocationOverhead) + hashTableNodeSize;
    if (vec_max_level > 0) {
        last_vec_graph_data_mem +=
            hnswIndex->levelDataSize * vec_max_level + vecsimAllocationOverhead;
    }
    size_t expected_mem_delta = last_vec_graph_data_mem;
    // Also account for all the memory allocation caused by the resizing that this vector triggered
    // except for the bucket count of the labels_lookup hash table that is calculated separately.
<<<<<<< HEAD
    size_t size_total_data_per_element =
        hnswIndex->elementGraphDataSize + hnswIndex->getStoredDataSize();
=======
    // Calculate the expected memory delta for adding a block.
    size_t data_containers_block_mem =
        2 * (sizeof(DataBlock) + vecsimAllocationOverhead) + hnswIndex->getAlignment();
    size_t size_total_data_per_element = hnswIndex->elementGraphDataSize + hnswIndex->dataSize;
    data_containers_block_mem += size_total_data_per_element * block_size;
    // account for idToMetaData and visitedNodesHandlerPool entries.
>>>>>>> f68bb6b7
    expected_mem_delta +=
        (sizeof(tag_t) + sizeof(ElementMetaData)) * block_size + data_containers_block_mem;
    // Account for the allocation of a new bucket in the labels_lookup hash table.
    expected_mem_delta +=
        (hnswIndex->labelLookup.bucket_count() - one_block_buckets) * sizeof(size_t);
    // New blocks allocated - 1 aligned block for vectors and 1 unaligned block for graph data.

    ASSERT_EQ(expected_mem_delta, mem_delta);

    // Remove the last vector, expect datablocks containers (vectors buffer and graph data) resizing
    // back to a single block. Index-size container such as id to label mapping, are only freed when
    // there two empty blocks.
    size_t before_delete_mem = allocator->getAllocationSize();
    size_t graph_data_blocks_capacity = hnswIndex->graphDataBlocks.capacity();
    auto vectors_blocks = dynamic_cast<DataBlocksContainer *>(hnswIndex->vectors);
    size_t vectors_blocks_capacity = vectors_blocks->capacity();
    VecSimIndex_DeleteVector(hnswIndex, block_size);
    verify_containers_size(block_size, 1, 2 * block_size);

    size_t expected_allocation_size =
        before_delete_mem - last_vec_graph_data_mem - hnswIndex->getAlignment();
    // Free the buffer of the last block in both data containers.
    expected_allocation_size -=
        size_total_data_per_element * block_size + 2 * vecsimAllocationOverhead;
    expected_allocation_size -=
        (graph_data_blocks_capacity - hnswIndex->graphDataBlocks.capacity()) *
        (sizeof(DataBlock) + vecsimAllocationOverhead);
    expected_allocation_size -= (vectors_blocks_capacity - vectors_blocks->capacity()) *
                                (sizeof(DataBlock) + vecsimAllocationOverhead);
    ASSERT_EQ(allocator->getAllocationSize(), expected_allocation_size);

    // Remove the rest of the vectors, and validate that the memory returns to its initial state.
    for (size_t i = 0; i < block_size; i++) {
        VecSimIndex_DeleteVector(hnswIndex, i);
    }

    ASSERT_EQ(hnswIndex->indexSize(), 0);
    ASSERT_EQ(hnswIndex->indexCapacity(), 0);
    // All data structures' memory returns to as it was, with the exceptional of the labels_lookup
    // (STL unordered_map with hash table implementation), that leaves some empty buckets.
    size_t hash_table_memory = hnswIndex->labelLookup.bucket_count() * sizeof(size_t);
    // Data block vectors do not shrink on resize so extra memory is expected.
    size_t block_vectors_memory =
        sizeof(DataBlock) * (hnswIndex->graphDataBlocks.capacity() +
                             dynamic_cast<DataBlocksContainer *>(hnswIndex->vectors)->capacity()) +
        2 * vecsimAllocationOverhead;
    // Current memory should be back as it was initially. The label_lookup hash table is an
    // exception, since in some platforms, empty buckets remain even when the capacity is set to
    // zero, while in others the entire capacity reduced to zero (including the header).
    // Also, visitedNodesHandlerPool that was created lazily is not freed, but it should not be
    // accounted when comparing to the initial memory size estimation of the index.
    hnswIndex->visitedNodesHandlerPool.clearPool();
    ASSERT_LE(allocator->getAllocationSize(), HNSWFactory::EstimateInitialSize(&params) +
                                                  block_vectors_memory + hash_table_memory +
                                                  2 * vecsimAllocationOverhead);
    ASSERT_GE(allocator->getAllocationSize(),
              HNSWFactory::EstimateInitialSize(&params) + block_vectors_memory + hash_table_memory);
    VecSimIndex_Free(hnswIndex);
}<|MERGE_RESOLUTION|>--- conflicted
+++ resolved
@@ -563,17 +563,8 @@
     size_t expected_mem_delta = last_vec_graph_data_mem;
     // Also account for all the memory allocation caused by the resizing that this vector triggered
     // except for the bucket count of the labels_lookup hash table that is calculated separately.
-<<<<<<< HEAD
     size_t size_total_data_per_element =
         hnswIndex->elementGraphDataSize + hnswIndex->getStoredDataSize();
-=======
-    // Calculate the expected memory delta for adding a block.
-    size_t data_containers_block_mem =
-        2 * (sizeof(DataBlock) + vecsimAllocationOverhead) + hnswIndex->getAlignment();
-    size_t size_total_data_per_element = hnswIndex->elementGraphDataSize + hnswIndex->dataSize;
-    data_containers_block_mem += size_total_data_per_element * block_size;
-    // account for idToMetaData and visitedNodesHandlerPool entries.
->>>>>>> f68bb6b7
     expected_mem_delta +=
         (sizeof(tag_t) + sizeof(ElementMetaData)) * block_size + data_containers_block_mem;
     // Account for the allocation of a new bucket in the labels_lookup hash table.
