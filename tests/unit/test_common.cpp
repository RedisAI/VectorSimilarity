/*
 *Copyright Redis Ltd. 2021 - present
 *Licensed under your choice of the Redis Source Available License 2.0 (RSALv2) or
 *the Server Side Public License v1 (SSPLv1).
 */

#include "gtest/gtest.h"
#include "VecSim/vec_sim.h"
#include "VecSim/query_result_struct.h"
#include "VecSim/utils/arr_cpp.h"
#include "VecSim/utils/updatable_heap.h"
#include "VecSim/utils/vec_utils.h"
#include "test_utils.h"
#include "VecSim/utils/vecsim_results_container.h"
#include "VecSim/algorithms/hnsw/hnsw.h"
#include "VecSim/index_factories/hnsw_factory.h"

#include <cstdlib>
#include <limits>
#include <cmath>
#include <random>
#include <cstdarg>

template <typename index_type_t>
class CommonIndexTest : public ::testing::Test {};

// DataTypeSet are defined in test_utils.h

TYPED_TEST_SUITE(CommonIndexTest, DataTypeSet);

TYPED_TEST(CommonIndexTest, ResolveQueryRuntimeParams) {
    size_t dim = 4;

    BFParams params = {.dim = dim, .metric = VecSimMetric_L2, .initialCapacity = 0, .blockSize = 5};
    VecSimIndex *index = test_utils::CreateNewIndex(params, TypeParam::get_index_type());

    VecSimQueryParams qparams, zero;
    bzero(&zero, sizeof(VecSimQueryParams));

    auto *rparams = array_new<VecSimRawParam>(2);

    // Empty raw params array, nothing should change in query params.
    for (VecsimQueryType query_type : test_utils::query_types) {
        ASSERT_EQ(
            VecSimIndex_ResolveParams(index, rparams, array_len(rparams), &qparams, query_type),
            VecSim_OK);
    }
    ASSERT_EQ(memcmp(&qparams, &zero, sizeof(VecSimQueryParams)), 0);

    for (VecsimQueryType query_type : test_utils::query_types) {
        ASSERT_EQ(
            VecSimIndex_ResolveParams(index, rparams, array_len(rparams), nullptr, query_type),
            VecSimParamResolverErr_NullParam);
    }

    /** Testing with common hybrid query params. **/
    array_append(rparams, (VecSimRawParam){.name = "batch_size",
                                           .nameLen = strlen("batch_size"),
                                           .value = "100",
                                           .valLen = strlen("100")});
    ASSERT_EQ(
        VecSimIndex_ResolveParams(index, rparams, array_len(rparams), &qparams, QUERY_TYPE_HYBRID),
        VecSim_OK);
    ASSERT_EQ(qparams.batchSize, 100);

    // Both params are "batch_size".
    array_append(rparams, (VecSimRawParam){.name = "batch_size",
                                           .nameLen = strlen("batch_size"),
                                           .value = "200",
                                           .valLen = strlen("200")});
    ASSERT_EQ(
        VecSimIndex_ResolveParams(index, rparams, array_len(rparams), &qparams, QUERY_TYPE_HYBRID),
        VecSimParamResolverErr_AlreadySet);

    rparams[1] = (VecSimRawParam){.name = "HYBRID_POLICY",
                                  .nameLen = strlen("HYBRID_POLICY"),
                                  .value = "batches_wrong",
                                  .valLen = strlen("batches_wrong")};
    ASSERT_EQ(
        VecSimIndex_ResolveParams(index, rparams, array_len(rparams), &qparams, QUERY_TYPE_HYBRID),
        VecSimParamResolverErr_InvalidPolicy_NExits);

    rparams[1].value = "batches";
    rparams[1].valLen = strlen("batches");
    ASSERT_EQ(
        VecSimIndex_ResolveParams(index, rparams, array_len(rparams), &qparams, QUERY_TYPE_HYBRID),
        VecSim_OK);
    ASSERT_EQ(qparams.searchMode, HYBRID_BATCHES);
    ASSERT_EQ(qparams.batchSize, 100);

    // Both params are "hybrid policy".
    rparams[0] = (VecSimRawParam){.name = "HYBRID_POLICY",
                                  .nameLen = strlen("HYBRID_POLICY"),
                                  .value = "ADhOC_bf",
                                  .valLen = strlen("ADhOC_bf")};
    ASSERT_EQ(
        VecSimIndex_ResolveParams(index, rparams, array_len(rparams), &qparams, QUERY_TYPE_HYBRID),
        VecSimParamResolverErr_AlreadySet);

    // Sending HYBRID_POLICY=adhoc as the single parameter is valid.
    ASSERT_EQ(VecSimIndex_ResolveParams(index, rparams, 1, &qparams, QUERY_TYPE_HYBRID), VecSim_OK);
    ASSERT_EQ(qparams.searchMode, HYBRID_ADHOC_BF);

    // Cannot set batch_size param with "hybrid_policy" which is "ADHOC_BF"
    rparams[1] = (VecSimRawParam){.name = "batch_size",
                                  .nameLen = strlen("batch_size"),
                                  .value = "100",
                                  .valLen = strlen("100")};
    ASSERT_EQ(
        VecSimIndex_ResolveParams(index, rparams, array_len(rparams), &qparams, QUERY_TYPE_HYBRID),
        VecSimParamResolverErr_InvalidPolicy_AdHoc_With_BatchSize);

    rparams[0] = (VecSimRawParam){.name = "HYBRID_POLICY",
                                  .nameLen = strlen("HYBRID_POLICY"),
                                  .value = "batches",
                                  .valLen = strlen("batches")};
    ASSERT_EQ(
        VecSimIndex_ResolveParams(index, rparams, array_len(rparams), &qparams, QUERY_TYPE_HYBRID),
        VecSim_OK);
    ASSERT_EQ(qparams.searchMode, HYBRID_BATCHES);
    ASSERT_EQ(qparams.batchSize, 100);

    // Trying to set hybrid policy for non-hybrid query.
    for (VecsimQueryType query_type : {QUERY_TYPE_NONE, QUERY_TYPE_KNN, QUERY_TYPE_RANGE}) {
        ASSERT_EQ(
            VecSimIndex_ResolveParams(index, rparams, array_len(rparams), &qparams, query_type),
            VecSimParamResolverErr_InvalidPolicy_NHybrid);
        ASSERT_EQ(VecSimIndex_ResolveParams(index, rparams + 1, 1, &qparams, query_type),
                  VecSimParamResolverErr_InvalidPolicy_NHybrid);
    }

    // Check for invalid batch sizes params.
    rparams[1].value = "not_a_number";
    rparams[1].valLen = strlen("not_a_number");
    ASSERT_EQ(
        VecSimIndex_ResolveParams(index, rparams, array_len(rparams), &qparams, QUERY_TYPE_HYBRID),
        VecSimParamResolverErr_BadValue);

    rparams[1].value = "9223372036854775808"; // LLONG_MAX+1
    rparams[1].valLen = strlen("9223372036854775808");
    ASSERT_EQ(
        VecSimIndex_ResolveParams(index, rparams, array_len(rparams), &qparams, QUERY_TYPE_HYBRID),
        VecSimParamResolverErr_BadValue);

    rparams[1].value = "-5";
    rparams[1].valLen = strlen("-5");
    ASSERT_EQ(
        VecSimIndex_ResolveParams(index, rparams, array_len(rparams), &qparams, QUERY_TYPE_HYBRID),
        VecSimParamResolverErr_BadValue);

    rparams[1].value = "0";
    rparams[1].valLen = strlen("0");
    ASSERT_EQ(
        VecSimIndex_ResolveParams(index, rparams, array_len(rparams), &qparams, QUERY_TYPE_HYBRID),
        VecSimParamResolverErr_BadValue);

    rparams[1].value = "10f";
    rparams[1].valLen = strlen("10f");
    ASSERT_EQ(
        VecSimIndex_ResolveParams(index, rparams, array_len(rparams), &qparams, QUERY_TYPE_HYBRID),
        VecSimParamResolverErr_BadValue);

    VecSimIndex_Free(index);
    array_free(rparams);
}

template <typename DataType>
class UtilsTests : public ::testing::Test {};

using DataTypes = ::testing::Types<float, double>;
TYPED_TEST_SUITE(UtilsTests, DataTypes);

TYPED_TEST(UtilsTests, Max_Updatable_Heap) {
    std::pair<TypeParam, size_t> p;
    std::shared_ptr<VecSimAllocator> allocator = VecSimAllocator::newVecsimAllocator();

    vecsim_stl::updatable_max_heap<TypeParam, size_t> heap(allocator);

    // Initial state checks
    ASSERT_EQ(heap.size(), 0);
    ASSERT_TRUE(heap.empty());
    ASSERT_NO_THROW(heap.top());

    // Insert some data in random order
    size_t riders[] = {46, 16, 99, 93};
    const size_t n_riders = sizeof(riders) / sizeof(riders[0]);
    enum Priority { FIRST = 0, SECOND = 1, THIRD = 2, FOURTH = 3 };
    const TypeParam priorities[] = {M_PI, M_E, M_SQRT2, -M_SQRT2 * M_E};

    heap.emplace(priorities[THIRD], riders[1]);
    heap.emplace(priorities[FIRST], riders[3]);
    heap.emplace(priorities[SECOND], riders[2]);
    heap.emplace(priorities[FOURTH], riders[0]);

    for (size_t i = 0; i < n_riders; ++i) {
        ASSERT_EQ(heap.size(), n_riders - i);
        p = {priorities[i], riders[n_riders - 1 - i]};
        ASSERT_TRUE(heap.top() == p);
        ASSERT_FALSE(heap.empty());
        heap.pop();
    }

    ASSERT_EQ(heap.size(), 0);
    ASSERT_TRUE(heap.empty());

    // Inserting data with the same priority
    heap.emplace(priorities[SECOND], 2);
    heap.emplace(priorities[FIRST], 1);
    heap.emplace(priorities[SECOND], 4);
    heap.emplace(priorities[SECOND], 3);

    ASSERT_EQ(heap.size(), 4);
    ASSERT_FALSE(heap.empty());
    p = {priorities[FIRST], 1};
    ASSERT_TRUE(heap.top() == p);

    heap.emplace(priorities[THIRD], 1); // Update priority

    ASSERT_EQ(heap.size(), 4); // Same size after update
    ASSERT_FALSE(heap.empty());

    // Make sure each pop deletes a single element, even if some have the same priority.
    // Also, make sure the elements are popped in the correct order (highest priority first, and on
    // a tie - the element with the highest value).
    size_t len = heap.size();
    for (size_t i = len; i > 0; i--) {
        ASSERT_EQ(heap.size(), i);
        ASSERT_EQ(heap.top().second, i);
        ASSERT_EQ(heap.top().first, i == 1 ? priorities[THIRD] : priorities[SECOND]);
        ASSERT_FALSE(heap.empty());
        heap.pop();
    }
    ASSERT_EQ(heap.size(), 0);
    ASSERT_TRUE(heap.empty());

    // Update a priority of an element that share its priority with many others.
    size_t last = 10;
    for (size_t i = 0; i <= last; i++) {
        heap.emplace(priorities[SECOND], i);
    }
    // Bound the existing elements with higher and lower priorities.
    heap.emplace(priorities[THIRD], 42);
    heap.emplace(priorities[FIRST], 46);
    size_t size = heap.size();

    // Update to the lowest priority
    heap.emplace(-priorities[THIRD], last);
    ASSERT_EQ(heap.size(), size);

    while (heap.size() > 1) {
        heap.pop();
    }
    ASSERT_EQ(heap.size(), 1);
    ASSERT_FALSE(heap.empty());
    p = {-priorities[THIRD], last};
    ASSERT_TRUE(heap.top() == p);
    heap.pop();
    ASSERT_EQ(heap.size(), 0);
    ASSERT_TRUE(heap.empty());
}

TYPED_TEST(UtilsTests, VecSim_Normalize_Vector) {
    const size_t dim = 1000;
    TypeParam v[dim];

    std::mt19937 rng;
    rng.seed(47);
    std::uniform_real_distribution<> dis(0.0, (TypeParam)std::numeric_limits<int>::max());

    // generate random values - always generates the same values
    for (size_t i = 0; i < dim; ++i) {
        v[i] = dis(rng);
    }

    // Change some of the vector's values so that the sum of the squared vector's
    // values will overflow for floats but not for doubles.
    v[dim - 3] = exp(44);
    v[dim - 2] = exp(44);
    v[dim - 1] = exp(44);

    // Normalize the vector
    normalizeVector(v, dim);

    // Check that the normelized vector norm is 1
    TypeParam norm = 0;
    for (size_t i = 0; i < dim; ++i) {
        norm += v[i] * v[i];
    }

    TypeParam one = 1.0;
    ASSERT_NEAR(one, norm, 0.0000001);
}

TYPED_TEST(UtilsTests, results_containers) {
    std::shared_ptr<VecSimAllocator> allocator = VecSimAllocator::newVecsimAllocator();

    auto res1 = VecSimQueryResult_List{0};
    auto res2 = VecSimQueryResult_List{0};
    {
        vecsim_stl::default_results_container drc(allocator);
        vecsim_stl::unique_results_container urc(allocator);
        // Checks for leaks if `get_results()` is not invoked
        vecsim_stl::default_results_container dummy1(allocator);
        vecsim_stl::unique_results_container dummy2(allocator);

        for (size_t i = 0; i < 10; i++) {
            drc.emplace(i, i);
            urc.emplace(i, i + 10);

            dummy1.emplace(i, i);
            dummy2.emplace(i, i + 10);
        }
        for (size_t i = 0; i < 10; i++) {
            urc.emplace(i, i);
            dummy2.emplace(i, i);
        }
        ASSERT_EQ(drc.size(), 10);
        ASSERT_EQ(urc.size(), 10);
        ASSERT_EQ(dummy1.size(), 10);
        ASSERT_EQ(dummy2.size(), 10);

        res1.results = drc.get_results();
        res2.results = urc.get_results();
    }
    sort_results_by_id(res1);
    sort_results_by_score(res2);

    for (size_t i = 0; i < VecSimQueryResult_Len(res1); i++) {
        ASSERT_EQ(i, VecSimQueryResult_GetId(res1.results + i));
    }
    for (size_t i = 0; i < VecSimQueryResult_Len(res2); i++) {
        ASSERT_EQ(i, VecSimQueryResult_GetId(res2.results + i));
    }

    VecSimQueryResult_Free(res1);
    VecSimQueryResult_Free(res2);
}

class CommonAPITest : public ::testing::Test {};

TEST(CommonAPITest, VecSim_QueryResult_Iterator) {
    auto *res_array = array_new<VecSimQueryResult>(3);
    array_append(res_array, VecSimQueryResult{.id = 0, .score = 0.0});
    array_append(res_array, VecSimQueryResult{.id = 1, .score = 1.0});
    array_append(res_array, VecSimQueryResult{.id = 2, .score = 2.0});

    VecSimQueryResult_List res_list = {.results = res_array, .code = VecSim_QueryResult_OK};
    VecSimQueryResult *res_inner_array = VecSimQueryResult_GetArray(res_list);
    ASSERT_EQ(res_list.results, res_inner_array);

    ASSERT_EQ(3, VecSimQueryResult_Len(res_list));
    ASSERT_EQ(3, VecSimQueryResult_ArrayLen(res_inner_array));

    // Go over the list result with the iterator. Reset the iterator and re-iterate several times.
    VecSimQueryResult_Iterator *it = VecSimQueryResult_List_GetIterator(res_list);
    for (size_t rep = 0; rep < 3; rep++) {
        for (size_t i = 0; i < VecSimQueryResult_Len(res_list); i++) {
            ASSERT_TRUE(VecSimQueryResult_IteratorHasNext(it));
            VecSimQueryResult *res = VecSimQueryResult_IteratorNext(it);
            ASSERT_EQ(res, res_inner_array + i);
            ASSERT_EQ(i, VecSimQueryResult_GetId(res));
            ASSERT_EQ((double)i, VecSimQueryResult_GetScore(res));
        }
        ASSERT_FALSE(VecSimQueryResult_IteratorHasNext(it));
        VecSimQueryResult_IteratorReset(it);
    }

    // Destroying the iterator without destroying the list.
    VecSimQueryResult_IteratorFree(it);
    ASSERT_EQ(3, VecSimQueryResult_Len(res_list));

    // Free the internal array pointer - the validation for success is by having no leaks.
    VecSimQueryResult_FreeArray(res_inner_array);
}

class SerializerTest : public ::testing::Test {
protected:
    ~SerializerTest() { remove(file_name.c_str()); }

    std::streampos GetFileSize() {
        std::ifstream file(file_name, std::ios::binary);
        const auto begin = file.tellg();
        file.seekg(0, std::ios::end);
        const auto end = file.tellg();
        file.close();

        return end - begin;
    }

    std::string file_name;
};

TEST_F(SerializerTest, HNSWSerialzer) {

    this->file_name = std::string(getenv("ROOT")) + "/tests/unit/data/bad_index.hnsw";

    // Try to load an index from a file that doesnt exist.
    ASSERT_EXCEPTION_MESSAGE(HNSWFactory::NewIndex(this->file_name), std::runtime_error,
                             "Cannot open file");

    std::ofstream output(this->file_name, std::ios::binary);
    // Write invalid encoding version
    Serializer::writeBinaryPOD(output, 0);
    output.flush();
    ASSERT_EXCEPTION_MESSAGE(HNSWFactory::NewIndex(this->file_name), std::runtime_error,
                             "Cannot load index: deprecated encoding version: 0");

    output.seekp(0, std::ios_base::beg);
    Serializer::writeBinaryPOD(output, 42);
    output.flush();
    ASSERT_EXCEPTION_MESSAGE(HNSWFactory::NewIndex(this->file_name), std::runtime_error,
                             "Cannot load index: bad encoding version: 42");

    // Test WRONG index algorithm exception
    // Use a valid version
    output.seekp(0, std::ios_base::beg);

    Serializer::writeBinaryPOD(output, Serializer::EncodingVersion_V3);
    Serializer::writeBinaryPOD(output, 42);
    output.flush();

    ASSERT_EXCEPTION_MESSAGE(
        HNSWFactory::NewIndex(this->file_name), std::runtime_error,
        "Cannot load index: Expected HNSW file but got algorithm type: Unknown (corrupted file?)");

    // Test WRONG index data type
    // Use a valid version
    output.seekp(0, std::ios_base::beg);

    Serializer::writeBinaryPOD(output, Serializer::EncodingVersion_V3);
    Serializer::writeBinaryPOD(output, VecSimAlgo_HNSWLIB);
    Serializer::writeBinaryPOD(output, size_t(128));

    Serializer::writeBinaryPOD(output, 42);
    output.flush();

    ASSERT_EXCEPTION_MESSAGE(HNSWFactory::NewIndex(this->file_name), std::runtime_error,
<<<<<<< HEAD
                             "Cannot load index: bad algorithm type");
}

struct logCtx {
public:
    std::vector<std::string> logBuffer;
    std::string prefix;
};

void test_log_impl(void *ctx, const char *message) {
    logCtx *log = (logCtx *)ctx;
    std::string msg = log->prefix + message;
    log->logBuffer.push_back(msg);
}

TEST(CommonAPITest, testlog) {

    logCtx log;
    log.prefix = "test log prefix: ";

    BFParams bfParams = {.dim = 1, .metric = VecSimMetric_L2, .initialCapacity = 0, .blockSize = 5};
    VecSimParams params = {.algo = VecSimAlgo_BF, .bfParams = bfParams, .logCtx = &log};
    auto *index =
        dynamic_cast<BruteForceIndex<float, float> *>(BruteForceFactory::NewIndex(&params));
    VecSim_SetLogCallbackFunction(test_log_impl);

    index->log("test log message no fmt");
    index->log("test log message %s %s", "with", "args");

    ASSERT_EQ(log.logBuffer.size(), 2);
    ASSERT_EQ(log.logBuffer[0], "test log prefix: test log message no fmt");
    ASSERT_EQ(log.logBuffer[1], "test log prefix: test log message with args");

    VecSimIndex_Free(index);
=======
                             "Cannot load index: bad index data type: Unknown (corrupted file?)");

    output.close();
>>>>>>> a307b406
}<|MERGE_RESOLUTION|>--- conflicted
+++ resolved
@@ -435,8 +435,9 @@
     output.flush();
 
     ASSERT_EXCEPTION_MESSAGE(HNSWFactory::NewIndex(this->file_name), std::runtime_error,
-<<<<<<< HEAD
-                             "Cannot load index: bad algorithm type");
+                             "Cannot load index: bad index data type: Unknown (corrupted file?)");
+
+    output.close();
 }
 
 struct logCtx {
@@ -470,9 +471,4 @@
     ASSERT_EQ(log.logBuffer[1], "test log prefix: test log message with args");
 
     VecSimIndex_Free(index);
-=======
-                             "Cannot load index: bad index data type: Unknown (corrupted file?)");
-
-    output.close();
->>>>>>> a307b406
 }