--- conflicted
+++ resolved
@@ -109,7 +109,6 @@
     VecSimQueryResult_Free(res);
 }
 
-<<<<<<< HEAD
 void compareCommonInfo(CommonInfo info1, CommonInfo info2) {
     ASSERT_EQ(info1.dim, info2.dim);
     ASSERT_EQ(info1.metric, info2.metric);
@@ -131,7 +130,8 @@
     ASSERT_EQ(info1.M, info2.M);
     ASSERT_EQ(info1.max_level, info2.max_level);
     ASSERT_EQ(info1.visitedNodesPoolSize, info2.visitedNodesPoolSize);
-=======
+}
+
 /*
  * helper function to run range query and iterate over the results. ResCB is a callback that takes
  * the id, score and index of a result, and performs test-specific logic for each.
@@ -155,7 +155,6 @@
     EXPECT_EQ(res_ind, expected_res_num);
     VecSimQueryResult_IteratorFree(iterator);
     VecSimQueryResult_Free(res);
->>>>>>> 3a49c70e
 }
 
 void compareFlatIndexInfoToIterator(VecSimIndexInfo info, VecSimInfoIterator *infoIter) {
