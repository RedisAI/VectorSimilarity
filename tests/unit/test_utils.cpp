/*
 *Copyright Redis Ltd. 2021 - present
 *Licensed under your choice of the Redis Source Available License 2.0 (RSALv2) or
 *the Server Side Public License v1 (SSPLv1).
 */

#include "test_utils.h"
#include "gtest/gtest.h"
#include "VecSim/utils/vec_utils.h"
#include "VecSim/memory/vecsim_malloc.h"
#include "VecSim/utils/vecsim_stl.h"
#include "VecSim/algorithms/hnsw/hnsw_tiered.h"

VecsimQueryType test_utils::query_types[4] = {QUERY_TYPE_NONE, QUERY_TYPE_KNN, QUERY_TYPE_HYBRID,
                                              QUERY_TYPE_RANGE};

static bool allUniqueResults(VecSimQueryResult_List res) {
    size_t len = VecSimQueryResult_Len(res);
    auto it1 = VecSimQueryResult_List_GetIterator(res);
    for (size_t i = 0; i < len; i++) {
        auto ei = VecSimQueryResult_IteratorNext(it1);
        auto it2 = VecSimQueryResult_List_GetIterator(res);
        for (size_t j = 0; j < i; j++) {
            auto ej = VecSimQueryResult_IteratorNext(it2);
            if (VecSimQueryResult_GetId(ei) == VecSimQueryResult_GetId(ej)) {
                VecSimQueryResult_IteratorFree(it2);
                VecSimQueryResult_IteratorFree(it1);
                return false;
            }
        }
        VecSimQueryResult_IteratorFree(it2);
    }
    VecSimQueryResult_IteratorFree(it1);
    return true;
}

/*
 * helper function to run Top K search and iterate over the results. ResCB is a callback that takes
 * the id, score and index of a result, and performs test-specific logic for each.
 */

VecSimQueryParams CreateQueryParams(const HNSWRuntimeParams &RuntimeParams) {
    VecSimQueryParams QueryParams = {.hnswRuntimeParams = RuntimeParams};
    return QueryParams;
}

void runTopKSearchTest(VecSimIndex *index, const void *query, size_t k,
                       std::function<void(size_t, double, size_t)> ResCB, VecSimQueryParams *params,
                       VecSimQueryResult_Order order) {
    VecSimQueryResult_List res = VecSimIndex_TopKQuery(index, query, k, params, order);
    ASSERT_EQ(VecSimQueryResult_Len(res), k);
    ASSERT_TRUE(allUniqueResults(res));
    VecSimQueryResult_Iterator *iterator = VecSimQueryResult_List_GetIterator(res);
    int res_ind = 0;
    while (VecSimQueryResult_IteratorHasNext(iterator)) {
        VecSimQueryResult *item = VecSimQueryResult_IteratorNext(iterator);
        int id = (int)VecSimQueryResult_GetId(item);
        double score = VecSimQueryResult_GetScore(item);
        ResCB(id, score, res_ind++);
    }
    ASSERT_EQ(res_ind, k);
    VecSimQueryResult_IteratorFree(iterator);
    VecSimQueryResult_Free(res);
}

/*
 * helper function to run batch search iteration, and iterate over the results. ResCB is a callback
 * that takes the id, score and index of a result, and performs test-specific logic for each.
 */
void runBatchIteratorSearchTest(VecSimBatchIterator *batch_iterator, size_t n_res,
                                std::function<void(size_t, double, size_t)> ResCB,
                                VecSimQueryResult_Order order, size_t expected_n_res) {
    if (expected_n_res == SIZE_MAX)
        expected_n_res = n_res;
    VecSimQueryResult_List res = VecSimBatchIterator_Next(batch_iterator, n_res, order);
    ASSERT_EQ(VecSimQueryResult_Len(res), expected_n_res);
    ASSERT_TRUE(allUniqueResults(res));
    VecSimQueryResult_Iterator *iterator = VecSimQueryResult_List_GetIterator(res);
    int res_ind = 0;
    while (VecSimQueryResult_IteratorHasNext(iterator)) {
        VecSimQueryResult *item = VecSimQueryResult_IteratorNext(iterator);
        int id = (int)VecSimQueryResult_GetId(item);
        double score = VecSimQueryResult_GetScore(item);
        ResCB(id, score, res_ind++);
    }
    ASSERT_EQ(res_ind, expected_n_res);
    VecSimQueryResult_IteratorFree(iterator);
    VecSimQueryResult_Free(res);
}

void compareFlatIndexInfoToIterator(VecSimIndexInfo info, VecSimInfoIterator *infoIter) {
    ASSERT_EQ(10, VecSimInfoIterator_NumberOfFields(infoIter));
    while (VecSimInfoIterator_HasNextField(infoIter)) {
        VecSim_InfoField *infoFiled = VecSimInfoIterator_NextField(infoIter);
        if (!strcmp(infoFiled->fieldName, VecSimCommonStrings::ALGORITHM_STRING)) {
            // Algorithm type.
            ASSERT_EQ(infoFiled->fieldType, INFOFIELD_STRING);
            ASSERT_STREQ(infoFiled->fieldValue.stringValue, VecSimAlgo_ToString(info.algo));
        } else if (!strcmp(infoFiled->fieldName, VecSimCommonStrings::TYPE_STRING)) {
            // Vector type.
            ASSERT_EQ(infoFiled->fieldType, INFOFIELD_STRING);
            ASSERT_STREQ(infoFiled->fieldValue.stringValue, VecSimType_ToString(info.bfInfo.type));
        } else if (!strcmp(infoFiled->fieldName, VecSimCommonStrings::DIMENSION_STRING)) {
            // Vector dimension.
            ASSERT_EQ(infoFiled->fieldType, INFOFIELD_UINT64);
            ASSERT_EQ(infoFiled->fieldValue.uintegerValue, info.bfInfo.dim);
        } else if (!strcmp(infoFiled->fieldName, VecSimCommonStrings::METRIC_STRING)) {
            // Metric.
            ASSERT_EQ(infoFiled->fieldType, INFOFIELD_STRING);
            ASSERT_STREQ(infoFiled->fieldValue.stringValue,
                         VecSimMetric_ToString(info.bfInfo.metric));
        } else if (!strcmp(infoFiled->fieldName, VecSimCommonStrings::SEARCH_MODE_STRING)) {
            // Search mode.
            ASSERT_EQ(infoFiled->fieldType, INFOFIELD_STRING);
            ASSERT_STREQ(infoFiled->fieldValue.stringValue,
                         VecSimSearchMode_ToString(info.bfInfo.last_mode));
        } else if (!strcmp(infoFiled->fieldName, VecSimCommonStrings::INDEX_SIZE_STRING)) {
            // Index size.
            ASSERT_EQ(infoFiled->fieldType, INFOFIELD_UINT64);
            ASSERT_EQ(infoFiled->fieldValue.uintegerValue, info.bfInfo.indexSize);
        } else if (!strcmp(infoFiled->fieldName, VecSimCommonStrings::INDEX_LABEL_COUNT_STRING)) {
            // Index label count.
            ASSERT_EQ(infoFiled->fieldType, INFOFIELD_UINT64);
            ASSERT_EQ(infoFiled->fieldValue.uintegerValue, info.bfInfo.indexLabelCount);
        } else if (!strcmp(infoFiled->fieldName, VecSimCommonStrings::IS_MULTI_STRING)) {
            // Is the index multi value.
            ASSERT_EQ(infoFiled->fieldType, INFOFIELD_UINT64);
            ASSERT_EQ(infoFiled->fieldValue.uintegerValue, info.bfInfo.isMulti);
        } else if (!strcmp(infoFiled->fieldName, VecSimCommonStrings::BLOCK_SIZE_STRING)) {
            // Block size.
            ASSERT_EQ(infoFiled->fieldType, INFOFIELD_UINT64);
            ASSERT_EQ(infoFiled->fieldValue.uintegerValue, info.bfInfo.blockSize);
        } else if (!strcmp(infoFiled->fieldName, VecSimCommonStrings::MEMORY_STRING)) {
            // Memory.
            ASSERT_EQ(infoFiled->fieldType, INFOFIELD_UINT64);
            ASSERT_EQ(infoFiled->fieldValue.uintegerValue, info.bfInfo.memory);
        } else {
            ASSERT_TRUE(false);
        }
    }
}

void compareHNSWIndexInfoToIterator(VecSimIndexInfo info, VecSimInfoIterator *infoIter) {
    ASSERT_EQ(15, VecSimInfoIterator_NumberOfFields(infoIter));
    while (VecSimInfoIterator_HasNextField(infoIter)) {
        VecSim_InfoField *infoFiled = VecSimInfoIterator_NextField(infoIter);
        if (!strcmp(infoFiled->fieldName, VecSimCommonStrings::ALGORITHM_STRING)) {
            // Algorithm type.
            ASSERT_EQ(infoFiled->fieldType, INFOFIELD_STRING);
            ASSERT_STREQ(infoFiled->fieldValue.stringValue, VecSimAlgo_ToString(info.algo));
        } else if (!strcmp(infoFiled->fieldName, VecSimCommonStrings::TYPE_STRING)) {
            // Vector type.
            ASSERT_EQ(infoFiled->fieldType, INFOFIELD_STRING);
            ASSERT_STREQ(infoFiled->fieldValue.stringValue,
                         VecSimType_ToString(info.hnswInfo.type));
        } else if (!strcmp(infoFiled->fieldName, VecSimCommonStrings::DIMENSION_STRING)) {
            // Vector dimension.
            ASSERT_EQ(infoFiled->fieldType, INFOFIELD_UINT64);
            ASSERT_EQ(infoFiled->fieldValue.uintegerValue, info.hnswInfo.dim);
        } else if (!strcmp(infoFiled->fieldName, VecSimCommonStrings::METRIC_STRING)) {
            // Metric.
            ASSERT_EQ(infoFiled->fieldType, INFOFIELD_STRING);
            ASSERT_STREQ(infoFiled->fieldValue.stringValue,
                         VecSimMetric_ToString(info.hnswInfo.metric));
        } else if (!strcmp(infoFiled->fieldName, VecSimCommonStrings::SEARCH_MODE_STRING)) {
            // Search mode.
            ASSERT_EQ(infoFiled->fieldType, INFOFIELD_STRING);
            ASSERT_STREQ(infoFiled->fieldValue.stringValue,
                         VecSimSearchMode_ToString(info.hnswInfo.last_mode));
        } else if (!strcmp(infoFiled->fieldName, VecSimCommonStrings::INDEX_SIZE_STRING)) {
            // Index size.
            ASSERT_EQ(infoFiled->fieldType, INFOFIELD_UINT64);
            ASSERT_EQ(infoFiled->fieldValue.uintegerValue, info.hnswInfo.indexSize);
        } else if (!strcmp(infoFiled->fieldName, VecSimCommonStrings::INDEX_LABEL_COUNT_STRING)) {
            // Index label count.
            ASSERT_EQ(infoFiled->fieldType, INFOFIELD_UINT64);
            ASSERT_EQ(infoFiled->fieldValue.uintegerValue, info.hnswInfo.indexLabelCount);
        } else if (!strcmp(infoFiled->fieldName, VecSimCommonStrings::IS_MULTI_STRING)) {
            // Is the index multi value.
            ASSERT_EQ(infoFiled->fieldType, INFOFIELD_UINT64);
            ASSERT_EQ(infoFiled->fieldValue.uintegerValue, info.hnswInfo.isMulti);
        } else if (!strcmp(infoFiled->fieldName,
                           VecSimCommonStrings::HNSW_EF_CONSTRUCTION_STRING)) {
            // EF construction.
            ASSERT_EQ(infoFiled->fieldType, INFOFIELD_UINT64);
            ASSERT_EQ(infoFiled->fieldValue.uintegerValue, info.hnswInfo.efConstruction);
        } else if (!strcmp(infoFiled->fieldName, VecSimCommonStrings::HNSW_EF_RUNTIME_STRING)) {
            // EF runtime.
            ASSERT_EQ(infoFiled->fieldType, INFOFIELD_UINT64);
            ASSERT_EQ(infoFiled->fieldValue.uintegerValue, info.hnswInfo.efRuntime);
        } else if (!strcmp(infoFiled->fieldName, VecSimCommonStrings::HNSW_EPSILON_STRING)) {
            // Epsilon.
            ASSERT_EQ(infoFiled->fieldType, INFOFIELD_FLOAT64);
            ASSERT_EQ(infoFiled->fieldValue.floatingPointValue, info.hnswInfo.epsilon);
        } else if (!strcmp(infoFiled->fieldName, VecSimCommonStrings::HNSW_M_STRING)) {
            // M.
            ASSERT_EQ(infoFiled->fieldType, INFOFIELD_UINT64);
            ASSERT_EQ(infoFiled->fieldValue.uintegerValue, info.hnswInfo.M);
        } else if (!strcmp(infoFiled->fieldName, VecSimCommonStrings::HNSW_MAX_LEVEL)) {
            // Levels.
            ASSERT_EQ(infoFiled->fieldType, INFOFIELD_UINT64);
            ASSERT_EQ(infoFiled->fieldValue.uintegerValue, info.hnswInfo.max_level);
        } else if (!strcmp(infoFiled->fieldName, VecSimCommonStrings::HNSW_ENTRYPOINT)) {
            // Entrypoint.
            ASSERT_EQ(infoFiled->fieldType, INFOFIELD_UINT64);
            ASSERT_EQ(infoFiled->fieldValue.uintegerValue, info.hnswInfo.entrypoint);
        } else if (!strcmp(infoFiled->fieldName, VecSimCommonStrings::MEMORY_STRING)) {
            // Memory.
            ASSERT_EQ(infoFiled->fieldType, INFOFIELD_UINT64);
            ASSERT_EQ(infoFiled->fieldValue.uintegerValue, info.hnswInfo.memory);
        } else {
            ASSERT_TRUE(false);
        }
    }
}

/*
 * helper function to run range query and iterate over the results. ResCB is a callback that takes
 * the id, score and index of a result, and performs test-specific logic for each.
 */
void runRangeQueryTest(VecSimIndex *index, const void *query, double radius,
                       const std::function<void(size_t, double, size_t)> &ResCB,
                       size_t expected_res_num, VecSimQueryResult_Order order,
                       VecSimQueryParams *params) {
    VecSimQueryResult_List res =
        VecSimIndex_RangeQuery(index, (const void *)query, radius, params, order);
    ASSERT_EQ(VecSimQueryResult_Len(res), expected_res_num);
    ASSERT_TRUE(allUniqueResults(res));
    VecSimQueryResult_Iterator *iterator = VecSimQueryResult_List_GetIterator(res);
    int res_ind = 0;
    while (VecSimQueryResult_IteratorHasNext(iterator)) {
        VecSimQueryResult *item = VecSimQueryResult_IteratorNext(iterator);
        int id = (int)VecSimQueryResult_GetId(item);
        double score = VecSimQueryResult_GetScore(item);
        ResCB(id, score, res_ind++);
    }
    ASSERT_EQ(res_ind, expected_res_num);
    VecSimQueryResult_IteratorFree(iterator);
    VecSimQueryResult_Free(res);
}

size_t getLabelsLookupNodeSize() {
    std::shared_ptr<VecSimAllocator> allocator = VecSimAllocator::newVecsimAllocator();
    auto dummy_lookup = vecsim_stl::unordered_map<size_t, unsigned int>(1, allocator);
    size_t memory_before = allocator->getAllocationSize();
    dummy_lookup.insert({1, 1}); // Insert a dummy {key, value} element pair.
    size_t memory_after = allocator->getAllocationSize();
    return memory_after - memory_before;
}

/*
 * Mock callbacks for testing async tiered index. We use a simple std::queue to simulate the job
 * queue.
 */
<<<<<<< HEAD

std::mutex tiered_index_mock::queue_guard;
std::condition_variable tiered_index_mock::queue_cond;
std::vector<std::thread> tiered_index_mock::thread_pool;

int tiered_index_mock::submit_callback(void *job_queue, void **jobs, size_t len) {
    {
        std::unique_lock<std::mutex> lock(queue_guard);
        for (size_t i = 0; i < len; i++) {
            static_cast<JobQueue *>(job_queue)->push(static_cast<AsyncJob *>(jobs[i]));
        }
    }
    if (len == 1) {
        queue_cond.notify_one();
    } else {
        queue_cond.notify_all();
=======
int tiered_index_mock::submit_callback(void *job_queue, AsyncJob **jobs, size_t len,
                                       void *index_ctx) {
    for (size_t i = 0; i < len; i++) {
        // Wrap the job with a struct that contains a weak reference to the related index.
        auto owned_job = RefManagedJob{
            .job = jobs[i],
            .index_weak_ref = reinterpret_cast<IndexExtCtx *>(index_ctx)->index_strong_ref};
        static_cast<JobQueue *>(job_queue)->push(owned_job);
>>>>>>> c3fe0ef6
    }
    return VecSim_OK;
}

int tiered_index_mock::update_mem_callback(void *mem_ctx, size_t mem) {
    *(size_t *)mem_ctx = mem;
    return VecSim_OK;
}<|MERGE_RESOLUTION|>--- conflicted
+++ resolved
@@ -252,33 +252,27 @@
  * Mock callbacks for testing async tiered index. We use a simple std::queue to simulate the job
  * queue.
  */
-<<<<<<< HEAD
 
 std::mutex tiered_index_mock::queue_guard;
 std::condition_variable tiered_index_mock::queue_cond;
 std::vector<std::thread> tiered_index_mock::thread_pool;
 
-int tiered_index_mock::submit_callback(void *job_queue, void **jobs, size_t len) {
+int tiered_index_mock::submit_callback(void *job_queue, AsyncJob **jobs, size_t len,
+                                       void *index_ctx) {
     {
         std::unique_lock<std::mutex> lock(queue_guard);
         for (size_t i = 0; i < len; i++) {
-            static_cast<JobQueue *>(job_queue)->push(static_cast<AsyncJob *>(jobs[i]));
+            // Wrap the job with a struct that contains a weak reference to the related index.
+            auto owned_job = RefManagedJob{
+                .job = jobs[i],
+                .index_weak_ref = reinterpret_cast<IndexExtCtx *>(index_ctx)->index_strong_ref};
+            static_cast<JobQueue *>(job_queue)->push(owned_job);
         }
     }
     if (len == 1) {
         queue_cond.notify_one();
     } else {
         queue_cond.notify_all();
-=======
-int tiered_index_mock::submit_callback(void *job_queue, AsyncJob **jobs, size_t len,
-                                       void *index_ctx) {
-    for (size_t i = 0; i < len; i++) {
-        // Wrap the job with a struct that contains a weak reference to the related index.
-        auto owned_job = RefManagedJob{
-            .job = jobs[i],
-            .index_weak_ref = reinterpret_cast<IndexExtCtx *>(index_ctx)->index_strong_ref};
-        static_cast<JobQueue *>(job_queue)->push(owned_job);
->>>>>>> c3fe0ef6
     }
     return VecSim_OK;
 }
@@ -286,4 +280,25 @@
 int tiered_index_mock::update_mem_callback(void *mem_ctx, size_t mem) {
     *(size_t *)mem_ctx = mem;
     return VecSim_OK;
+}
+
+// Main loop for background worker threads that execute the jobs form the job queue.
+// run_thread uses as a signal to the thread that indicates whether it should keep running or
+// stop and terminate the thread.
+void tiered_index_mock::thread_main_loop(JobQueue &jobQ, bool &run_thread) {
+    while (run_thread) {
+        std::unique_lock<std::mutex> lock(queue_guard);
+        // Wake up and acquire the lock (atomically) ONLY if the job queue is not empty at that
+        // point, or if the thread should not run anymore (and quit in that case).
+        queue_cond.wait(lock, [&jobQ, &run_thread]() { return !jobQ.empty() || !run_thread; });
+        if (!run_thread)
+            return;
+        auto managed_job = jobQ.front();
+        jobQ.pop();
+        lock.unlock();
+        // Upgrade the index weak reference to a strong ref while we run the job over the index.
+        if (auto temp_ref = managed_job.index_weak_ref.lock()) {
+            managed_job.job->Execute(managed_job.job);
+        }
+    }
 }