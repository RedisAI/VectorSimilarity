# Copyright (c) 2006-Present, Redis Ltd.
# All rights reserved.
#
# Licensed under your choice of the Redis Source Available License 2.0
# (RSALv2); or (b) the Server Side Public License v1 (SSPLv1); or (c) the
# GNU Affero General Public License v3 (AGPLv3).
import concurrent
import math
import multiprocessing
import os
import time
from VecSim import *
from common import *
import hnswlib

def create_svs_index(dim, num_elements, data_type, metric = VecSimMetric_L2,
                     alpha = 1.2, graph_max_degree = 64, window_size = 128,
                     max_candidate_pool_size = 1024, prune_to = 60, full_search_history = VecSimOption_AUTO):
    svs_params = SVSParams()

    svs_params.dim = dim
    svs_params.type = data_type
    svs_params.metric = metric
    svs_params.alpha = alpha
    svs_params.graph_max_degree = graph_max_degree
    svs_params.construction_window_size = window_size
    svs_params.max_candidate_pool_size = max_candidate_pool_size
    svs_params.prune_to = prune_to
    svs_params.use_search_history = full_search_history
    svs_params.search_window_size = window_size

    return SVSIndex(svs_params)

def compute_k_euclidean(dataset, query, k):
    dists = [(spatial.distance.euclidean(query, vec), key) for key, vec in dataset]
    dists = sorted(dists)
    return dists[:k]

def compute_k_cosine(dataset, query, k):
    dists = [(spatial.distance.cosine(query, vec), key) for key, vec in dataset]
    dists = sorted(dists)
    return dists[:k]

def compute_range_euclidean(dataset, query, radius):
    dists = [(spatial.distance.sqeuclidean(query, vec), key) for key, vec in dataset]
    return sorted([(dist, key) for dist, key in dists if dist <= radius])

def extract_labels(dists):
    return [key for _, key in dists]

def extract_dists(dists):
    return [dist for dist, _ in dists]

def count_correctness(actual_labels, desired_labels):
    correct = 0
    for label in actual_labels:
        if label in desired_labels:
            correct += 1
    return correct


# compare results with the original version of hnswlib - do not use elements deletion.
def test_sanity_svs_index_L2(test_logger):
    dim = 16
    num_elements = 10000
    k = 10

    index = create_svs_index(dim, num_elements, VecSimType_FLOAT32, VecSimMetric_L2)

    np.random.seed(47)
    data = np.float32(np.random.random((num_elements, dim)))
    vectors = []
    for i, vector in enumerate(data):
        index.add_vector(vector, i)
        vectors.append((i, vector))

    query_data = np.float32(np.random.random((1, dim)))
    redis_labels, redis_distances = index.knn_query(query_data, k)
    desired = compute_k_euclidean(vectors, query_data[0], k)
    desired_labels = [key for _, key in desired]
    count = count_correctness(desired_labels, redis_labels[0])
    recall = float(count) / k
    test_logger.info(f"recall is: {recall}")
    assert(recall > 0.9)


def test_sanity_svs_index_cosine(test_logger):
    dim = 16
    num_elements = 10000
    k = 10

    index = create_svs_index(dim, num_elements, VecSimType_FLOAT32, VecSimMetric_Cosine, alpha=0.9)

    np.random.seed(47)
    data = np.float32(np.random.random((num_elements, dim)))
    vectors = []
    for i, vector in enumerate(data):
        index.add_vector(vector, i)
        vectors.append((i, vector))

    query_data = np.float32(np.random.random((1, dim)))
    redis_labels, redis_distances = index.knn_query(query_data, k)
    desired = compute_k_cosine(vectors, query_data[0], k)
    desired_labels = [key for _, key in desired]
    count = count_correctness(desired_labels, redis_labels[0])
    recall = float(count) / k
    test_logger.info(f"recall is: {recall}")
    assert(recall > 0.9)


# Validate correctness of delete implementation comparing the brute force search. We test the search recall which is not
# deterministic, but should be above a certain threshold. Note that recall is highly impacted by changing
# index parameters.
def test_recall_for_svs_index_with_deletion(test_logger):
    dim = 16
    num_elements = 10000

    num_queries = 10
    k = 10

    index = create_svs_index(dim, num_elements, VecSimType_FLOAT32, VecSimMetric_L2)

    data = np.float32(np.random.random((num_elements, dim)))
    vectors = []
    for i, vector in enumerate(data):
        index.add_vector(vector, i)
        vectors.append((i, vector))

    # delete half of the data
    for i in range(0, len(data), 2):
        index.delete_vector(i)
    vectors = [vectors[i] for i in range(1, len(data), 2)]

    # # We validate that we can increase ef with this designated API (if this won't work, recall should be very low)
    # hnsw_index.set_ef(50)
    query_data = np.float32(np.random.random((num_queries, dim)))
    correct = 0
    for target_vector in query_data:
        redis_labels, redis_distances = index.knn_query(target_vector, k)
        dists = compute_k_euclidean(vectors, target_vector, k)
        keys = extract_labels(dists)
        correct += count_correctness(redis_labels[0], keys)

    # Measure recall
    recall = float(correct) / (k * num_queries)
    test_logger.info(f"recall is: {recall}")
    assert (recall > 0.9)


def test_batch_iterator(test_logger):
    dim = 100
    num_elements = 10000
    num_queries = 10
    windowSize = 128

    index = create_svs_index(dim, num_elements, VecSimType_FLOAT32, VecSimMetric_L2, window_size=windowSize)

    # Add 100k random vectors to the index
    rng = np.random.default_rng(seed=47)
    data = np.float32(rng.random((num_elements, dim)))
    vectors = []
    for i, vector in enumerate(data):
        index.add_vector(vector, i)
        vectors.append((i, vector))

    # Create a random query vector and create a batch iterator
    query_data = np.float32(rng.random((1, dim)))
    batch_iterator = index.create_batch_iterator(query_data)
    labels_first_batch, distances_first_batch = batch_iterator.get_next_results(10, BY_ID)
    for i, _ in enumerate(labels_first_batch[0][:-1]):
        # Assert sorting by id
        assert (labels_first_batch[0][i] < labels_first_batch[0][i + 1])

    labels_second_batch, distances_second_batch = batch_iterator.get_next_results(10, BY_SCORE)
    should_have_return_in_first_batch = []
    for i, dist in enumerate(distances_second_batch[0][:-1]):
        # Assert sorting by score
        assert (distances_second_batch[0][i] < distances_second_batch[0][i + 1])
        # Assert that every distance in the second batch is higher than any distance of the first batch
        if len(distances_first_batch[0][np.where(distances_first_batch[0] > dist)]) != 0:
            should_have_return_in_first_batch.append(dist)
    assert (len(should_have_return_in_first_batch) <= 2)

    # Verify that runtime args are sent properly to the batch iterator.
    query_params = VecSimQueryParams()
    query_params.svsRuntimeParams.windowSize = 5
    batch_iterator_new = index.create_batch_iterator(query_data, query_params)
    labels_first_batch_new, distances_first_batch_new = batch_iterator_new.get_next_results(10, BY_ID)
    # Verify that accuracy is worse with the new lower window size.
    assert (sum(distances_first_batch[0]) < sum(distances_first_batch_new[0]))

    query_params.svsRuntimeParams.windowSize = windowSize  # Restore previous window size.
    batch_iterator_new = index.create_batch_iterator(query_data, query_params)
    labels_first_batch_new, distances_first_batch_new = batch_iterator_new.get_next_results(10, BY_ID)
    # Verify that results are now the same.
    assert_allclose(distances_first_batch_new[0], distances_first_batch[0])
    assert_equal(labels_first_batch_new[0], labels_first_batch[0])

    # Reset
    batch_iterator.reset()

    # Run in batches of 100 until we reach 1000 results and measure recall
    batch_size = 100
    total_res = 1000
    total_recall = 0
    query_data = np.float32(rng.random((num_queries, dim)))
    for target_vector in query_data:
        batch_iterator = index.create_batch_iterator(target_vector)
        iterations = 0
        dists = compute_k_euclidean(vectors, target_vector, total_res)
        accumulated_labels = []
        returned_results_num = 0
        while batch_iterator.has_next() and returned_results_num < total_res:
            iterations += 1
            labels, distances = batch_iterator.get_next_results(batch_size, BY_SCORE)
            accumulated_labels.extend(labels[0])
            returned_results_num = len(accumulated_labels)

        keys = extract_labels(dists)
        correct = count_correctness(accumulated_labels, keys)

        assert iterations == np.ceil(total_res / batch_size)
        recall = float(correct) / total_res
        assert recall >= 0.89
        total_recall += recall
    test_logger.info(f'Avg recall for {total_res} results in index of size {num_elements} with dim={dim} is: {total_recall / num_queries}')

    # Run again a single query in batches until it is depleted.
    batch_iterator = index.create_batch_iterator(query_data[0])
    iterations = 0
    accumulated_labels = set()

    while batch_iterator.has_next():
        iterations += 1
        labels, distances = batch_iterator.get_next_results(batch_size, BY_SCORE)
        # Verify that we got new scores in each iteration.
        assert len(accumulated_labels.intersection(set(labels[0]))) == 0
        accumulated_labels = accumulated_labels.union(set(labels[0]))
    assert len(accumulated_labels) >= 0.95 * num_elements
    test_logger.info(f"Overall results returned: {len(accumulated_labels)} in {iterations} iterations")


def test_topk_query(test_logger):
    dim = 128
    num_elements = 100000

    index = create_svs_index(dim, num_elements, VecSimType_FLOAT32, VecSimMetric_L2)

    np.random.seed(47)
    start = time.time()
    data = np.float32(np.random.random((num_elements, dim)))
    test_logger.info(f'Sample data generated in {time.time() - start} seconds')
    vectors = []
    start = time.time()
    for i, vector in enumerate(data):
        vectors.append((i, vector))

    index.add_vector_parallel(data, np.array(range(num_elements)))
    test_logger.info(f'Index built in {time.time() - start} seconds')

    query_data = np.float32(np.random.random((1, dim)))

    k = 128
    recalls = {}

    for window_size in [128, 256, 512]:
        query_params = VecSimQueryParams()
        query_params.svsRuntimeParams.windowSize = window_size
        query_params.svsRuntimeParams.searchHistory = VecSimOption_AUTO
        start = time.time()
        redis_labels, redis_distances = index.knn_query(query_data, k, query_param=query_params)
        end = time.time()
        assert len(redis_labels[0]) == k

        actual_results = compute_k_euclidean(vectors, query_data.flat, k)
        assert len(actual_results) == k

        keys = extract_labels(actual_results)
        correct = count_correctness(redis_labels[0], keys)

        test_logger.info(
            f'lookup time for {num_elements} vectors with dim={dim} took {end - start} seconds with window_size={window_size},'
            f' got {correct} correct results, which are {correct / k} of the entire results in the range.')

        recalls[window_size] = correct / k

    # Expect higher recalls for higher epsilon values.
    assert recalls[128] <= recalls[256] <= recalls[512]

    # Expect zero results for radius==0
    redis_labels, redis_distances = index.knn_query(query_data, 0)
    assert len(redis_labels[0]) == 0


def test_range_query(test_logger):
    dim = 100
    num_elements = 100000

    index = create_svs_index(dim, num_elements, VecSimType_FLOAT32, VecSimMetric_L2)

    np.random.seed(47)
    start = time.time()
    data = np.float32(np.random.random((num_elements, dim)))
    test_logger.info(f'Sample data generated in {time.time() - start} seconds')
    vectors = []
    start = time.time()
    for i, vector in enumerate(data):
        vectors.append((i, vector))

    index.add_vector_parallel(data, np.array(range(num_elements)))
    test_logger.info(f'Index built in {time.time() - start} seconds')

    query_data = np.float32(np.random.random((1, dim)))

    radius = 13.0
    recalls = {}

    for epsilon_rt in [0.001, 0.01, 0.1]:
        query_params = VecSimQueryParams()
        query_params.svsRuntimeParams.epsilon = epsilon_rt
        start = time.time()
        redis_labels, redis_distances = index.range_query(query_data, radius=radius, query_param=query_params)
        end = time.time()
        res_num = len(redis_labels[0])

        actual_results = compute_range_euclidean(vectors, query_data.flat, radius)

<<<<<<< HEAD
        test_logger.info(
            f'lookup time for {num_elements} vectors with dim={dim} took {end - start} seconds with window_size={window_size},'
=======
        print(
            f'\nlookup time for {num_elements} vectors with dim={dim} took {end - start} seconds with window_size={epsilon_rt},'
>>>>>>> 6963d58c
            f' got {res_num} results, which are {res_num / len(actual_results)} of the entire results in the range.')

        # Compare the number of vectors that are actually within the range to the returned results.
        assert np.all(np.isin(redis_labels, np.array([label for _, label in actual_results])))

        assert max(redis_distances[0]) <= radius
        recalls[epsilon_rt] = res_num / len(actual_results)

    # Expect higher recalls for higher epsilon values.
    assert recalls[0.001] <= recalls[0.01] <= recalls[0.1]

    # Expect zero results for radius==0
    redis_labels, redis_distances = index.range_query(query_data, radius=0)
    assert len(redis_labels[0]) == 0<|MERGE_RESOLUTION|>--- conflicted
+++ resolved
@@ -325,13 +325,8 @@
 
         actual_results = compute_range_euclidean(vectors, query_data.flat, radius)
 
-<<<<<<< HEAD
         test_logger.info(
-            f'lookup time for {num_elements} vectors with dim={dim} took {end - start} seconds with window_size={window_size},'
-=======
-        print(
             f'\nlookup time for {num_elements} vectors with dim={dim} took {end - start} seconds with window_size={epsilon_rt},'
->>>>>>> 6963d58c
             f' got {res_num} results, which are {res_num / len(actual_results)} of the entire results in the range.')
 
         # Compare the number of vectors that are actually within the range to the returned results.
