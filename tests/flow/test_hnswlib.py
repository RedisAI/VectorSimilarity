--- conflicted
+++ resolved
@@ -262,10 +262,7 @@
 
     query_data = np.float32(np.random.random((num_queries, dim)))
     correct = 0
-<<<<<<< HEAD
-=======
     correct_labels = []  # cache these
->>>>>>> 403269cc
     for target_vector in query_data:
         hnswlib_labels, hnswlib_distances = hnsw_index.knn_query(target_vector, 10)
 
@@ -273,10 +270,7 @@
         dists = [(spatial.distance.euclidean(target_vector, vec), key) for key, vec in vectors]
         dists = sorted(dists)
         keys = [key for _, key in dists[:k]]
-<<<<<<< HEAD
-=======
         correct_labels.append(keys)
->>>>>>> 403269cc
 
         for label in hnswlib_labels[0]:
             for correct_label in keys:
@@ -299,24 +293,11 @@
 
     # Check recall
     correct_after = 0
-<<<<<<< HEAD
-    for target_vector in query_data:
-        hnswlib_labels, hnswlib_distances = new_hnsw_index.knn_query(target_vector, 10)
-
-        # sort distances of every vector from the target vector and get actual k nearest vectors
-        dists = [(spatial.distance.euclidean(target_vector, vec), key) for key, vec in vectors]
-        dists = sorted(dists)
-        keys = [key for _, key in dists[:k]]
-
-        for label in hnswlib_labels[0]:
-            for correct_label in keys:
-=======
     for i, target_vector in enumerate(query_data):
         hnswlib_labels, hnswlib_distances = new_hnsw_index.knn_query(target_vector, 10)
         correct_labels_cur = correct_labels[i]
         for label in hnswlib_labels[0]:
             for correct_label in correct_labels_cur:
->>>>>>> 403269cc
                 if label == correct_label:
                     correct_after += 1
                     break
