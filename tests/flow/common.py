--- conflicted
+++ resolved
@@ -7,9 +7,6 @@
 from scipy import spatial
 from numpy.testing import assert_allclose
 import time
-<<<<<<< HEAD
-
-=======
 import math
 
 def create_hnsw_params(dim, num_elements, metric, data_type, ef_construction=200, m=16, ef_runtime=10, epsilon=0.01,
@@ -27,7 +24,6 @@
     hnsw_params.multi = is_multi
     
     return hnsw_params    
->>>>>>> e2f3da57
 # Helper function for creating an index,uses the default HNSW parameters if not specified.
 def create_hnsw_index(dim, num_elements, metric, data_type, ef_construction=200, m=16, ef_runtime=10, epsilon=0.01,
                       is_multi=False):
@@ -43,9 +39,6 @@
     hnsw_params.epsilon = epsilon
     hnsw_params.multi = is_multi
 
-<<<<<<< HEAD
-    return HNSWIndex(hnsw_params)
-=======
     return HNSWIndex(hnsw_params)
 
 
@@ -61,5 +54,4 @@
 
 
 def round_ms(f_value, ndigits = 2):
-    return round(f_value * 1000, ndigits)  
->>>>>>> e2f3da57
+    return round(f_value * 1000, ndigits)  