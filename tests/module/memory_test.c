--- conflicted
+++ resolved
@@ -27,11 +27,7 @@
 // Adds 'amount' vectors to the index. could be 0.
 void _add_vectors(VecSimIndex *index, long long amount) {
     VecSimIndexInfo indexInfo = VecSimIndex_Info(index);
-<<<<<<< HEAD
-    size_t dim = indexInfo.commonInfo.dim;
-=======
     size_t dim = indexInfo.commonInfo.basicInfo.dim;
->>>>>>> e2f3da57
     double vec[dim];
     for (int i = 0; i < dim; i++)
         vec[i] = i;
@@ -116,11 +112,7 @@
 
     // Actual test: verify that memory usage known to the server is at least the memory amount used
     // by the index.
-<<<<<<< HEAD
-    int64_t memory = indexInfo.commonInfo.memory;
-=======
     uint64_t memory = indexInfo.commonInfo.memory;
->>>>>>> e2f3da57
 
     if (memory <= endMemory - startMemory)
         RedisModule_ReplyWithSimpleString(ctx, "OK");
