/*
 * Copyright (c) 2006-Present, Redis Ltd.
 * All rights reserved.
 *
 * Licensed under your choice of the Redis Source Available License 2.0
 * (RSALv2); or (b) the Server Side Public License v1 (SSPLv1); or (c) the
 * GNU Affero General Public License v3 (AGPLv3).
 */
#pragma once

#include <random>
#include <vector>
#include "VecSim/spaces/normalize/compute_norm.h"
#include "VecSim/types/float16.h"

namespace test_utils {

// Assuming v is a memory allocation of size dim * sizeof(float)
static void populate_int8_vec(int8_t *v, size_t dim, int seed = 1234) {

    std::mt19937 gen(seed); // Mersenne Twister engine initialized with the fixed seed

    // uniform_int_distribution doesn't support int8,
    // Define a distribution range for int8_t
    std::uniform_int_distribution<int16_t> dis(INT8_MIN, INT8_MAX);

    for (size_t i = 0; i < dim; i++) {
        v[i] = static_cast<int8_t>(dis(gen));
    }
}
static void populate_uint8_vec(uint8_t *v, size_t dim, int seed = 1234) {

    std::mt19937 gen(seed); // Mersenne Twister engine initialized with the fixed seed

    // uniform_int_distribution doesn't support uint8,
    // Define a distribution range for uint8_t
    std::uniform_int_distribution<uint16_t> dis(0, UINT8_MAX);

    for (size_t i = 0; i < dim; i++) {
        v[i] = static_cast<uint8_t>(dis(gen));
    }
}

// Assuming v is a memory allocation of size dim * sizeof(float)
static void populate_float_vec(float *v, size_t dim, int seed = 1234, float min = -1.0f,
                               float max = 1.0f) {

    std::mt19937 gen(seed); // Mersenne Twister engine initialized with the fixed seed

    // Define a distribution range for float values
    std::uniform_real_distribution<float> dis(min, max);

    for (size_t i = 0; i < dim; i++) {
        v[i] = dis(gen);
    }
}

<<<<<<< HEAD
=======
// Assuming v is a memory allocation of size dim * sizeof(float)
static void populate_float16_vec(vecsim_types::float16 *v, const size_t dim, int seed = 1234,
                                 float min = -1.0f, float max = 1.0f) {
    float v_f[dim];
    populate_float_vec(v_f, dim, seed, min, max);

    for (size_t i = 0; i < dim; i++) {
        v[i] = vecsim_types::FP32_to_FP16(v_f[i]);
    }
}

>>>>>>> e4938947
static void quantize_float_vec_to_uint8(float *v, size_t dim, uint8_t *qv, int seed = 1234) {

    float min_val = v[0];
    float max_val = v[0];
    for (size_t i = 1; i < dim; i++) {
        min_val = std::min(min_val, v[i]);
        max_val = std::max(max_val, v[i]);
    }
    // Calculate delta
    float delta = (max_val - min_val) / 255.0f;
    if (delta == 0)
        delta = 1.0f; // Avoid division by zero
    float norm = 0.0f;
    // Quantize each value
    for (size_t i = 0; i < dim; i++) {
        float normalized = (v[i] - min_val) / delta;
        normalized = std::max(0.0f, std::min(255.0f, normalized));
        qv[i] = static_cast<uint8_t>(std::round(normalized));
        norm += (qv[i] * delta + min_val) * (qv[i] * delta + min_val);
    }
    float inv_norm = 1.0f / std::sqrt(norm);
    // Store parameters
    float *params = reinterpret_cast<float *>(qv + dim);
    params[0] = min_val;
    params[1] = delta;
    params[2] = inv_norm;
}

static void populate_float_vec_to_sq8(uint8_t *v, size_t dim, int seed = 1234) {

    std::mt19937 gen(seed); // Mersenne Twister engine initialized with the fixed seed
    std::uniform_real_distribution<float> dis(-1.0f, 1.0f);
    std::vector<float> vec(dim);
    for (size_t i = 0; i < dim; i++) {
        vec[i] = dis(gen);
    }
    quantize_float_vec_to_uint8(vec.data(), dim, v, seed);
}

template <typename datatype>
float integral_compute_norm(const datatype *vec, size_t dim) {
    return spaces::IntegralType_ComputeNorm<datatype>(vec, dim);
}

} // namespace test_utils<|MERGE_RESOLUTION|>--- conflicted
+++ resolved
@@ -55,8 +55,6 @@
     }
 }
 
-<<<<<<< HEAD
-=======
 // Assuming v is a memory allocation of size dim * sizeof(float)
 static void populate_float16_vec(vecsim_types::float16 *v, const size_t dim, int seed = 1234,
                                  float min = -1.0f, float max = 1.0f) {
@@ -68,7 +66,6 @@
     }
 }
 
->>>>>>> e4938947
 static void quantize_float_vec_to_uint8(float *v, size_t dim, uint8_t *qv, int seed = 1234) {
 
     float min_val = v[0];
