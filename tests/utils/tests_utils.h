/*
 * Copyright (c) 2006-Present, Redis Ltd.
 * All rights reserved.
 *
 * Licensed under your choice of the Redis Source Available License 2.0
 * (RSALv2); or (b) the Server Side Public License v1 (SSPLv1); or (c) the
 * GNU Affero General Public License v3 (AGPLv3).
 */
#pragma once

#include <random>
#include <vector>
#include "VecSim/spaces/normalize/compute_norm.h"

namespace test_utils {

// Assuming v is a memory allocation of size dim * sizeof(float)
static void populate_int8_vec(int8_t *v, size_t dim, int seed = 1234) {

    std::mt19937 gen(seed); // Mersenne Twister engine initialized with the fixed seed

    // uniform_int_distribution doesn't support int8,
    // Define a distribution range for int8_t
    std::uniform_int_distribution<int16_t> dis(INT8_MIN, INT8_MAX);

    for (size_t i = 0; i < dim; i++) {
        v[i] = static_cast<int8_t>(dis(gen));
    }
}
static void populate_uint8_vec(uint8_t *v, size_t dim, int seed = 1234) {

    std::mt19937 gen(seed); // Mersenne Twister engine initialized with the fixed seed

    // uniform_int_distribution doesn't support uint8,
    // Define a distribution range for uint8_t
    std::uniform_int_distribution<uint16_t> dis(0, UINT8_MAX);

    for (size_t i = 0; i < dim; i++) {
        v[i] = static_cast<uint8_t>(dis(gen));
    }
}

<<<<<<< HEAD
static void populate_float_vec(float *v, size_t dim, int seed = 1234) {

    std::mt19937 gen(seed); // Mersenne Twister engine initialized with the fixed seed
=======
// Assuming v is a memory allocation of size dim * sizeof(float)
static void populate_float_vec(float *v, size_t dim, int seed = 1234) {

    std::mt19937 gen(seed); // Mersenne Twister engine initialized with the fixed seed

    // Define a distribution range for float values between -1.0 and 1.0
>>>>>>> fbff84f8
    std::uniform_real_distribution<float> dis(-1.0f, 1.0f);

    for (size_t i = 0; i < dim; i++) {
        v[i] = dis(gen);
    }
}

<<<<<<< HEAD
static void quantize_float_vec_to_uint8(float *v, size_t dim, uint8_t *qv, int seed = 1234) {

    float min_val = v[0];
    float max_val = v[0];
    for (size_t i = 1; i < dim; i++) {
        min_val = std::min(min_val, v[i]);
        max_val = std::max(max_val, v[i]);
    }
    // Calculate delta
    float delta = (max_val - min_val) / 255.0f;
    if (delta == 0)
        delta = 1.0f; // Avoid division by zero
    float norm = 0.0f;
    // Quantize each value
    for (size_t i = 0; i < dim; i++) {
        float normalized = (v[i] - min_val) / delta;
        normalized = std::max(0.0f, std::min(255.0f, normalized));
        qv[i] = static_cast<uint8_t>(std::round(normalized));
        norm += (qv[i] * delta + min_val) * (qv[i] * delta + min_val);
    }
    float inv_norm = 1.0f / std::sqrt(norm);
    // Store parameters
    float *params = reinterpret_cast<float *>(qv + dim);
    params[0] = min_val;
    params[1] = delta;
    params[2] = inv_norm;
}

static void populate_float_vec_to_sq8(uint8_t *v, size_t dim, int seed = 1234) {

    std::mt19937 gen(seed); // Mersenne Twister engine initialized with the fixed seed
    std::uniform_real_distribution<float> dis(-1.0f, 1.0f);
    std::vector<float> vec(dim);
    for (size_t i = 0; i < dim; i++) {
        vec[i] = dis(gen);
    }
    quantize_float_vec_to_uint8(vec.data(), dim, v, seed);
}

=======
>>>>>>> fbff84f8
template <typename datatype>
float integral_compute_norm(const datatype *vec, size_t dim) {
    return spaces::IntegralType_ComputeNorm<datatype>(vec, dim);
}

} // namespace test_utils<|MERGE_RESOLUTION|>--- conflicted
+++ resolved
@@ -40,18 +40,12 @@
     }
 }
 
-<<<<<<< HEAD
-static void populate_float_vec(float *v, size_t dim, int seed = 1234) {
-
-    std::mt19937 gen(seed); // Mersenne Twister engine initialized with the fixed seed
-=======
 // Assuming v is a memory allocation of size dim * sizeof(float)
 static void populate_float_vec(float *v, size_t dim, int seed = 1234) {
 
     std::mt19937 gen(seed); // Mersenne Twister engine initialized with the fixed seed
 
     // Define a distribution range for float values between -1.0 and 1.0
->>>>>>> fbff84f8
     std::uniform_real_distribution<float> dis(-1.0f, 1.0f);
 
     for (size_t i = 0; i < dim; i++) {
@@ -59,7 +53,6 @@
     }
 }
 
-<<<<<<< HEAD
 static void quantize_float_vec_to_uint8(float *v, size_t dim, uint8_t *qv, int seed = 1234) {
 
     float min_val = v[0];
@@ -99,8 +92,6 @@
     quantize_float_vec_to_uint8(vec.data(), dim, v, seed);
 }
 
-=======
->>>>>>> fbff84f8
 template <typename datatype>
 float integral_compute_norm(const datatype *vec, size_t dim) {
     return spaces::IntegralType_ComputeNorm<datatype>(vec, dim);
