
#include "VecSim/vec_sim.h"
#include "VecSim/algorithms/hnsw/hnswlib_c.h"

#include "pybind11/pybind11.h"
#include "pybind11/numpy.h"
#include "pybind11/stl.h"

namespace py = pybind11;

class PyVecSimIndex {
public:
    PyVecSimIndex() {}

    PyVecSimIndex(const VecSimParams &params) { index = VecSimIndex_New(&params); }

    void addVector(py::object input, size_t id) {
        py::array_t<float, py::array::c_style | py::array::forcecast> items(input);
        float *vector_data = (float *)items.data(0);
        VecSimIndex_AddVector(index, (void *)vector_data, id);
    }

    void deleteVector(size_t id) { VecSimIndex_DeleteVector(index, id); }

    py::object knn(py::object input, size_t k, VecSimQueryParams *query_params) {
        py::array_t<float, py::array::c_style | py::array::forcecast> items(input);
        float *vector_data = (float *)items.data(0);
<<<<<<< HEAD
        VecSimQueryResult_List *res =
            VecSimIndex_TopKQuery(index, (void *)vector_data, k, query_params);
=======
        VecSimQueryResult *res =
            VecSimIndex_TopKQuery(index, (void *)vector_data, k, query_params, BY_SCORE);
>>>>>>> 151b2ed8
        if (VecSimQueryResult_Len(res) != k) {
            throw std::runtime_error("Cannot return the results in a contiguous 2D array. Probably "
                                     "ef or M is too small");
        }
        size_t *data_numpy_l = new size_t[k];
        float *data_numpy_d = new float[k];
        VecSimQueryResult_Iterator *iterator = VecSimQueryResult_List_GetIterator(res);
        int res_ind = 0;
        while (VecSimQueryResult_IteratorHasNext(iterator)) {
            VecSimQueryResult *item = VecSimQueryResult_IteratorNext(iterator);
            int id = VecSimQueryResult_GetId(item);
            float score = VecSimQueryResult_GetScore(item);
            data_numpy_d[res_ind] = score;
            data_numpy_l[res_ind++] = id;
        }
        VecSimQueryResult_IteratorFree(iterator);
        VecSimQueryResult_Free(res);

        py::capsule free_when_done_l(data_numpy_l, [](void *f) { delete[] f; });
        py::capsule free_when_done_d(data_numpy_d, [](void *f) { delete[] f; });
        return py::make_tuple(
            py::array_t<size_t>(
                {(size_t)1, k},                       // shape
                {k * sizeof(size_t), sizeof(size_t)}, // C-style contiguous strides for double
                data_numpy_l,                         // the data pointer
                free_when_done_l),
            py::array_t<float>(
                {(size_t)1, k},                     // shape
                {k * sizeof(float), sizeof(float)}, // C-style contiguous strides for double
                data_numpy_d,                       // the data pointer
                free_when_done_d));
    }

    size_t indexSize() { return VecSimIndex_IndexSize(index); }

    virtual ~PyVecSimIndex() { VecSimIndex_Free(index); }

protected:
    VecSimIndex *index;
};

class PyHNSWLibIndex : public PyVecSimIndex {
public:
    PyHNSWLibIndex(const HNSWParams &hnsw_params, const VecSimType type, size_t dim,
                   const VecSimMetric metric) {
        VecSimParams params = {.hnswParams = hnsw_params,
                               .type = type,
                               .size = dim,
                               .metric = metric,
                               .algo = VecSimAlgo_HNSWLIB};
        this->index = VecSimIndex_New(&params);
    }

    void setDefaultEf(size_t ef) { HNSWLib_SetQueryRuntimeEf(index, ef); }
};

class PyBFIndex : public PyVecSimIndex {
public:
    PyBFIndex(const BFParams &bf_params, const VecSimType type, size_t dim,
              const VecSimMetric metric) {
        VecSimParams params = {.bfParams = bf_params,
                               .type = type,
                               .size = dim,
                               .metric = metric,
                               .algo = VecSimAlgo_BF};
        this->index = VecSimIndex_New(&params);
    }
};

PYBIND11_MODULE(VecSim, m) {
    py::enum_<VecSimAlgo>(m, "VecSimAlgo")
        .value("VecSimAlgo_HNSWLIB", VecSimAlgo_HNSWLIB)
        .value("VecSimAlgo_BF", VecSimAlgo_BF)
        .export_values();

    py::enum_<VecSimType>(m, "VecSimType")
        .value("VecSimType_FLOAT32", VecSimType_FLOAT32)
        .value("VecSimType_FLOAT64", VecSimType_FLOAT64)
        .value("VecSimType_INT32", VecSimType_INT32)
        .value("VecSimType_INT64", VecSimType_INT64)
        .export_values();

    py::enum_<VecSimMetric>(m, "VecSimMetric")
        .value("VecSimMetric_L2", VecSimMetric_L2)
        .value("VecSimMetric_IP", VecSimMetric_IP)
        .value("VecSimMetric_Cosine", VecSimMetric_Cosine)
        .export_values();

    py::class_<HNSWParams>(m, "HNSWParams")
        .def(py::init())
        .def_readwrite("initialCapacity", &HNSWParams::initialCapacity)
        .def_readwrite("M", &HNSWParams::M)
        .def_readwrite("efConstruction", &HNSWParams::efConstruction)
        .def_readwrite("efRuntime", &HNSWParams::efRuntime);

    py::class_<BFParams>(m, "BFParams")
        .def(py::init())
        .def_readwrite("initialCapacity", &BFParams::initialCapacity)
        .def_readwrite("blockSize", &BFParams::blockSize);

    py::class_<VecSimParams>(m, "VecSimParams")
        .def(py::init())
        .def_readwrite("algo", &VecSimParams::algo)
        .def_readwrite("type", &VecSimParams::type)
        .def_readwrite("dim", &VecSimParams::size)
        .def_readwrite("metric", &VecSimParams::metric)
        .def_readwrite("hnswParams", &VecSimParams::hnswParams)
        .def_readwrite("bfParams", &VecSimParams::bfParams);

    py::class_<VecSimQueryParams>(m, "VecSimQueryParams").def(py::init());

    py::class_<PyVecSimIndex>(m, "VecSimIndex")
        .def(py::init([](const VecSimParams &params) { return new PyVecSimIndex(params); }),
             py::arg("params"))
        .def("add_vector", &PyVecSimIndex::addVector)
        .def("delete_vector", &PyVecSimIndex::deleteVector)
        .def("knn_query", &PyVecSimIndex::knn, py::arg("vector"), py::arg("k"),
             py::arg("query_param") = nullptr)
        .def("index_size", &PyVecSimIndex::indexSize);

    py::class_<PyHNSWLibIndex, PyVecSimIndex>(m, "HNSWIndex")
        .def(py::init(
                 [](const HNSWParams &params, const VecSimType type, size_t dim,
                    VecSimMetric metric) { return new PyHNSWLibIndex(params, type, dim, metric); }),
             py::arg("params"), py::arg("data_type"), py::arg("data_dim"), py::arg("space_metric"))
        .def("set_ef", &PyHNSWLibIndex::setDefaultEf);

    py::class_<PyBFIndex, PyVecSimIndex>(m, "BFIndex")
        .def(py::init([](const BFParams &params, const VecSimType type, size_t dim,
                         VecSimMetric metric) { return new PyBFIndex(params, type, dim, metric); }),
             py::arg("params"), py::arg("data_type"), py::arg("data_dim"), py::arg("space_metric"));
}<|MERGE_RESOLUTION|>--- conflicted
+++ resolved
@@ -25,13 +25,8 @@
     py::object knn(py::object input, size_t k, VecSimQueryParams *query_params) {
         py::array_t<float, py::array::c_style | py::array::forcecast> items(input);
         float *vector_data = (float *)items.data(0);
-<<<<<<< HEAD
         VecSimQueryResult_List *res =
-            VecSimIndex_TopKQuery(index, (void *)vector_data, k, query_params);
-=======
-        VecSimQueryResult *res =
             VecSimIndex_TopKQuery(index, (void *)vector_data, k, query_params, BY_SCORE);
->>>>>>> 151b2ed8
         if (VecSimQueryResult_Len(res) != k) {
             throw std::runtime_error("Cannot return the results in a contiguous 2D array. Probably "
                                      "ef or M is too small");
