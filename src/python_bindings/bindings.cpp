/*
 *Copyright Redis Ltd. 2021 - present
 *Licensed under your choice of the Redis Source Available License 2.0 (RSALv2) or
 *the Server Side Public License v1 (SSPLv1).
 */

#include "VecSim/vec_sim.h"
#include "VecSim/algorithms/hnsw/hnsw.h"
#include "VecSim/index_factories/hnsw_factory.h"
#include "VecSim/batch_iterator.h"

#include "pybind11/pybind11.h"
#include "pybind11/numpy.h"
#include "pybind11/stl.h"
#include <cstring>
#include <thread>
#include <VecSim/algorithms/hnsw/hnsw_single.h>
#include <VecSim/algorithms/brute_force/brute_force_single.h>
<<<<<<< HEAD

namespace py = pybind11;
=======
#include "tiered_index_mock.h"

namespace py = pybind11;
using namespace tiered_index_mock;
>>>>>>> e2f3da57

// Helper function that iterates query results and wrap them in python numpy object -
// a tuple of two 2D arrays: (labels, distances)
py::object wrap_results(VecSimQueryResult_List *res, size_t num_res, size_t num_queries = 1) {
    auto *data_numpy_l = new long[num_res * num_queries];
    auto *data_numpy_d = new double[num_res * num_queries];
    // Default "padding" for the entries that will stay empty (in case of less than k results return
    // in KNN, or results of range queries with number of results lower than the maximum in the
    // batch (which determines the arrays' shape)
    std::fill_n(data_numpy_l, num_res * num_queries, -1);
    std::fill_n(data_numpy_d, num_res * num_queries, -1.0);

    for (size_t i = 0; i < num_queries; i++) {
        VecSimQueryResult_Iterator *iterator = VecSimQueryResult_List_GetIterator(res[i]);
        size_t res_ind = i * num_res;
        while (VecSimQueryResult_IteratorHasNext(iterator)) {
            VecSimQueryResult *item = VecSimQueryResult_IteratorNext(iterator);
            data_numpy_d[res_ind] = VecSimQueryResult_GetScore(item);
            data_numpy_l[res_ind++] = (long)VecSimQueryResult_GetId(item);
        }
        VecSimQueryResult_IteratorFree(iterator);
        VecSimQueryResult_Free(res[i]);
    }

    py::capsule free_when_done_l(data_numpy_l, [](void *labels) { delete[](long *) labels; });
    py::capsule free_when_done_d(data_numpy_d, [](void *dists) { delete[](double *) dists; });
    return py::make_tuple(
        py::array_t<long>(
            {(size_t)num_queries, num_res},         // shape
            {num_res * sizeof(long), sizeof(long)}, // C-style contiguous strides for size_t
            data_numpy_l,                           // the data pointer (labels array)
            free_when_done_l),
        py::array_t<double>(
            {(size_t)num_queries, num_res},             // shape
            {num_res * sizeof(double), sizeof(double)}, // C-style contiguous strides for double
            data_numpy_d,                               // the data pointer (distances array)
            free_when_done_d));
}

class PyBatchIterator {
private:
    // Hold the index pointer, so that it will be destroyed **after** the batch iterator. Hence,
    // the index field should come before the iterator field.
    std::shared_ptr<VecSimIndex> vectorIndex;
    std::shared_ptr<VecSimBatchIterator> batchIterator;

public:
    PyBatchIterator(const std::shared_ptr<VecSimIndex> &vecIndex,
                    VecSimBatchIterator *batchIterator)
        : vectorIndex(vecIndex), batchIterator(batchIterator, VecSimBatchIterator_Free) {}

    bool hasNext() { return VecSimBatchIterator_HasNext(batchIterator.get()); }

    py::object getNextResults(size_t n_res, VecSimQueryResult_Order order) {
        VecSimQueryResult_List results;
        {
            // We create this object inside the scope to enable parallel execution of the batch
            // iterator from different Python threads.
            py::gil_scoped_release py_gil;
            results = VecSimBatchIterator_Next(batchIterator.get(), n_res, order);
        }
        // The number of results may be lower than n_res, if there are less than n_res remaining
        // vectors in the index that hadn't been returned yet.
        size_t actual_n_res = VecSimQueryResult_Len(results);
        return wrap_results(&results, actual_n_res);
    }
    void reset() { VecSimBatchIterator_Reset(batchIterator.get()); }
    virtual ~PyBatchIterator() {}
};

// @input or @query arguments are a py::object object. (numpy arrays are acceptable)
class PyVecSimIndex {
private:
    template <typename DataType>
    inline py::object rawVectorsAsNumpy(labelType label, size_t dim) {
        std::vector<std::vector<DataType>> vectors;
<<<<<<< HEAD
        if (index->info().algo == VecSimAlgo_BF) {
=======
        if (index->basicInfo().algo == VecSimAlgo_BF) {
>>>>>>> e2f3da57
            reinterpret_cast<BruteForceIndex<DataType, DataType> *>(this->index.get())
                ->getDataByLabel(label, vectors);
        } else {
            // index is HNSW
            reinterpret_cast<HNSWIndex<DataType, DataType> *>(this->index.get())
                ->getDataByLabel(label, vectors);
        }
        size_t n_vectors = vectors.size();
        auto *data_numpy = new DataType[n_vectors * dim];
        // Copy the vector blobs into one contiguous array of data, and free the original buffer
        // afterwards.
        for (size_t i = 0; i < n_vectors; i++) {
            memcpy(data_numpy + i * dim, vectors[i].data(), dim * sizeof(DataType));
        }

        py::capsule free_when_done(data_numpy,
                                   [](void *vector_data) { delete[](DataType *) vector_data; });
        return py::array_t<DataType>(
            {n_vectors, dim}, // shape
            {dim * sizeof(DataType),
             sizeof(DataType)}, // C-style contiguous strides for the data type
            data_numpy,         // the data pointer
            free_when_done);
    }

protected:
    std::shared_ptr<VecSimIndex> index;

    inline VecSimQueryResult_List searchKnnInternal(const char *query, size_t k,
                                                    VecSimQueryParams *query_params) {
        return VecSimIndex_TopKQuery(index.get(), query, k, query_params, BY_SCORE);
    }

    inline void addVectorInternal(const char *vector_data, size_t id) {
        VecSimIndex_AddVector(index.get(), vector_data, id);
    }

    inline VecSimQueryResult_List searchRangeInternal(const char *query, double radius,
                                                      VecSimQueryParams *query_params) {
        return VecSimIndex_RangeQuery(index.get(), query, radius, query_params, BY_SCORE);
    }

public:
    PyVecSimIndex() = default;

    explicit PyVecSimIndex(const VecSimParams &params) {
        index = std::shared_ptr<VecSimIndex>(VecSimIndex_New(&params), VecSimIndex_Free);
    }

    void addVector(const py::object &input, size_t id) {
        py::array vector_data(input);
        py::gil_scoped_release py_gil;
        addVectorInternal((const char *)vector_data.data(0), id);
    }

    void deleteVector(size_t id) { VecSimIndex_DeleteVector(index.get(), id); }

    py::object knn(const py::object &input, size_t k, VecSimQueryParams *query_params) {
        py::array query(input);
        VecSimQueryResult_List res;
        {
            py::gil_scoped_release py_gil;
            res = searchKnnInternal((const char *)query.data(0), k, query_params);
        }
        return wrap_results(&res, k);
    }

    py::object range(const py::object &input, double radius, VecSimQueryParams *query_params) {
        py::array query(input);
        VecSimQueryResult_List res;
        {
            py::gil_scoped_release py_gil;
            res = searchRangeInternal((const char *)query.data(0), radius, query_params);
        }
        return wrap_results(&res, VecSimQueryResult_Len(res));
    }

    size_t indexSize() { return VecSimIndex_IndexSize(index.get()); }

<<<<<<< HEAD
=======
    size_t indexMemory() { return this->index->getAllocationSize(); }

>>>>>>> e2f3da57
    PyBatchIterator createBatchIterator(const py::object &input, VecSimQueryParams *query_params) {
        py::array query(input);
        return PyBatchIterator(
            index, VecSimBatchIterator_New(index.get(), (const char *)query.data(0), query_params));
    }

    py::object getVector(labelType label) {
        VecSimIndexInfo info = index->info();
<<<<<<< HEAD
        size_t dim = info.commonInfo.dim;
        if (info.commonInfo.type == VecSimType_FLOAT32) {
            return rawVectorsAsNumpy<float>(label, dim);
        } else if (info.commonInfo.type == VecSimType_FLOAT64) {
=======
        size_t dim = info.commonInfo.basicInfo.dim;
        if (info.commonInfo.basicInfo.type == VecSimType_FLOAT32) {
            return rawVectorsAsNumpy<float>(label, dim);
        } else if (info.commonInfo.basicInfo.type == VecSimType_FLOAT64) {
>>>>>>> e2f3da57
            return rawVectorsAsNumpy<double>(label, dim);
        } else {
            throw std::runtime_error("Invalid vector data type");
        }
    }

    virtual ~PyVecSimIndex() = default; // Delete function was given to the shared pointer object
};

class PyHNSWLibIndex : public PyVecSimIndex {
private:
    template <typename search_param_t> // size_t/double for KNN/range queries.
    using QueryFunc =
        std::function<VecSimQueryResult_List(const char *, search_param_t, VecSimQueryParams *)>;

    template <typename search_param_t> // size_t/double for KNN / range queries.
    void runParallelQueries(const py::array &queries, size_t n_queries, search_param_t param,
                            VecSimQueryParams *query_params, int n_threads,
                            QueryFunc<search_param_t> queryFunc, VecSimQueryResult_List *results) {

        // Use number of hardware cores as default number of threads, unless specified otherwise.
        if (n_threads <= 0) {
            n_threads = (int)std::thread::hardware_concurrency();
        }
        std::atomic_int global_counter(0);

        auto parallel_search = [&](const py::array &items) {
            while (true) {
                int ind = global_counter.fetch_add(1);
                if (ind >= n_queries) {
                    break;
                }
                results[ind] = queryFunc((const char *)items.data(ind), param, query_params);
            }
        };
        std::thread thread_objs[n_threads];
        {
            // Release python GIL while threads are running.
            py::gil_scoped_release py_gil;
            for (size_t i = 0; i < n_threads; i++) {
                thread_objs[i] = std::thread(parallel_search, queries);
            }
            for (size_t i = 0; i < n_threads; i++) {
                thread_objs[i].join();
            }
        }
    }

public:
    explicit PyHNSWLibIndex(const HNSWParams &hnsw_params) {
        VecSimParams params = {.algo = VecSimAlgo_HNSWLIB, .hnswParams = hnsw_params};
        this->index = std::shared_ptr<VecSimIndex>(VecSimIndex_New(&params), VecSimIndex_Free);
    }

    // @params is required only in V1.
    explicit PyHNSWLibIndex(const std::string &location, const HNSWParams *hnsw_params = nullptr) {
        this->index = std::shared_ptr<VecSimIndex>(HNSWFactory::NewIndex(location, hnsw_params),
                                                   VecSimIndex_Free);
    }

    void setDefaultEf(size_t ef) {
        auto *hnsw = reinterpret_cast<HNSWIndex<float, float> *>(index.get());
        hnsw->setEf(ef);
    }
    void saveIndex(const std::string &location) {
        auto *hnsw = reinterpret_cast<HNSWIndex<float, float> *>(index.get());
        hnsw->saveIndex(location);
    }
    py::object searchKnnParallel(const py::object &input, size_t k, VecSimQueryParams *query_params,
                                 int n_threads) {

        py::array queries(input);
        if (queries.ndim() != 2) {
            throw std::runtime_error("Input queries array must be 2D array");
        }
        size_t n_queries = queries.shape(0);
        std::function<VecSimQueryResult_List(const char *, size_t, VecSimQueryParams *)>
            searchKnnWrapper([this](const char *query_, size_t k_,
                                    VecSimQueryParams *query_params_) -> VecSimQueryResult_List {
                return this->searchKnnInternal(query_, k_, query_params_);
            });
        VecSimQueryResult_List results[n_queries];
        runParallelQueries<size_t>(queries, n_queries, k, query_params, n_threads, searchKnnWrapper,
                                   results);
        return wrap_results(results, k, n_queries);
    }
    py::object searchRangeParallel(const py::object &input, double radius,
                                   VecSimQueryParams *query_params, int n_threads) {
        py::array queries(input);
        if (queries.ndim() != 2) {
            throw std::runtime_error("Input queries array must be 2D array");
        }
        size_t n_queries = queries.shape(0);
        std::function<VecSimQueryResult_List(const char *, double, VecSimQueryParams *)>
            searchRangeWrapper([this](const char *query_, double radius_,
                                      VecSimQueryParams *query_params_) -> VecSimQueryResult_List {
                return this->searchRangeInternal(query_, radius_, query_params_);
            });
        VecSimQueryResult_List results[n_queries];
        runParallelQueries<double>(queries, n_queries, radius, query_params, n_threads,
                                   searchRangeWrapper, results);
        size_t max_results_num = 1;
        for (size_t i = 0; i < n_queries; i++) {
            if (VecSimQueryResult_Len(results[i]) > max_results_num) {
                max_results_num = VecSimQueryResult_Len(results[i]);
            }
        }
        // We return 2D numpy array of results (labels and distances), use padding of "-1" in the
        // empty entries of the matrices.
        return wrap_results(results, max_results_num, n_queries);
    }

    void addVectorsParallel(const py::object &input, const py::object &vectors_labels,
                            int n_threads) {
        py::array vectors_data(input);
        py::array_t<labelType, py::array::c_style | py::array::forcecast> labels(vectors_labels);

        if (vectors_data.ndim() != 2) {
            throw std::runtime_error("Input vectors data array must be 2D array");
        }
        if (labels.ndim() != 1) {
            throw std::runtime_error("Input vectors labels array must be 1D array");
        }
        if (vectors_data.shape(0) != labels.shape(0)) {
            throw std::runtime_error(
                "The first dim of vectors data and labels arrays must be equal");
        }
        size_t n_vectors = vectors_data.shape(0);
        // Use number of hardware cores as default number of threads, unless specified otherwise.
        if (n_threads <= 0) {
            n_threads = (int)std::thread::hardware_concurrency();
        }

        std::atomic_int global_counter(0);
        auto parallel_insert =
            [&](const py::array &data,
                const py::array_t<labelType, py::array::c_style | py::array::forcecast> &labels) {
                while (true) {
                    int ind = global_counter.fetch_add(1);
                    if (ind >= n_vectors) {
                        break;
                    }
                    this->addVectorInternal((const char *)data.data(ind), labels.at(ind));
                }
            };
        std::thread thread_objs[n_threads];
        {
            // Release python GIL while threads are running.
            py::gil_scoped_release py_gil;
            for (size_t i = 0; i < n_threads; i++) {
                thread_objs[i] = std::thread(parallel_insert, vectors_data, labels);
            }
            for (size_t i = 0; i < n_threads; i++) {
                thread_objs[i].join();
            }
        }
    }

    bool checkIntegrity() {
<<<<<<< HEAD
        auto type = VecSimIndex_Info(this->index.get()).commonInfo.type;
=======
        auto type = VecSimIndex_Info(this->index.get()).commonInfo.basicInfo.type;
>>>>>>> e2f3da57
        if (type == VecSimType_FLOAT32) {
            return reinterpret_cast<HNSWIndex<float, float> *>(this->index.get())
                ->checkIntegrity()
                .valid_state;
        } else if (type == VecSimType_FLOAT64) {
            return reinterpret_cast<HNSWIndex<double, double> *>(this->index.get())
                ->checkIntegrity()
                .valid_state;
        } else {
            throw std::runtime_error("Invalid index data type");
        }
    }
<<<<<<< HEAD
=======
};

class PyTieredIndex : public PyVecSimIndex {
private:
    VecSimIndexAbstract<float> *getFlatBuffer() {
        return reinterpret_cast<VecSimTieredIndex<float, float> *>(this->index.get())
            ->getFlatbufferIndex();
    }

protected:
    JobQueue jobQueue;       // External queue that holds the jobs.
    IndexExtCtx jobQueueCtx; // External context to be sent to the submit callback.
    SubmitCB submitCb;       // A callback that submits an array of jobs into a given jobQueue.
    size_t flatBufferLimit; // Maximum size allowed for the flat buffer. If flat buffer is full, use
                            // in-place insertion.
    bool run_thread;
    std::bitset<MAX_POOL_SIZE> executions_status;

    TieredIndexParams TieredIndexParams_Init() {
        TieredIndexParams ret = {
            .jobQueue = &this->jobQueue,
            .jobQueueCtx = &this->jobQueueCtx,
            .submitCb = this->submitCb,
            .flatBufferLimit = this->flatBufferLimit,
        };

        return ret;
    }

public:
    explicit PyTieredIndex(size_t BufferLimit = 3000000)
        : submitCb(submit_callback), flatBufferLimit(BufferLimit), run_thread(true) {

        for (size_t i = 0; i < THREAD_POOL_SIZE; i++) {
            ThreadParams params(run_thread, executions_status, i, jobQueue);
            thread_pool.emplace_back(thread_main_loop, params);
        }
    }

    virtual ~PyTieredIndex() = 0;

    void WaitForIndex(size_t waiting_duration = 10) {
        bool keep_wating = true;
        while (keep_wating) {
            std::this_thread::sleep_for(std::chrono::milliseconds(waiting_duration));
            std::unique_lock<std::mutex> lock(queue_guard);
            if (jobQueue.empty()) {
                while (true) {
                    if (executions_status.count() == 0) {
                        keep_wating = false;
                        break;
                    }
                    std::this_thread::sleep_for(std::chrono::milliseconds(waiting_duration));
                }
            }
        }
    }

    size_t getFlatIndexSize() { return getFlatBuffer()->indexLabelCount(); }

    static size_t GetThreadsNum() { return THREAD_POOL_SIZE; }

    size_t getBufferLimit() { return flatBufferLimit; }
};

PyTieredIndex::~PyTieredIndex() { thread_pool_terminate(jobQueue, run_thread); }
class PyTiered_HNSWIndex : public PyTieredIndex {
public:
    explicit PyTiered_HNSWIndex(const HNSWParams &hnsw_params,
                                const TieredHNSWParams &tiered_hnsw_params) {

        // Create primaryIndexParams and specific params for hnsw tiered index.
        VecSimParams primary_index_params = {.algo = VecSimAlgo_HNSWLIB, .hnswParams = hnsw_params};

        // create TieredIndexParams
        TieredIndexParams tiered_params = TieredIndexParams_Init();

        tiered_params.primaryIndexParams = &primary_index_params;
        tiered_params.specificParams.tieredHnswParams = tiered_hnsw_params;

        // create VecSimParams for TieredIndexParams
        VecSimParams params = {.algo = VecSimAlgo_TIERED, .tieredParams = tiered_params};

        this->index = std::shared_ptr<VecSimIndex>(VecSimIndex_New(&params), VecSimIndex_Free);
        // Set the created tiered index in the index external context.
        this->jobQueueCtx.index_strong_ref = this->index;
    }
    size_t HNSWLabelCount() {
        return this->index->info().tieredInfo.backendCommonInfo.indexLabelCount;
    }
>>>>>>> e2f3da57
};

class PyBFIndex : public PyVecSimIndex {
public:
    explicit PyBFIndex(const BFParams &bf_params) {
        VecSimParams params = {.algo = VecSimAlgo_BF, .bfParams = bf_params};
        this->index = std::shared_ptr<VecSimIndex>(VecSimIndex_New(&params), VecSimIndex_Free);
    }
};

PYBIND11_MODULE(VecSim, m) {
    py::enum_<VecSimAlgo>(m, "VecSimAlgo")
        .value("VecSimAlgo_HNSWLIB", VecSimAlgo_HNSWLIB)
        .value("VecSimAlgo_BF", VecSimAlgo_BF)
        .export_values();

    py::enum_<VecSimType>(m, "VecSimType")
        .value("VecSimType_FLOAT32", VecSimType_FLOAT32)
        .value("VecSimType_FLOAT64", VecSimType_FLOAT64)
        .value("VecSimType_INT32", VecSimType_INT32)
        .value("VecSimType_INT64", VecSimType_INT64)
        .export_values();

    py::enum_<VecSimMetric>(m, "VecSimMetric")
        .value("VecSimMetric_L2", VecSimMetric_L2)
        .value("VecSimMetric_IP", VecSimMetric_IP)
        .value("VecSimMetric_Cosine", VecSimMetric_Cosine)
        .export_values();

    py::enum_<VecSimQueryResult_Order>(m, "VecSimQueryResult_Order")
        .value("BY_SCORE", BY_SCORE)
        .value("BY_ID", BY_ID)
        .export_values();

    py::class_<HNSWParams>(m, "HNSWParams")
        .def(py::init())
        .def_readwrite("type", &HNSWParams::type)
        .def_readwrite("dim", &HNSWParams::dim)
        .def_readwrite("metric", &HNSWParams::metric)
        .def_readwrite("multi", &HNSWParams::multi)
        .def_readwrite("initialCapacity", &HNSWParams::initialCapacity)
        .def_readwrite("M", &HNSWParams::M)
        .def_readwrite("efConstruction", &HNSWParams::efConstruction)
        .def_readwrite("efRuntime", &HNSWParams::efRuntime)
        .def_readwrite("epsilon", &HNSWParams::epsilon);

    py::class_<BFParams>(m, "BFParams")
        .def(py::init())
        .def_readwrite("type", &BFParams::type)
        .def_readwrite("dim", &BFParams::dim)
        .def_readwrite("metric", &BFParams::metric)
        .def_readwrite("multi", &BFParams::multi)
        .def_readwrite("initialCapacity", &BFParams::initialCapacity)
        .def_readwrite("blockSize", &BFParams::blockSize);

    py::class_<TieredHNSWParams>(m, "TieredHNSWParams")
        .def(py::init())
        .def_readwrite("swapJobThreshold", &TieredHNSWParams::swapJobThreshold);

    py::class_<VecSimParams>(m, "VecSimParams")
        .def(py::init())
        .def_readwrite("algo", &VecSimParams::algo)
        .def_readwrite("hnswParams", &VecSimParams::hnswParams)
        .def_readwrite("bfParams", &VecSimParams::bfParams);

    py::class_<VecSimQueryParams> queryParams(m, "VecSimQueryParams");

    queryParams.def(py::init<>())
        .def_readwrite("hnswRuntimeParams", &VecSimQueryParams::hnswRuntimeParams);

    py::class_<HNSWRuntimeParams>(queryParams, "HNSWRuntimeParams")
        .def(py::init<>())
        .def_readwrite("efRuntime", &HNSWRuntimeParams::efRuntime)
        .def_readwrite("epsilon", &HNSWRuntimeParams::epsilon);

    py::class_<PyVecSimIndex>(m, "VecSimIndex")
        .def(py::init([](const VecSimParams &params) { return new PyVecSimIndex(params); }),
             py::arg("params"))
        .def("add_vector", &PyVecSimIndex::addVector)
        .def("delete_vector", &PyVecSimIndex::deleteVector)
        .def("knn_query", &PyVecSimIndex::knn, py::arg("vector"), py::arg("k"),
             py::arg("query_param") = nullptr)
        .def("range_query", &PyVecSimIndex::range, py::arg("vector"), py::arg("radius"),
             py::arg("query_param") = nullptr)
        .def("index_size", &PyVecSimIndex::indexSize)
        .def("index_memory", &PyVecSimIndex::indexMemory)
        .def("create_batch_iterator", &PyVecSimIndex::createBatchIterator, py::arg("query_blob"),
             py::arg("query_param") = nullptr)
        .def("get_vector", &PyVecSimIndex::getVector);

    py::class_<PyHNSWLibIndex, PyVecSimIndex>(m, "HNSWIndex")
        .def(py::init([](const HNSWParams &params) { return new PyHNSWLibIndex(params); }),
             py::arg("params"))
        .def(py::init([](const std::string &location, const HNSWParams *params) {
                 return new PyHNSWLibIndex(location, params);
             }),
             py::arg("location"), py::arg("params") = nullptr)
        .def("set_ef", &PyHNSWLibIndex::setDefaultEf)
        .def("save_index", &PyHNSWLibIndex::saveIndex)
        .def("knn_parallel", &PyHNSWLibIndex::searchKnnParallel, py::arg("queries"), py::arg("k"),
             py::arg("query_param") = nullptr, py::arg("num_threads") = -1)
        .def("add_vector_parallel", &PyHNSWLibIndex::addVectorsParallel, py::arg("vectors"),
             py::arg("labels"), py::arg("num_threads") = -1)
        .def("check_integrity", &PyHNSWLibIndex::checkIntegrity)
        .def("range_parallel", &PyHNSWLibIndex::searchRangeParallel, py::arg("queries"),
             py::arg("radius"), py::arg("query_param") = nullptr, py::arg("num_threads") = -1);
<<<<<<< HEAD
=======

    py::class_<PyTieredIndex, PyVecSimIndex>(m, "TieredIndex")
        .def("wait_for_index", &PyTiered_HNSWIndex::WaitForIndex, py::arg("waiting_duration") = 10)
        .def("get_curr_bf_size", &PyTiered_HNSWIndex::getFlatIndexSize)
        .def("get_buffer_limit", &PyTiered_HNSWIndex::getBufferLimit)
        .def_static("get_threads_num", &PyTieredIndex::GetThreadsNum);

    py::class_<PyTiered_HNSWIndex, PyTieredIndex>(m, "Tiered_HNSWIndex")
        .def(
            py::init([](const HNSWParams &hnsw_params, const TieredHNSWParams &tiered_hnsw_params) {
                return new PyTiered_HNSWIndex(hnsw_params, tiered_hnsw_params);
            }),
            py::arg("hnsw_params"), py::arg("tiered_hnsw_params"))
        .def("hnsw_label_count", &PyTiered_HNSWIndex::HNSWLabelCount);
>>>>>>> e2f3da57

    py::class_<PyBFIndex, PyVecSimIndex>(m, "BFIndex")
        .def(py::init([](const BFParams &params) { return new PyBFIndex(params); }),
             py::arg("params"));

    py::class_<PyBatchIterator>(m, "BatchIterator")
        .def("has_next", &PyBatchIterator::hasNext)
        .def("get_next_results", &PyBatchIterator::getNextResults)
        .def("reset", &PyBatchIterator::reset);
}<|MERGE_RESOLUTION|>--- conflicted
+++ resolved
@@ -16,15 +16,10 @@
 #include <thread>
 #include <VecSim/algorithms/hnsw/hnsw_single.h>
 #include <VecSim/algorithms/brute_force/brute_force_single.h>
-<<<<<<< HEAD
-
-namespace py = pybind11;
-=======
 #include "tiered_index_mock.h"
 
 namespace py = pybind11;
 using namespace tiered_index_mock;
->>>>>>> e2f3da57
 
 // Helper function that iterates query results and wrap them in python numpy object -
 // a tuple of two 2D arrays: (labels, distances)
@@ -101,11 +96,7 @@
     template <typename DataType>
     inline py::object rawVectorsAsNumpy(labelType label, size_t dim) {
         std::vector<std::vector<DataType>> vectors;
-<<<<<<< HEAD
-        if (index->info().algo == VecSimAlgo_BF) {
-=======
         if (index->basicInfo().algo == VecSimAlgo_BF) {
->>>>>>> e2f3da57
             reinterpret_cast<BruteForceIndex<DataType, DataType> *>(this->index.get())
                 ->getDataByLabel(label, vectors);
         } else {
@@ -185,11 +176,8 @@
 
     size_t indexSize() { return VecSimIndex_IndexSize(index.get()); }
 
-<<<<<<< HEAD
-=======
     size_t indexMemory() { return this->index->getAllocationSize(); }
 
->>>>>>> e2f3da57
     PyBatchIterator createBatchIterator(const py::object &input, VecSimQueryParams *query_params) {
         py::array query(input);
         return PyBatchIterator(
@@ -198,17 +186,10 @@
 
     py::object getVector(labelType label) {
         VecSimIndexInfo info = index->info();
-<<<<<<< HEAD
-        size_t dim = info.commonInfo.dim;
-        if (info.commonInfo.type == VecSimType_FLOAT32) {
-            return rawVectorsAsNumpy<float>(label, dim);
-        } else if (info.commonInfo.type == VecSimType_FLOAT64) {
-=======
         size_t dim = info.commonInfo.basicInfo.dim;
         if (info.commonInfo.basicInfo.type == VecSimType_FLOAT32) {
             return rawVectorsAsNumpy<float>(label, dim);
         } else if (info.commonInfo.basicInfo.type == VecSimType_FLOAT64) {
->>>>>>> e2f3da57
             return rawVectorsAsNumpy<double>(label, dim);
         } else {
             throw std::runtime_error("Invalid vector data type");
@@ -368,11 +349,7 @@
     }
 
     bool checkIntegrity() {
-<<<<<<< HEAD
-        auto type = VecSimIndex_Info(this->index.get()).commonInfo.type;
-=======
         auto type = VecSimIndex_Info(this->index.get()).commonInfo.basicInfo.type;
->>>>>>> e2f3da57
         if (type == VecSimType_FLOAT32) {
             return reinterpret_cast<HNSWIndex<float, float> *>(this->index.get())
                 ->checkIntegrity()
@@ -385,8 +362,6 @@
             throw std::runtime_error("Invalid index data type");
         }
     }
-<<<<<<< HEAD
-=======
 };
 
 class PyTieredIndex : public PyVecSimIndex {
@@ -477,7 +452,6 @@
     size_t HNSWLabelCount() {
         return this->index->info().tieredInfo.backendCommonInfo.indexLabelCount;
     }
->>>>>>> e2f3da57
 };
 
 class PyBFIndex : public PyVecSimIndex {
@@ -584,8 +558,6 @@
         .def("check_integrity", &PyHNSWLibIndex::checkIntegrity)
         .def("range_parallel", &PyHNSWLibIndex::searchRangeParallel, py::arg("queries"),
              py::arg("radius"), py::arg("query_param") = nullptr, py::arg("num_threads") = -1);
-<<<<<<< HEAD
-=======
 
     py::class_<PyTieredIndex, PyVecSimIndex>(m, "TieredIndex")
         .def("wait_for_index", &PyTiered_HNSWIndex::WaitForIndex, py::arg("waiting_duration") = 10)
@@ -600,7 +572,6 @@
             }),
             py::arg("hnsw_params"), py::arg("tiered_hnsw_params"))
         .def("hnsw_label_count", &PyTiered_HNSWIndex::HNSWLabelCount);
->>>>>>> e2f3da57
 
     py::class_<PyBFIndex, PyVecSimIndex>(m, "BFIndex")
         .def(py::init([](const BFParams &params) { return new PyBFIndex(params); }),
