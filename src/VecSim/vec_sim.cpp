--- conflicted
+++ resolved
@@ -11,11 +11,7 @@
 #include "memory.h"
 
 extern "C" void VecSim_SetTimeoutCallbackFunction(timeoutCallbackFunction callback) {
-<<<<<<< HEAD
     VecSimIndexAbstract<float>::setTimeoutCallbackFunction(callback);
-=======
-    VecSimIndexAbstract::setTimeoutCallbackFunction(callback);
->>>>>>> d9c5c38d
 }
 
 static VecSimResolveCode _ResolveParams_EFRuntime(VecSimAlgo index_type, VecSimRawParam rparam,
@@ -76,17 +72,10 @@
     try {
         switch (params->algo) {
         case VecSimAlgo_HNSWLIB:
-<<<<<<< HEAD
-            index = HNSWIndex::HNSWIndex_New(&params->hnswParams, allocator);
-            break;
-        case VecSimAlgo_BF:
-            index = BruteForceIndex<float, float>::BruteForceIndex_New(&params->bfParams, allocator);
-=======
             index = HNSWFactory::NewIndex(&params->hnswParams, allocator);
             break;
         case VecSimAlgo_BF:
             index = BruteForceFactory::NewIndex(&params->bfParams, allocator);
->>>>>>> d9c5c38d
             break;
         default:
             break;
@@ -102,11 +91,7 @@
     case VecSimAlgo_HNSWLIB:
         return HNSWFactory::EstimateInitialSize(&params->hnswParams);
     case VecSimAlgo_BF:
-<<<<<<< HEAD
-        return BruteForceIndex<float, float>::estimateInitialSize(&params->bfParams);
-=======
         return BruteForceFactory::EstimateInitialSize(&params->bfParams);
->>>>>>> d9c5c38d
     }
     return -1;
 }
@@ -134,11 +119,7 @@
     case VecSimAlgo_HNSWLIB:
         return HNSWFactory::EstimateElementSize(&params->hnswParams);
     case VecSimAlgo_BF:
-<<<<<<< HEAD
-        return BruteForceIndex<float, float>::estimateElementMemory(&params->bfParams);
-=======
         return BruteForceFactory::EstimateElementSize(&params->bfParams);
->>>>>>> d9c5c38d
     }
     return -1;
 }
