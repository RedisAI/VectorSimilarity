--- conflicted
+++ resolved
@@ -147,15 +147,7 @@
     if (!qparams || (!rparams && (paramNum != 0))) {
         return VecSimParamResolverErr_NullParam;
     }
-<<<<<<< HEAD
-    VecSimAlgo index_type = index->info().algo;
-    // Treat tiered index as the backend index type.
-    if (index_type == VecSimAlgo_TIERED) {
-        index_type = index->info().tieredInfo.backendAlgo;
-    }
-=======
     VecSimAlgo index_type = index->basicInfo().algo;
->>>>>>> e2f3da57
 
     bzero(qparams, sizeof(VecSimQueryParams));
     auto res = VecSimParamResolver_OK;
