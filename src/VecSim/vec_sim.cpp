--- conflicted
+++ resolved
@@ -101,30 +101,8 @@
     return VecSimParamResolver_OK;
 }
 
-<<<<<<< HEAD
 extern "C" VecSimIndex *VecSimIndex_New(VecSimParams *params) {
-    VecSimIndex *index = NULL;
-    std::shared_ptr<VecSimAllocator> allocator = VecSimAllocator::newVecsimAllocator();
-    try {
-        switch (params->algo) {
-        case VecSimAlgo_HNSWLIB:
-            index = HNSWFactory::NewIndex(&params->hnswParams, allocator);
-            break;
-        case VecSimAlgo_BF:
-            index = BruteForceFactory::NewIndex(&params->bfParams, allocator);
-            break;
-        case VecSimAlgo_TIERED:
-            index = TieredFactory::TieredHNSWFactory::NewIndex(&params->tieredParams, allocator);
-            break;
-        }
-    } catch (...) {
-        // Index will delete itself. For now, do nothing.
-    }
-    return index;
-=======
-extern "C" VecSimIndex *VecSimIndex_New(const VecSimParams *params) {
     return VecSimFactory::NewIndex(params);
->>>>>>> edfbba0a
 }
 
 extern "C" size_t VecSimIndex_EstimateInitialSize(const VecSimParams *params) {
