--- conflicted
+++ resolved
@@ -65,18 +65,15 @@
 
     VecSimQueryResult_List topKQuery(const void *queryBlob, size_t k,
                                      VecSimQueryParams *queryParams) override;
-<<<<<<< HEAD
+    VecSimQueryResult_List rangeQuery(const void *queryBlob, double radius,
+                                      VecSimQueryParams *queryParams,
+                                      VecSimQueryResult_Order order) override;
+
+    // Return the current state of the global write mode (async/in-place).
+    static VecSimWriteMode getWriteMode() { return VecSimIndexInterface::asyncWriteMode; }
 #ifdef BUILD_TESTS
     inline VecSimIndexAbstract<DistType> *getFlatbufferIndex() { return this->frontendIndex; }
 #endif
-=======
-    VecSimQueryResult_List rangeQuery(const void *queryBlob, double radius,
-                                      VecSimQueryParams *queryParams,
-                                      VecSimQueryResult_Order order) override;
-
-    // Return the current state of the global write mode (async/in-place).
-    static VecSimWriteMode getWriteMode() { return VecSimIndexInterface::asyncWriteMode; }
->>>>>>> 2e0098bd
 
 private:
     virtual int addVectorWrapper(const void *blob, labelType label, void *auxiliaryCtx) override {
