#pragma once

#include "vec_sim_index.h"
#include "algorithms/brute_force/brute_force.h"
#include "VecSim/batch_iterator.h"
#include "VecSim/utils/merge_results.h"

#include <shared_mutex>

/**
 * Definition of generic job structure for asynchronous tiered index.
 */
struct AsyncJob : public VecsimBaseObject {
    JobType jobType;
    JobCallback Execute; // A callback that receives a job as its input and executes the job.
    VecSimIndex *index;

    AsyncJob(std::shared_ptr<VecSimAllocator> allocator, JobType type, JobCallback callback,
             VecSimIndex *index_ref)
        : VecsimBaseObject(allocator), jobType(type), Execute(callback), index(index_ref) {}
};

template <typename DataType, typename DistType>
class VecSimTieredIndex : public VecSimIndexInterface {
protected:
    VecSimIndexAbstract<DistType> *backendIndex;
    BruteForceIndex<DataType, DistType> *frontendIndex;

    void *jobQueue;
    void *jobQueueCtx; // External context to be sent to the submit callback.
    SubmitCB SubmitJobsToQueue;

    void *memoryCtx;
    UpdateMemoryCB UpdateIndexMemory;

    mutable std::shared_mutex flatIndexGuard;
    mutable std::shared_mutex mainIndexGuard;

    void submitSingleJob(AsyncJob *job) {
        auto **jobs = array_new<AsyncJob *>(1);
        jobs = array_append(jobs, job);
        this->SubmitJobsToQueue(this->jobQueue, (AsyncJob **)jobs, 1, this->jobQueueCtx);
        array_free(jobs);
    }

public:
    VecSimTieredIndex(VecSimIndexAbstract<DistType> *backendIndex_,
                      BruteForceIndex<DataType, DistType> *frontendIndex_,
                      TieredIndexParams tieredParams)
        : VecSimIndexInterface(backendIndex_->getAllocator()), backendIndex(backendIndex_),
          frontendIndex(frontendIndex_), jobQueue(tieredParams.jobQueue),
          jobQueueCtx(tieredParams.jobQueueCtx), SubmitJobsToQueue(tieredParams.submitCb),
          memoryCtx(tieredParams.memoryCtx), UpdateIndexMemory(tieredParams.UpdateMemCb) {}

    virtual ~VecSimTieredIndex() {
        VecSimIndex_Free(backendIndex);
        VecSimIndex_Free(frontendIndex);
    }

    VecSimQueryResult_List topKQuery(const void *queryBlob, size_t k,
                                     VecSimQueryParams *queryParams) override;
<<<<<<< HEAD
#ifdef BUILD_TESTS
    inline VecSimIndexAbstract<DistType> *getFlatbufferIndex() { return this->frontendIndex; }
#endif
=======

private:
    virtual int addVectorWrapper(const void *blob, labelType label, void *auxiliaryCtx) override {
        // Will be used only if a processing stage is needed
        char processed_blob[this->backendIndex->getDataSize()];
        const void *vector_to_add = this->backendIndex->processBlob(blob, processed_blob);
        return this->addVector(vector_to_add, label, auxiliaryCtx);
    }

    virtual VecSimQueryResult_List topKQueryWrapper(const void *queryBlob, size_t k,
                                                    VecSimQueryParams *queryParams) override {
        // Will be used only if a processing stage is needed
        char processed_blob[this->backendIndex->getDataSize()];
        const void *query_to_send = this->backendIndex->processBlob(queryBlob, processed_blob);
        return this->topKQuery(query_to_send, k, queryParams);
    }

    virtual VecSimQueryResult_List rangeQueryWrapper(const void *queryBlob, double radius,
                                                     VecSimQueryParams *queryParams) override {
        // Will be used only if a processing stage is needed
        char processed_blob[this->backendIndex->getDataSize()];
        const void *query_to_send = this->backendIndex->processBlob(queryBlob, processed_blob);

        return this->rangeQuery(query_to_send, radius, queryParams);
    }

    virtual VecSimBatchIterator *
    newBatchIteratorWrapper(const void *queryBlob, VecSimQueryParams *queryParams) const override {
        // Will be used only if a processing stage is needed
        char processed_blob[this->backendIndex->getDataSize()];
        const void *query_to_send = this->backendIndex->processBlob(queryBlob, processed_blob);

        return this->newBatchIterator(query_to_send, queryParams);
    }
>>>>>>> b9a12a61
};

#ifdef BUILD_TESTS
#include <iostream>
#endif

template <typename DataType, typename DistType>
VecSimQueryResult_List
VecSimTieredIndex<DataType, DistType>::topKQuery(const void *queryBlob, size_t k,
                                                 VecSimQueryParams *queryParams) {
    this->flatIndexGuard.lock_shared();
#ifdef BUILD_TESTS
    this->getFlatbufferIndex()->log("");
#endif

    // If the flat buffer is empty, we can simply query the main index.
    if (this->frontendIndex->indexSize() == 0) {
        // Release the flat lock and acquire the main lock.
        this->flatIndexGuard.unlock_shared();

        // Simply query the main index and return the results while holding the lock.
        this->mainIndexGuard.lock_shared();
        auto res = this->backendIndex->topKQuery(queryBlob, k, queryParams);
        this->mainIndexGuard.unlock_shared();

        return res;
    } else {
        // No luck... first query the flat buffer and release the lock.
        auto flat_results = this->frontendIndex->topKQuery(queryBlob, k, queryParams);
        this->flatIndexGuard.unlock_shared();

        // If the query failed (currently only on timeout), return the error code.
        if (flat_results.code != VecSim_QueryResult_OK) {
            assert(flat_results.results == nullptr);
            return flat_results;
        }

        // Lock the main index and query it.
        this->mainIndexGuard.lock_shared();
        auto main_results = this->backendIndex->topKQuery(queryBlob, k, queryParams);
        this->mainIndexGuard.unlock_shared();

        // If the query failed (currently only on timeout), return the error code.
        if (main_results.code != VecSim_QueryResult_OK) {
            // Free the flat results.
            VecSimQueryResult_Free(flat_results);

            assert(main_results.results == nullptr);
            return main_results;
        }

        // Merge the results and return, avoiding duplicates.
        if (this->backendIndex->isMultiValue()) {
            return merge_result_lists<true>(main_results, flat_results, k);
        } else {
            return merge_result_lists<false>(main_results, flat_results, k);
        }
    }
}<|MERGE_RESOLUTION|>--- conflicted
+++ resolved
@@ -59,11 +59,9 @@
 
     VecSimQueryResult_List topKQuery(const void *queryBlob, size_t k,
                                      VecSimQueryParams *queryParams) override;
-<<<<<<< HEAD
 #ifdef BUILD_TESTS
     inline VecSimIndexAbstract<DistType> *getFlatbufferIndex() { return this->frontendIndex; }
 #endif
-=======
 
 private:
     virtual int addVectorWrapper(const void *blob, labelType label, void *auxiliaryCtx) override {
@@ -98,12 +96,7 @@
 
         return this->newBatchIterator(query_to_send, queryParams);
     }
->>>>>>> b9a12a61
 };
-
-#ifdef BUILD_TESTS
-#include <iostream>
-#endif
 
 template <typename DataType, typename DistType>
 VecSimQueryResult_List
