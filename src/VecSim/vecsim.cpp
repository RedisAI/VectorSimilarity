
#include "VecSim/vecsim.h"
<<<<<<< HEAD
#include "VecSim/algorithms/hnsw/hnsw_c.h"
=======
#include "VecSim/algorithms/hnswlib_c.h"
>>>>>>> 8f956993
#include "VecSim/utils/arr_cpp.h"

int cmpVecSimQueryResult(const VecSimQueryResult *res1, const VecSimQueryResult *res2) {
    return res1->id > res2->id ? 1 : res1->id < res2->id ? -1 : 0;
}

extern "C" VecSimIndex *VecSimIndex_New(const VecSimParams *params) { return HNSWLIB_New(params); }

extern "C" int VecSimIndex_AddVector(VecSimIndex *index, const void *blob, size_t id) {
    return index->AddFn(index, blob, id);
}

extern "C" int VecSimIndex_DeleteVector(VecSimIndex *index, size_t id) {
    return index->DeleteFn(index, id);
}

extern "C" size_t VecSimIndex_IndexSize(VecSimIndex *index) { return index->SizeFn(index); }

extern "C" VecSimQueryResult *VecSimIndex_TopKQuery(VecSimIndex *index, const void *queryBlob,
                                                    size_t k, VecSimQueryParams *queryParams) {
    return index->TopKQueryFn(index, queryBlob, k, queryParams);
}

extern "C" VecSimQueryResult *VecSimIndex_TopKQueryByID(VecSimIndex *index, const void *queryBlob,
                                                        size_t k, VecSimQueryParams *queryParams) {
    VecSimQueryResult *results = index->TopKQueryFn(index, queryBlob, k, queryParams);
    qsort(results, k, sizeof(*results), (__compar_fn_t)cmpVecSimQueryResult);
    return results;
}

extern "C" void VecSimIndex_Free(VecSimIndex *index) { return index->FreeFn(index); }

extern "C" VecSimIndexInfo VecSimIndex_Info(VecSimIndex *index) { return index->InfoFn(index); }

// TODO

extern "C" VecSimQueryResult *VecSimIndex_DistanceQuery(VecSimIndex *index, const void *queryBlob,
                                                        float distance,
                                                        VecSimQueryParams *queryParams) {
    return index->DistanceQueryFn(index, queryBlob, distance, queryParams);
}

extern "C" void VecSimIndex_ClearDeleted(VecSimIndex *index) { index->ClearDeletedFn(index); }

extern "C" size_t VecSimQueryResult_Len(VecSimQueryResult *result) { return array_len(result); }

extern "C" void VecSimQueryResult_Free(VecSimQueryResult *result) { array_free(result); }<|MERGE_RESOLUTION|>--- conflicted
+++ resolved
@@ -1,17 +1,13 @@
 
 #include "VecSim/vecsim.h"
-<<<<<<< HEAD
-#include "VecSim/algorithms/hnsw/hnsw_c.h"
-=======
-#include "VecSim/algorithms/hnswlib_c.h"
->>>>>>> 8f956993
+#include "VecSim/algorithms/hnsw/hnswlib_c.h"
 #include "VecSim/utils/arr_cpp.h"
 
 int cmpVecSimQueryResult(const VecSimQueryResult *res1, const VecSimQueryResult *res2) {
     return res1->id > res2->id ? 1 : res1->id < res2->id ? -1 : 0;
 }
 
-extern "C" VecSimIndex *VecSimIndex_New(const VecSimParams *params) { return HNSWLIB_New(params); }
+extern "C" VecSimIndex *VecSimIndex_New(const VecSimParams *params) { return HNSWLib_New(params); }
 
 extern "C" int VecSimIndex_AddVector(VecSimIndex *index, const void *blob, size_t id) {
     return index->AddFn(index, blob, id);
@@ -47,8 +43,6 @@
     return index->DistanceQueryFn(index, queryBlob, distance, queryParams);
 }
 
-extern "C" void VecSimIndex_ClearDeleted(VecSimIndex *index) { index->ClearDeletedFn(index); }
-
 extern "C" size_t VecSimQueryResult_Len(VecSimQueryResult *result) { return array_len(result); }
 
 extern "C" void VecSimQueryResult_Free(VecSimQueryResult *result) { array_free(result); }