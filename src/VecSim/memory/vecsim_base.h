/*
 * Copyright (c) 2006-Present, Redis Ltd.
 * All rights reserved.
 *
 * Licensed under your choice of the Redis Source Available License 2.0
 * (RSALv2); or (b) the Server Side Public License v1 (SSPLv1); or (c) the
 * GNU Affero General Public License v3 (AGPLv3).
 */
#pragma once
#include "vecsim_malloc.h"
#include <memory>

struct VecsimBaseObject {

protected:
    std::shared_ptr<VecSimAllocator> allocator;

public:
    VecsimBaseObject(std::shared_ptr<VecSimAllocator> allocator) : allocator(allocator) {}

    static void *operator new(size_t size, std::shared_ptr<VecSimAllocator> allocator);
    static void *operator new[](size_t size, std::shared_ptr<VecSimAllocator> allocator);
    static void operator delete(void *p, size_t size);
    static void operator delete[](void *p, size_t size);

    // Placement delete. To be used in try/catch clause when called with the respected constructor
    static void operator delete(void *p, std::shared_ptr<VecSimAllocator> allocator);
    static void operator delete[](void *p, std::shared_ptr<VecSimAllocator> allocator);
    static void operator delete(void *p, size_t size, std::shared_ptr<VecSimAllocator> allocator);
    static void operator delete[](void *p, size_t size, std::shared_ptr<VecSimAllocator> allocator);

    std::shared_ptr<VecSimAllocator> getAllocator() const;
    virtual inline uint64_t getAllocationSize() const {
        return this->allocator->getAllocationSize();
    }
<<<<<<< HEAD
    virtual inline uint64_t getDiskSize() const { return 0; }
=======
>>>>>>> 236e8171
    virtual ~VecsimBaseObject() = default;
};<|MERGE_RESOLUTION|>--- conflicted
+++ resolved
@@ -33,9 +33,5 @@
     virtual inline uint64_t getAllocationSize() const {
         return this->allocator->getAllocationSize();
     }
-<<<<<<< HEAD
-    virtual inline uint64_t getDiskSize() const { return 0; }
-=======
->>>>>>> 236e8171
     virtual ~VecsimBaseObject() = default;
 };