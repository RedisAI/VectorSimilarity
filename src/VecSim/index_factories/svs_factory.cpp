--- conflicted
+++ resolved
@@ -19,23 +19,6 @@
 namespace SVSFactory {
 
 namespace {
-<<<<<<< HEAD
-AbstractIndexInitParams NewAbstractInitParams(const VecSimParams *params) {
-    auto &svsParams = params->algoParams.svsParams;
-    size_t storedDataSize =
-        VecSimParams_GetStoredDataSize(svsParams.type, svsParams.dim, svsParams.metric);
-    return {.allocator = VecSimAllocator::newVecsimAllocator(),
-            .dim = svsParams.dim,
-            .vecType = svsParams.type,
-            .storedDataSize = storedDataSize,
-            .metric = svsParams.metric,
-            .blockSize = svsParams.blockSize,
-            .multi = svsParams.multi,
-            .logCtx = params->logCtx,
-            .inputBlobSize = storedDataSize};
-}
-=======
->>>>>>> 9fb223ae
 
 // NewVectorsImpl() is the chain of a template helper functions to create a new SVS index.
 template <typename MetricType, typename DataType, size_t QuantBits, size_t ResidualBits,
