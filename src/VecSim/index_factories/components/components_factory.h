--- conflicted
+++ resolved
@@ -63,15 +63,9 @@
     auto indexCalculator = new (allocator) DistanceCalculatorCommon<DistType>(allocator, distFunc);
 
     // Create preprocessor container with space for 2 preprocessors (normalization + quantization)
-<<<<<<< HEAD
-    constexpr size_t n_preprocessors = 2;
-    auto preprocessors = new (allocator)
-        MultiPreprocessorsContainer<DataType, n_preprocessors>(allocator, alignment);
-=======
     const size_t n_preprocessors = (metric == VecSimMetric_Cosine && !is_normalized) ? 2 : 1;
     auto preprocessors =
         new (allocator) MultiPreprocessorsContainer<DataType, 2>(allocator, alignment);
->>>>>>> 236e8171
 
     // For Cosine metric, add normalization preprocessor first
     // This ensures vectors are in [-1, 1] range before quantization
