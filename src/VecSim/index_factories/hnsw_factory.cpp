/*
 * Copyright (c) 2006-Present, Redis Ltd.
 * All rights reserved.
 *
 * Licensed under your choice of the Redis Source Available License 2.0
 * (RSALv2); or (b) the Server Side Public License v1 (SSPLv1); or (c) the
 * GNU Affero General Public License v3 (AGPLv3).
 */
#include "VecSim/algorithms/hnsw/hnsw_single.h"
#include "VecSim/algorithms/hnsw/hnsw_multi.h"
#include "VecSim/index_factories/hnsw_factory.h"
#include "VecSim/index_factories/components/components_factory.h"
#include "VecSim/index_factories/factory_utils.h"
#include "VecSim/algorithms/hnsw/hnsw.h"
#include "VecSim/types/bfloat16.h"
#include "VecSim/types/float16.h"

using bfloat16 = vecsim_types::bfloat16;
using float16 = vecsim_types::float16;

namespace HNSWFactory {

template <typename DataType, typename DistType = DataType>
inline HNSWIndex<DataType, DistType> *
NewIndex_ChooseMultiOrSingle(const HNSWParams *params,
                             const AbstractIndexInitParams &abstractInitParams,
                             IndexComponents<DataType, DistType> &components) {
    // check if single and return new hnsw_index
    if (params->multi)
        return new (abstractInitParams.allocator)
            HNSWIndex_Multi<DataType, DistType>(params, abstractInitParams, components);
    else
        return new (abstractInitParams.allocator)
            HNSWIndex_Single<DataType, DistType>(params, abstractInitParams, components);
}

<<<<<<< HEAD
static AbstractIndexInitParams NewAbstractInitParams(const VecSimParams *params,
                                                     bool is_normalized) {
    const HNSWParams *hnswParams = &params->algoParams.hnswParams;

    size_t storedDataSize =
        VecSimParams_GetStoredDataSize(hnswParams->type, hnswParams->dim, hnswParams->metric);
    size_t inputBlobSize =
        is_normalized ? storedDataSize : hnswParams->dim * VecSimType_sizeof(hnswParams->type);
    AbstractIndexInitParams abstractInitParams = {.allocator =
                                                      VecSimAllocator::newVecsimAllocator(),
                                                  .dim = hnswParams->dim,
                                                  .vecType = hnswParams->type,
                                                  .storedDataSize = storedDataSize,
                                                  .metric = hnswParams->metric,
                                                  .blockSize = hnswParams->blockSize,
                                                  .multi = hnswParams->multi,
                                                  .logCtx = params->logCtx,
                                                  .inputBlobSize = inputBlobSize};
    return abstractInitParams;
}

VecSimIndex *NewIndex(const VecSimParams *params, bool is_normalized) {
    const HNSWParams *hnswParams = &params->algoParams.hnswParams;
    AbstractIndexInitParams abstractInitParams = NewAbstractInitParams(params, is_normalized);
=======
VecSimIndex *NewIndex(const VecSimParams *params, bool is_normalized) {
    const HNSWParams *hnswParams = &params->algoParams.hnswParams;
    AbstractIndexInitParams abstractInitParams =
        VecSimFactory::NewAbstractInitParams(hnswParams, params->logCtx, is_normalized);
>>>>>>> 9fb223ae

    if (hnswParams->type == VecSimType_FLOAT32) {
        IndexComponents<float, float> indexComponents = CreateIndexComponents<float, float>(
            abstractInitParams.allocator, hnswParams->metric, hnswParams->dim, is_normalized);
        return NewIndex_ChooseMultiOrSingle<float>(hnswParams, abstractInitParams, indexComponents);

    } else if (hnswParams->type == VecSimType_FLOAT64) {
        IndexComponents<double, double> indexComponents = CreateIndexComponents<double, double>(
            abstractInitParams.allocator, hnswParams->metric, hnswParams->dim, is_normalized);
        return NewIndex_ChooseMultiOrSingle<double>(hnswParams, abstractInitParams,
                                                    indexComponents);

    } else if (hnswParams->type == VecSimType_BFLOAT16) {
        IndexComponents<bfloat16, float> indexComponents = CreateIndexComponents<bfloat16, float>(
            abstractInitParams.allocator, hnswParams->metric, hnswParams->dim, is_normalized);
        return NewIndex_ChooseMultiOrSingle<bfloat16, float>(hnswParams, abstractInitParams,
                                                             indexComponents);
    } else if (hnswParams->type == VecSimType_FLOAT16) {
        IndexComponents<float16, float> indexComponents = CreateIndexComponents<float16, float>(
            abstractInitParams.allocator, hnswParams->metric, hnswParams->dim, is_normalized);
        return NewIndex_ChooseMultiOrSingle<float16, float>(hnswParams, abstractInitParams,
                                                            indexComponents);
    } else if (hnswParams->type == VecSimType_INT8) {
        IndexComponents<int8_t, float> indexComponents = CreateIndexComponents<int8_t, float>(
            abstractInitParams.allocator, hnswParams->metric, hnswParams->dim, is_normalized);
        return NewIndex_ChooseMultiOrSingle<int8_t, float>(hnswParams, abstractInitParams,
                                                           indexComponents);
    } else if (hnswParams->type == VecSimType_UINT8) {
        IndexComponents<uint8_t, float> indexComponents = CreateIndexComponents<uint8_t, float>(
            abstractInitParams.allocator, hnswParams->metric, hnswParams->dim, is_normalized);
        return NewIndex_ChooseMultiOrSingle<uint8_t, float>(hnswParams, abstractInitParams,
                                                            indexComponents);
    }

    // If we got here something is wrong.
    return NULL;
}

VecSimIndex *NewIndex(const HNSWParams *params, bool is_normalized) {
    VecSimParams vecSimParams = {.algoParams = {.hnswParams = HNSWParams{*params}}};
    return NewIndex(&vecSimParams);
}

template <typename DataType, typename DistType = DataType>
inline size_t EstimateInitialSize_ChooseMultiOrSingle(bool is_multi) {
    // check if single or multi and return the size of the matching class struct.
    if (is_multi)
        return sizeof(HNSWIndex_Multi<DataType, DistType>);
    else
        return sizeof(HNSWIndex_Single<DataType, DistType>);
}

size_t EstimateInitialSize(const HNSWParams *params, bool is_normalized) {
    size_t allocations_overhead = VecSimAllocator::getAllocationOverheadSize();

    size_t est = sizeof(VecSimAllocator) + allocations_overhead;
    if (params->type == VecSimType_FLOAT32) {
        est += EstimateComponentsMemory<float, float>(params->metric, is_normalized);
        est += EstimateInitialSize_ChooseMultiOrSingle<float>(params->multi);
    } else if (params->type == VecSimType_FLOAT64) {
        est += EstimateComponentsMemory<double, double>(params->metric, is_normalized);
        est += EstimateInitialSize_ChooseMultiOrSingle<double>(params->multi);
    } else if (params->type == VecSimType_BFLOAT16) {
        est += EstimateComponentsMemory<bfloat16, float>(params->metric, is_normalized);
        est += EstimateInitialSize_ChooseMultiOrSingle<bfloat16, float>(params->multi);
    } else if (params->type == VecSimType_FLOAT16) {
        est += EstimateComponentsMemory<float16, float>(params->metric, is_normalized);
        est += EstimateInitialSize_ChooseMultiOrSingle<float16, float>(params->multi);
    } else if (params->type == VecSimType_INT8) {
        est += EstimateComponentsMemory<int8_t, float>(params->metric, is_normalized);
        est += EstimateInitialSize_ChooseMultiOrSingle<int8_t, float>(params->multi);
    } else if (params->type == VecSimType_UINT8) {
        est += EstimateComponentsMemory<uint8_t, float>(params->metric, is_normalized);
        est += EstimateInitialSize_ChooseMultiOrSingle<uint8_t, float>(params->multi);
    } else {
        throw std::invalid_argument("Invalid params->type");
    }
    est += sizeof(DataBlocksContainer) + allocations_overhead;

    return est;
}

size_t EstimateElementSize(const HNSWParams *params) {

    size_t M = (params->M) ? params->M : HNSW_DEFAULT_M;
    size_t elementGraphDataSize = sizeof(ElementGraphData) + sizeof(idType) * M * 2;

    size_t size_total_data_per_element =
        elementGraphDataSize +
        VecSimParams_GetStoredDataSize(params->type, params->dim, params->metric);

    // when reserving space for new labels in the lookup hash table, each entry is a pointer to a
    // label node (bucket).
    size_t size_label_lookup_entry = sizeof(void *);

    // 1 entry in visited nodes + 1 entry in element metadata map + (approximately) 1 bucket in
    // labels lookup hash map.
    size_t size_meta_data = sizeof(tag_t) + sizeof(ElementMetaData) + size_label_lookup_entry;

    /* Disclaimer: we are neglecting two additional factors that consume memory:
     * 1. The overall bucket size in labels_lookup hash table is usually higher than the number of
     * requested buckets (which is the index capacity), and it is auto selected according to the
     * hashing policy and the max load factor.
     * 2. The incoming edges that aren't bidirectional are stored in a dynamic array
     * (vecsim_stl::vector) Those edges' memory *is omitted completely* from this estimation.
     */
    return size_meta_data + size_total_data_per_element;
}

#ifdef BUILD_TESTS

template <typename DataType, typename DistType = DataType>
inline VecSimIndex *NewIndex_ChooseMultiOrSingle(std::ifstream &input, const HNSWParams *params,
                                                 const AbstractIndexInitParams &abstractInitParams,
                                                 IndexComponents<DataType, DistType> &components,
                                                 HNSWSerializer::EncodingVersion version) {
    HNSWIndex<DataType, DistType> *index = nullptr;
    // check if single and call the ctor that loads index information from file.
    if (params->multi)
        index = new (abstractInitParams.allocator) HNSWIndex_Multi<DataType, DistType>(
            input, params, abstractInitParams, components, version);
    else
        index = new (abstractInitParams.allocator) HNSWIndex_Single<DataType, DistType>(
            input, params, abstractInitParams, components, version);

    index->restoreGraph(input, version);

    return index;
}

// Initialize @params from file for V3
static void InitializeParams(std::ifstream &source_params, HNSWParams &params) {
    Serializer::readBinaryPOD(source_params, params.dim);
    Serializer::readBinaryPOD(source_params, params.type);
    Serializer::readBinaryPOD(source_params, params.metric);
    Serializer::readBinaryPOD(source_params, params.blockSize);
    Serializer::readBinaryPOD(source_params, params.multi);
    Serializer::readBinaryPOD(source_params, params.initialCapacity);
}

VecSimIndex *NewIndex(const std::string &location, bool is_normalized) {

    std::ifstream input(location, std::ios::binary);
    if (!input.is_open()) {
        throw std::runtime_error("Cannot open file");
    }

    HNSWSerializer::EncodingVersion version = HNSWSerializer::ReadVersion(input);

    VecSimAlgo algo = VecSimAlgo_BF;
    Serializer::readBinaryPOD(input, algo);
    if (algo != VecSimAlgo_HNSWLIB) {
        input.close();
        auto bad_name = VecSimAlgo_ToString(algo);
        if (bad_name == nullptr) {
            bad_name = "Unknown (corrupted file?)";
        }
        throw std::runtime_error(
            std::string("Cannot load index: Expected HNSW file but got algorithm type: ") +
            bad_name);
    }

    HNSWParams params;
    InitializeParams(input, params);

    VecSimParams vecsimParams = {.algo = VecSimAlgo_HNSWLIB,
                                 .algoParams = {.hnswParams = HNSWParams{params}}};

    AbstractIndexInitParams abstractInitParams =
<<<<<<< HEAD
        NewAbstractInitParams(&vecsimParams, is_normalized);
=======
        VecSimFactory::NewAbstractInitParams(&params, vecsimParams.logCtx, is_normalized);
>>>>>>> 9fb223ae
    if (params.type == VecSimType_FLOAT32) {
        IndexComponents<float, float> indexComponents = CreateIndexComponents<float, float>(
            abstractInitParams.allocator, params.metric, abstractInitParams.dim, is_normalized);
        return NewIndex_ChooseMultiOrSingle<float>(input, &params, abstractInitParams,
                                                   indexComponents, version);
    } else if (params.type == VecSimType_FLOAT64) {
        IndexComponents<double, double> indexComponents = CreateIndexComponents<double, double>(
            abstractInitParams.allocator, params.metric, abstractInitParams.dim, is_normalized);
        return NewIndex_ChooseMultiOrSingle<double>(input, &params, abstractInitParams,
                                                    indexComponents, version);
    } else if (params.type == VecSimType_BFLOAT16) {
        IndexComponents<bfloat16, float> indexComponents = CreateIndexComponents<bfloat16, float>(
            abstractInitParams.allocator, params.metric, abstractInitParams.dim, is_normalized);
        return NewIndex_ChooseMultiOrSingle<bfloat16, float>(input, &params, abstractInitParams,
                                                             indexComponents, version);
    } else if (params.type == VecSimType_FLOAT16) {
        IndexComponents<float16, float> indexComponents = CreateIndexComponents<float16, float>(
            abstractInitParams.allocator, params.metric, abstractInitParams.dim, is_normalized);
        return NewIndex_ChooseMultiOrSingle<float16, float>(input, &params, abstractInitParams,
                                                            indexComponents, version);
    } else if (params.type == VecSimType_INT8) {
        IndexComponents<int8_t, float> indexComponents = CreateIndexComponents<int8_t, float>(
            abstractInitParams.allocator, params.metric, abstractInitParams.dim, is_normalized);
        return NewIndex_ChooseMultiOrSingle<int8_t, float>(input, &params, abstractInitParams,
                                                           indexComponents, version);
    } else if (params.type == VecSimType_UINT8) {
        IndexComponents<uint8_t, float> indexComponents = CreateIndexComponents<uint8_t, float>(
            abstractInitParams.allocator, params.metric, abstractInitParams.dim, is_normalized);
        return NewIndex_ChooseMultiOrSingle<uint8_t, float>(input, &params, abstractInitParams,
                                                            indexComponents, version);
    } else {
        auto bad_name = VecSimType_ToString(params.type);
        if (bad_name == nullptr) {
            bad_name = "Unknown (corrupted file?)";
        }
        throw std::runtime_error(std::string("Cannot load index: bad index data type: ") +
                                 bad_name);
    }
}
#endif

}; // namespace HNSWFactory<|MERGE_RESOLUTION|>--- conflicted
+++ resolved
@@ -34,37 +34,10 @@
             HNSWIndex_Single<DataType, DistType>(params, abstractInitParams, components);
 }
 
-<<<<<<< HEAD
-static AbstractIndexInitParams NewAbstractInitParams(const VecSimParams *params,
-                                                     bool is_normalized) {
-    const HNSWParams *hnswParams = &params->algoParams.hnswParams;
-
-    size_t storedDataSize =
-        VecSimParams_GetStoredDataSize(hnswParams->type, hnswParams->dim, hnswParams->metric);
-    size_t inputBlobSize =
-        is_normalized ? storedDataSize : hnswParams->dim * VecSimType_sizeof(hnswParams->type);
-    AbstractIndexInitParams abstractInitParams = {.allocator =
-                                                      VecSimAllocator::newVecsimAllocator(),
-                                                  .dim = hnswParams->dim,
-                                                  .vecType = hnswParams->type,
-                                                  .storedDataSize = storedDataSize,
-                                                  .metric = hnswParams->metric,
-                                                  .blockSize = hnswParams->blockSize,
-                                                  .multi = hnswParams->multi,
-                                                  .logCtx = params->logCtx,
-                                                  .inputBlobSize = inputBlobSize};
-    return abstractInitParams;
-}
-
-VecSimIndex *NewIndex(const VecSimParams *params, bool is_normalized) {
-    const HNSWParams *hnswParams = &params->algoParams.hnswParams;
-    AbstractIndexInitParams abstractInitParams = NewAbstractInitParams(params, is_normalized);
-=======
 VecSimIndex *NewIndex(const VecSimParams *params, bool is_normalized) {
     const HNSWParams *hnswParams = &params->algoParams.hnswParams;
     AbstractIndexInitParams abstractInitParams =
         VecSimFactory::NewAbstractInitParams(hnswParams, params->logCtx, is_normalized);
->>>>>>> 9fb223ae
 
     if (hnswParams->type == VecSimType_FLOAT32) {
         IndexComponents<float, float> indexComponents = CreateIndexComponents<float, float>(
@@ -234,11 +207,7 @@
                                  .algoParams = {.hnswParams = HNSWParams{params}}};
 
     AbstractIndexInitParams abstractInitParams =
-<<<<<<< HEAD
-        NewAbstractInitParams(&vecsimParams, is_normalized);
-=======
         VecSimFactory::NewAbstractInitParams(&params, vecsimParams.logCtx, is_normalized);
->>>>>>> 9fb223ae
     if (params.type == VecSimType_FLOAT32) {
         IndexComponents<float, float> indexComponents = CreateIndexComponents<float, float>(
             abstractInitParams.allocator, params.metric, abstractInitParams.dim, is_normalized);
