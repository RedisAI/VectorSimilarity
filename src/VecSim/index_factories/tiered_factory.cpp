--- conflicted
+++ resolved
@@ -48,27 +48,10 @@
 
     BFParams bf_params = NewBFParams(params);
 
-<<<<<<< HEAD
-    std::shared_ptr<VecSimAllocator> flat_allocator = VecSimAllocator::newVecsimAllocator();
-    size_t storedDataSize =
-        VecSimParams_GetStoredDataSize(bf_params.type, bf_params.dim, bf_params.metric);
-    size_t inputBlobSize = bf_params.dim * sizeof(DataType);
-
-    AbstractIndexInitParams abstractInitParams = {.allocator = flat_allocator,
-                                                  .dim = bf_params.dim,
-                                                  .vecType = bf_params.type,
-                                                  .storedDataSize = storedDataSize,
-                                                  .metric = bf_params.metric,
-                                                  .blockSize = bf_params.blockSize,
-                                                  .multi = bf_params.multi,
-                                                  .logCtx = params->primaryIndexParams->logCtx,
-                                                  .inputBlobSize = inputBlobSize};
-=======
     AbstractIndexInitParams abstractInitParams =
         VecSimFactory::NewAbstractInitParams(&bf_params, params->primaryIndexParams->logCtx, false);
     assert(hnsw_index->getInputBlobSize() == abstractInitParams.storedDataSize);
     assert(hnsw_index->getStoredDataSize() == abstractInitParams.storedDataSize);
->>>>>>> 9fb223ae
     auto frontendIndex = static_cast<BruteForceIndex<DataType, DistType> *>(
         BruteForceFactory::NewIndex(&bf_params, abstractInitParams, false));
 
@@ -154,27 +137,10 @@
 
     auto bf_params = NewBFParams(params);
 
-<<<<<<< HEAD
-    std::shared_ptr<VecSimAllocator> flat_allocator = VecSimAllocator::newVecsimAllocator();
-    size_t storedDataSize =
-        VecSimParams_GetStoredDataSize(bf_params.type, bf_params.dim, bf_params.metric);
-    size_t inputBlobSize = bf_params.dim * sizeof(DataType);
-
-    AbstractIndexInitParams abstractInitParams = {.allocator = flat_allocator,
-                                                  .dim = bf_params.dim,
-                                                  .vecType = bf_params.type,
-                                                  .storedDataSize = storedDataSize,
-                                                  .metric = bf_params.metric,
-                                                  .blockSize = bf_params.blockSize,
-                                                  .multi = bf_params.multi,
-                                                  .logCtx = params->primaryIndexParams->logCtx,
-                                                  .inputBlobSize = inputBlobSize};
-=======
     AbstractIndexInitParams abstractInitParams =
         VecSimFactory::NewAbstractInitParams(&bf_params, params->primaryIndexParams->logCtx, false);
     assert(svs_index->getInputBlobSize() == abstractInitParams.storedDataSize);
     assert(svs_index->getStoredDataSize() == abstractInitParams.storedDataSize);
->>>>>>> 9fb223ae
     auto frontendIndex = static_cast<BruteForceIndex<DataType, float> *>(
         BruteForceFactory::NewIndex(&bf_params, abstractInitParams, false));
 
