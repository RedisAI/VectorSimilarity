/*
 *Copyright Redis Ltd. 2021 - present
 *Licensed under your choice of the Redis Source Available License 2.0 (RSALv2) or
 *the Server Side Public License v1 (SSPLv1).
 */

#pragma once

#ifdef __cplusplus
extern "C" {
#endif
#include <stddef.h>
#include <stdint.h>
<<<<<<< HEAD
#include <cstdint>
=======
#include <limits.h>
#include <stdbool.h>

// Common definitions
#define INVALID_ID    UINT_MAX
#define INVALID_LABEL SIZE_MAX
>>>>>>> 22954489

// HNSW default parameters
#define HNSW_DEFAULT_M       16
#define HNSW_DEFAULT_EF_C    200
#define HNSW_DEFAULT_EF_RT   10
#define HNSW_DEFAULT_EPSILON 0.01
#define DEFAULT_BLOCK_SIZE   1024

#define HNSW_INVALID_LEVEL SIZE_MAX
#define INVALID_JOB_ID     UINT_MAX
#define INVALID_INFO       UINT_MAX

// Datatypes for indexing.
typedef enum {
    VecSimType_FLOAT32,
    VecSimType_FLOAT64,
    VecSimType_INT32,
    VecSimType_INT64,
    VecSimType_FP32_TO_BF16
} VecSimType;

// Algorithm type/library.
typedef enum { VecSimAlgo_BF, VecSimAlgo_HNSWLIB, VecSimAlgo_TIERED } VecSimAlgo;

// Distance metric
typedef enum { VecSimMetric_L2, VecSimMetric_IP, VecSimMetric_Cosine } VecSimMetric;

typedef size_t labelType;
typedef unsigned int idType;

typedef uint16_t bf16;
/**
 * @brief Query Runtime raw parameters.
 * Use VecSimIndex_ResolveParams to generate VecSimQueryParams from array of VecSimRawParams.
 *
 */
typedef struct {
    const char *name;
    size_t nameLen;
    const char *value;
    size_t valLen;
} VecSimRawParam;

#define VecSim_OK 0

typedef enum {
    VecSimParamResolver_OK = VecSim_OK, // for returning VecSim_OK as an enum value
    VecSimParamResolverErr_NullParam,
    VecSimParamResolverErr_AlreadySet,
    VecSimParamResolverErr_UnknownParam,
    VecSimParamResolverErr_BadValue,
    VecSimParamResolverErr_InvalidPolicy_NExits,
    VecSimParamResolverErr_InvalidPolicy_NHybrid,
    VecSimParamResolverErr_InvalidPolicy_NRange,
    VecSimParamResolverErr_InvalidPolicy_AdHoc_With_BatchSize,
    VecSimParamResolverErr_InvalidPolicy_AdHoc_With_EfRuntime
} VecSimResolveCode;

typedef struct AsyncJob AsyncJob; // forward declaration.

// Write async/sync mode
typedef enum { VecSim_WriteAsync, VecSim_WriteInPlace } VecSimWriteMode;

/**
 * Callback signatures for asynchronous tiered index.
 */
typedef void (*JobCallback)(AsyncJob *);
typedef int (*SubmitCB)(void *job_queue, void *index_ctx, AsyncJob **jobs, JobCallback *CBs,
                        size_t jobs_len);

/**
 * @brief Index initialization parameters.
 *
 */
typedef struct VecSimParams VecSimParams;
typedef struct {
    VecSimType type;     // Datatype to index.
    size_t dim;          // Vector's dimension.
    VecSimMetric metric; // Distance metric to use in the index.
    bool multi;          // Determines if the index should multi-index or not.
    size_t initialCapacity;
    size_t blockSize;
    size_t M;
    size_t efConstruction;
    size_t efRuntime;
    double epsilon;
} HNSWParams;

typedef struct {
    VecSimType type;     // Datatype to index.
    size_t dim;          // Vector's dimension.
    VecSimMetric metric; // Distance metric to use in the index.
    bool multi;          // Determines if the index should multi-index or not.
    size_t initialCapacity;
    size_t blockSize;
} BFParams;

// A struct that contains HNSW tiered index specific params.
typedef struct {
    size_t swapJobThreshold; // The minimum number of swap jobs to accumulate before applying
                             // all the ready swap jobs in a batch.
} TieredHNSWParams;

// A struct that contains the common tiered index params.
typedef struct {
    void *jobQueue;         // External queue that holds the jobs.
    void *jobQueueCtx;      // External context to be sent to the submit callback.
    SubmitCB submitCb;      // A callback that submits an array of jobs into a given jobQueue.
    size_t flatBufferLimit; // Maximum size allowed for the flat buffer. If flat buffer is full, use
                            // in-place insertion.
    VecSimParams *primaryIndexParams; // Parameters to initialize the index.
    union {
        TieredHNSWParams tieredHnswParams;
    } specificParams;
} TieredIndexParams;

typedef union {
    HNSWParams hnswParams;
    BFParams bfParams;
    TieredIndexParams tieredParams;
} AlgoParams;

struct VecSimParams {
    VecSimAlgo algo; // Algorithm to use.
    AlgoParams algoParams;
    void *logCtx; // External context that stores the index log.
};

/**
 * The specific job types in use (to be extended in the future by demand)
 */
typedef enum {
    HNSW_INSERT_VECTOR_JOB,
    HNSW_REPAIR_NODE_CONNECTIONS_JOB,
    HNSW_SEARCH_JOB,
    HNSW_SWAP_JOB,
    INVALID_JOB // to indicate that finding a JobType >= INVALID_JOB is an error
} JobType;

typedef struct {
    size_t efRuntime; // EF parameter for HNSW graph accuracy/latency for search.
    double epsilon;   // Epsilon parameter for HNSW graph accuracy/latency for range search.
} HNSWRuntimeParams;

/**
 * @brief Query runtime information - the search mode in RediSearch (used for debug/testing).
 *
 */
typedef enum {
    EMPTY_MODE,      // Default value to initialize the "lastMode" field with.
    STANDARD_KNN,    // Run k-nn query over the entire vector index.
    HYBRID_ADHOC_BF, // Measure ad-hoc the distance for every result that passes the filters,
                     // and take the top k results.
    HYBRID_BATCHES,  // Get the top vector results in batches upon demand, and keep the results that
                     // passes the filters until we reach k results.
    HYBRID_BATCHES_TO_ADHOC_BF, // Start with batches and dynamically switched to ad-hoc BF.
    RANGE_QUERY, // Run range query, to return all vectors that are within a given range from the
                 // query vector.
} VecSearchMode;

typedef enum {
    QUERY_TYPE_NONE, // Use when no params are given.
    QUERY_TYPE_KNN,
    QUERY_TYPE_HYBRID,
    QUERY_TYPE_RANGE,
} VecsimQueryType;

/**
 * @brief Query Runtime parameters.
 *
 */
typedef struct {
    union {
        HNSWRuntimeParams hnswRuntimeParams;
    };
    size_t batchSize;
    VecSearchMode searchMode;
    void *timeoutCtx; // This parameter is not exposed directly to the user, and we shouldn't expect
                      // to get it from the parameters resolve function.
} VecSimQueryParams;

/**
 * Index info that is static and immutable (cannot be changed over time)
 */
typedef struct {
    VecSimAlgo algo;     // Algorithm being used.
    size_t blockSize;    // Brute force algorithm vector block (mini matrix) size
    VecSimMetric metric; // Index distance metric
    VecSimType type;     // Datatype the index holds.
    bool isMulti;        // Determines if the index should multi-index or not.
    size_t dim;          // Vector size (dimension).

    bool isTiered; // The algorithm for the tiered index (if algo is tiered).
} VecSimIndexBasicInfo;

typedef struct {
    VecSimIndexBasicInfo basicInfo; // Index immutable meta-data.
    size_t indexSize;               // Current count of vectors.
    size_t indexLabelCount;         // Current unique count of labels.
    uint64_t memory;                // Index memory consumption.
    VecSearchMode lastMode;         // The mode in which the last query ran.
} CommonInfo;

typedef struct {
    size_t M;              // Number of allowed edges per node in graph.
    size_t efConstruction; // EF parameter for HNSW graph accuracy/latency for indexing.
    size_t efRuntime;      // EF parameter for HNSW graph accuracy/latency for search.
    double epsilon;        // Epsilon parameter for HNSW graph accuracy/latency for range search.
    size_t max_level;      // Number of graph levels.
    size_t entrypoint;     // Entrypoint vector label.
    size_t visitedNodesPoolSize;       // The max number of parallel graph scans so far.
    size_t numberOfMarkedDeletedNodes; // The number of nodes that are marked as deleted.
} hnswInfoStruct;

typedef struct {
    char dummy; // For not having this as an empty struct, can be removed after we extend this.
} bfInfoStruct;

typedef struct HnswTieredInfo {
    size_t pendingSwapJobsThreshold;
} HnswTieredInfo;

typedef struct {

    // Since we cannot recursively have a struct that contains itself, we need this workaround.
    union {
        hnswInfoStruct hnswInfo;
    } backendInfo; // The backend index info.
    union {
        HnswTieredInfo hnswTieredInfo;
    } specificTieredBackendInfo;   // Info relevant for tiered index with a specific backend.
    CommonInfo backendCommonInfo;  // Common index info.
    CommonInfo frontendCommonInfo; // Common index info.
    bfInfoStruct bfInfo;           // The brute force index info.

    uint64_t management_layer_memory; // Memory consumption of the management layer.
    bool backgroundIndexing;          // Determines if the index is currently being indexed in the
                                      // background.
    size_t bufferLimit;               // Maximum number of vectors allowed in the flat buffer.
} tieredInfoStruct;

/**
 * @brief Index information. Mainly used for debug/testing.
 *
 */
typedef struct {
    CommonInfo commonInfo;
    union {
        bfInfoStruct bfInfo;
        hnswInfoStruct hnswInfo;
        tieredInfoStruct tieredInfo;
    };
} VecSimIndexInfo;

// Memory function declarations.
typedef void *(*allocFn)(size_t n);
typedef void *(*callocFn)(size_t nelem, size_t elemsz);
typedef void *(*reallocFn)(void *p, size_t n);
typedef void (*freeFn)(void *p);
typedef char *(*strdupFn)(const char *s);

/**
 * @brief A struct to pass 3rd party memory functions to Vecsimlib.
 *
 */
typedef struct {
    allocFn allocFunction;     // Malloc like function.
    callocFn callocFunction;   // Calloc like function.
    reallocFn reallocFunction; // Realloc like function.
    freeFn freeFunction;       // Free function.
} VecSimMemoryFunctions;

/**
 * @brief A struct to pass 3rd party timeout function to Vecsimlib.
 * @param ctx some generic context to pass to the function
 * @return the function should return a non-zero value on timeout
 */
typedef int (*timeoutCallbackFunction)(void *ctx);

/**
 * @brief A struct to pass 3rd party logging function to Vecsimlib.
 * @param ctx some generic context to pass to the function
 * @param level loglevel (in redis we should choose from: "warning", "notice", "verbose", "debug")
 * @param message the message to log
 */
typedef void (*logCallbackFunction)(void *ctx, const char *level, const char *message);

// Round up to the nearest multiplication of blockSize.
static inline size_t RoundUpInitialCapacity(size_t initialCapacity, size_t blockSize) {
    return initialCapacity % blockSize ? initialCapacity + blockSize - initialCapacity % blockSize
                                       : initialCapacity;
}

#define VECSIM_TIMEOUT(ctx) (__builtin_expect(VecSimIndexInterface::timeoutCallback(ctx), false))

#ifdef __cplusplus
}
#endif<|MERGE_RESOLUTION|>--- conflicted
+++ resolved
@@ -11,16 +11,13 @@
 #endif
 #include <stddef.h>
 #include <stdint.h>
-<<<<<<< HEAD
-#include <cstdint>
-=======
 #include <limits.h>
 #include <stdbool.h>
+#include <cstdint>
 
 // Common definitions
 #define INVALID_ID    UINT_MAX
 #define INVALID_LABEL SIZE_MAX
->>>>>>> 22954489
 
 // HNSW default parameters
 #define HNSW_DEFAULT_M       16
