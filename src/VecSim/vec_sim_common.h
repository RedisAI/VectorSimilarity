--- conflicted
+++ resolved
@@ -91,16 +91,10 @@
     EMPTY_MODE,      // Default value to initialize the "last_mode" field with.
     STANDARD_KNN,    // Run k-nn query over the entire vector index.
     HYBRID_ADHOC_BF, // Measure ad-hoc the distance for every result that passes the filters,
-<<<<<<< HEAD
-    // and take the top k results.
-    HYBRID_BATCHES // Get the top vector results in batches upon demand, and keep the results that
-                   // passes the filters until we reach k results.
-=======
                      // and take the top k results.
     HYBRID_BATCHES,  // Get the top vector results in batches upon demand, and keep the results that
                      // passes the filters until we reach k results.
     HYBRID_BATCHES_TO_ADHOC_BF // Start with batches and dynamically switched to ad-hoc BF.
->>>>>>> 851d6a63
 } VecSearchMode;
 
 /**
