--- conflicted
+++ resolved
@@ -10,11 +10,7 @@
 #define HNSW_DEFAULT_M     16
 #define HNSW_DEFAULT_EF_C  200
 #define HNSW_DEFAULT_EF_RT 10
-<<<<<<< HEAD
 #define DEFAULT_BLOCK_SIZE 1024
-=======
-#define DEFAULT_BLOCK_SIZE 100
->>>>>>> c1b145dd
 
 // Datatypes for indexing.
 typedef enum {
