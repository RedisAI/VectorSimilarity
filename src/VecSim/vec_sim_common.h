--- conflicted
+++ resolved
@@ -115,20 +115,11 @@
     UpdateMemoryCB UpdateMemCb; // A callback that updates the memoryCtx
                                 // with a given memory (number).
     VecSimParams *primaryIndexParams; // Parameters to initialize the index.
-} TieredIndexParams;
-
-<<<<<<< HEAD
-typedef struct {
-    HNSWParams hnswParams;
-    TieredIndexParams tieredParams;
     size_t maxSwapJobs; // The maximum number of swap jobs to accumulate before applying
                         // all the ready swap jobs in a batch.
-} TieredHNSWParams;
-
-typedef struct {
-=======
+} TieredIndexParams;
+
 struct VecSimParams {
->>>>>>> 68e473fb
     VecSimAlgo algo; // Algorithm to use.
     union {
         HNSWParams hnswParams;
