cmake_minimum_required(VERSION 3.10)
cmake_policy(SET CMP0077 NEW)
set(CMAKE_POLICY_DEFAULT_CMP0077 NEW)

set(CMAKE_CXX_STANDARD 20)

project(VecsimLib)
file(GLOB_RECURSE headers ./**.h)
set(HEADER_LIST "${headers}")

include_directories(../)

add_subdirectory(spaces)

set(CMAKE_CXX_FLAGS "${CMAKE_CXX_FLAGS} -Werror -Wall")

add_library(VectorSimilarity ${VECSIM_LIBTYPE}
<<<<<<< HEAD
    index_factories/brute_force_factory.cpp
    index_factories/hnsw_factory.cpp
    index_factories/tiered_factory.cpp
    index_factories/index_factory.cpp
    algorithms/brute_force/vector_block.cpp
=======
    algorithms/brute_force/brute_force_factory.cpp
    algorithms/hnsw/hnsw_factory.cpp
>>>>>>> a307b406
    algorithms/hnsw/visited_nodes_handler.cpp
    vec_sim.cpp
    vec_sim_interface.cpp
    query_results.cpp
    info_iterator.cpp
    query_result_struct.cpp
    utils/vec_utils.cpp
    utils/data_block.cpp
    memory/vecsim_malloc.cpp
    memory/vecsim_base.cpp
    ${HEADER_LIST}
)

target_link_libraries(VectorSimilarity VectorSimilaritySpaces)

if(VECSIM_BUILD_TESTS)
    add_library(VectorSimilaritySerializer utils/serializer.cpp)
    target_link_libraries(VectorSimilarity VectorSimilaritySerializer)
endif()<|MERGE_RESOLUTION|>--- conflicted
+++ resolved
@@ -15,16 +15,10 @@
 set(CMAKE_CXX_FLAGS "${CMAKE_CXX_FLAGS} -Werror -Wall")
 
 add_library(VectorSimilarity ${VECSIM_LIBTYPE}
-<<<<<<< HEAD
     index_factories/brute_force_factory.cpp
     index_factories/hnsw_factory.cpp
     index_factories/tiered_factory.cpp
     index_factories/index_factory.cpp
-    algorithms/brute_force/vector_block.cpp
-=======
-    algorithms/brute_force/brute_force_factory.cpp
-    algorithms/hnsw/hnsw_factory.cpp
->>>>>>> a307b406
     algorithms/hnsw/visited_nodes_handler.cpp
     vec_sim.cpp
     vec_sim_interface.cpp
