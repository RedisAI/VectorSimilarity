--- conflicted
+++ resolved
@@ -6,9 +6,6 @@
 void VecSimQueryResult_SetId(VecSimQueryResult &result, size_t id) { result.id = id; }
 
 void VecSimQueryResult_SetScore(VecSimQueryResult &result, float score) {
-<<<<<<< HEAD
     assert(!isnan(score));
-=======
     result.score = score;
->>>>>>> 22c162b8
 }