/*
 *Copyright Redis Ltd. 2021 - present
 *Licensed under your choice of the Redis Source Available License 2.0 (RSALv2) or
 *the Server Side Public License v1 (SSPLv1).
 */

#include "NEON.h"
#include "VecSim/spaces/L2/L2_NEON_FP32.h"
#include "VecSim/spaces/IP/IP_NEON_FP32.h"
#include "VecSim/spaces/L2/L2_NEON_INT8.h"
#include "VecSim/spaces/L2/L2_NEON_UINT8.h"
#include "VecSim/spaces/IP/IP_NEON_INT8.h"
#include "VecSim/spaces/IP/IP_NEON_UINT8.h"

#include "VecSim/spaces/L2/L2_NEON_FP64.h"
#include "VecSim/spaces/IP/IP_NEON_FP64.h"

namespace spaces {

#include "implementation_chooser.h"

dist_func_t<float> Choose_FP32_IP_implementation_NEON(size_t dim) {
    dist_func_t<float> ret_dist_func;
    CHOOSE_IMPLEMENTATION(ret_dist_func, dim, 16, FP32_InnerProductSIMD16_NEON);
    return ret_dist_func;
}
<<<<<<< HEAD

dist_func_t<float> Choose_INT8_IP_implementation_NEON(size_t dim) {
    dist_func_t<float> ret_dist_func;
    CHOOSE_IMPLEMENTATION(ret_dist_func, dim, 64, INT8_InnerProductSIMD16_NEON);
    return ret_dist_func;
}

dist_func_t<float> Choose_UINT8_IP_implementation_NEON(size_t dim) {
    dist_func_t<float> ret_dist_func;
    CHOOSE_IMPLEMENTATION(ret_dist_func, dim, 64, UINT8_InnerProductSIMD16_NEON);
    return ret_dist_func;
}

=======
>>>>>>> b983c5b7
dist_func_t<float> Choose_FP32_L2_implementation_NEON(size_t dim) {
    dist_func_t<float> ret_dist_func;
    CHOOSE_IMPLEMENTATION(ret_dist_func, dim, 16, FP32_L2SqrSIMD16_NEON);
    return ret_dist_func;
}
dist_func_t<float> Choose_INT8_L2_implementation_NEON(size_t dim) {
    dist_func_t<float> ret_dist_func;
    CHOOSE_IMPLEMENTATION(ret_dist_func, dim, 64, INT8_L2SqrSIMD16_NEON);
    return ret_dist_func;
}

dist_func_t<float> Choose_UINT8_L2_implementation_NEON(size_t dim) {
    dist_func_t<float> ret_dist_func;
    CHOOSE_IMPLEMENTATION(ret_dist_func, dim, 64, UINT8_L2SqrSIMD16_NEON);
    return ret_dist_func;
}

dist_func_t<float> Choose_INT8_Cosine_implementation_NEON(size_t dim) {
    dist_func_t<float> ret_dist_func;
    CHOOSE_IMPLEMENTATION(ret_dist_func, dim, 64, INT8_CosineSIMD_NEON);
    return ret_dist_func;
}

dist_func_t<float> Choose_UINT8_Cosine_implementation_NEON(size_t dim) {
    dist_func_t<float> ret_dist_func;
    CHOOSE_IMPLEMENTATION(ret_dist_func, dim, 64, UINT8_CosineSIMD_NEON);
    return ret_dist_func;
}

dist_func_t<double> Choose_FP64_IP_implementation_NEON(size_t dim) {
    dist_func_t<double> ret_dist_func;
    CHOOSE_IMPLEMENTATION(ret_dist_func, dim, 8, FP64_InnerProductSIMD8_NEON);
    return ret_dist_func;
}
dist_func_t<double> Choose_FP64_L2_implementation_NEON(size_t dim) {
    dist_func_t<double> ret_dist_func;
    CHOOSE_IMPLEMENTATION(ret_dist_func, dim, 8, FP64_L2SqrSIMD8_NEON);
    return ret_dist_func;
}

#include "implementation_chooser_cleanup.h"

} // namespace spaces<|MERGE_RESOLUTION|>--- conflicted
+++ resolved
@@ -24,7 +24,6 @@
     CHOOSE_IMPLEMENTATION(ret_dist_func, dim, 16, FP32_InnerProductSIMD16_NEON);
     return ret_dist_func;
 }
-<<<<<<< HEAD
 
 dist_func_t<float> Choose_INT8_IP_implementation_NEON(size_t dim) {
     dist_func_t<float> ret_dist_func;
@@ -38,8 +37,6 @@
     return ret_dist_func;
 }
 
-=======
->>>>>>> b983c5b7
 dist_func_t<float> Choose_FP32_L2_implementation_NEON(size_t dim) {
     dist_func_t<float> ret_dist_func;
     CHOOSE_IMPLEMENTATION(ret_dist_func, dim, 16, FP32_L2SqrSIMD16_NEON);
