--- conflicted
+++ resolved
@@ -7,10 +7,6 @@
 #include "VecSim/spaces/space_includes.h"
 #include <armpl.h>
 
-<<<<<<< HEAD
-template <unsigned char residual>
-=======
->>>>>>> 0229ac0c
 float FP32_InnerProduct_ARMPL_NEON(const void *pVect1v, const void *pVect2v, size_t dimension) {
     auto *vec1 = (float *)pVect1v;
     auto *vec2 = (float *)pVect2v;
