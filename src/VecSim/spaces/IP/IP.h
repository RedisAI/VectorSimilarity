--- conflicted
+++ resolved
@@ -8,14 +8,10 @@
 
 #include <cstdlib>
 
-<<<<<<< HEAD
-float BFP16_InnerProduct(const void *pVect1, const void *pVect2, size_t qty);
+float BFP16_InnerProduct(const void *pVect1, const void *pVect2, size_t dimension);
 
-float BFP16_InnerProduct_impl(const void *pVect1, const void *pVect2, size_t qty);
+float BFP16_InnerProduct_impl(const void *pVect1, const void *pVect2, size_t dimension);
 
-float FP32_InnerProduct(const void *pVect1, const void *pVect2, size_t qty);
-=======
 float FP32_InnerProduct(const void *pVect1, const void *pVect2, size_t dimension);
->>>>>>> 22954489
 
 double FP64_InnerProduct(const void *pVect1, const void *pVect2, size_t dimension);