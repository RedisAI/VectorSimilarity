--- conflicted
+++ resolved
@@ -12,9 +12,7 @@
 
 double FP64_InnerProduct(const void *pVect1, const void *pVect2, size_t dimension);
 
-<<<<<<< HEAD
 float FP16_InnerProduct(const void *pVect1, const void *pVect2, size_t dimension);
-=======
+
 float BF16_InnerProduct_LittleEndian(const void *pVect1v, const void *pVect2v, size_t dimension);
-float BF16_InnerProduct_BigEndian(const void *pVect1v, const void *pVect2v, size_t dimension);
->>>>>>> 850d6a89
+float BF16_InnerProduct_BigEndian(const void *pVect1v, const void *pVect2v, size_t dimension);