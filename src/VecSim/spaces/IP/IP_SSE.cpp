#include "IP_SSE.h"
#include "IP.h"
#include "VecSim/spaces/space_includes.h"

<<<<<<< HEAD
float F_InnerProductSIMD4Ext_SSE_impl(const void *pVect1v, const void *pVect2v, size_t qty) {
=======
#include <stdlib.h>

float F_InnerProductSIMD4Ext_SSE_impl(const void *pVect1v, const void *pVect2v,
                                      const void *qty_ptr) {
>>>>>>> 0cdb8d51
    float PORTABLE_ALIGN16 TmpRes[4];
    float *pVect1 = (float *)pVect1v;
    float *pVect2 = (float *)pVect2v;

    size_t qty16 = qty >> 4 << 4;
    size_t qty4 = qty >> 2 << 2;

    const float *pEnd1 = pVect1 + qty16;
    const float *pEnd2 = pVect1 + qty4;

    __m128 v1, v2;
    __m128 sum_prod = _mm_set1_ps(0);

    while (pVect1 < pEnd1) {
        v1 = _mm_loadu_ps(pVect1);
        pVect1 += 4;
        v2 = _mm_loadu_ps(pVect2);
        pVect2 += 4;
        sum_prod = _mm_add_ps(sum_prod, _mm_mul_ps(v1, v2));

        v1 = _mm_loadu_ps(pVect1);
        pVect1 += 4;
        v2 = _mm_loadu_ps(pVect2);
        pVect2 += 4;
        sum_prod = _mm_add_ps(sum_prod, _mm_mul_ps(v1, v2));

        v1 = _mm_loadu_ps(pVect1);
        pVect1 += 4;
        v2 = _mm_loadu_ps(pVect2);
        pVect2 += 4;
        sum_prod = _mm_add_ps(sum_prod, _mm_mul_ps(v1, v2));

        v1 = _mm_loadu_ps(pVect1);
        pVect1 += 4;
        v2 = _mm_loadu_ps(pVect2);
        pVect2 += 4;
        sum_prod = _mm_add_ps(sum_prod, _mm_mul_ps(v1, v2));
    }

    while (pVect1 < pEnd2) {
        v1 = _mm_loadu_ps(pVect1);
        pVect1 += 4;
        v2 = _mm_loadu_ps(pVect2);
        pVect2 += 4;
        sum_prod = _mm_add_ps(sum_prod, _mm_mul_ps(v1, v2));
    }

    _mm_store_ps(TmpRes, sum_prod);
    float sum = TmpRes[0] + TmpRes[1] + TmpRes[2] + TmpRes[3];

    return sum;
}

<<<<<<< HEAD
float FP32_InnerProductSIMD4Ext_SSE(const void *pVect1v, const void *pVect2v, size_t qty) {
    return 1.0f - F_InnerProductSIMD4Ext_SSE_impl(pVect1v, pVect2v, qty);
}

float F_InnerProductSIMD16Ext_SSE_impl(const void *pVect1v, const void *pVect2v, size_t qty) {
=======
float FP32_InnerProductSIMD4Ext_SSE(const void *pVect1v, const void *pVect2v, const void *qty_ptr) {
    return 1.0f - F_InnerProductSIMD4Ext_SSE_impl(pVect1v, pVect2v, qty_ptr);
}

float F_InnerProductSIMD16Ext_SSE_impl(const void *pVect1v, const void *pVect2v,
                                       const void *qty_ptr) {
>>>>>>> 0cdb8d51
    float PORTABLE_ALIGN32 TmpRes[8];
    float *pVect1 = (float *)pVect1v;
    float *pVect2 = (float *)pVect2v;

    size_t qty16 = qty >> 4 << 4;

    const float *pEnd1 = pVect1 + qty16;

    __m128 v1, v2;
    __m128 sum_prod = _mm_set1_ps(0);

    while (pVect1 < pEnd1) {
        v1 = _mm_loadu_ps(pVect1);
        pVect1 += 4;
        v2 = _mm_loadu_ps(pVect2);
        pVect2 += 4;
        sum_prod = _mm_add_ps(sum_prod, _mm_mul_ps(v1, v2));

        v1 = _mm_loadu_ps(pVect1);
        pVect1 += 4;
        v2 = _mm_loadu_ps(pVect2);
        pVect2 += 4;
        sum_prod = _mm_add_ps(sum_prod, _mm_mul_ps(v1, v2));

        v1 = _mm_loadu_ps(pVect1);
        pVect1 += 4;
        v2 = _mm_loadu_ps(pVect2);
        pVect2 += 4;
        sum_prod = _mm_add_ps(sum_prod, _mm_mul_ps(v1, v2));

        v1 = _mm_loadu_ps(pVect1);
        pVect1 += 4;
        v2 = _mm_loadu_ps(pVect2);
        pVect2 += 4;
        sum_prod = _mm_add_ps(sum_prod, _mm_mul_ps(v1, v2));
    }
    _mm_store_ps(TmpRes, sum_prod);
    float sum = TmpRes[0] + TmpRes[1] + TmpRes[2] + TmpRes[3];

    return sum;
}

<<<<<<< HEAD
float FP32_InnerProductSIMD16Ext_SSE(const void *pVect1v, const void *pVect2v, size_t qty) {
    return 1.0f - F_InnerProductSIMD16Ext_SSE_impl(pVect1v, pVect2v, qty);
}

float FP32_InnerProductSIMD16ExtResiduals_SSE(const void *pVect1v, const void *pVect2v,
                                              size_t qty) {
    size_t qty16 = qty >> 4 << 4;
    float res = F_InnerProductSIMD16Ext_SSE_impl(pVect1v, pVect2v, qty16);
=======
float FP32_InnerProductSIMD16Ext_SSE(const void *pVect1v, const void *pVect2v,
                                     const void *qty_ptr) {
    return 1.0f - F_InnerProductSIMD16Ext_SSE_impl(pVect1v, pVect2v, qty_ptr);
}

float FP32_InnerProductSIMD16ExtResiduals_SSE(const void *pVect1v, const void *pVect2v,
                                              const void *qty_ptr) {
    size_t qty = *((size_t *)qty_ptr);
    size_t qty16 = qty >> 4 << 4;
    float res = F_InnerProductSIMD16Ext_SSE_impl(pVect1v, pVect2v, &qty16);
>>>>>>> 0cdb8d51
    float *pVect1 = (float *)pVect1v + qty16;
    float *pVect2 = (float *)pVect2v + qty16;

    size_t qty_left = qty - qty16;
<<<<<<< HEAD
    float res_tail = FP32_InnerProduct_impl(pVect1, pVect2, qty_left);
    return 1.0f - (res + res_tail);
}

float FP32_InnerProductSIMD4ExtResiduals_SSE(const void *pVect1v, const void *pVect2v, size_t qty) {
    size_t qty4 = qty >> 2 << 2;

    float res = F_InnerProductSIMD4Ext_SSE_impl(pVect1v, pVect2v, qty4);
=======
    float res_tail = FP32_InnerProduct_impl(pVect1, pVect2, &qty_left);
    return 1.0f - (res + res_tail);
}

float FP32_InnerProductSIMD4ExtResiduals_SSE(const void *pVect1v, const void *pVect2v,
                                             const void *qty_ptr) {
    size_t qty = *((size_t *)qty_ptr);
    size_t qty4 = qty >> 2 << 2;

    float res = F_InnerProductSIMD4Ext_SSE_impl(pVect1v, pVect2v, &qty4);
>>>>>>> 0cdb8d51
    size_t qty_left = qty - qty4;

    float *pVect1 = (float *)pVect1v + qty4;
    float *pVect2 = (float *)pVect2v + qty4;
<<<<<<< HEAD
    float res_tail = FP32_InnerProduct_impl(pVect1, pVect2, qty_left);
=======
    float res_tail = FP32_InnerProduct_impl(pVect1, pVect2, &qty_left);
>>>>>>> 0cdb8d51

    return 1.0f - (res + res_tail);
}<|MERGE_RESOLUTION|>--- conflicted
+++ resolved
@@ -2,14 +2,7 @@
 #include "IP.h"
 #include "VecSim/spaces/space_includes.h"
 
-<<<<<<< HEAD
-float F_InnerProductSIMD4Ext_SSE_impl(const void *pVect1v, const void *pVect2v, size_t qty) {
-=======
-#include <stdlib.h>
-
-float F_InnerProductSIMD4Ext_SSE_impl(const void *pVect1v, const void *pVect2v,
-                                      const void *qty_ptr) {
->>>>>>> 0cdb8d51
+float FP32_InnerProductSIMD4Ext_SSE_impl(const void *pVect1v, const void *pVect2v, size_t qty) {
     float PORTABLE_ALIGN16 TmpRes[4];
     float *pVect1 = (float *)pVect1v;
     float *pVect2 = (float *)pVect2v;
@@ -63,20 +56,11 @@
     return sum;
 }
 
-<<<<<<< HEAD
 float FP32_InnerProductSIMD4Ext_SSE(const void *pVect1v, const void *pVect2v, size_t qty) {
-    return 1.0f - F_InnerProductSIMD4Ext_SSE_impl(pVect1v, pVect2v, qty);
+    return 1.0f - FP32_InnerProductSIMD4Ext_SSE_impl(pVect1v, pVect2v, qty);
 }
 
 float F_InnerProductSIMD16Ext_SSE_impl(const void *pVect1v, const void *pVect2v, size_t qty) {
-=======
-float FP32_InnerProductSIMD4Ext_SSE(const void *pVect1v, const void *pVect2v, const void *qty_ptr) {
-    return 1.0f - F_InnerProductSIMD4Ext_SSE_impl(pVect1v, pVect2v, qty_ptr);
-}
-
-float F_InnerProductSIMD16Ext_SSE_impl(const void *pVect1v, const void *pVect2v,
-                                       const void *qty_ptr) {
->>>>>>> 0cdb8d51
     float PORTABLE_ALIGN32 TmpRes[8];
     float *pVect1 = (float *)pVect1v;
     float *pVect2 = (float *)pVect2v;
@@ -119,7 +103,6 @@
     return sum;
 }
 
-<<<<<<< HEAD
 float FP32_InnerProductSIMD16Ext_SSE(const void *pVect1v, const void *pVect2v, size_t qty) {
     return 1.0f - F_InnerProductSIMD16Ext_SSE_impl(pVect1v, pVect2v, qty);
 }
@@ -128,23 +111,10 @@
                                               size_t qty) {
     size_t qty16 = qty >> 4 << 4;
     float res = F_InnerProductSIMD16Ext_SSE_impl(pVect1v, pVect2v, qty16);
-=======
-float FP32_InnerProductSIMD16Ext_SSE(const void *pVect1v, const void *pVect2v,
-                                     const void *qty_ptr) {
-    return 1.0f - F_InnerProductSIMD16Ext_SSE_impl(pVect1v, pVect2v, qty_ptr);
-}
-
-float FP32_InnerProductSIMD16ExtResiduals_SSE(const void *pVect1v, const void *pVect2v,
-                                              const void *qty_ptr) {
-    size_t qty = *((size_t *)qty_ptr);
-    size_t qty16 = qty >> 4 << 4;
-    float res = F_InnerProductSIMD16Ext_SSE_impl(pVect1v, pVect2v, &qty16);
->>>>>>> 0cdb8d51
     float *pVect1 = (float *)pVect1v + qty16;
     float *pVect2 = (float *)pVect2v + qty16;
 
     size_t qty_left = qty - qty16;
-<<<<<<< HEAD
     float res_tail = FP32_InnerProduct_impl(pVect1, pVect2, qty_left);
     return 1.0f - (res + res_tail);
 }
@@ -152,28 +122,12 @@
 float FP32_InnerProductSIMD4ExtResiduals_SSE(const void *pVect1v, const void *pVect2v, size_t qty) {
     size_t qty4 = qty >> 2 << 2;
 
-    float res = F_InnerProductSIMD4Ext_SSE_impl(pVect1v, pVect2v, qty4);
-=======
-    float res_tail = FP32_InnerProduct_impl(pVect1, pVect2, &qty_left);
-    return 1.0f - (res + res_tail);
-}
-
-float FP32_InnerProductSIMD4ExtResiduals_SSE(const void *pVect1v, const void *pVect2v,
-                                             const void *qty_ptr) {
-    size_t qty = *((size_t *)qty_ptr);
-    size_t qty4 = qty >> 2 << 2;
-
-    float res = F_InnerProductSIMD4Ext_SSE_impl(pVect1v, pVect2v, &qty4);
->>>>>>> 0cdb8d51
+    float res = FP32_InnerProductSIMD4Ext_SSE_impl(pVect1v, pVect2v, qty4);
     size_t qty_left = qty - qty4;
 
     float *pVect1 = (float *)pVect1v + qty4;
     float *pVect2 = (float *)pVect2v + qty4;
-<<<<<<< HEAD
     float res_tail = FP32_InnerProduct_impl(pVect1, pVect2, qty_left);
-=======
-    float res_tail = FP32_InnerProduct_impl(pVect1, pVect2, &qty_left);
->>>>>>> 0cdb8d51
 
     return 1.0f - (res + res_tail);
 }