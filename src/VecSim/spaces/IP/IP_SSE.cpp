#include "IP_SSE.h"
#include "IP.h"
#include "VecSim/spaces/space_includes.h"

<<<<<<< HEAD
#include <stdlib.h>

float F_InnerProductSIMD4Ext_SSE_impl(const void *pVect1v, const void *pVect2v,
                                      const void *qty_ptr) {
=======
float FP32_InnerProductSIMD4Ext_SSE_impl(const void *pVect1v, const void *pVect2v, size_t qty) {
>>>>>>> d9c5c38d
    float PORTABLE_ALIGN16 TmpRes[4];
    float *pVect1 = (float *)pVect1v;
    float *pVect2 = (float *)pVect2v;

    size_t qty16 = qty >> 4 << 4;
    size_t qty4 = qty >> 2 << 2;

    const float *pEnd1 = pVect1 + qty16;
    const float *pEnd2 = pVect1 + qty4;

    __m128 v1, v2;
    __m128 sum_prod = _mm_set1_ps(0);

    while (pVect1 < pEnd1) {
        v1 = _mm_loadu_ps(pVect1);
        pVect1 += 4;
        v2 = _mm_loadu_ps(pVect2);
        pVect2 += 4;
        sum_prod = _mm_add_ps(sum_prod, _mm_mul_ps(v1, v2));

        v1 = _mm_loadu_ps(pVect1);
        pVect1 += 4;
        v2 = _mm_loadu_ps(pVect2);
        pVect2 += 4;
        sum_prod = _mm_add_ps(sum_prod, _mm_mul_ps(v1, v2));

        v1 = _mm_loadu_ps(pVect1);
        pVect1 += 4;
        v2 = _mm_loadu_ps(pVect2);
        pVect2 += 4;
        sum_prod = _mm_add_ps(sum_prod, _mm_mul_ps(v1, v2));

        v1 = _mm_loadu_ps(pVect1);
        pVect1 += 4;
        v2 = _mm_loadu_ps(pVect2);
        pVect2 += 4;
        sum_prod = _mm_add_ps(sum_prod, _mm_mul_ps(v1, v2));
    }

    while (pVect1 < pEnd2) {
        v1 = _mm_loadu_ps(pVect1);
        pVect1 += 4;
        v2 = _mm_loadu_ps(pVect2);
        pVect2 += 4;
        sum_prod = _mm_add_ps(sum_prod, _mm_mul_ps(v1, v2));
    }

    _mm_store_ps(TmpRes, sum_prod);
    float sum = TmpRes[0] + TmpRes[1] + TmpRes[2] + TmpRes[3];

    return sum;
}

<<<<<<< HEAD
float FP32_InnerProductSIMD4Ext_SSE(const void *pVect1v, const void *pVect2v, const void *qty_ptr) {
    return 1.0f - F_InnerProductSIMD4Ext_SSE_impl(pVect1v, pVect2v, qty_ptr);
}

float F_InnerProductSIMD16Ext_SSE_impl(const void *pVect1v, const void *pVect2v,
                                       const void *qty_ptr) {
=======
float FP32_InnerProductSIMD4Ext_SSE(const void *pVect1v, const void *pVect2v, size_t qty) {
    return 1.0f - FP32_InnerProductSIMD4Ext_SSE_impl(pVect1v, pVect2v, qty);
}

float F_InnerProductSIMD16Ext_SSE_impl(const void *pVect1v, const void *pVect2v, size_t qty) {
>>>>>>> d9c5c38d
    float PORTABLE_ALIGN32 TmpRes[8];
    float *pVect1 = (float *)pVect1v;
    float *pVect2 = (float *)pVect2v;

    size_t qty16 = qty >> 4 << 4;

    const float *pEnd1 = pVect1 + qty16;

    __m128 v1, v2;
    __m128 sum_prod = _mm_set1_ps(0);

    while (pVect1 < pEnd1) {
        v1 = _mm_loadu_ps(pVect1);
        pVect1 += 4;
        v2 = _mm_loadu_ps(pVect2);
        pVect2 += 4;
        sum_prod = _mm_add_ps(sum_prod, _mm_mul_ps(v1, v2));

        v1 = _mm_loadu_ps(pVect1);
        pVect1 += 4;
        v2 = _mm_loadu_ps(pVect2);
        pVect2 += 4;
        sum_prod = _mm_add_ps(sum_prod, _mm_mul_ps(v1, v2));

        v1 = _mm_loadu_ps(pVect1);
        pVect1 += 4;
        v2 = _mm_loadu_ps(pVect2);
        pVect2 += 4;
        sum_prod = _mm_add_ps(sum_prod, _mm_mul_ps(v1, v2));

        v1 = _mm_loadu_ps(pVect1);
        pVect1 += 4;
        v2 = _mm_loadu_ps(pVect2);
        pVect2 += 4;
        sum_prod = _mm_add_ps(sum_prod, _mm_mul_ps(v1, v2));
    }
    _mm_store_ps(TmpRes, sum_prod);
    float sum = TmpRes[0] + TmpRes[1] + TmpRes[2] + TmpRes[3];

    return sum;
}

<<<<<<< HEAD
float FP32_InnerProductSIMD16Ext_SSE(const void *pVect1v, const void *pVect2v,
                                     const void *qty_ptr) {
    return 1.0f - F_InnerProductSIMD16Ext_SSE_impl(pVect1v, pVect2v, qty_ptr);
}

float FP32_InnerProductSIMD16ExtResiduals_SSE(const void *pVect1v, const void *pVect2v,
                                              const void *qty_ptr) {
    size_t qty = *((size_t *)qty_ptr);
    size_t qty16 = qty >> 4 << 4;
    float res = F_InnerProductSIMD16Ext_SSE_impl(pVect1v, pVect2v, &qty16);
=======
float FP32_InnerProductSIMD16Ext_SSE(const void *pVect1v, const void *pVect2v, size_t qty) {
    return 1.0f - F_InnerProductSIMD16Ext_SSE_impl(pVect1v, pVect2v, qty);
}

float FP32_InnerProductSIMD16ExtResiduals_SSE(const void *pVect1v, const void *pVect2v,
                                              size_t qty) {
    size_t qty16 = qty >> 4 << 4;
    float res = F_InnerProductSIMD16Ext_SSE_impl(pVect1v, pVect2v, qty16);
>>>>>>> d9c5c38d
    float *pVect1 = (float *)pVect1v + qty16;
    float *pVect2 = (float *)pVect2v + qty16;

    size_t qty_left = qty - qty16;
<<<<<<< HEAD
    float res_tail = FP32_InnerProduct_impl(pVect1, pVect2, &qty_left);
    return 1.0f - (res + res_tail);
}

float FP32_InnerProductSIMD4ExtResiduals_SSE(const void *pVect1v, const void *pVect2v,
                                             const void *qty_ptr) {
    size_t qty = *((size_t *)qty_ptr);
    size_t qty4 = qty >> 2 << 2;

    float res = F_InnerProductSIMD4Ext_SSE_impl(pVect1v, pVect2v, &qty4);
=======
    float res_tail = FP32_InnerProduct_impl(pVect1, pVect2, qty_left);
    return 1.0f - (res + res_tail);
}

float FP32_InnerProductSIMD4ExtResiduals_SSE(const void *pVect1v, const void *pVect2v, size_t qty) {
    size_t qty4 = qty >> 2 << 2;

    float res = FP32_InnerProductSIMD4Ext_SSE_impl(pVect1v, pVect2v, qty4);
>>>>>>> d9c5c38d
    size_t qty_left = qty - qty4;

    float *pVect1 = (float *)pVect1v + qty4;
    float *pVect2 = (float *)pVect2v + qty4;
<<<<<<< HEAD
    float res_tail = FP32_InnerProduct_impl(pVect1, pVect2, &qty_left);
=======
    float res_tail = FP32_InnerProduct_impl(pVect1, pVect2, qty_left);
>>>>>>> d9c5c38d

    return 1.0f - (res + res_tail);
}<|MERGE_RESOLUTION|>--- conflicted
+++ resolved
@@ -2,14 +2,7 @@
 #include "IP.h"
 #include "VecSim/spaces/space_includes.h"
 
-<<<<<<< HEAD
-#include <stdlib.h>
-
-float F_InnerProductSIMD4Ext_SSE_impl(const void *pVect1v, const void *pVect2v,
-                                      const void *qty_ptr) {
-=======
 float FP32_InnerProductSIMD4Ext_SSE_impl(const void *pVect1v, const void *pVect2v, size_t qty) {
->>>>>>> d9c5c38d
     float PORTABLE_ALIGN16 TmpRes[4];
     float *pVect1 = (float *)pVect1v;
     float *pVect2 = (float *)pVect2v;
@@ -63,20 +56,11 @@
     return sum;
 }
 
-<<<<<<< HEAD
-float FP32_InnerProductSIMD4Ext_SSE(const void *pVect1v, const void *pVect2v, const void *qty_ptr) {
-    return 1.0f - F_InnerProductSIMD4Ext_SSE_impl(pVect1v, pVect2v, qty_ptr);
-}
-
-float F_InnerProductSIMD16Ext_SSE_impl(const void *pVect1v, const void *pVect2v,
-                                       const void *qty_ptr) {
-=======
 float FP32_InnerProductSIMD4Ext_SSE(const void *pVect1v, const void *pVect2v, size_t qty) {
     return 1.0f - FP32_InnerProductSIMD4Ext_SSE_impl(pVect1v, pVect2v, qty);
 }
 
 float F_InnerProductSIMD16Ext_SSE_impl(const void *pVect1v, const void *pVect2v, size_t qty) {
->>>>>>> d9c5c38d
     float PORTABLE_ALIGN32 TmpRes[8];
     float *pVect1 = (float *)pVect1v;
     float *pVect2 = (float *)pVect2v;
@@ -119,18 +103,6 @@
     return sum;
 }
 
-<<<<<<< HEAD
-float FP32_InnerProductSIMD16Ext_SSE(const void *pVect1v, const void *pVect2v,
-                                     const void *qty_ptr) {
-    return 1.0f - F_InnerProductSIMD16Ext_SSE_impl(pVect1v, pVect2v, qty_ptr);
-}
-
-float FP32_InnerProductSIMD16ExtResiduals_SSE(const void *pVect1v, const void *pVect2v,
-                                              const void *qty_ptr) {
-    size_t qty = *((size_t *)qty_ptr);
-    size_t qty16 = qty >> 4 << 4;
-    float res = F_InnerProductSIMD16Ext_SSE_impl(pVect1v, pVect2v, &qty16);
-=======
 float FP32_InnerProductSIMD16Ext_SSE(const void *pVect1v, const void *pVect2v, size_t qty) {
     return 1.0f - F_InnerProductSIMD16Ext_SSE_impl(pVect1v, pVect2v, qty);
 }
@@ -139,23 +111,10 @@
                                               size_t qty) {
     size_t qty16 = qty >> 4 << 4;
     float res = F_InnerProductSIMD16Ext_SSE_impl(pVect1v, pVect2v, qty16);
->>>>>>> d9c5c38d
     float *pVect1 = (float *)pVect1v + qty16;
     float *pVect2 = (float *)pVect2v + qty16;
 
     size_t qty_left = qty - qty16;
-<<<<<<< HEAD
-    float res_tail = FP32_InnerProduct_impl(pVect1, pVect2, &qty_left);
-    return 1.0f - (res + res_tail);
-}
-
-float FP32_InnerProductSIMD4ExtResiduals_SSE(const void *pVect1v, const void *pVect2v,
-                                             const void *qty_ptr) {
-    size_t qty = *((size_t *)qty_ptr);
-    size_t qty4 = qty >> 2 << 2;
-
-    float res = F_InnerProductSIMD4Ext_SSE_impl(pVect1v, pVect2v, &qty4);
-=======
     float res_tail = FP32_InnerProduct_impl(pVect1, pVect2, qty_left);
     return 1.0f - (res + res_tail);
 }
@@ -164,16 +123,11 @@
     size_t qty4 = qty >> 2 << 2;
 
     float res = FP32_InnerProductSIMD4Ext_SSE_impl(pVect1v, pVect2v, qty4);
->>>>>>> d9c5c38d
     size_t qty_left = qty - qty4;
 
     float *pVect1 = (float *)pVect1v + qty4;
     float *pVect2 = (float *)pVect2v + qty4;
-<<<<<<< HEAD
-    float res_tail = FP32_InnerProduct_impl(pVect1, pVect2, &qty_left);
-=======
     float res_tail = FP32_InnerProduct_impl(pVect1, pVect2, qty_left);
->>>>>>> d9c5c38d
 
     return 1.0f - (res + res_tail);
 }