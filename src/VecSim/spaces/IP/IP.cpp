/*
 *Copyright Redis Ltd. 2021 - present
 *Licensed under your choice of the Redis Source Available License 2.0 (RSALv2) or
 *the Server Side Public License v1 (SSPLv1).
 */

#include "IP.h"
#include "VecSim/types/bfloat16.h"
#include "VecSim/types/float16.h"
#include <cstring>

using bfloat16 = vecsim_types::bfloat16;
using float16 = vecsim_types::float16;

float FP32_InnerProduct(const void *pVect1, const void *pVect2, size_t dimension) {
    auto *vec1 = (float *)pVect1;
    auto *vec2 = (float *)pVect2;

    float res = 0;
    for (size_t i = 0; i < dimension; i++) {
        res += vec1[i] * vec2[i];
    }
    return 1.0f - res;
}

double FP64_InnerProduct(const void *pVect1, const void *pVect2, size_t dimension) {
    auto *vec1 = (double *)pVect1;
    auto *vec2 = (double *)pVect2;

    double res = 0;
    for (size_t i = 0; i < dimension; i++) {
        res += vec1[i] * vec2[i];
    }
    return 1.0 - res;
}

template <bool is_little>
float BF16_InnerProduct(const void *pVect1v, const void *pVect2v, size_t dimension) {
    auto *pVect1 = (bfloat16 *)pVect1v;
    auto *pVect2 = (bfloat16 *)pVect2v;

    float res = 0;
    for (size_t i = 0; i < dimension; i++) {
        float a = vecsim_types::bfloat16_to_float32<is_little>(pVect1[i]);
        float b = vecsim_types::bfloat16_to_float32<is_little>(pVect2[i]);
        res += a * b;
    }
    return 1.0f - res;
}

float BF16_InnerProduct_LittleEndian(const void *pVect1v, const void *pVect2v, size_t dimension) {
    return BF16_InnerProduct<true>(pVect1v, pVect2v, dimension);
}

float BF16_InnerProduct_BigEndian(const void *pVect1v, const void *pVect2v, size_t dimension) {
    return BF16_InnerProduct<false>(pVect1v, pVect2v, dimension);
}

float FP16_InnerProduct(const void *pVect1, const void *pVect2, size_t dimension) {
    auto *vec1 = (float16 *)pVect1;
    auto *vec2 = (float16 *)pVect2;

    float res = 0;
    for (size_t i = 0; i < dimension; i++) {
        res += vecsim_types::FP16_to_FP32(vec1[i]) * vecsim_types::FP16_to_FP32(vec2[i]);
    }
    return 1.0f - res;
}

static inline int INT8_InnerProductImp(const void *pVect1v, const void *pVect2v, size_t dimension) {
    int8_t *pVect1 = (int8_t *)pVect1v;
    int8_t *pVect2 = (int8_t *)pVect2v;

    int res = 0;
    for (size_t i = 0; i < dimension; i++) {
<<<<<<< HEAD
        int16_t a = pVect1[i];
        int16_t b = pVect2[i];
        res += a * b;
=======
        res += pVect1[i] * pVect2[i];
>>>>>>> e38fc0ba
    }
    return res;
}

float INT8_InnerProduct(const void *pVect1v, const void *pVect2v, size_t dimension) {
    return 1 - INT8_InnerProductImp(pVect1v, pVect2v, dimension);
}

float INT8_Cosine(const void *pVect1v, const void *pVect2v, size_t dimension) {
<<<<<<< HEAD
    float norm_v1 = *(float *)((int8_t *)pVect1v + dimension);
    float norm_v2 = *(float *)((int8_t *)pVect2v + dimension);
=======
    // We expect the vectors' norm to be stored at the end of the vector.
    float norm_v1 =
        *reinterpret_cast<const float *>(static_cast<const int8_t *>(pVect1v) + dimension);
    float norm_v2 =
        *reinterpret_cast<const float *>(static_cast<const int8_t *>(pVect2v) + dimension);
>>>>>>> e38fc0ba
    return 1.0f - float(INT8_InnerProductImp(pVect1v, pVect2v, dimension)) / (norm_v1 * norm_v2);
}<|MERGE_RESOLUTION|>--- conflicted
+++ resolved
@@ -73,13 +73,7 @@
 
     int res = 0;
     for (size_t i = 0; i < dimension; i++) {
-<<<<<<< HEAD
-        int16_t a = pVect1[i];
-        int16_t b = pVect2[i];
-        res += a * b;
-=======
         res += pVect1[i] * pVect2[i];
->>>>>>> e38fc0ba
     }
     return res;
 }
@@ -89,15 +83,10 @@
 }
 
 float INT8_Cosine(const void *pVect1v, const void *pVect2v, size_t dimension) {
-<<<<<<< HEAD
-    float norm_v1 = *(float *)((int8_t *)pVect1v + dimension);
-    float norm_v2 = *(float *)((int8_t *)pVect2v + dimension);
-=======
     // We expect the vectors' norm to be stored at the end of the vector.
     float norm_v1 =
         *reinterpret_cast<const float *>(static_cast<const int8_t *>(pVect1v) + dimension);
     float norm_v2 =
         *reinterpret_cast<const float *>(static_cast<const int8_t *>(pVect2v) + dimension);
->>>>>>> e38fc0ba
     return 1.0f - float(INT8_InnerProductImp(pVect1v, pVect2v, dimension)) / (norm_v1 * norm_v2);
 }