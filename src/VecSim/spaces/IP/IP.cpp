#include "IP.h"

<<<<<<< HEAD
#include <stdlib.h>

float FP32_InnerProduct_impl(const void *pVect1, const void *pVect2, const void *qty_ptr) {
    size_t qty = *((size_t *)qty_ptr);
=======
float FP32_InnerProduct_impl(const void *pVect1, const void *pVect2, size_t qty) {
>>>>>>> d9c5c38d
    float res = 0;
    for (unsigned i = 0; i < qty; i++) {
        res += ((float *)pVect1)[i] * ((float *)pVect2)[i];
    }
    return res;
}

<<<<<<< HEAD
float FP32_InnerProduct(const void *pVect1, const void *pVect2, const void *qty_ptr) {
    return 1.0f - FP32_InnerProduct_impl(pVect1, pVect2, qty_ptr);
=======
float FP32_InnerProduct(const void *pVect1, const void *pVect2, size_t qty) {
    return 1.0f - FP32_InnerProduct_impl(pVect1, pVect2, qty);
>>>>>>> d9c5c38d
}<|MERGE_RESOLUTION|>--- conflicted
+++ resolved
@@ -1,13 +1,6 @@
 #include "IP.h"
 
-<<<<<<< HEAD
-#include <stdlib.h>
-
-float FP32_InnerProduct_impl(const void *pVect1, const void *pVect2, const void *qty_ptr) {
-    size_t qty = *((size_t *)qty_ptr);
-=======
 float FP32_InnerProduct_impl(const void *pVect1, const void *pVect2, size_t qty) {
->>>>>>> d9c5c38d
     float res = 0;
     for (unsigned i = 0; i < qty; i++) {
         res += ((float *)pVect1)[i] * ((float *)pVect2)[i];
@@ -15,11 +8,6 @@
     return res;
 }
 
-<<<<<<< HEAD
-float FP32_InnerProduct(const void *pVect1, const void *pVect2, const void *qty_ptr) {
-    return 1.0f - FP32_InnerProduct_impl(pVect1, pVect2, qty_ptr);
-=======
 float FP32_InnerProduct(const void *pVect1, const void *pVect2, size_t qty) {
     return 1.0f - FP32_InnerProduct_impl(pVect1, pVect2, qty);
->>>>>>> d9c5c38d
 }