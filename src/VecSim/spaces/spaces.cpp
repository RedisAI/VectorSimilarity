/*
 *Copyright Redis Ltd. 2021 - present
 *Licensed under your choice of the Redis Source Available License 2.0 (RSALv2) or
 *the Server Side Public License v1 (SSPLv1).
 */

<<<<<<< HEAD
#include "VecSim/types/bfloat16.h"
=======
#include "VecSim/spaces/space_includes.h"
#include "VecSim/spaces/spaces.h"
>>>>>>> f98793a4
#include "VecSim/spaces/IP_space.h"
#include "VecSim/spaces/L2_space.h"
#include "VecSim/spaces/normalize/normalize_naive.h"
#include "VecSim/spaces/spaces.h"

#include <stdexcept>
namespace spaces {

// Set the distance function for a given data type, metric and dimension. The alignment hint is
// determined according to the chosen implementation and available optimizations.

template <>
dist_func_t<float> GetDistFunc<vecsim_types::bfloat16, float>(VecSimMetric metric, size_t dim,
                                                              unsigned char *alignment) {

<<<<<<< HEAD
    static const Arch_Optimization arch_opt = getArchitectureOptimization();

    switch (metric) {
    case VecSimMetric_Cosine:
    case VecSimMetric_IP:
        return IP_BF16_GetDistFunc(dim, arch_opt, alignment);
    case VecSimMetric_L2:
        return L2_BF16_GetDistFunc(dim, arch_opt, alignment);
    default:
        throw std::invalid_argument("Invalid metric");
    }
}

template <>
dist_func_t<float> GetDistFunc<float, float>(VecSimMetric metric, size_t dim,
                                             unsigned char *alignment) {
=======
    if (metric == VecSimMetric_Cosine || metric == VecSimMetric_IP) {

        *out_func = IP_FP32_GetDistFunc(dim, nullptr, alignment);
>>>>>>> f98793a4

    static const Arch_Optimization arch_opt = getArchitectureOptimization();

<<<<<<< HEAD
    switch (metric) {
    case VecSimMetric_Cosine:
    case VecSimMetric_IP:
        return IP_FP32_GetDistFunc(dim, arch_opt, alignment);
    case VecSimMetric_L2:
        return L2_FP32_GetDistFunc(dim, arch_opt, alignment);
    default:
        throw std::invalid_argument("Invalid metric");
=======
        *out_func = L2_FP32_GetDistFunc(dim, nullptr, alignment);
>>>>>>> f98793a4
    }
}

template <>
dist_func_t<double> GetDistFunc<double, double>(VecSimMetric metric, size_t dim,
                                                unsigned char *alignment) {

<<<<<<< HEAD
    static const Arch_Optimization arch_opt = getArchitectureOptimization();

    switch (metric) {
    case VecSimMetric_Cosine:
    case VecSimMetric_IP:
        return IP_FP64_GetDistFunc(dim, arch_opt, alignment);
    case VecSimMetric_L2:
        return L2_FP64_GetDistFunc(dim, arch_opt, alignment);
    default:
        throw std::invalid_argument("Invalid metric");
    }
}

template <>
normalizeVector_f<float> GetNormalizeFunc<float>(void) {
    return normalizeVector_imp<float>;
}
=======
    if (metric == VecSimMetric_Cosine || metric == VecSimMetric_IP) {

        *out_func = IP_FP64_GetDistFunc(dim, nullptr, alignment);
>>>>>>> f98793a4

template <>
normalizeVector_f<double> GetNormalizeFunc<double>(void) {
    return normalizeVector_imp<double>;
}

<<<<<<< HEAD
template <>
normalizeVector_f<vecsim_types::bfloat16> GetNormalizeFunc<vecsim_types::bfloat16>(void) {
    if (is_little_endian()) {
        return bfloat16_normalizeVector<true>;
    } else {
        return bfloat16_normalizeVector<false>;
=======
        *out_func = L2_FP64_GetDistFunc(dim, nullptr, alignment);
>>>>>>> f98793a4
    }
}
} // namespace spaces<|MERGE_RESOLUTION|>--- conflicted
+++ resolved
@@ -4,16 +4,12 @@
  *the Server Side Public License v1 (SSPLv1).
  */
 
-<<<<<<< HEAD
 #include "VecSim/types/bfloat16.h"
-=======
 #include "VecSim/spaces/space_includes.h"
 #include "VecSim/spaces/spaces.h"
->>>>>>> f98793a4
 #include "VecSim/spaces/IP_space.h"
 #include "VecSim/spaces/L2_space.h"
 #include "VecSim/spaces/normalize/normalize_naive.h"
-#include "VecSim/spaces/spaces.h"
 
 #include <stdexcept>
 namespace spaces {
@@ -24,16 +20,12 @@
 template <>
 dist_func_t<float> GetDistFunc<vecsim_types::bfloat16, float>(VecSimMetric metric, size_t dim,
                                                               unsigned char *alignment) {
-
-<<<<<<< HEAD
-    static const Arch_Optimization arch_opt = getArchitectureOptimization();
-
     switch (metric) {
     case VecSimMetric_Cosine:
     case VecSimMetric_IP:
-        return IP_BF16_GetDistFunc(dim, arch_opt, alignment);
+        return IP_BF16_GetDistFunc(dim, nullptr, alignment);
     case VecSimMetric_L2:
-        return L2_BF16_GetDistFunc(dim, arch_opt, alignment);
+        return L2_BF16_GetDistFunc(dim, nullptr, alignment);
     default:
         throw std::invalid_argument("Invalid metric");
     }
@@ -42,42 +34,26 @@
 template <>
 dist_func_t<float> GetDistFunc<float, float>(VecSimMetric metric, size_t dim,
                                              unsigned char *alignment) {
-=======
-    if (metric == VecSimMetric_Cosine || metric == VecSimMetric_IP) {
-
-        *out_func = IP_FP32_GetDistFunc(dim, nullptr, alignment);
->>>>>>> f98793a4
-
-    static const Arch_Optimization arch_opt = getArchitectureOptimization();
-
-<<<<<<< HEAD
     switch (metric) {
     case VecSimMetric_Cosine:
     case VecSimMetric_IP:
-        return IP_FP32_GetDistFunc(dim, arch_opt, alignment);
+        return IP_FP32_GetDistFunc(dim, nullptr, alignment);
     case VecSimMetric_L2:
-        return L2_FP32_GetDistFunc(dim, arch_opt, alignment);
+        return L2_FP32_GetDistFunc(dim, nullptr, alignment);
     default:
         throw std::invalid_argument("Invalid metric");
-=======
-        *out_func = L2_FP32_GetDistFunc(dim, nullptr, alignment);
->>>>>>> f98793a4
     }
 }
 
 template <>
 dist_func_t<double> GetDistFunc<double, double>(VecSimMetric metric, size_t dim,
                                                 unsigned char *alignment) {
-
-<<<<<<< HEAD
-    static const Arch_Optimization arch_opt = getArchitectureOptimization();
-
     switch (metric) {
     case VecSimMetric_Cosine:
     case VecSimMetric_IP:
-        return IP_FP64_GetDistFunc(dim, arch_opt, alignment);
+        return IP_FP64_GetDistFunc(dim, nullptr, alignment);
     case VecSimMetric_L2:
-        return L2_FP64_GetDistFunc(dim, arch_opt, alignment);
+        return L2_FP64_GetDistFunc(dim, nullptr, alignment);
     default:
         throw std::invalid_argument("Invalid metric");
     }
@@ -87,27 +63,18 @@
 normalizeVector_f<float> GetNormalizeFunc<float>(void) {
     return normalizeVector_imp<float>;
 }
-=======
-    if (metric == VecSimMetric_Cosine || metric == VecSimMetric_IP) {
-
-        *out_func = IP_FP64_GetDistFunc(dim, nullptr, alignment);
->>>>>>> f98793a4
 
 template <>
 normalizeVector_f<double> GetNormalizeFunc<double>(void) {
     return normalizeVector_imp<double>;
 }
 
-<<<<<<< HEAD
 template <>
 normalizeVector_f<vecsim_types::bfloat16> GetNormalizeFunc<vecsim_types::bfloat16>(void) {
     if (is_little_endian()) {
         return bfloat16_normalizeVector<true>;
     } else {
         return bfloat16_normalizeVector<false>;
-=======
-        *out_func = L2_FP64_GetDistFunc(dim, nullptr, alignment);
->>>>>>> f98793a4
     }
 }
 } // namespace spaces