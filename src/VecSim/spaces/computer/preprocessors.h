--- conflicted
+++ resolved
@@ -44,14 +44,8 @@
         : PreprocessorInterface(allocator), normalize_func(spaces::GetNormalizeFunc<DataType>()),
           dim(dim), processed_bytes_count(processed_bytes_count) {}
 
-<<<<<<< HEAD
-    // TODO: add storage_blob_size and query_blob_size parameters
-    void preprocess(const void *original_blob, void *&storage_blob, void *&query_blob,
-                    size_t &storage_blob_size,  unsigned char alignment) const override {
-=======
     void preprocess(const void *original_blob, void *&storage_blob, void *&query_blob,
                     size_t &input_blob_size, unsigned char alignment) const override {
->>>>>>> 0929890d
         // This assert verifies that if a blob was allocated by a previous preprocessor, its
         // size matches our expected processed size. Therefore, it is safe to skip re-allocation and
         // process it inplace. Supporting dynamic resizing would require additional size checks (if
@@ -133,7 +127,6 @@
     spaces::normalizeVector_f<DataType> normalize_func;
     const size_t dim;
     const size_t processed_bytes_count;
-<<<<<<< HEAD
 };
 
 
@@ -321,6 +314,4 @@
 private:
     const size_t dim;
     const size_t processed_bytes_count;
-=======
->>>>>>> 0929890d
 };