--- conflicted
+++ resolved
@@ -32,25 +32,13 @@
 }
 
 static inline auto getCpuOptimizationFeatures(const void *arch_opt = nullptr) {
-<<<<<<< HEAD
-#if defined(CPU_FEATURES_ARCH_X86_64)
-    using FeaturesType = cpu_features::X86Features;
-    constexpr auto getFeatures = cpu_features::GetX86Info;
-#elif defined(CPU_FEATURES_ARCH_AARCH64)
-=======
-
 #if defined(CPU_FEATURES_ARCH_AARCH64)
->>>>>>> b9967558
     using FeaturesType = cpu_features::Aarch64Features;
     constexpr auto getFeatures = cpu_features::GetAarch64Info;
 #else
     using FeaturesType = cpu_features::X86Features; // Fallback
     constexpr auto getFeatures = cpu_features::GetX86Info;
 #endif
-<<<<<<< HEAD
-
-=======
->>>>>>> b9967558
     return arch_opt ? *static_cast<const FeaturesType *>(arch_opt) : getFeatures().features;
 }
 
