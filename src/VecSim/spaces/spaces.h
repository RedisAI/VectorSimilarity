--- conflicted
+++ resolved
@@ -16,7 +16,6 @@
 // Set the distance function for a given data type, metric and dimension. The alignment hint is
 // determined according to the chosen implementation and available optimizations.
 
-<<<<<<< HEAD
 template <typename DataType, typename DistType>
 dist_func_t<DistType> GetDistFunc(VecSimMetric metric, size_t dim, unsigned char *alignment);
 
@@ -25,11 +24,10 @@
 
 template <typename DataType>
 normalizeVector_f<DataType> GetNormalizeFunc();
-=======
+
 static int inline is_little_endian() {
     unsigned int x = 1;
     return *(char *)&x;
 }
 
->>>>>>> f98793a4
 } // namespace spaces