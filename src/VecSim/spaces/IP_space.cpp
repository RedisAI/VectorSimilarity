--- conflicted
+++ resolved
@@ -34,11 +34,8 @@
 #ifdef CPU_FEATURES_ARCH_X86_64
 
     switch (arch_opt) {
-<<<<<<< HEAD
-    case ARCH_OPT_AVX512_BW_VL:
-=======
-    case ARCH_OPT_AVX512_BW_VBMI2:
->>>>>>> 850d6a89
+    case ARCH_OPT_AVX512_BW_VBMI2:
+    case ARCH_OPT_AVX512_BW_VL:
     case ARCH_OPT_AVX512_F:
 #ifdef OPT_AVX512F
         ret_dist_func = Choose_FP32_IP_implementation_AVX512(dim);
@@ -46,11 +43,8 @@
             *alignment = 16 * sizeof(float); // handles 16 floats
         break;
 #endif
-<<<<<<< HEAD
-    case ARCH_OPT_F16C:
-=======
-    case ARCH_OPT_AVX2:
->>>>>>> 850d6a89
+    case ARCH_OPT_F16C:
+    case ARCH_OPT_AVX2:
     case ARCH_OPT_AVX:
 #ifdef OPT_AVX
         ret_dist_func = Choose_FP32_IP_implementation_AVX(dim);
@@ -89,11 +83,8 @@
 #ifdef CPU_FEATURES_ARCH_X86_64
 
     switch (arch_opt) {
-<<<<<<< HEAD
-    case ARCH_OPT_AVX512_BW_VL:
-=======
-    case ARCH_OPT_AVX512_BW_VBMI2:
->>>>>>> 850d6a89
+    case ARCH_OPT_AVX512_BW_VBMI2:
+    case ARCH_OPT_AVX512_BW_VL:
     case ARCH_OPT_AVX512_F:
 #ifdef OPT_AVX512F
         ret_dist_func = Choose_FP64_IP_implementation_AVX512(dim);
@@ -101,11 +92,8 @@
             *alignment = 8 * sizeof(double); // handles 8 doubles
         break;
 #endif
-<<<<<<< HEAD
-    case ARCH_OPT_F16C:
-=======
-    case ARCH_OPT_AVX2:
->>>>>>> 850d6a89
+    case ARCH_OPT_F16C:
+    case ARCH_OPT_AVX2:
     case ARCH_OPT_AVX:
 #ifdef OPT_AVX
         ret_dist_func = Choose_FP64_IP_implementation_AVX(dim);
@@ -129,7 +117,57 @@
     return ret_dist_func;
 }
 
-<<<<<<< HEAD
+dist_func_t<float> IP_BF16_GetDistFunc(size_t dim, const Arch_Optimization arch_opt,
+                                       unsigned char *alignment) {
+    unsigned char dummy_alignment;
+    if (!alignment) {
+        alignment = &dummy_alignment;
+    }
+
+    dist_func_t<float> ret_dist_func = BF16_InnerProduct_LittleEndian;
+    if (!is_little_endian()) {
+        return BF16_InnerProduct_BigEndian;
+    }
+    // Optimizations assume at least 32 bfloats. If we have less, we use the naive implementation.
+    if (dim < 32) {
+        return ret_dist_func;
+    }
+#ifdef CPU_FEATURES_ARCH_X86_64
+
+    switch (arch_opt) {
+    case ARCH_OPT_AVX512_BW_VBMI2:
+    case ARCH_OPT_AVX512_BW_VL:
+#ifdef OPT_AVX512_BW_VBMI2
+        ret_dist_func = Choose_BF16_IP_implementation_AVX512BW_VBMI2(dim);
+        if (dim % 32 == 0) // no point in aligning if we have an offsetting residual
+            *alignment = 32 * sizeof(bfloat16); // align to 512 bits.
+        break;
+#endif
+    case ARCH_OPT_AVX512_F:
+    case ARCH_OPT_AVX2:
+#ifdef OPT_AVX2
+        ret_dist_func = Choose_BF16_IP_implementation_AVX2(dim);
+        if (dim % 16 == 0) // no point in aligning if we have an offsetting residual
+            *alignment = 16 * sizeof(bfloat16); // align to 256 bits.
+        break;
+#endif
+    case ARCH_OPT_F16C:
+    case ARCH_OPT_AVX:
+    case ARCH_OPT_SSE3:
+#ifdef OPT_SSE3
+        ret_dist_func = Choose_BF16_IP_implementation_SSE3(dim);
+        if (dim % 8 == 0) // no point in aligning if we have an offsetting residual
+            *alignment = 8 * sizeof(bfloat16); // align to 128 bits.
+        break;
+#endif
+    case ARCH_OPT_SSE:
+    case ARCH_OPT_NONE:
+        break;
+    } // switch
+
+#endif // __x86_64__
+    return ret_dist_func;
+}
 dist_func_t<float> IP_FP16_GetDistFunc(size_t dim, const Arch_Optimization arch_opt,
                                        unsigned char *alignment) {
     unsigned char dummy_alignment;
@@ -142,10 +180,10 @@
     if (dim < 32) {
         return ret_dist_func;
     }
-#if defined(M1)
-#elif defined(__x86_64__)
-
-    switch (arch_opt) {
+#ifdef CPU_FEATURES_ARCH_X86_64
+
+    switch (arch_opt) {
+    case ARCH_OPT_AVX512_BW_VBMI2:
     case ARCH_OPT_AVX512_BW_VL:
 #ifdef OPT_AVX512_BW_VL
         ret_dist_func = Choose_FP16_IP_implementation_AVX512BW_VL(dim);
@@ -154,6 +192,7 @@
         break;
 #endif
     case ARCH_OPT_AVX512_F:
+    case ARCH_OPT_AVX2:
     case ARCH_OPT_F16C:
 #ifdef OPT_F16C
         ret_dist_func = Choose_FP16_IP_implementation_F16C(dim);
@@ -162,49 +201,7 @@
         break;
 #endif
     case ARCH_OPT_AVX:
-=======
-dist_func_t<float> IP_BF16_GetDistFunc(size_t dim, const Arch_Optimization arch_opt,
-                                       unsigned char *alignment) {
-    unsigned char dummy_alignment;
-    if (!alignment) {
-        alignment = &dummy_alignment;
-    }
-
-    dist_func_t<float> ret_dist_func = BF16_InnerProduct_LittleEndian;
-    if (!is_little_endian()) {
-        return BF16_InnerProduct_BigEndian;
-    }
-    // Optimizations assume at least 32 bfloats. If we have less, we use the naive implementation.
-    if (dim < 32) {
-        return ret_dist_func;
-    }
-#ifdef CPU_FEATURES_ARCH_X86_64
-
-    switch (arch_opt) {
-    case ARCH_OPT_AVX512_BW_VBMI2:
-#ifdef OPT_AVX512_BW_VBMI2
-        ret_dist_func = Choose_BF16_IP_implementation_AVX512BW_VBMI2(dim);
-        if (dim % 32 == 0) // no point in aligning if we have an offsetting residual
-            *alignment = 32 * sizeof(bfloat16); // align to 512 bits.
-        break;
-#endif
-    case ARCH_OPT_AVX512_F:
-    case ARCH_OPT_AVX2:
-#ifdef OPT_AVX2
-        ret_dist_func = Choose_BF16_IP_implementation_AVX2(dim);
-        if (dim % 16 == 0) // no point in aligning if we have an offsetting residual
-            *alignment = 16 * sizeof(bfloat16); // align to 256 bits.
-        break;
-#endif
-    case ARCH_OPT_AVX:
-    case ARCH_OPT_SSE3:
-#ifdef OPT_SSE3
-        ret_dist_func = Choose_BF16_IP_implementation_SSE3(dim);
-        if (dim % 8 == 0) // no point in aligning if we have an offsetting residual
-            *alignment = 8 * sizeof(bfloat16); // align to 128 bits.
-        break;
-#endif
->>>>>>> 850d6a89
+    case ARCH_OPT_SSE3:
     case ARCH_OPT_SSE:
     case ARCH_OPT_NONE:
         break;
