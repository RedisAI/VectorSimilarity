/*
 *Copyright Redis Ltd. 2021 - present
 *Licensed under your choice of the Redis Source Available License 2.0 (RSALv2) or
 *the Server Side Public License v1 (SSPLv1).
 */

#include "VecSim/spaces/space_includes.h"
#include "VecSim/spaces/IP_space.h"
#include "VecSim/spaces/IP/IP.h"
#include "VecSim/types/bfloat16.h"
#include "VecSim/types/float16.h"
#include "VecSim/spaces/functions/AVX512F.h"
#include "VecSim/spaces/functions/F16C.h"
#include "VecSim/spaces/functions/AVX.h"
#include "VecSim/spaces/functions/SSE.h"
#include "VecSim/spaces/functions/AVX512BW_VBMI2.h"
#include "VecSim/spaces/functions/AVX512FP16_VL.h"
#include "VecSim/spaces/functions/AVX512BF16_VL.h"
#include "VecSim/spaces/functions/AVX512F_BW_VL_VNNI.h"
#include "VecSim/spaces/functions/AVX2.h"
#include "VecSim/spaces/functions/SSE3.h"
#include "VecSim/spaces/functions/NEON.h"
#include "VecSim/spaces/functions/SVE.h"
#include "VecSim/spaces/functions/SVE2.h"

using bfloat16 = vecsim_types::bfloat16;
using float16 = vecsim_types::float16;

namespace spaces {
dist_func_t<float> IP_FP32_GetDistFunc(size_t dim, unsigned char *alignment, const void *arch_opt) {
    unsigned char dummy_alignment;
    if (alignment == nullptr) {
        alignment = &dummy_alignment;
    }

    dist_func_t<float> ret_dist_func = FP32_InnerProduct;
<<<<<<< HEAD
    // Optimizations assume at least 16 floats. If we have less, we use the naive implementation.
    if (dim < 16) {
        return ret_dist_func;
    }

=======
    auto features = getCpuOptimizationFeatures(arch_opt);
>>>>>>> 0d1cad1b
#ifdef CPU_FEATURES_ARCH_AARCH64
    auto features = getCpuOptimizationFeatures(arch_opt);
#ifdef OPT_SVE2
    if (features.sve2) {
        return Choose_FP32_IP_implementation_SVE2(dim);
    }
#endif
#ifdef OPT_SVE
    if (features.sve) {
        return Choose_FP32_IP_implementation_SVE(dim);
    }
#endif
#ifdef OPT_NEON
    if (features.asimd) {
        return Choose_FP32_IP_implementation_NEON(dim);
    }
#endif

#endif

#ifdef CPU_FEATURES_ARCH_X86_64
    // Optimizations assume at least 16 floats. If we have less, we use the naive implementation.
    if (dim < 16) {
        return ret_dist_func;
    }
#ifdef OPT_AVX512F
    if (features.avx512f) {
        if (dim % 16 == 0) // no point in aligning if we have an offsetting residual
            *alignment = 16 * sizeof(float); // handles 16 floats
        return Choose_FP32_IP_implementation_AVX512F(dim);
    }
#endif
#ifdef OPT_AVX
    if (features.avx) {
        if (dim % 8 == 0) // no point in aligning if we have an offsetting residual
            *alignment = 8 * sizeof(float); // handles 8 floats
        return Choose_FP32_IP_implementation_AVX(dim);
    }
#endif
#ifdef OPT_SSE
    if (features.sse) {
        if (dim % 4 == 0) // no point in aligning if we have an offsetting residual
            *alignment = 4 * sizeof(float); // handles 4 floats
        return Choose_FP32_IP_implementation_SSE(dim);
    }
#endif
#endif // __x86_64__
    return ret_dist_func;
}

dist_func_t<double> IP_FP64_GetDistFunc(size_t dim, unsigned char *alignment,
                                        const void *arch_opt) {
    unsigned char dummy_alignment;
    if (alignment == nullptr) {
        alignment = &dummy_alignment;
    }

    dist_func_t<double> ret_dist_func = FP64_InnerProduct;
    // Optimizations assume at least 8 doubles. If we have less, we use the naive implementation.
    if (dim < 8) {
        return ret_dist_func;
    }

#ifdef CPU_FEATURES_ARCH_AARCH64
    auto features = getCpuOptimizationFeatures(arch_opt);
#ifdef OPT_SVE2
    if (features.sve2) {
        return Choose_FP64_IP_implementation_SVE2(dim);
    }
#endif
#ifdef OPT_SVE
    if (features.sve) {
        return Choose_FP64_IP_implementation_SVE(dim);
    }
#endif
#ifdef OPT_NEON
    if (features.asimd) {
        return Choose_FP64_IP_implementation_NEON(dim);
    }
#endif

#endif

#ifdef CPU_FEATURES_ARCH_X86_64
    auto features = getCpuOptimizationFeatures(arch_opt);
#ifdef OPT_AVX512F
    if (features.avx512f) {
        if (dim % 8 == 0) // no point in aligning if we have an offsetting residual
            *alignment = 8 * sizeof(double); // handles 8 doubles
        return Choose_FP64_IP_implementation_AVX512F(dim);
    }
#endif
#ifdef OPT_AVX
    if (features.avx) {
        if (dim % 4 == 0) // no point in aligning if we have an offsetting residual
            *alignment = 4 * sizeof(double); // handles 4 doubles
        return Choose_FP64_IP_implementation_AVX(dim);
    }
#endif
#ifdef OPT_SSE
    if (features.sse) {
        if (dim % 2 == 0) // no point in aligning if we have an offsetting residual
            *alignment = 2 * sizeof(double); // handles 2 doubles
        return Choose_FP64_IP_implementation_SSE(dim);
    }
#endif
#endif // __x86_64__ */
    return ret_dist_func;
}

dist_func_t<float> IP_BF16_GetDistFunc(size_t dim, unsigned char *alignment, const void *arch_opt) {
    unsigned char dummy_alignment;
    if (!alignment) {
        alignment = &dummy_alignment;
    }

    dist_func_t<float> ret_dist_func = BF16_InnerProduct_LittleEndian;
    if (!is_little_endian()) {
        return BF16_InnerProduct_BigEndian;
    }
    // Optimizations assume at least 32 bfloats. If we have less, we use the naive implementation.
    if (dim < 32) {
        return ret_dist_func;
    }

#ifdef CPU_FEATURES_ARCH_X86_64
    auto features = getCpuOptimizationFeatures(arch_opt);
#ifdef OPT_AVX512_BF16_VL
    if (features.avx512_bf16 && features.avx512vl) {
        if (dim % 32 == 0) // no point in aligning if we have an offsetting residual
            *alignment = 32 * sizeof(bfloat16); // align to 512 bits.
        return Choose_BF16_IP_implementation_AVX512BF16_VL(dim);
    }
#endif
#ifdef OPT_AVX512_BW_VBMI2
    if (features.avx512bw && features.avx512vbmi2) {
        if (dim % 32 == 0) // no point in aligning if we have an offsetting residual
            *alignment = 32 * sizeof(bfloat16); // align to 512 bits.
        return Choose_BF16_IP_implementation_AVX512BW_VBMI2(dim);
    }
#endif
#ifdef OPT_AVX2
    if (features.avx2) {
        if (dim % 16 == 0) // no point in aligning if we have an offsetting residual
            *alignment = 16 * sizeof(bfloat16); // align to 256 bits.
        return Choose_BF16_IP_implementation_AVX2(dim);
    }
#endif
#ifdef OPT_SSE3
    if (features.sse3) {
        if (dim % 8 == 0) // no point in aligning if we have an offsetting residual
            *alignment = 8 * sizeof(bfloat16); // align to 128 bits.
        return Choose_BF16_IP_implementation_SSE3(dim);
    }
#endif
#endif // __x86_64__
    return ret_dist_func;
}

dist_func_t<float> IP_FP16_GetDistFunc(size_t dim, unsigned char *alignment, const void *arch_opt) {
    unsigned char dummy_alignment;
    if (alignment == nullptr) {
        alignment = &dummy_alignment;
    }

    dist_func_t<float> ret_dist_func = FP16_InnerProduct;
    // Optimizations assume at least 32 16FPs. If we have less, we use the naive implementation.
    if (dim < 32) {
        return ret_dist_func;
    }
#ifdef CPU_FEATURES_ARCH_X86_64
    auto features = getCpuOptimizationFeatures(arch_opt);
#ifdef OPT_AVX512_FP16_VL
    // More details about the dimension limitation can be found in this PR's description:
    // https://github.com/RedisAI/VectorSimilarity/pull/477
    if (features.avx512_fp16 && features.avx512vl) {
        if (dim % 32 == 0) // no point in aligning if we have an offsetting residual
            *alignment = 32 * sizeof(float16); // handles 32 floats
        return Choose_FP16_IP_implementation_AVX512FP16_VL(dim);
    }
#endif
#ifdef OPT_AVX512F
    if (features.avx512f) {
        if (dim % 32 == 0) // no point in aligning if we have an offsetting residual
            *alignment = 32 * sizeof(float16); // handles 32 floats
        return Choose_FP16_IP_implementation_AVX512F(dim);
    }
#endif
#ifdef OPT_F16C
    if (features.f16c && features.fma3 && features.avx) {
        if (dim % 16 == 0) // no point in aligning if we have an offsetting residual
            *alignment = 16 * sizeof(float16); // handles 16 floats
        return Choose_FP16_IP_implementation_F16C(dim);
    }
#endif
#endif // __x86_64__
    return ret_dist_func;
}

dist_func_t<float> IP_INT8_GetDistFunc(size_t dim, unsigned char *alignment, const void *arch_opt) {
    unsigned char dummy_alignment;
    if (alignment == nullptr) {
        alignment = &dummy_alignment;
    }

    dist_func_t<float> ret_dist_func = INT8_InnerProduct;
    // Optimizations assume at least 32 int8. If we have less, we use the naive implementation.
    if (dim < 32) {
        return ret_dist_func;
    }
#ifdef CPU_FEATURES_ARCH_X86_64
    auto features = getCpuOptimizationFeatures(arch_opt);
#ifdef OPT_AVX512_F_BW_VL_VNNI
    if (features.avx512f && features.avx512bw && features.avx512vl && features.avx512vnni) {
        if (dim % 32 == 0) // no point in aligning if we have an offsetting residual
            *alignment = 32 * sizeof(int8_t); // align to 256 bits.
        return Choose_INT8_IP_implementation_AVX512F_BW_VL_VNNI(dim);
    }
#endif
#endif // __x86_64__
    return ret_dist_func;
}

dist_func_t<float> Cosine_INT8_GetDistFunc(size_t dim, unsigned char *alignment,
                                           const void *arch_opt) {
    unsigned char dummy_alignment;
    if (alignment == nullptr) {
        alignment = &dummy_alignment;
    }

    dist_func_t<float> ret_dist_func = INT8_Cosine;
    // Optimizations assume at least 32 int8. If we have less, we use the naive implementation.
    if (dim < 32) {
        return ret_dist_func;
    }
#ifdef CPU_FEATURES_ARCH_X86_64
    auto features = getCpuOptimizationFeatures(arch_opt);
#ifdef OPT_AVX512_F_BW_VL_VNNI
    if (features.avx512f && features.avx512bw && features.avx512vl && features.avx512vnni) {
        // For int8 vectors with cosine distance, the extra float for the norm shifts alignment to
        // `(dim + sizeof(float)) % 32`.
        // Vectors satisfying this have a residual, causing offset loads during calculation.
        // To avoid complexity, we skip alignment here, assuming the performance impact is
        // negligible.
        return Choose_INT8_Cosine_implementation_AVX512F_BW_VL_VNNI(dim);
    }
#endif
#endif // __x86_64__
    return ret_dist_func;
}

dist_func_t<float> IP_UINT8_GetDistFunc(size_t dim, unsigned char *alignment,
                                        const void *arch_opt) {
    unsigned char dummy_alignment;
    if (alignment == nullptr) {
        alignment = &dummy_alignment;
    }

    dist_func_t<float> ret_dist_func = UINT8_InnerProduct;
    // Optimizations assume at least 32 uint8. If we have less, we use the naive implementation.
    if (dim < 32) {
        return ret_dist_func;
    }
#ifdef CPU_FEATURES_ARCH_X86_64
    auto features = getCpuOptimizationFeatures(arch_opt);
#ifdef OPT_AVX512_F_BW_VL_VNNI
    if (features.avx512f && features.avx512bw && features.avx512vl && features.avx512vnni) {
        if (dim % 32 == 0) // no point in aligning if we have an offsetting residual
            *alignment = 32 * sizeof(uint8_t); // align to 256 bits.
        return Choose_UINT8_IP_implementation_AVX512F_BW_VL_VNNI(dim);
    }
#endif
#endif // __x86_64__
    return ret_dist_func;
}

dist_func_t<float> Cosine_UINT8_GetDistFunc(size_t dim, unsigned char *alignment,
                                            const void *arch_opt) {
    unsigned char dummy_alignment;
    if (alignment == nullptr) {
        alignment = &dummy_alignment;
    }

    dist_func_t<float> ret_dist_func = UINT8_Cosine;
    // Optimizations assume at least 32 uint8. If we have less, we use the naive implementation.
    if (dim < 32) {
        return ret_dist_func;
    }
#ifdef CPU_FEATURES_ARCH_X86_64
    auto features = getCpuOptimizationFeatures(arch_opt);
#ifdef OPT_AVX512_F_BW_VL_VNNI
    if (features.avx512f && features.avx512bw && features.avx512vl && features.avx512vnni) {
        // For uint8 vectors with cosine distance, the extra float for the norm shifts alignment to
        // `(dim + sizeof(float)) % 32`.
        // Vectors satisfying this have a residual, causing offset loads during calculation.
        // To avoid complexity, we skip alignment here, assuming the performance impact is
        // negligible.
        return Choose_UINT8_Cosine_implementation_AVX512F_BW_VL_VNNI(dim);
    }
#endif
#endif // __x86_64__
    return ret_dist_func;
}

} // namespace spaces<|MERGE_RESOLUTION|>--- conflicted
+++ resolved
@@ -34,16 +34,6 @@
     }
 
     dist_func_t<float> ret_dist_func = FP32_InnerProduct;
-<<<<<<< HEAD
-    // Optimizations assume at least 16 floats. If we have less, we use the naive implementation.
-    if (dim < 16) {
-        return ret_dist_func;
-    }
-
-=======
-    auto features = getCpuOptimizationFeatures(arch_opt);
->>>>>>> 0d1cad1b
-#ifdef CPU_FEATURES_ARCH_AARCH64
     auto features = getCpuOptimizationFeatures(arch_opt);
 #ifdef OPT_SVE2
     if (features.sve2) {
