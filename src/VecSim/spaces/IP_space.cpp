/*
 *Copyright Redis Ltd. 2021 - present
 *Licensed under your choice of the Redis Source Available License 2.0 (RSALv2) or
 *the Server Side Public License v1 (SSPLv1).
 */

#include "VecSim/spaces/space_includes.h"
#include "VecSim/spaces/IP_space.h"
#include "VecSim/spaces/IP/IP.h"
#include "VecSim/types/bfloat16.h"
#include "VecSim/types/float16.h"
#include "VecSim/spaces/functions/AVX512F.h"
#include "VecSim/spaces/functions/F16C.h"
#include "VecSim/spaces/functions/AVX.h"
#include "VecSim/spaces/functions/SSE.h"
#include "VecSim/spaces/functions/AVX512BW_VBMI2.h"
#include "VecSim/spaces/functions/AVX512FP16_VL.h"
#include "VecSim/spaces/functions/AVX512BF16_VL.h"
#include "VecSim/spaces/functions/AVX512F_BW_VL_VNNI.h"
#include "VecSim/spaces/functions/AVX2.h"
#include "VecSim/spaces/functions/SSE3.h"
#include "VecSim/spaces/functions/NEON.h"
<<<<<<< HEAD
#include "VecSim/spaces/functions/NEON_DOTPROD.h"
=======
>>>>>>> b9967558
#include "VecSim/spaces/functions/SVE.h"
#include "VecSim/spaces/functions/SVE2.h"

using bfloat16 = vecsim_types::bfloat16;
using float16 = vecsim_types::float16;

namespace spaces {
dist_func_t<float> IP_FP32_GetDistFunc(size_t dim, unsigned char *alignment, const void *arch_opt) {
    unsigned char dummy_alignment;
    if (alignment == nullptr) {
        alignment = &dummy_alignment;
    }

    dist_func_t<float> ret_dist_func = FP32_InnerProduct;
    auto features = getCpuOptimizationFeatures(arch_opt);
#ifdef CPU_FEATURES_ARCH_AARCH64

#ifdef OPT_SVE2
    if (features.sve2) {
        return Choose_FP32_IP_implementation_SVE2(dim);
    }
#endif
#ifdef OPT_SVE
    if (features.sve) {
        return Choose_FP32_IP_implementation_SVE(dim);
    }
#endif
#ifdef OPT_NEON
    if (features.asimd) {
        return Choose_FP32_IP_implementation_NEON(dim);
    }
#endif

#endif

#ifdef CPU_FEATURES_ARCH_X86_64
    // Optimizations assume at least 16 floats. If we have less, we use the naive implementation.
    if (dim < 16) {
        return ret_dist_func;
    }
<<<<<<< HEAD

    auto features = getCpuOptimizationFeatures(arch_opt);
#ifdef CPU_FEATURES_ARCH_AARCH64

#ifdef OPT_SVE2
    if (features.sve2) {
        return Choose_FP32_IP_implementation_SVE2(dim);
    }
#endif
#ifdef OPT_SVE
    if (features.sve) {
        return Choose_FP32_IP_implementation_SVE(dim);
    }
#endif
#ifdef OPT_NEON
    if (features.asimd) {
        return Choose_FP32_IP_implementation_NEON(dim);
    }
#endif

#endif

#ifdef CPU_FEATURES_ARCH_X86_64
=======
>>>>>>> b9967558
#ifdef OPT_AVX512F
    if (features.avx512f) {
        if (dim % 16 == 0) // no point in aligning if we have an offsetting residual
            *alignment = 16 * sizeof(float); // handles 16 floats
        return Choose_FP32_IP_implementation_AVX512F(dim);
    }
#endif
#ifdef OPT_AVX
    if (features.avx) {
        if (dim % 8 == 0) // no point in aligning if we have an offsetting residual
            *alignment = 8 * sizeof(float); // handles 8 floats
        return Choose_FP32_IP_implementation_AVX(dim);
    }
#endif
#ifdef OPT_SSE
    if (features.sse) {
        if (dim % 4 == 0) // no point in aligning if we have an offsetting residual
            *alignment = 4 * sizeof(float); // handles 4 floats
        return Choose_FP32_IP_implementation_SSE(dim);
    }
#endif
#endif // __x86_64__
    return ret_dist_func;
}

dist_func_t<double> IP_FP64_GetDistFunc(size_t dim, unsigned char *alignment,
                                        const void *arch_opt) {
    unsigned char dummy_alignment;
    if (alignment == nullptr) {
        alignment = &dummy_alignment;
    }

    dist_func_t<double> ret_dist_func = FP64_InnerProduct;
    // Optimizations assume at least 8 doubles. If we have less, we use the naive implementation.
    if (dim < 8) {
        return ret_dist_func;
    }
#ifdef CPU_FEATURES_ARCH_X86_64
    auto features = getCpuOptimizationFeatures(arch_opt);
#ifdef OPT_AVX512F
    if (features.avx512f) {
        if (dim % 8 == 0) // no point in aligning if we have an offsetting residual
            *alignment = 8 * sizeof(double); // handles 8 doubles
        return Choose_FP64_IP_implementation_AVX512F(dim);
    }
#endif
#ifdef OPT_AVX
    if (features.avx) {
        if (dim % 4 == 0) // no point in aligning if we have an offsetting residual
            *alignment = 4 * sizeof(double); // handles 4 doubles
        return Choose_FP64_IP_implementation_AVX(dim);
    }
#endif
#ifdef OPT_SSE
    if (features.sse) {
        if (dim % 2 == 0) // no point in aligning if we have an offsetting residual
            *alignment = 2 * sizeof(double); // handles 2 doubles
        return Choose_FP64_IP_implementation_SSE(dim);
    }
#endif
#endif // __x86_64__ */
    return ret_dist_func;
}

dist_func_t<float> IP_BF16_GetDistFunc(size_t dim, unsigned char *alignment, const void *arch_opt) {
    unsigned char dummy_alignment;
    if (!alignment) {
        alignment = &dummy_alignment;
    }

    dist_func_t<float> ret_dist_func = BF16_InnerProduct_LittleEndian;
    if (!is_little_endian()) {
        return BF16_InnerProduct_BigEndian;
    }
    // Optimizations assume at least 32 bfloats. If we have less, we use the naive implementation.
    if (dim < 32) {
        return ret_dist_func;
    }

#ifdef CPU_FEATURES_ARCH_X86_64
    auto features = getCpuOptimizationFeatures(arch_opt);
#ifdef OPT_AVX512_BF16_VL
    if (features.avx512_bf16 && features.avx512vl) {
        if (dim % 32 == 0) // no point in aligning if we have an offsetting residual
            *alignment = 32 * sizeof(bfloat16); // align to 512 bits.
        return Choose_BF16_IP_implementation_AVX512BF16_VL(dim);
    }
#endif
#ifdef OPT_AVX512_BW_VBMI2
    if (features.avx512bw && features.avx512vbmi2) {
        if (dim % 32 == 0) // no point in aligning if we have an offsetting residual
            *alignment = 32 * sizeof(bfloat16); // align to 512 bits.
        return Choose_BF16_IP_implementation_AVX512BW_VBMI2(dim);
    }
#endif
#ifdef OPT_AVX2
    if (features.avx2) {
        if (dim % 16 == 0) // no point in aligning if we have an offsetting residual
            *alignment = 16 * sizeof(bfloat16); // align to 256 bits.
        return Choose_BF16_IP_implementation_AVX2(dim);
    }
#endif
#ifdef OPT_SSE3
    if (features.sse3) {
        if (dim % 8 == 0) // no point in aligning if we have an offsetting residual
            *alignment = 8 * sizeof(bfloat16); // align to 128 bits.
        return Choose_BF16_IP_implementation_SSE3(dim);
    }
#endif
#endif // __x86_64__
    return ret_dist_func;
}

dist_func_t<float> IP_FP16_GetDistFunc(size_t dim, unsigned char *alignment, const void *arch_opt) {
    unsigned char dummy_alignment;
    if (alignment == nullptr) {
        alignment = &dummy_alignment;
    }

    dist_func_t<float> ret_dist_func = FP16_InnerProduct;
    // Optimizations assume at least 32 16FPs. If we have less, we use the naive implementation.
    if (dim < 32) {
        return ret_dist_func;
    }
#ifdef CPU_FEATURES_ARCH_X86_64
    auto features = getCpuOptimizationFeatures(arch_opt);
#ifdef OPT_AVX512_FP16_VL
    // More details about the dimension limitation can be found in this PR's description:
    // https://github.com/RedisAI/VectorSimilarity/pull/477
    if (features.avx512_fp16 && features.avx512vl) {
        if (dim % 32 == 0) // no point in aligning if we have an offsetting residual
            *alignment = 32 * sizeof(float16); // handles 32 floats
        return Choose_FP16_IP_implementation_AVX512FP16_VL(dim);
    }
#endif
#ifdef OPT_AVX512F
    if (features.avx512f) {
        if (dim % 32 == 0) // no point in aligning if we have an offsetting residual
            *alignment = 32 * sizeof(float16); // handles 32 floats
        return Choose_FP16_IP_implementation_AVX512F(dim);
    }
#endif
#ifdef OPT_F16C
    if (features.f16c && features.fma3 && features.avx) {
        if (dim % 16 == 0) // no point in aligning if we have an offsetting residual
            *alignment = 16 * sizeof(float16); // handles 16 floats
        return Choose_FP16_IP_implementation_F16C(dim);
    }
#endif
#endif // __x86_64__
    return ret_dist_func;
}

dist_func_t<float> IP_INT8_GetDistFunc(size_t dim, unsigned char *alignment, const void *arch_opt) {
    unsigned char dummy_alignment;
    if (alignment == nullptr) {
        alignment = &dummy_alignment;
    }

    dist_func_t<float> ret_dist_func = INT8_InnerProduct;
    // Optimizations assume at least 32 int8. If we have less, we use the naive implementation.
    if (dim < 32) {
        return ret_dist_func;
    }

    auto features = getCpuOptimizationFeatures(arch_opt);

#ifdef CPU_FEATURES_ARCH_X86_64
<<<<<<< HEAD
=======
    auto features = getCpuOptimizationFeatures(arch_opt);
>>>>>>> b9967558
#ifdef OPT_AVX512_F_BW_VL_VNNI
    if (features.avx512f && features.avx512bw && features.avx512vl && features.avx512vnni) {
        if (dim % 32 == 0) // no point in aligning if we have an offsetting residual
            *alignment = 32 * sizeof(int8_t); // align to 256 bits.
        return Choose_INT8_IP_implementation_AVX512F_BW_VL_VNNI(dim);
    }
#endif
#endif // __x86_64__
#ifdef CPU_FEATURES_ARCH_AARCH64
#ifdef OPT_NEON_DOTPROD
    if (features.asimddp) {
        return Choose_INT8_IP_implementation_NEON_DOTPROD(dim);
    }
#endif
#ifdef OPT_NEON
    if (features.asimd) {
        return Choose_INT8_IP_implementation_NEON(dim);
    }
#endif
#endif
    return ret_dist_func;
}

dist_func_t<float> Cosine_INT8_GetDistFunc(size_t dim, unsigned char *alignment,
                                           const void *arch_opt) {
    unsigned char dummy_alignment;
    if (alignment == nullptr) {
        alignment = &dummy_alignment;
    }

    dist_func_t<float> ret_dist_func = INT8_Cosine;
    // Optimizations assume at least 32 int8. If we have less, we use the naive implementation.
    auto features = getCpuOptimizationFeatures(arch_opt);
#ifdef CPU_FEATURES_ARCH_X86_64
    if (dim < 32) {
        return ret_dist_func;
    }
<<<<<<< HEAD
=======
#ifdef CPU_FEATURES_ARCH_X86_64
    auto features = getCpuOptimizationFeatures(arch_opt);
>>>>>>> b9967558
#ifdef OPT_AVX512_F_BW_VL_VNNI
    if (features.avx512f && features.avx512bw && features.avx512vl && features.avx512vnni) {
        // For int8 vectors with cosine distance, the extra float for the norm shifts alignment to
        // `(dim + sizeof(float)) % 32`.
        // Vectors satisfying this have a residual, causing offset loads during calculation.
        // To avoid complexity, we skip alignment here, assuming the performance impact is
        // negligible.
        return Choose_INT8_Cosine_implementation_AVX512F_BW_VL_VNNI(dim);
    }
#endif

#endif // __x86_64__
#ifdef CPU_FEATURES_ARCH_AARCH64
#ifdef OPT_NEON_DOTPROD
    if (features.asimddp) {
        return Choose_INT8_Cosine_implementation_NEON_DOTPROD(dim);
    }
#endif
#ifdef OPT_NEON
    if (features.asimd) {
        return Choose_INT8_Cosine_implementation_NEON(dim);
    }
#endif
#endif
    return ret_dist_func;
}

dist_func_t<float> IP_UINT8_GetDistFunc(size_t dim, unsigned char *alignment,
                                        const void *arch_opt) {
    unsigned char dummy_alignment;
    if (alignment == nullptr) {
        alignment = &dummy_alignment;
    }

    dist_func_t<float> ret_dist_func = UINT8_InnerProduct;
    // Optimizations assume at least 32 uint8. If we have less, we use the naive implementation.
    auto features = getCpuOptimizationFeatures(arch_opt);
#ifdef CPU_FEATURES_ARCH_X86_64
    if (dim < 32) {
        return ret_dist_func;
    }
<<<<<<< HEAD
=======
#ifdef CPU_FEATURES_ARCH_X86_64
    auto features = getCpuOptimizationFeatures(arch_opt);
>>>>>>> b9967558
#ifdef OPT_AVX512_F_BW_VL_VNNI
    if (features.avx512f && features.avx512bw && features.avx512vl && features.avx512vnni) {
        if (dim % 32 == 0) // no point in aligning if we have an offsetting residual
            *alignment = 32 * sizeof(uint8_t); // align to 256 bits.
        return Choose_UINT8_IP_implementation_AVX512F_BW_VL_VNNI(dim);
    }
#endif
#endif // __x86_64__
#ifdef CPU_FEATURES_ARCH_AARCH64
#ifdef OPT_NEON_DOTPROD
    if (features.asimddp) {
        return Choose_UINT8_IP_implementation_NEON_DOTPROD(dim);
    }
#endif
#ifdef OPT_NEON
    if (features.asimd) {
        return Choose_UINT8_IP_implementation_NEON(dim);
    }
#endif
#endif
    return ret_dist_func;
}

dist_func_t<float> Cosine_UINT8_GetDistFunc(size_t dim, unsigned char *alignment,
                                            const void *arch_opt) {
    unsigned char dummy_alignment;
    if (alignment == nullptr) {
        alignment = &dummy_alignment;
    }

    dist_func_t<float> ret_dist_func = UINT8_Cosine;
    // Optimizations assume at least 32 uint8. If we have less, we use the naive implementation.
    auto features = getCpuOptimizationFeatures(arch_opt);
#ifdef CPU_FEATURES_ARCH_X86_64
    if (dim < 32) {
        return ret_dist_func;
    }
<<<<<<< HEAD
=======
#ifdef CPU_FEATURES_ARCH_X86_64
    auto features = getCpuOptimizationFeatures(arch_opt);
>>>>>>> b9967558
#ifdef OPT_AVX512_F_BW_VL_VNNI
    if (features.avx512f && features.avx512bw && features.avx512vl && features.avx512vnni) {
        // For uint8 vectors with cosine distance, the extra float for the norm shifts alignment to
        // `(dim + sizeof(float)) % 32`.
        // Vectors satisfying this have a residual, causing offset loads during calculation.
        // To avoid complexity, we skip alignment here, assuming the performance impact is
        // negligible.
        return Choose_UINT8_Cosine_implementation_AVX512F_BW_VL_VNNI(dim);
    }
#endif
#endif // __x86_64__
#ifdef CPU_FEATURES_ARCH_AARCH64
#ifdef OPT_NEON_DOTPROD
    if (features.asimddp) {
        return Choose_UINT8_Cosine_implementation_NEON_DOTPROD(dim);
    }
#endif
#ifdef OPT_NEON
    if (features.asimd) {
        return Choose_UINT8_Cosine_implementation_NEON(dim);
    }
#endif
#endif
    return ret_dist_func;
}

} // namespace spaces<|MERGE_RESOLUTION|>--- conflicted
+++ resolved
@@ -20,10 +20,7 @@
 #include "VecSim/spaces/functions/AVX2.h"
 #include "VecSim/spaces/functions/SSE3.h"
 #include "VecSim/spaces/functions/NEON.h"
-<<<<<<< HEAD
 #include "VecSim/spaces/functions/NEON_DOTPROD.h"
-=======
->>>>>>> b9967558
 #include "VecSim/spaces/functions/SVE.h"
 #include "VecSim/spaces/functions/SVE2.h"
 
@@ -64,32 +61,6 @@
     if (dim < 16) {
         return ret_dist_func;
     }
-<<<<<<< HEAD
-
-    auto features = getCpuOptimizationFeatures(arch_opt);
-#ifdef CPU_FEATURES_ARCH_AARCH64
-
-#ifdef OPT_SVE2
-    if (features.sve2) {
-        return Choose_FP32_IP_implementation_SVE2(dim);
-    }
-#endif
-#ifdef OPT_SVE
-    if (features.sve) {
-        return Choose_FP32_IP_implementation_SVE(dim);
-    }
-#endif
-#ifdef OPT_NEON
-    if (features.asimd) {
-        return Choose_FP32_IP_implementation_NEON(dim);
-    }
-#endif
-
-#endif
-
-#ifdef CPU_FEATURES_ARCH_X86_64
-=======
->>>>>>> b9967558
 #ifdef OPT_AVX512F
     if (features.avx512f) {
         if (dim % 16 == 0) // no point in aligning if we have an offsetting residual
@@ -258,10 +229,6 @@
     auto features = getCpuOptimizationFeatures(arch_opt);
 
 #ifdef CPU_FEATURES_ARCH_X86_64
-<<<<<<< HEAD
-=======
-    auto features = getCpuOptimizationFeatures(arch_opt);
->>>>>>> b9967558
 #ifdef OPT_AVX512_F_BW_VL_VNNI
     if (features.avx512f && features.avx512bw && features.avx512vl && features.avx512vnni) {
         if (dim % 32 == 0) // no point in aligning if we have an offsetting residual
@@ -299,11 +266,6 @@
     if (dim < 32) {
         return ret_dist_func;
     }
-<<<<<<< HEAD
-=======
-#ifdef CPU_FEATURES_ARCH_X86_64
-    auto features = getCpuOptimizationFeatures(arch_opt);
->>>>>>> b9967558
 #ifdef OPT_AVX512_F_BW_VL_VNNI
     if (features.avx512f && features.avx512bw && features.avx512vl && features.avx512vnni) {
         // For int8 vectors with cosine distance, the extra float for the norm shifts alignment to
@@ -345,11 +307,6 @@
     if (dim < 32) {
         return ret_dist_func;
     }
-<<<<<<< HEAD
-=======
-#ifdef CPU_FEATURES_ARCH_X86_64
-    auto features = getCpuOptimizationFeatures(arch_opt);
->>>>>>> b9967558
 #ifdef OPT_AVX512_F_BW_VL_VNNI
     if (features.avx512f && features.avx512bw && features.avx512vl && features.avx512vnni) {
         if (dim % 32 == 0) // no point in aligning if we have an offsetting residual
@@ -387,11 +344,6 @@
     if (dim < 32) {
         return ret_dist_func;
     }
-<<<<<<< HEAD
-=======
-#ifdef CPU_FEATURES_ARCH_X86_64
-    auto features = getCpuOptimizationFeatures(arch_opt);
->>>>>>> b9967558
 #ifdef OPT_AVX512_F_BW_VL_VNNI
     if (features.avx512f && features.avx512bw && features.avx512vl && features.avx512vnni) {
         // For uint8 vectors with cosine distance, the extra float for the norm shifts alignment to
