--- conflicted
+++ resolved
@@ -70,21 +70,12 @@
 #ifdef OPT_NEON
     case ARCH_OPT_NEON:
         ret_dist_func = Choose_FP32_L2_implementation_NEON(dim);
-<<<<<<< HEAD
         break;
 #endif
 #endif // __aarch64__
 case ARCH_OPT_NONE:
         break;
 } // switch
-=======
-    break
-#endif
-#endif // __aarch64__
-        case ARCH_OPT_NONE:
-        break;
-    } // switch
->>>>>>> 573fcc6e
     return ret_dist_func;
 }
 
