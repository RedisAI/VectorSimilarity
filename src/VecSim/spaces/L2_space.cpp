/*
 *Copyright Redis Ltd. 2021 - present
 *Licensed under your choice of the Redis Source Available License 2.0 (RSALv2) or
 *the Server Side Public License v1 (SSPLv1).
 */

#include "VecSim/spaces/L2_space.h"
#include "VecSim/spaces/L2/L2.h"
<<<<<<< HEAD
#include "VecSim/spaces/functions/AVX512BW_VL.h"
#include "VecSim/spaces/functions/AVX512.h"
#include "VecSim/spaces/functions/AVX.h"
#include "VecSim/spaces/functions/SSE.h"
#include "VecSim/spaces/functions/F16C.h"
=======
#include "VecSim/types/bfloat16.h"
#include "VecSim/spaces/functions/AVX512.h"
#include "VecSim/spaces/functions/AVX.h"
#include "VecSim/spaces/functions/SSE.h"
#include "VecSim/spaces/functions/AVX512BW_VBMI2.h"
#include "VecSim/spaces/functions/AVX2.h"
#include "VecSim/spaces/functions/SSE3.h"

using bfloat16 = vecsim_types::bfloat16;
>>>>>>> 850d6a89

namespace spaces {

dist_func_t<float> L2_FP32_GetDistFunc(size_t dim, const Arch_Optimization arch_opt,
                                       unsigned char *alignment) {
    unsigned char dummy_alignment;
    if (!alignment) {
        alignment = &dummy_alignment;
    }

    dist_func_t<float> ret_dist_func = FP32_L2Sqr;
    // Optimizations assume at least 16 floats. If we have less, we use the naive implementation.
    if (dim < 16) {
        return ret_dist_func;
    }
#ifdef CPU_FEATURES_ARCH_X86_64

    switch (arch_opt) {
<<<<<<< HEAD
    case ARCH_OPT_AVX512_BW_VL:
=======
    case ARCH_OPT_AVX512_BW_VBMI2:
>>>>>>> 850d6a89
    case ARCH_OPT_AVX512_F:
#ifdef OPT_AVX512F
        ret_dist_func = Choose_FP32_L2_implementation_AVX512(dim);
        if (dim % 16 == 0) // no point in aligning if we have an offsetting residual
            *alignment = 16 * sizeof(float); // handles 16 floats
        break;
#endif
<<<<<<< HEAD
    case ARCH_OPT_F16C:
=======
    case ARCH_OPT_AVX2:
>>>>>>> 850d6a89
    case ARCH_OPT_AVX:
#ifdef OPT_AVX
        ret_dist_func = Choose_FP32_L2_implementation_AVX(dim);
        if (dim % 8 == 0) // no point in aligning if we have an offsetting residual
            *alignment = 8 * sizeof(float); // handles 8 floats
        break;
#endif
    case ARCH_OPT_SSE3:
    case ARCH_OPT_SSE:
#ifdef OPT_SSE
        ret_dist_func = Choose_FP32_L2_implementation_SSE(dim);
        if (dim % 4 == 0) // no point in aligning if we have an offsetting residual
            *alignment = 4 * sizeof(float); // handles 4 floats
        break;
#endif
    case ARCH_OPT_NONE:
        break;
    } // switch

#endif // __x86_64__
    return ret_dist_func;
}

dist_func_t<double> L2_FP64_GetDistFunc(size_t dim, const Arch_Optimization arch_opt,
                                        unsigned char *alignment) {
    unsigned char dummy_alignment;
    if (!alignment) {
        alignment = &dummy_alignment;
    }

    dist_func_t<double> ret_dist_func = FP64_L2Sqr;
    // Optimizations assume at least 8 doubles. If we have less, we use the naive implementation.
    if (dim < 8) {
        return ret_dist_func;
    }
#ifdef CPU_FEATURES_ARCH_X86_64

    switch (arch_opt) {
<<<<<<< HEAD
    case ARCH_OPT_AVX512_BW_VL:
=======
    case ARCH_OPT_AVX512_BW_VBMI2:
>>>>>>> 850d6a89
    case ARCH_OPT_AVX512_F:
#ifdef OPT_AVX512F
        ret_dist_func = Choose_FP64_L2_implementation_AVX512(dim);
        if (dim % 8 == 0) // no point in aligning if we have an offsetting residual
            *alignment = 8 * sizeof(double); // handles 8 doubles
        break;
#endif
<<<<<<< HEAD
    case ARCH_OPT_F16C:
=======
    case ARCH_OPT_AVX2:
>>>>>>> 850d6a89
    case ARCH_OPT_AVX:
#ifdef OPT_AVX
        ret_dist_func = Choose_FP64_L2_implementation_AVX(dim);
        if (dim % 4 == 0) // no point in aligning if we have an offsetting residual
            *alignment = 4 * sizeof(double); // handles 4 doubles
        break;
#endif
    case ARCH_OPT_SSE3:
    case ARCH_OPT_SSE:
#ifdef OPT_SSE
        ret_dist_func = Choose_FP64_L2_implementation_SSE(dim);
        if (dim % 2 == 0) // no point in aligning if we have an offsetting residual
            *alignment = 2 * sizeof(double); // handles 2 doubles
        break;
#endif
    case ARCH_OPT_NONE:
        break;
    } // switch

#endif // __x86_64__ */
    return ret_dist_func;
}

<<<<<<< HEAD
dist_func_t<float> L2_FP16_GetDistFunc(size_t dim, const Arch_Optimization arch_opt,
                                       unsigned char *alignment) {
    unsigned char dummy_alignment;
    if (alignment == nullptr) {
        alignment = &dummy_alignment;
    }

    dist_func_t<float> ret_dist_func = FP16_L2Sqr;
    // Optimizations assume at least 32 16FPs. If we have less, we use the naive implementation.
=======
dist_func_t<float> L2_BF16_GetDistFunc(size_t dim, const Arch_Optimization arch_opt,
                                       unsigned char *alignment) {
    unsigned char dummy_alignment;
    if (!alignment) {
        alignment = &dummy_alignment;
    }

    dist_func_t<float> ret_dist_func = BF16_L2Sqr_LittleEndian;
    if (!is_little_endian()) {
        return BF16_L2Sqr_BigEndian;
    }
    // Optimizations assume at least 32 bfloats. If we have less, we use the naive implementation.
>>>>>>> 850d6a89
    if (dim < 32) {
        return ret_dist_func;
    }
#ifdef CPU_FEATURES_ARCH_X86_64

    switch (arch_opt) {
<<<<<<< HEAD
    case ARCH_OPT_AVX512_BW_VL:
#ifdef OPT_AVX512_BW_VL
        ret_dist_func = Choose_FP16_L2_implementation_AVX512BW_VL(dim);
        if (dim % 32 == 0) // no point in aligning if we have an offsetting residual
            *alignment = 32 * sizeof(uint16_t); // handles 16 floats
        break;
#endif
    case ARCH_OPT_AVX512_F:
    case ARCH_OPT_F16C:
#ifdef OPT_F16C
        ret_dist_func = Choose_FP16_L2_implementation_F16C(dim);
        if (dim % 8 == 0) // no point in aligning if we have an offsetting residual
            *alignment = 16 * sizeof(uint16_t); // handles 8 floats
        break;
#endif
    case ARCH_OPT_AVX:
=======
    case ARCH_OPT_AVX512_BW_VBMI2:
#ifdef OPT_AVX512_BW_VBMI2
        ret_dist_func = Choose_BF16_L2_implementation_AVX512BW_VBMI2(dim);
        if (dim % 32 == 0) // no point in aligning if we have an offsetting residual
            *alignment = 32 * sizeof(bfloat16); // align to 512 bits.
        break;
#endif
    case ARCH_OPT_AVX512_F:
    case ARCH_OPT_AVX2:
#ifdef OPT_AVX2
        ret_dist_func = Choose_BF16_L2_implementation_AVX2(dim);
        if (dim % 16 == 0) // no point in aligning if we have an offsetting residual
            *alignment = 16 * sizeof(bfloat16); // align to 256 bits.
        break;
#endif
    case ARCH_OPT_AVX:
    case ARCH_OPT_SSE3:
#ifdef OPT_SSE3
        ret_dist_func = Choose_BF16_L2_implementation_SSE3(dim);
        if (dim % 8 == 0) // no point in aligning if we have an offsetting residual
            *alignment = 8 * sizeof(bfloat16); // align to 128 bits.
        break;
#endif
>>>>>>> 850d6a89
    case ARCH_OPT_SSE:
    case ARCH_OPT_NONE:
        break;
    } // switch

<<<<<<< HEAD
#endif // CPU_FEATURES_ARCH_X86_64
=======
#endif // __x86_64__
>>>>>>> 850d6a89
    return ret_dist_func;
}

} // namespace spaces<|MERGE_RESOLUTION|>--- conflicted
+++ resolved
@@ -6,14 +6,9 @@
 
 #include "VecSim/spaces/L2_space.h"
 #include "VecSim/spaces/L2/L2.h"
-<<<<<<< HEAD
+#include "VecSim/types/bfloat16.h"
+#include "VecSim/spaces/functions/F16C.h"
 #include "VecSim/spaces/functions/AVX512BW_VL.h"
-#include "VecSim/spaces/functions/AVX512.h"
-#include "VecSim/spaces/functions/AVX.h"
-#include "VecSim/spaces/functions/SSE.h"
-#include "VecSim/spaces/functions/F16C.h"
-=======
-#include "VecSim/types/bfloat16.h"
 #include "VecSim/spaces/functions/AVX512.h"
 #include "VecSim/spaces/functions/AVX.h"
 #include "VecSim/spaces/functions/SSE.h"
@@ -22,7 +17,6 @@
 #include "VecSim/spaces/functions/SSE3.h"
 
 using bfloat16 = vecsim_types::bfloat16;
->>>>>>> 850d6a89
 
 namespace spaces {
 
@@ -41,11 +35,8 @@
 #ifdef CPU_FEATURES_ARCH_X86_64
 
     switch (arch_opt) {
-<<<<<<< HEAD
-    case ARCH_OPT_AVX512_BW_VL:
-=======
-    case ARCH_OPT_AVX512_BW_VBMI2:
->>>>>>> 850d6a89
+    case ARCH_OPT_AVX512_BW_VL:
+    case ARCH_OPT_AVX512_BW_VBMI2:
     case ARCH_OPT_AVX512_F:
 #ifdef OPT_AVX512F
         ret_dist_func = Choose_FP32_L2_implementation_AVX512(dim);
@@ -53,11 +44,8 @@
             *alignment = 16 * sizeof(float); // handles 16 floats
         break;
 #endif
-<<<<<<< HEAD
-    case ARCH_OPT_F16C:
-=======
-    case ARCH_OPT_AVX2:
->>>>>>> 850d6a89
+    case ARCH_OPT_F16C:
+    case ARCH_OPT_AVX2:
     case ARCH_OPT_AVX:
 #ifdef OPT_AVX
         ret_dist_func = Choose_FP32_L2_implementation_AVX(dim);
@@ -96,11 +84,8 @@
 #ifdef CPU_FEATURES_ARCH_X86_64
 
     switch (arch_opt) {
-<<<<<<< HEAD
-    case ARCH_OPT_AVX512_BW_VL:
-=======
-    case ARCH_OPT_AVX512_BW_VBMI2:
->>>>>>> 850d6a89
+    case ARCH_OPT_AVX512_BW_VL:
+    case ARCH_OPT_AVX512_BW_VBMI2:
     case ARCH_OPT_AVX512_F:
 #ifdef OPT_AVX512F
         ret_dist_func = Choose_FP64_L2_implementation_AVX512(dim);
@@ -108,11 +93,8 @@
             *alignment = 8 * sizeof(double); // handles 8 doubles
         break;
 #endif
-<<<<<<< HEAD
-    case ARCH_OPT_F16C:
-=======
-    case ARCH_OPT_AVX2:
->>>>>>> 850d6a89
+    case ARCH_OPT_F16C:
+    case ARCH_OPT_AVX2:
     case ARCH_OPT_AVX:
 #ifdef OPT_AVX
         ret_dist_func = Choose_FP64_L2_implementation_AVX(dim);
@@ -136,17 +118,6 @@
     return ret_dist_func;
 }
 
-<<<<<<< HEAD
-dist_func_t<float> L2_FP16_GetDistFunc(size_t dim, const Arch_Optimization arch_opt,
-                                       unsigned char *alignment) {
-    unsigned char dummy_alignment;
-    if (alignment == nullptr) {
-        alignment = &dummy_alignment;
-    }
-
-    dist_func_t<float> ret_dist_func = FP16_L2Sqr;
-    // Optimizations assume at least 32 16FPs. If we have less, we use the naive implementation.
-=======
 dist_func_t<float> L2_BF16_GetDistFunc(size_t dim, const Arch_Optimization arch_opt,
                                        unsigned char *alignment) {
     unsigned char dummy_alignment;
@@ -159,14 +130,62 @@
         return BF16_L2Sqr_BigEndian;
     }
     // Optimizations assume at least 32 bfloats. If we have less, we use the naive implementation.
->>>>>>> 850d6a89
     if (dim < 32) {
         return ret_dist_func;
     }
 #ifdef CPU_FEATURES_ARCH_X86_64
 
     switch (arch_opt) {
-<<<<<<< HEAD
+    case ARCH_OPT_AVX512_BW_VL:
+    case ARCH_OPT_AVX512_BW_VBMI2:
+#ifdef OPT_AVX512_BW_VBMI2
+        ret_dist_func = Choose_BF16_L2_implementation_AVX512BW_VBMI2(dim);
+        if (dim % 32 == 0) // no point in aligning if we have an offsetting residual
+            *alignment = 32 * sizeof(bfloat16); // align to 512 bits.
+        break;
+#endif
+    case ARCH_OPT_AVX512_F:
+    case ARCH_OPT_AVX2:
+#ifdef OPT_AVX2
+        ret_dist_func = Choose_BF16_L2_implementation_AVX2(dim);
+        if (dim % 16 == 0) // no point in aligning if we have an offsetting residual
+            *alignment = 16 * sizeof(bfloat16); // align to 256 bits.
+        break;
+#endif
+    case ARCH_OPT_F16C:
+    case ARCH_OPT_AVX:
+    case ARCH_OPT_SSE3:
+#ifdef OPT_SSE3
+        ret_dist_func = Choose_BF16_L2_implementation_SSE3(dim);
+        if (dim % 8 == 0) // no point in aligning if we have an offsetting residual
+            *alignment = 8 * sizeof(bfloat16); // align to 128 bits.
+        break;
+#endif
+    case ARCH_OPT_SSE:
+    case ARCH_OPT_NONE:
+        break;
+    } // switch
+
+#endif // __x86_64__
+    return ret_dist_func;
+}
+
+dist_func_t<float> L2_FP16_GetDistFunc(size_t dim, const Arch_Optimization arch_opt,
+                                       unsigned char *alignment) {
+    unsigned char dummy_alignment;
+    if (alignment == nullptr) {
+        alignment = &dummy_alignment;
+    }
+
+    dist_func_t<float> ret_dist_func = FP16_L2Sqr;
+    // Optimizations assume at least 32 16FPs. If we have less, we use the naive implementation.
+    if (dim < 32) {
+        return ret_dist_func;
+    }
+#ifdef CPU_FEATURES_ARCH_X86_64
+
+    switch (arch_opt) {
+    case ARCH_OPT_AVX512_BW_VBMI2:
     case ARCH_OPT_AVX512_BW_VL:
 #ifdef OPT_AVX512_BW_VL
         ret_dist_func = Choose_FP16_L2_implementation_AVX512BW_VL(dim);
@@ -182,42 +201,15 @@
             *alignment = 16 * sizeof(uint16_t); // handles 8 floats
         break;
 #endif
-    case ARCH_OPT_AVX:
-=======
-    case ARCH_OPT_AVX512_BW_VBMI2:
-#ifdef OPT_AVX512_BW_VBMI2
-        ret_dist_func = Choose_BF16_L2_implementation_AVX512BW_VBMI2(dim);
-        if (dim % 32 == 0) // no point in aligning if we have an offsetting residual
-            *alignment = 32 * sizeof(bfloat16); // align to 512 bits.
-        break;
-#endif
-    case ARCH_OPT_AVX512_F:
-    case ARCH_OPT_AVX2:
-#ifdef OPT_AVX2
-        ret_dist_func = Choose_BF16_L2_implementation_AVX2(dim);
-        if (dim % 16 == 0) // no point in aligning if we have an offsetting residual
-            *alignment = 16 * sizeof(bfloat16); // align to 256 bits.
-        break;
-#endif
-    case ARCH_OPT_AVX:
-    case ARCH_OPT_SSE3:
-#ifdef OPT_SSE3
-        ret_dist_func = Choose_BF16_L2_implementation_SSE3(dim);
-        if (dim % 8 == 0) // no point in aligning if we have an offsetting residual
-            *alignment = 8 * sizeof(bfloat16); // align to 128 bits.
-        break;
-#endif
->>>>>>> 850d6a89
-    case ARCH_OPT_SSE:
-    case ARCH_OPT_NONE:
-        break;
-    } // switch
-
-<<<<<<< HEAD
+    case ARCH_OPT_AVX2:
+    case ARCH_OPT_AVX:
+    case ARCH_OPT_SSE3:
+    case ARCH_OPT_SSE:
+    case ARCH_OPT_NONE:
+        break;
+    } // switch
+
 #endif // CPU_FEATURES_ARCH_X86_64
-=======
-#endif // __x86_64__
->>>>>>> 850d6a89
     return ret_dist_func;
 }
 
