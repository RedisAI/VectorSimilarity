--- conflicted
+++ resolved
@@ -6,21 +6,13 @@
 
 #include "VecSim/spaces/L2_space.h"
 #include "VecSim/spaces/L2/L2.h"
-<<<<<<< HEAD
 #include "VecSim/types/bfloat16.h"
-#if defined(__x86_64__)
 #include "VecSim/spaces/functions/AVX512.h"
 #include "VecSim/spaces/functions/AVX.h"
 #include "VecSim/spaces/functions/SSE.h"
 #include "VecSim/spaces/functions/AVX512BW_VBMI2.h"
 #include "VecSim/spaces/functions/AVX2.h"
 #include "VecSim/spaces/functions/SSE3.h"
-#endif
-=======
-#include "VecSim/spaces/functions/AVX512.h"
-#include "VecSim/spaces/functions/AVX.h"
-#include "VecSim/spaces/functions/SSE.h"
->>>>>>> b02a320d
 
 namespace spaces {
 
@@ -133,8 +125,8 @@
     if (dim < 32) {
         return ret_dist_func;
     }
-#if defined(M1)
-#elif defined(__x86_64__)
+#ifdef CPU_FEATURES_ARCH_X86_64
+
     switch (arch_opt) {
     case ARCH_OPT_AVX512_BW_VBMI2:
 #ifdef OPT_AVX512_BW_VBMI2
