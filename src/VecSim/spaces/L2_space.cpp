/*
 *Copyright Redis Ltd. 2021 - present
 *Licensed under your choice of the Redis Source Available License 2.0 (RSALv2) or
 *the Server Side Public License v1 (SSPLv1).
 */

#include "VecSim/spaces/space_includes.h"
#include "VecSim/spaces/L2_space.h"
#include "VecSim/spaces/L2/L2.h"
#include "VecSim/types/bfloat16.h"
#include "VecSim/types/float16.h"
#include "VecSim/spaces/functions/F16C.h"
#include "VecSim/spaces/functions/AVX512F.h"
#include "VecSim/spaces/functions/AVX.h"
#include "VecSim/spaces/functions/SSE.h"
#include "VecSim/spaces/functions/AVX512BW_VBMI2.h"
#include "VecSim/spaces/functions/AVX512FP16_VL.h"
#include "VecSim/spaces/functions/AVX512F_BW_VL_VNNI.h"
#include "VecSim/spaces/functions/AVX2.h"
#include "VecSim/spaces/functions/SSE3.h"
#include "VecSim/spaces/functions/NEON.h"
#include "VecSim/spaces/functions/NEON_DOTPROD.h"
#include "VecSim/spaces/functions/NEON_HP.h"
#include "VecSim/spaces/functions/NEON_BF16.h"
#include "VecSim/spaces/functions/SVE.h"
#include "VecSim/spaces/functions/SVE_BF16.h"
#include "VecSim/spaces/functions/SVE2.h"

using bfloat16 = vecsim_types::bfloat16;
using float16 = vecsim_types::float16;

namespace spaces {

dist_func_t<float> L2_FP32_GetDistFunc(size_t dim, unsigned char *alignment, const void *arch_opt) {
    unsigned char dummy_alignment;
    if (!alignment) {
        alignment = &dummy_alignment;
    }

    dist_func_t<float> ret_dist_func = FP32_L2Sqr;

    auto features = getCpuOptimizationFeatures(arch_opt);
#ifdef CPU_FEATURES_ARCH_AARCH64
#ifdef OPT_SVE2
    if (features.sve2) {
        return Choose_FP32_L2_implementation_SVE2(dim);
    }
#endif
#ifdef OPT_SVE
    if (features.sve) {
        return Choose_FP32_L2_implementation_SVE(dim);
    }
#endif
#ifdef OPT_NEON
    if (features.asimd) {
        return Choose_FP32_L2_implementation_NEON(dim);
    }
#endif
#endif

#ifdef CPU_FEATURES_ARCH_X86_64
    // Optimizations assume at least 16 floats. If we have less, we use the naive implementation.

    if (dim < 16) {
        return ret_dist_func;
    }
#ifdef OPT_AVX512F
    if (features.avx512f) {
        if (dim % 16 == 0) // no point in aligning if we have an offsetting residual
            *alignment = 16 * sizeof(float); // handles 16 floats
        return Choose_FP32_L2_implementation_AVX512F(dim);
    }
#endif
#ifdef OPT_AVX
    if (features.avx) {
        if (dim % 8 == 0) // no point in aligning if we have an offsetting residual
            *alignment = 8 * sizeof(float); // handles 8 floats
        return Choose_FP32_L2_implementation_AVX(dim);
    }
#endif
#ifdef OPT_SSE
    if (features.sse) {
        if (dim % 4 == 0) // no point in aligning if we have an offsetting residual
            *alignment = 4 * sizeof(float); // handles 4 floats
        return Choose_FP32_L2_implementation_SSE(dim);
    }
#endif
#endif // __x86_64__
    return ret_dist_func;
}

dist_func_t<double> L2_FP64_GetDistFunc(size_t dim, unsigned char *alignment,
                                        const void *arch_opt) {
    unsigned char dummy_alignment;
    if (!alignment) {
        alignment = &dummy_alignment;
    }

    dist_func_t<double> ret_dist_func = FP64_L2Sqr;
    auto features = getCpuOptimizationFeatures(arch_opt);

#ifdef CPU_FEATURES_ARCH_AARCH64
#ifdef OPT_SVE2
    if (features.sve2) {
        return Choose_FP64_L2_implementation_SVE2(dim);
    }
#endif
#ifdef OPT_SVE
    if (features.sve) {
        return Choose_FP64_L2_implementation_SVE(dim);
    }
#endif
#ifdef OPT_NEON
    if (features.asimd) {
        return Choose_FP64_L2_implementation_NEON(dim);
    }
#endif
#endif

#ifdef CPU_FEATURES_ARCH_X86_64
    // Optimizations assume at least 8 doubles. If we have less, we use the naive implementation.
    if (dim < 8) {
        return ret_dist_func;
    }
#ifdef OPT_AVX512F
    if (features.avx512f) {
        if (dim % 8 == 0) // no point in aligning if we have an offsetting residual
            *alignment = 8 * sizeof(double); // handles 8 doubles
        return Choose_FP64_L2_implementation_AVX512F(dim);
    }
#endif
#ifdef OPT_AVX
    if (features.avx) {
        if (dim % 4 == 0) // no point in aligning if we have an offsetting residual
            *alignment = 4 * sizeof(double); // handles 4 doubles
        return Choose_FP64_L2_implementation_AVX(dim);
    }
#endif
#ifdef OPT_SSE
    if (features.sse) {
        if (dim % 2 == 0) // no point in aligning if we have an offsetting residual
            *alignment = 2 * sizeof(double); // handles 2 doubles
        return Choose_FP64_L2_implementation_SSE(dim);
    }
#endif
#endif // __x86_64__ */
    return ret_dist_func;
}

dist_func_t<float> L2_BF16_GetDistFunc(size_t dim, unsigned char *alignment, const void *arch_opt) {
    unsigned char dummy_alignment;
    if (!alignment) {
        alignment = &dummy_alignment;
    }

    dist_func_t<float> ret_dist_func = BF16_L2Sqr_LittleEndian;
    if (!is_little_endian()) {
        return BF16_L2Sqr_BigEndian;
    }
    auto features = getCpuOptimizationFeatures(arch_opt);

#if defined(CPU_FEATURES_ARCH_AARCH64)
#ifdef OPT_SVE_BF16
    if (features.svebf16) {
        return Choose_BF16_L2_implementation_SVE_BF16(dim);
    }
#endif
#ifdef OPT_NEON_BF16
    if (features.bf16 && dim >= 8) { // Optimization assumes at least 8 BF16s (full chunk)
        return Choose_BF16_L2_implementation_NEON_BF16(dim);
    }
#endif
#endif // AARCH64

#if defined(CPU_FEATURES_ARCH_X86_64)
    // Optimizations assume at least 32 bfloats. If we have less, we use the naive implementation.
    if (dim < 32) {
        return ret_dist_func;
    }
#ifdef OPT_AVX512_BW_VBMI2
    if (features.avx512bw && features.avx512vbmi2) {
        if (dim % 32 == 0) // no point in aligning if we have an offsetting residual
            *alignment = 32 * sizeof(bfloat16); // align to 512 bits.
        return Choose_BF16_L2_implementation_AVX512BW_VBMI2(dim);
    }
#endif
#ifdef OPT_AVX2
    if (features.avx2) {
        if (dim % 16 == 0) // no point in aligning if we have an offsetting residual
            *alignment = 16 * sizeof(bfloat16); // align to 256 bits.
        return Choose_BF16_L2_implementation_AVX2(dim);
    }
#endif
#ifdef OPT_SSE3
    if (features.sse3) {
        if (dim % 8 == 0) // no point in aligning if we have an offsetting residual
            *alignment = 8 * sizeof(bfloat16); // align to 128 bits.
        return Choose_BF16_L2_implementation_SSE3(dim);
    }
#endif
#endif // __x86_64__
    return ret_dist_func;
}

dist_func_t<float> L2_FP16_GetDistFunc(size_t dim, unsigned char *alignment, const void *arch_opt) {
    unsigned char dummy_alignment;
    if (alignment == nullptr) {
        alignment = &dummy_alignment;
    }
    auto features = getCpuOptimizationFeatures(arch_opt);

    dist_func_t<float> ret_dist_func = FP16_L2Sqr;

#if defined(CPU_FEATURES_ARCH_AARCH64)
#ifdef OPT_SVE2
    if (features.sve2) {
        return Choose_FP16_L2_implementation_SVE2(dim);
    }
#endif
#ifdef OPT_SVE
    if (features.sve) {
        return Choose_FP16_L2_implementation_SVE(dim);
    }
#endif
#ifdef OPT_NEON_HP
    if (features.asimdhp && dim >= 8) { // Optimization assumes at least 8 16FPs (full chunk)
        return Choose_FP16_L2_implementation_NEON_HP(dim);
    }
#endif
#endif // CPU_FEATURES_ARCH_AARCH64

#if defined(CPU_FEATURES_ARCH_X86_64)
    // Optimizations assume at least 32 16FPs. If we have less, we use the naive implementation.
    if (dim < 32) {
        return ret_dist_func;
    }
#ifdef OPT_AVX512_FP16_VL
    // More details about the dimension limitation can be found in this PR's description:
    // https://github.com/RedisAI/VectorSimilarity/pull/477
    if (features.avx512_fp16 && features.avx512vl) {
        if (dim % 32 == 0) // no point in aligning if we have an offsetting residual
            *alignment = 32 * sizeof(float16); // handles 32 floats
        return Choose_FP16_L2_implementation_AVX512FP16_VL(dim);
    }
#endif
#ifdef OPT_AVX512F
    if (features.avx512f) {
        if (dim % 32 == 0) // no point in aligning if we have an offsetting residual
            *alignment = 32 * sizeof(float16); // handles 32 floats
        return Choose_FP16_L2_implementation_AVX512F(dim);
    }
#endif
#ifdef OPT_F16C
    if (features.f16c && features.fma3 && features.avx) {
        if (dim % 16 == 0) // no point in aligning if we have an offsetting residual
            *alignment = 16 * sizeof(float16); // handles 16 floats
        return Choose_FP16_L2_implementation_F16C(dim);
    }
#endif
#endif // __x86_64__
    return ret_dist_func;
}

dist_func_t<float> L2_INT8_GetDistFunc(size_t dim, unsigned char *alignment, const void *arch_opt) {
    unsigned char dummy_alignment;
    if (alignment == nullptr) {
        alignment = &dummy_alignment;
    }

    dist_func_t<float> ret_dist_func = INT8_L2Sqr;

    auto features = getCpuOptimizationFeatures(arch_opt);

#ifdef CPU_FEATURES_ARCH_AARCH64
#ifdef OPT_SVE2
    if (features.sve2) {
        return Choose_INT8_L2_implementation_SVE2(dim);
    }
#endif
#ifdef OPT_SVE
    if (features.sve) {
        return Choose_INT8_L2_implementation_SVE(dim);
    }
#endif
#endif
#ifdef CPU_FEATURES_ARCH_X86_64
    // Optimizations assume at least 32 int8. If we have less, we use the naive implementation.
    auto features = getCpuOptimizationFeatures(arch_opt);
#ifdef CPU_FEATURES_ARCH_AARCH64
#ifdef OPT_NEON_DOTPROD
    if (features.asimddp && dim >= 16) {
        return Choose_INT8_L2_implementation_NEON_DOTPROD(dim);
    }
#endif
#ifdef OPT_NEON
    if (features.asimd && dim >= 16) {
        return Choose_INT8_L2_implementation_NEON(dim);
    }
#endif
#endif // __aarch64__

#ifdef CPU_FEATURES_ARCH_X86_64
    if (dim < 32) {
        return ret_dist_func;
    }
#ifdef OPT_AVX512_F_BW_VL_VNNI
    if (features.avx512f && features.avx512bw && features.avx512vl && features.avx512vnni) {
        if (dim % 32 == 0) // no point in aligning if we have an offsetting residual
            *alignment = 32 * sizeof(int8_t); // align to 256 bits.
        return Choose_INT8_L2_implementation_AVX512F_BW_VL_VNNI(dim);
    }
#endif
#endif // __x86_64__
    return ret_dist_func;
}

dist_func_t<float> L2_UINT8_GetDistFunc(size_t dim, unsigned char *alignment,
                                        const void *arch_opt) {
    unsigned char dummy_alignment;
    if (alignment == nullptr) {
        alignment = &dummy_alignment;
    }

    dist_func_t<float> ret_dist_func = UINT8_L2Sqr;
    // Optimizations assume at least 32 uint8. If we have less, we use the naive implementation.
    auto features = getCpuOptimizationFeatures(arch_opt);

#ifdef CPU_FEATURES_ARCH_AARCH64
#ifdef OPT_NEON_DOTPROD
    if (features.asimddp && dim >= 16) {
        return Choose_UINT8_L2_implementation_NEON_DOTPROD(dim);
    }
#endif
#ifdef OPT_NEON
    if (features.asimd && dim >= 16) {
        return Choose_UINT8_L2_implementation_NEON(dim);
    }
#endif
#endif // __aarch64__

#ifdef CPU_FEATURES_ARCH_X86_64
    if (dim < 32) {
        return ret_dist_func;
    }
<<<<<<< HEAD
=======

    auto features = getCpuOptimizationFeatures(arch_opt);

#ifdef CPU_FEATURES_ARCH_AARCH64
#ifdef OPT_SVE2
    if (features.sve2) {
        return Choose_UINT8_L2_implementation_SVE2(dim);
    }
#endif
#ifdef OPT_SVE
    if (features.sve) {
        return Choose_UINT8_L2_implementation_SVE(dim);
    }
#endif
#endif
#ifdef CPU_FEATURES_ARCH_X86_64
>>>>>>> 5d3631a0
#ifdef OPT_AVX512_F_BW_VL_VNNI
    if (features.avx512f && features.avx512bw && features.avx512vl && features.avx512vnni) {
        if (dim % 32 == 0) // no point in aligning if we have an offsetting residual
            *alignment = 32 * sizeof(int8_t); // align to 256 bits.
        return Choose_UINT8_L2_implementation_AVX512F_BW_VL_VNNI(dim);
    }
#endif
#endif // __x86_64__
    return ret_dist_func;
}

} // namespace spaces<|MERGE_RESOLUTION|>--- conflicted
+++ resolved
@@ -326,6 +326,16 @@
     auto features = getCpuOptimizationFeatures(arch_opt);
 
 #ifdef CPU_FEATURES_ARCH_AARCH64
+#ifdef OPT_SVE2
+    if (features.sve2) {
+        return Choose_UINT8_L2_implementation_SVE2(dim);
+    }
+#endif
+#ifdef OPT_SVE
+    if (features.sve) {
+        return Choose_UINT8_L2_implementation_SVE(dim);
+    }
+#endif
 #ifdef OPT_NEON_DOTPROD
     if (features.asimddp && dim >= 16) {
         return Choose_UINT8_L2_implementation_NEON_DOTPROD(dim);
@@ -337,30 +347,10 @@
     }
 #endif
 #endif // __aarch64__
-
 #ifdef CPU_FEATURES_ARCH_X86_64
     if (dim < 32) {
         return ret_dist_func;
     }
-<<<<<<< HEAD
-=======
-
-    auto features = getCpuOptimizationFeatures(arch_opt);
-
-#ifdef CPU_FEATURES_ARCH_AARCH64
-#ifdef OPT_SVE2
-    if (features.sve2) {
-        return Choose_UINT8_L2_implementation_SVE2(dim);
-    }
-#endif
-#ifdef OPT_SVE
-    if (features.sve) {
-        return Choose_UINT8_L2_implementation_SVE(dim);
-    }
-#endif
-#endif
-#ifdef CPU_FEATURES_ARCH_X86_64
->>>>>>> 5d3631a0
 #ifdef OPT_AVX512_F_BW_VL_VNNI
     if (features.avx512f && features.avx512bw && features.avx512vl && features.avx512vnni) {
         if (dim % 32 == 0) // no point in aligning if we have an offsetting residual
