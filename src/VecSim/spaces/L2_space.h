--- conflicted
+++ resolved
@@ -13,12 +13,9 @@
                                        unsigned char *alignment = nullptr);
 dist_func_t<double> L2_FP64_GetDistFunc(size_t dim, const Arch_Optimization arch_opt,
                                         unsigned char *alignment = nullptr);
-<<<<<<< HEAD
-dist_func_t<float> L2_FP16_GetDistFunc(size_t dim, const Arch_Optimization arch_opt,
-                                       unsigned char *alignment = nullptr);
-=======
 dist_func_t<float> L2_BF16_GetDistFunc(size_t dim, const Arch_Optimization arch_opt,
                                        unsigned char *alignment = nullptr);
 
->>>>>>> 850d6a89
+dist_func_t<float> L2_FP16_GetDistFunc(size_t dim, const Arch_Optimization arch_opt,
+                                       unsigned char *alignment = nullptr);
 } // namespace spaces