--- conflicted
+++ resolved
@@ -1,17 +1,8 @@
 #pragma once
 
-<<<<<<< HEAD
-float FP32_L2SqrSIMD16Ext_SSE(const void *pVect1v, const void *pVect2v, const void *qty_ptr);
-float FP32_L2SqrSIMD16ExtResiduals_SSE(const void *pVect1v, const void *pVect2v,
-                                       const void *qty_ptr);
-float FP32_L2SqrSIMD4Ext_SSE(const void *pVect1v, const void *pVect2v, const void *qty_ptr);
-float FP32_L2SqrSIMD4ExtResiduals_SSE(const void *pVect1v, const void *pVect2v,
-                                      const void *qty_ptr);
-=======
 #include <cstdlib>
 
 float FP32_L2SqrSIMD16Ext_SSE(const void *pVect1v, const void *pVect2v, size_t qty);
 float FP32_L2SqrSIMD16ExtResiduals_SSE(const void *pVect1v, const void *pVect2v, size_t qty);
 float FP32_L2SqrSIMD4Ext_SSE(const void *pVect1v, const void *pVect2v, size_t qty);
-float FP32_L2SqrSIMD4ExtResiduals_SSE(const void *pVect1v, const void *pVect2v, size_t qty);
->>>>>>> d9c5c38d
+float FP32_L2SqrSIMD4ExtResiduals_SSE(const void *pVect1v, const void *pVect2v, size_t qty);