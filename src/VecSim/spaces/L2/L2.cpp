--- conflicted
+++ resolved
@@ -1,10 +1,6 @@
 #include "L2.h"
 
-<<<<<<< HEAD
-float FP32_L2Sqr(const void *pVect1v, const void *pVect2v, const void *qty_ptr) {
-=======
 float FP32_L2Sqr(const void *pVect1v, const void *pVect2v, size_t qty) {
->>>>>>> d9c5c38d
     float *pVect1 = (float *)pVect1v;
     float *pVect2 = (float *)pVect2v;
 
