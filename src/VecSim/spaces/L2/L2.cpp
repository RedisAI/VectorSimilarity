--- conflicted
+++ resolved
@@ -5,14 +5,12 @@
  */
 
 #include "L2.h"
-<<<<<<< HEAD
+#include "VecSim/types/bfloat16.h"
 #include "VecSim/types/float16.h"
-=======
-#include "VecSim/types/bfloat16.h"
 #include <cstring>
 
 using bfloat16 = vecsim_types::bfloat16;
->>>>>>> 850d6a89
+using float16 = vecsim_types::float16;
 
 float FP32_L2Sqr(const void *pVect1v, const void *pVect2v, size_t dimension) {
     float *vec1 = (float *)pVect1v;
@@ -38,16 +36,6 @@
     return res;
 }
 
-<<<<<<< HEAD
-float FP16_L2Sqr(const void *pVect1, const void *pVect2, size_t dimension) {
-    auto *vec1 = (float16 *)pVect1;
-    auto *vec2 = (float16 *)pVect2;
-
-    float res = 0;
-    for (size_t i = 0; i < dimension; i++) {
-        float t = FP16_to_FP32(vec1[i]) - FP16_to_FP32(vec2[i]);
-        res += t * t;
-=======
 float BF16_L2Sqr_LittleEndian(const void *pVect1v, const void *pVect2v, size_t dimension) {
     bfloat16 *pVect1 = (bfloat16 *)pVect1v;
     bfloat16 *pVect2 = (bfloat16 *)pVect2v;
@@ -76,7 +64,18 @@
         memcpy(&b, pVect2 + i, sizeof(bfloat16));
         float diff = a - b;
         res += diff * diff;
->>>>>>> 850d6a89
+    }
+    return res;
+}
+
+float FP16_L2Sqr(const void *pVect1, const void *pVect2, size_t dimension) {
+    auto *vec1 = (float16 *)pVect1;
+    auto *vec2 = (float16 *)pVect2;
+
+    float res = 0;
+    for (size_t i = 0; i < dimension; i++) {
+        float t = vecsim_types::FP16_to_FP32(vec1[i]) - vecsim_types::FP16_to_FP32(vec2[i]);
+        res += t * t;
     }
     return res;
 }