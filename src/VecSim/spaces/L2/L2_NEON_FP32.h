--- conflicted
+++ resolved
@@ -57,10 +57,6 @@
         float32x4_t v1 = vdupq_n_f32(0.0f);
         float32x4_t v2 = vdupq_n_f32(0.0f);
 
-<<<<<<< HEAD
-        // loads the elements to the corresponding lane on the vector
-=======
->>>>>>> acda3b09
         if constexpr (final_residual >= 1) {
             v1 = vld1q_lane_f32(pVect1, v1, 0);
             v2 = vld1q_lane_f32(pVect2, v2, 0);
