--- conflicted
+++ resolved
@@ -9,13 +9,10 @@
 #include <cstdlib>
 
 float FP32_L2Sqr(const void *pVect1v, const void *pVect2v, size_t dimension);
-<<<<<<< HEAD
 
 double FP64_L2Sqr(const void *pVect1v, const void *pVect2v, size_t dimension);
 
-float FP16_L2Sqr(const void *pVect1, const void *pVect2, size_t dimension);
-=======
-double FP64_L2Sqr(const void *pVect1v, const void *pVect2v, size_t dimension);
 float BF16_L2Sqr_LittleEndian(const void *pVect1v, const void *pVect2v, size_t dimension);
 float BF16_L2Sqr_BigEndian(const void *pVect1v, const void *pVect2v, size_t dimension);
->>>>>>> 850d6a89
+
+float FP16_L2Sqr(const void *pVect1, const void *pVect2, size_t dimension);