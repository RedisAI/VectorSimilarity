--- conflicted
+++ resolved
@@ -10,15 +10,10 @@
 namespace spaces {
 dist_func_t<float> IP_FP32_GetDistFunc(size_t dim, const void *arch_opt = nullptr,
                                        unsigned char *alignment = nullptr);
-<<<<<<< HEAD
-dist_func_t<float> IP_FP16_GetDistFunc(size_t dim, const Arch_Optimization arch_opt,
-                                       unsigned char *alignment = nullptr);
-dist_func_t<double> IP_FP64_GetDistFunc(size_t dim, const Arch_Optimization arch_opt,
-=======
 dist_func_t<double> IP_FP64_GetDistFunc(size_t dim, const void *arch_opt = nullptr,
->>>>>>> f98793a4
                                         unsigned char *alignment = nullptr);
 dist_func_t<float> IP_BF16_GetDistFunc(size_t dim, const void *arch_opt = nullptr,
                                        unsigned char *alignment = nullptr);
-
+dist_func_t<float> IP_FP16_GetDistFunc(size_t dim, const void *arch_opt = nullptr,
+                                       unsigned char *alignment = nullptr);
 } // namespace spaces