/*
 *Copyright Redis Ltd. 2021 - present
 *Licensed under your choice of the Redis Source Available License 2.0 (RSALv2) or
 *the Server Side Public License v1 (SSPLv1).
 */

#pragma once
#include "cpu_features_macros.h"

namespace spaces {

enum Arch_Optimization {
    ARCH_OPT_NONE,
    ARCH_OPT_SSE,
    ARCH_OPT_SSE3,
    ARCH_OPT_AVX,
<<<<<<< HEAD
    ARCH_OPT_F16C,
    ARCH_OPT_AVX512_F,
    ARCH_OPT_AVX512_BW_VL
=======
    ARCH_OPT_AVX2,
    ARCH_OPT_AVX512_F,
    ARCH_OPT_AVX512_BW_VBMI2,
>>>>>>> 850d6a89
};

Arch_Optimization getArchitectureOptimization();

static int inline is_little_endian() {
    unsigned int x = 1;
    return *(char *)&x;
}

} // namespace spaces<|MERGE_RESOLUTION|>--- conflicted
+++ resolved
@@ -14,15 +14,11 @@
     ARCH_OPT_SSE,
     ARCH_OPT_SSE3,
     ARCH_OPT_AVX,
-<<<<<<< HEAD
+    ARCH_OPT_AVX2,
     ARCH_OPT_F16C,
     ARCH_OPT_AVX512_F,
+    ARCH_OPT_AVX512_BW_VBMI2,
     ARCH_OPT_AVX512_BW_VL
-=======
-    ARCH_OPT_AVX2,
-    ARCH_OPT_AVX512_F,
-    ARCH_OPT_AVX512_BW_VBMI2,
->>>>>>> 850d6a89
 };
 
 Arch_Optimization getArchitectureOptimization();
