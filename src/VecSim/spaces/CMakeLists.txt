--- conflicted
+++ resolved
@@ -91,19 +91,18 @@
 		list(APPEND OPTIMIZATIONS functions/NEON.cpp)
 	endif()
 
-<<<<<<< HEAD
 	# NEON half-precision support
 	if (CXX_NEON_HP AND CXX_ARMV8A)
 		message("Building with NEON+HP")
 		set_source_files_properties(functions/NEON_HP.cpp PROPERTIES COMPILE_FLAGS "-march=armv8.2-a+fp16fml")
 		list(APPEND OPTIMIZATIONS functions/NEON_HP.cpp)
-=======
+  endif()
+
 	# NEON bfloat16 support
 	if (CXX_NEON_BF16)
 		message("Building with NEON + BF16")
 		set_source_files_properties(functions/NEON_BF16.cpp PROPERTIES COMPILE_FLAGS "-march=armv8.2-a+bf16")
 		list(APPEND OPTIMIZATIONS functions/NEON_BF16.cpp)
->>>>>>> bb41732f
 	endif()
 
 	# SVE support
