--- conflicted
+++ resolved
@@ -1,9 +1,7 @@
 
-<<<<<<< HEAD
 include(CheckCXXCompilerFlag)
 
 # build SSE/AVX* code only on x64 processors
-# if (${ARCH} STREQUAL "x64")
 if(CMAKE_SYSTEM_PROCESSOR MATCHES "(x86_64)|(AMD64|amd64)|(^i.86$)")
 	set(VectorSimilaritySpaces_libs)
 	CHECK_CXX_COMPILER_FLAG(-mavx512f CXX_AVX512F)
@@ -47,19 +45,11 @@
 	endif()
 
 endif() # ARCH == x64
-=======
-project(VectorSimilaritySpaces_no_optimization)
-	add_library(VectorSimilaritySpaces_no_optimization STATIC
-	L2/L2.cpp
-	IP/IP.cpp
-	)
->>>>>>> 8ea467cc
 
 project(VectorSimilaritySpaces)
 
 include(${root}/cmake/cpu_features.cmake)
 
-<<<<<<< HEAD
 set(SPACES_SOURCES
 	space_aux.cpp
 	L2_space.cpp
@@ -70,70 +60,4 @@
 set(CMAKE_CXX_FLAGS "${CMAKE_CXX_FLAGS} -Werror -Wall")
 
 add_library(VectorSimilaritySpaces STATIC ${SPACES_SOURCES})
-target_link_libraries(VectorSimilaritySpaces cpu_features ${VectorSimilaritySpaces_libs})
-=======
-if(CMAKE_SYSTEM_PROCESSOR MATCHES "(x86_64)|(AMD64|amd64)|(^i.86$)")
-	# build SSE/AVX* code only on x64 processors
-	CHECK_CXX_COMPILER_FLAG(-mavx512f CXX_AVX512F)
-	CHECK_CXX_COMPILER_FLAG(-mavx CXX_AVX)
-	CHECK_CXX_COMPILER_FLAG(-msse CXX_SSE)
-	if(CXX_AVX512F)
-		add_compile_options(-mavx512f)
-		message("Building with AVX512")
-	endif()
-	if(CXX_AVX)
-		add_compile_options(-mavx)
-		message("Building with AVX")
-	endif()
-	if(CXX_SSE)
-		add_compile_options(-msse)
-		message("Building with SSE")
-	endif()
-endif()
-
-set(CMAKE_CXX_FLAGS "${CMAKE_CXX_FLAGS} -Werror -Wall")
-add_library(VectorSimilaritySpaces STATIC 
-	space_aux.cpp
-	L2_space.cpp
-	IP_space.cpp
-	)
-
-target_link_libraries(VectorSimilaritySpaces cpu_features VectorSimilaritySpaces_no_optimization)
-if(CMAKE_SYSTEM_PROCESSOR MATCHES "(x86_64)|(AMD64|amd64)|(^i.86$)")
-	# build SSE/AVX* code only on x64 processors
-	CHECK_CXX_COMPILER_FLAG(-mavx512f CXX_AVX512F)
-	CHECK_CXX_COMPILER_FLAG(-mavx CXX_AVX)
-	CHECK_CXX_COMPILER_FLAG(-msse CXX_SSE)
-
-	if(CXX_AVX512F)
-			project(VectorSimilaritySpaces_avx512)
-				add_library(VectorSimilaritySpaces_avx512 STATIC
-					L2/L2_AVX512.cpp
-					IP/IP_AVX512.cpp
-					)
-		target_link_libraries(VectorSimilaritySpaces VectorSimilaritySpaces_avx512)
-	else()
-		message("Building without AVX512")
-	endif()
-	if(CXX_AVX)
-		project(VectorSimilaritySpaces_avx)
-			add_library(VectorSimilaritySpaces_avx STATIC
-				L2/L2_AVX.cpp
-				IP/IP_AVX.cpp
-				)
-		target_link_libraries(VectorSimilaritySpaces VectorSimilaritySpaces_avx)
-	else()
-		message("Building without AVX")
-	endif()
-	if(CXX_SSE)
-		project(VectorSimilaritySpaces_sse)
-			add_library(VectorSimilaritySpaces_sse STATIC
-				L2/L2_SSE.cpp
-				IP/IP_SSE.cpp
-				)
-		target_link_libraries(VectorSimilaritySpaces VectorSimilaritySpaces_sse)
-	else()
-		message("Building without SSE")
-	endif()
-endif()
->>>>>>> 8ea467cc
+target_link_libraries(VectorSimilaritySpaces cpu_features ${VectorSimilaritySpaces_libs})