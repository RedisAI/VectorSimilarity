--- conflicted
+++ resolved
@@ -173,11 +173,6 @@
 
         // if the metric is cosine, we need to normalize
         if (this->metric == VecSimMetric_Cosine) {
-<<<<<<< HEAD
-            // copy original blob to the output blob
-            memcpy(processed_blob, original_blob, this->dataSize);
-=======
->>>>>>> 8f3c8f37
             // normalize the copy in place
             normalize_func(processed_blob, this->dim);
         }
@@ -199,26 +194,16 @@
 
 protected:
     virtual int addVectorWrapper(const void *blob, labelType label, void *auxiliaryCtx) override {
-<<<<<<< HEAD
-        char processed_blob[this->dataSize];
-        const void *vector_to_add = processBlob(blob, processed_blob);
-=======
         char PORTABLE_ALIGN processed_blob[this->data_size];
         processBlob(blob, processed_blob);
->>>>>>> 8f3c8f37
 
         return this->addVector(processed_blob, label, auxiliaryCtx);
     }
 
     virtual VecSimQueryResult_List topKQueryWrapper(const void *queryBlob, size_t k,
                                                     VecSimQueryParams *queryParams) const override {
-<<<<<<< HEAD
-        char processed_blob[this->dataSize];
-        const void *query_to_send = processBlob(queryBlob, processed_blob);
-=======
         char PORTABLE_ALIGN processed_blob[this->data_size];
         processBlob(queryBlob, processed_blob);
->>>>>>> 8f3c8f37
 
         return this->topKQuery(processed_blob, k, queryParams);
     }
@@ -226,26 +211,16 @@
     virtual VecSimQueryResult_List rangeQueryWrapper(const void *queryBlob, double radius,
                                                      VecSimQueryParams *queryParams,
                                                      VecSimQueryResult_Order order) const override {
-<<<<<<< HEAD
-        char processed_blob[this->dataSize];
-        const void *query_to_send = processBlob(queryBlob, processed_blob);
-=======
         char PORTABLE_ALIGN processed_blob[this->data_size];
         processBlob(queryBlob, processed_blob);
->>>>>>> 8f3c8f37
 
         return this->rangeQuery(processed_blob, radius, queryParams, order);
     }
 
     virtual VecSimBatchIterator *
     newBatchIteratorWrapper(const void *queryBlob, VecSimQueryParams *queryParams) const override {
-<<<<<<< HEAD
-        char processed_blob[this->dataSize];
-        const void *query_to_send = processBlob(queryBlob, processed_blob);
-=======
         char PORTABLE_ALIGN processed_blob[this->data_size];
         processBlob(queryBlob, processed_blob);
->>>>>>> 8f3c8f37
 
         return this->newBatchIterator(processed_blob, queryParams);
     }
