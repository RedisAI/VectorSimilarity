/*
 *Copyright Redis Ltd. 2021 - present
 *Licensed under your choice of the Redis Source Available License 2.0 (RSALv2) or
 *the Server Side Public License v1 (SSPLv1).
 */

#pragma once
#include "vec_sim_common.h"
#include "vec_sim_interface.h"
#include "query_results.h"
#include <stddef.h>
#include "VecSim/memory/vecsim_base.h"
#include "VecSim/utils/vec_utils.h"
#include "VecSim/spaces/spaces.h"
#include "info_iterator_struct.h"
#include <cassert>

using spaces::dist_func_t;

/**
 * @brief Struct for initializing an abstract index class.
 *
 * @param allocator The allocator to use for the index.
 * @param dim The dimension of the vectors in the index.
 * @param vecType The type of the vectors in the index.
 * @param metric The metric to use in the index.
 * @param blockSize The block size to use in the index.
 * @param multi Determines if the index should multi-index or not.
 * @param logCtx The context to use for logging.
 */
struct AbstractIndexInitParams {
    std::shared_ptr<VecSimAllocator> allocator;
    size_t dim;
    VecSimType vecType;
    VecSimMetric metric;
    size_t blockSize;
    bool multi;
    void *logCtx;
};

/**
 * @brief Abstract C++ class for vector index, delete and lookup
 *
 */
template <typename DistType>
struct VecSimIndexAbstract : public VecSimIndexInterface {
protected:
    size_t dim;          // Vector's dimension.
    VecSimType vecType;  // Datatype to index.
    size_t data_size;    // Vector size in bytes
    VecSimMetric metric; // Distance metric to use in the index.
    size_t blockSize;    // Index's vector block size (determines by how many vectors to resize when
                         // resizing)
    dist_func_t<DistType>
        dist_func;           // Index's distance function. Chosen by the type, metric and dimension.
    VecSearchMode last_mode; // The last search mode in RediSearch (used for debug/testing).
    bool isMulti;            // Determines if the index should multi-index or not.
    void *logCallbackCtx;    // Context for the log callback.

    normalizeVector_f normalize_func; // A pointer to a normalization function of specific type.
public:
    /**
     * @brief Construct a new Vec Sim Index object
     *
     */
    VecSimIndexAbstract(const AbstractIndexInitParams &params)
        : VecSimIndexInterface(params.allocator), dim(params.dim), vecType(params.vecType),
          data_size(dim * VecSimType_sizeof(vecType)), metric(params.metric),
          blockSize(params.blockSize ? params.blockSize : DEFAULT_BLOCK_SIZE),
          last_mode(EMPTY_MODE), isMulti(params.multi), logCallbackCtx(params.logCtx) {
        assert(VecSimType_sizeof(vecType));
        spaces::SetDistFunc(metric, dim, &dist_func);
        normalize_func =
            vecType == VecSimType_FLOAT32 ? normalizeVectorFloat : normalizeVectorDouble;
    }

    /**
     * @brief Destroy the Vec Sim Index object
     *
     */
    virtual ~VecSimIndexAbstract() {}

    inline dist_func_t<DistType> getDistFunc() const { return dist_func; }
    inline size_t getDim() const { return dim; }
    inline void setLastSearchMode(VecSearchMode mode) override { this->last_mode = mode; }
    inline bool isMultiValue() const { return isMulti; }
    inline VecSimType getType() const { return vecType; }
    inline VecSimMetric getMetric() const { return metric; }
    inline size_t getDataSize() const { return data_size; }

    void log(const char *fmt, ...) const {
        if (VecSimIndexInterface::logCallback) {
            // Format the message and call the callback
            va_list args;
            va_start(args, fmt);
            int len = vsnprintf(NULL, 0, fmt, args);
            va_end(args);
            char *buf = new char[len + 1];
            va_start(args, fmt);
            vsnprintf(buf, len + 1, fmt, args);
            va_end(args);
            logCallback(this->logCallbackCtx, buf);
            delete[] buf;
        }
    }

<<<<<<< HEAD
#ifdef BUILD_TESTS
    // Set new log context to be sent to the log callback.
    // Returns the previous logctx.
    inline void *setLogCtx(void *new_logCtx) {
        void *prev_logCtx = this->logCallbackCtx;
        this->logCallbackCtx = new_logCtx;
        return prev_logCtx;
    }
#endif
=======
    const void *processBlob(const void *original_blob, void *processed_blob) const {
        // if the metric is cosine, we need to normalize
        if (this->metric == VecSimMetric_Cosine) {
            // copy original blob to the output blob
            memcpy(processed_blob, original_blob, this->data_size);
            // normalize the copy in place
            normalize_func(processed_blob, this->dim);

            return processed_blob;
        }

        // Else no process is needed, return the original blob
        return original_blob;
    }

protected:
    virtual int addVectorWrapper(const void *blob, labelType label, void *auxiliaryCtx) override {
        char processed_blob[this->data_size];
        const void *vector_to_add = processBlob(blob, processed_blob);

        return this->addVector(vector_to_add, label, auxiliaryCtx);
    }

    virtual VecSimQueryResult_List topKQueryWrapper(const void *queryBlob, size_t k,
                                                    VecSimQueryParams *queryParams) override {
        char processed_blob[this->data_size];
        const void *query_to_send = processBlob(queryBlob, processed_blob);

        return this->topKQuery(query_to_send, k, queryParams);
    }

    virtual VecSimQueryResult_List rangeQueryWrapper(const void *queryBlob, double radius,
                                                     VecSimQueryParams *queryParams) override {
        char processed_blob[this->data_size];
        const void *query_to_send = processBlob(queryBlob, processed_blob);

        return this->rangeQuery(query_to_send, radius, queryParams);
    }

    virtual VecSimBatchIterator *
    newBatchIteratorWrapper(const void *queryBlob, VecSimQueryParams *queryParams) const override {
        char processed_blob[this->data_size];
        const void *query_to_send = processBlob(queryBlob, processed_blob);

        return this->newBatchIterator(query_to_send, queryParams);
    }
>>>>>>> b9a12a61
};<|MERGE_RESOLUTION|>--- conflicted
+++ resolved
@@ -104,7 +104,6 @@
         }
     }
 
-<<<<<<< HEAD
 #ifdef BUILD_TESTS
     // Set new log context to be sent to the log callback.
     // Returns the previous logctx.
@@ -114,7 +113,7 @@
         return prev_logCtx;
     }
 #endif
-=======
+
     const void *processBlob(const void *original_blob, void *processed_blob) const {
         // if the metric is cosine, we need to normalize
         if (this->metric == VecSimMetric_Cosine) {
@@ -161,5 +160,4 @@
 
         return this->newBatchIterator(query_to_send, queryParams);
     }
->>>>>>> b9a12a61
 };