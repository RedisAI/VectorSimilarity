/*
 *Copyright Redis Ltd. 2021 - present
 *Licensed under your choice of the Redis Source Available License 2.0 (RSALv2) or
 *the Server Side Public License v1 (SSPLv1).
 */

#pragma once
#include "vec_sim_common.h"
#include "vec_sim_interface.h"
#include "query_results.h"
#include <stddef.h>
#include "VecSim/memory/vecsim_base.h"
#include "VecSim/utils/vec_utils.h"
#include "VecSim/spaces/spaces.h"
#include "info_iterator_struct.h"
#include <cassert>

using spaces::dist_func_t;

/**
 * @brief Struct for initializing an abstract index class.
 *
 * @param allocator The allocator to use for the index.
 * @param dim The dimension of the vectors in the index.
 * @param vecType The type of the vectors in the index.
 * @param metric The metric to use in the index.
 * @param blockSize The block size to use in the index.
 * @param multi Determines if the index should multi-index or not.
 * @param logCtx The context to use for logging.
 */
struct AbstractIndexInitParams {
    std::shared_ptr<VecSimAllocator> allocator;
    size_t dim;
    VecSimType vecType;
    VecSimMetric metric;
    size_t blockSize;
    bool multi;
    void *logCtx;
};

/**
 * @brief Abstract C++ class for vector index, delete and lookup
 *
 */
template <typename DistType>
struct VecSimIndexAbstract : public VecSimIndexInterface {
protected:
    size_t dim;          // Vector's dimension.
    VecSimType vecType;  // Datatype to index.
    VecSimMetric metric; // Distance metric to use in the index.
    size_t blockSize;    // Index's vector block size (determines by how many vectors to resize when
                         // resizing)
    dist_func_t<DistType>
        dist_func;           // Index's distance function. Chosen by the type, metric and dimension.
    VecSearchMode last_mode; // The last search mode in RediSearch (used for debug/testing).
    bool isMulti;            // Determines if the index should multi-index or not.
    void *logCallbackCtx;    // Context for the log callback.

public:
    /**
     * @brief Construct a new Vec Sim Index object
     *
     */
    VecSimIndexAbstract(const AbstractIndexInitParams &params)
        : VecSimIndexInterface(params.allocator), dim(params.dim), vecType(params.vecType),
          metric(params.metric),
          blockSize(params.blockSize ? params.blockSize : DEFAULT_BLOCK_SIZE),
          last_mode(EMPTY_MODE), isMulti(params.multi), logCallbackCtx(params.logCtx) {
        assert(VecSimType_sizeof(vecType));
        spaces::SetDistFunc(metric, dim, &dist_func);
    }

    /**
     * @brief Destroy the Vec Sim Index object
     *
     */
    virtual ~VecSimIndexAbstract() {}

    inline dist_func_t<DistType> getDistFunc() const { return dist_func; }
    inline size_t getDim() const { return dim; }
    inline void setLastSearchMode(VecSearchMode mode) override { this->last_mode = mode; }
    inline bool isMultiValue() const { return isMulti; }
    inline VecSimType getType() const { return vecType; }
    inline VecSimMetric getMetric() const { return metric; }

<<<<<<< HEAD
    VecSimInfo *info() override const {
        VecSimInfo *info = VecSimInfo_New();
        info->indexType = this->getType();
        info->metric = this->getMetric();
        info->dimension = this->getDim();
        info->size = this->size();
        info->lastSearchMode = this->last_mode;
        info->isMultiValue = this->isMultiValue();
        info->labelCount = this->getLabelCount();
        return info;
    }

    VecSimInfoIterator *infoIterator() override const {
        VecSimInfo *info = this->info();
        VecSimInfoIterator *iter = info->infoIterator();
        delete info;
        return iter;
=======
    void log(const char *fmt, ...) const {
        if (VecSimIndexInterface::logCallback) {
            // Format the message and call the callback
            va_list args;
            va_start(args, fmt);
            int len = vsnprintf(NULL, 0, fmt, args);
            va_end(args);
            char *buf = new char[len + 1];
            va_start(args, fmt);
            vsnprintf(buf, len + 1, fmt, args);
            va_end(args);
            logCallback(this->logCallbackCtx, buf);
            delete[] buf;
        }
>>>>>>> 14bd2635
    }
};<|MERGE_RESOLUTION|>--- conflicted
+++ resolved
@@ -83,25 +83,6 @@
     inline VecSimType getType() const { return vecType; }
     inline VecSimMetric getMetric() const { return metric; }
 
-<<<<<<< HEAD
-    VecSimInfo *info() override const {
-        VecSimInfo *info = VecSimInfo_New();
-        info->indexType = this->getType();
-        info->metric = this->getMetric();
-        info->dimension = this->getDim();
-        info->size = this->size();
-        info->lastSearchMode = this->last_mode;
-        info->isMultiValue = this->isMultiValue();
-        info->labelCount = this->getLabelCount();
-        return info;
-    }
-
-    VecSimInfoIterator *infoIterator() override const {
-        VecSimInfo *info = this->info();
-        VecSimInfoIterator *iter = info->infoIterator();
-        delete info;
-        return iter;
-=======
     void log(const char *fmt, ...) const {
         if (VecSimIndexInterface::logCallback) {
             // Format the message and call the callback
@@ -116,6 +97,5 @@
             logCallback(this->logCallbackCtx, buf);
             delete[] buf;
         }
->>>>>>> 14bd2635
     }
 };