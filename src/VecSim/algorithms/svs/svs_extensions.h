--- conflicted
+++ resolved
@@ -7,293 +7,220 @@
  * GNU Affero General Public License v3 (AGPLv3).
  */
 
-#pragma once
-#include "VecSim/algorithms/svs/svs_utils.h"
-#include "svs/extensions/vamana/scalar.h"
-
-#if HAVE_SVS_LVQ
-#include SVS_LVQ_HEADER
-#include "svs/extensions/vamana/leanvec.h"
-#endif // HAVE_SVS_LVQ
-
-// Scalar Quantization traits for SVS
-template <typename DataType>
-struct SVSStorageTraits<DataType, 1, 0, false> {
-    using element_type = std::int8_t;
-    using allocator_type = svs_details::SVSAllocator<element_type>;
-    using blocked_type = svs::data::Blocked<svs::AllocatorHandle<element_type>>;
-    using index_storage_type =
-        svs::quantization::scalar::SQDataset<element_type, svs::Dynamic, blocked_type>;
-
-    static constexpr bool is_compressed() { return true; }
-
-    static constexpr VecSimSvsQuantBits get_compression_mode() { return VecSimSvsQuant_Scalar; }
-
-    static auto make_blocked_allocator(size_t block_size, size_t dim,
-                                       std::shared_ptr<VecSimAllocator> allocator) {
-        // SVS block size is a power of two, so we can use it directly
-        auto svs_bs = svs_details::SVSBlockSize(block_size, element_size(dim));
-        allocator_type data_allocator{std::move(allocator)};
-        return svs::make_blocked_allocator_handle({svs_bs}, data_allocator);
-    }
+ #pragma once
+ #include "VecSim/algorithms/svs/svs_utils.h"
+ #include "svs/extensions/vamana/scalar.h"
+
+ #if HAVE_SVS_LVQ
+ #include SVS_LVQ_HEADER
+ #include "svs/extensions/vamana/leanvec.h"
+ #endif // HAVE_SVS_LVQ
+
+ // Scalar Quantization traits for SVS
+ template <typename DataType>
+ struct SVSStorageTraits<DataType, 1, 0, false> {
+     using element_type = std::int8_t;
+     using allocator_type = svs_details::SVSAllocator<element_type>;
+     using blocked_type = svs::data::Blocked<svs::AllocatorHandle<element_type>>;
+     using index_storage_type =
+         svs::quantization::scalar::SQDataset<element_type, svs::Dynamic, blocked_type>;
+
+     static constexpr bool is_compressed() { return true; }
+
+     static constexpr VecSimSvsQuantBits get_compression_mode() { return VecSimSvsQuant_Scalar; }
 
     template <svs::data::ImmutableMemoryDataset Dataset, svs::threads::ThreadPool Pool>
     static index_storage_type create_storage(const Dataset &data, size_t block_size, Pool &pool,
                                              std::shared_ptr<VecSimAllocator> allocator,
                                              size_t /*leanvec_dim*/) {
         const auto dim = data.dimensions();
-        auto blocked_alloc = make_blocked_allocator(block_size, dim, std::move(allocator));
-        return index_storage_type::compress(data, pool, blocked_alloc);
-    }
-
-    static index_storage_type load(const svs::lib::LoadTable &table, size_t block_size, size_t dim,
-                                   std::shared_ptr<VecSimAllocator> allocator) {
-        auto blocked_alloc = make_blocked_allocator(block_size, dim, std::move(allocator));
-        return index_storage_type::load(table, blocked_alloc);
-    }
-
-    static index_storage_type load(const std::string &path, size_t block_size, size_t dim,
-                                   std::shared_ptr<VecSimAllocator> allocator) {
-        assert(svs::data::detail::is_likely_reload(path)); // TODO implement auto_load for SQDataset
-        auto blocked_alloc = make_blocked_allocator(block_size, dim, std::move(allocator));
-        // Load the data from disk
-        return svs::lib::load_from_disk<index_storage_type>(path, blocked_alloc);
-    }
+        auto svs_bs = svs_details::SVSBlockSize(block_size, element_size(dim));
+
+         allocator_type data_allocator{std::move(allocator)};
+         auto blocked_alloc = svs::make_blocked_allocator_handle({svs_bs}, data_allocator);
+
+         return index_storage_type::compress(data, pool, blocked_alloc);
+     }
 
     static constexpr size_t element_size(size_t dims, size_t alignment = 0,
                                          size_t /*leanvec_dim*/ = 0) {
         return dims * sizeof(element_type);
     }
 
-    static size_t storage_capacity(const index_storage_type &storage) {
-        // SQDataset does not provide a capacity method
-        return storage.size();
-    }
-
-    template <typename Distance, typename E, size_t N>
-    static float compute_distance_by_id(const index_storage_type &storage, const Distance &distance,
-                                        size_t id, std::span<E, N> query) {
-        auto dist_f = svs::index::vamana::extensions::single_search_setup(storage, distance);
-
-        // SVS distance function may require to fix/pre-process one of arguments
-        svs::distance::maybe_fix_argument(dist_f, query);
-
-        // Get the datum from the storage using the storage ID
-        auto datum = storage.get_datum(id);
-        return svs::distance::compute(dist_f, query, datum);
-    }
-};
-
-#if HAVE_SVS_LVQ
-namespace svs_details {
-template <size_t Primary>
-struct LVQSelector {
-    using strategy = svs::quantization::lvq::Sequential;
-};
-
-template <>
-struct LVQSelector<4> {
-    using strategy = svs::quantization::lvq::Turbo<16, 8>;
-};
-} // namespace svs_details
-
-// LVQDataset traits for SVS
-template <typename DataType, size_t QuantBits, size_t ResidualBits>
-struct SVSStorageTraits<DataType, QuantBits, ResidualBits, false,
-                        std::enable_if_t<(QuantBits > 1)>> {
-    using allocator_type = svs_details::SVSAllocator<std::byte>;
-    using blocked_type = svs::data::Blocked<svs::AllocatorHandle<std::byte>>;
-    using strategy_type = typename svs_details::LVQSelector<QuantBits>::strategy;
-    using index_storage_type =
-        svs::quantization::lvq::LVQDataset<QuantBits, ResidualBits, svs::Dynamic, strategy_type,
-                                           blocked_type>;
-
-    static constexpr bool is_compressed() { return true; }
-
-    static constexpr VecSimSvsQuantBits get_compression_mode() {
-        if constexpr (QuantBits == 4 && ResidualBits == 0) {
-            return VecSimSvsQuant_4;
-        } else if constexpr (QuantBits == 8 && ResidualBits == 0) {
-            return VecSimSvsQuant_8;
-        } else if constexpr (QuantBits == 4 && ResidualBits == 4) {
-            return VecSimSvsQuant_4x4;
-        } else if constexpr (QuantBits == 4 && ResidualBits == 8) {
-            return VecSimSvsQuant_4x8;
-        } else {
-            assert(false && "Unsupported quantization mode");
-            return VecSimSvsQuant_NONE; // Unsupported case
-        }
-    }
-
-    static auto make_blocked_allocator(size_t block_size, size_t dim,
-                                       std::shared_ptr<VecSimAllocator> allocator) {
-        // SVS block size is a power of two, so we can use it directly
-        auto svs_bs = svs_details::SVSBlockSize(block_size, element_size(dim));
-        allocator_type data_allocator{std::move(allocator)};
-        return svs::make_blocked_allocator_handle({svs_bs}, data_allocator);
-    }
+     static size_t storage_capacity(const index_storage_type &storage) {
+         // SQDataset does not provide a capacity method
+         return storage.size();
+     }
+
+     template <typename Distance, typename E, size_t N>
+     static float compute_distance_by_id(const index_storage_type &storage, const Distance &distance,
+                                         size_t id, std::span<E, N> query) {
+         auto dist_f = svs::index::vamana::extensions::single_search_setup(storage, distance);
+
+         // SVS distance function may require to fix/pre-process one of arguments
+         svs::distance::maybe_fix_argument(dist_f, query);
+
+         // Get the datum from the storage using the storage ID
+         auto datum = storage.get_datum(id);
+         return svs::distance::compute(dist_f, query, datum);
+     }
+ };
+
+ #if HAVE_SVS_LVQ
+ namespace svs_details {
+ template <size_t Primary>
+ struct LVQSelector {
+     using strategy = svs::quantization::lvq::Sequential;
+ };
+
+ template <>
+ struct LVQSelector<4> {
+     using strategy = svs::quantization::lvq::Turbo<16, 8>;
+ };
+ } // namespace svs_details
+
+ // LVQDataset traits for SVS
+ template <typename DataType, size_t QuantBits, size_t ResidualBits>
+ struct SVSStorageTraits<DataType, QuantBits, ResidualBits, false,
+                         std::enable_if_t<(QuantBits > 1)>> {
+     using allocator_type = svs_details::SVSAllocator<std::byte>;
+     using blocked_type = svs::data::Blocked<svs::AllocatorHandle<std::byte>>;
+     using strategy_type = typename svs_details::LVQSelector<QuantBits>::strategy;
+     using index_storage_type =
+         svs::quantization::lvq::LVQDataset<QuantBits, ResidualBits, svs::Dynamic, strategy_type,
+                                            blocked_type>;
+
+     static constexpr bool is_compressed() { return true; }
+
+     static constexpr VecSimSvsQuantBits get_compression_mode() {
+         if constexpr (QuantBits == 4 && ResidualBits == 0) {
+             return VecSimSvsQuant_4;
+         } else if constexpr (QuantBits == 8 && ResidualBits == 0) {
+             return VecSimSvsQuant_8;
+         } else if constexpr (QuantBits == 4 && ResidualBits == 4) {
+             return VecSimSvsQuant_4x4;
+         } else if constexpr (QuantBits == 4 && ResidualBits == 8) {
+             return VecSimSvsQuant_4x8;
+         } else {
+             assert(false && "Unsupported quantization mode");
+             return VecSimSvsQuant_NONE; // Unsupported case
+         }
+     }
 
     template <svs::data::ImmutableMemoryDataset Dataset, svs::threads::ThreadPool Pool>
     static index_storage_type create_storage(const Dataset &data, size_t block_size, Pool &pool,
-                                             std::shared_ptr<VecSimAllocator> allocator,
-                                             size_t /*leanvec_dim*/) {
-        const auto dim = data.dimensions();
-        auto blocked_alloc = make_blocked_allocator(block_size, dim, std::move(allocator));
-        return index_storage_type::compress(data, pool, 0, blocked_alloc);
-    }
-
-    static index_storage_type load(const svs::lib::LoadTable &table, size_t block_size, size_t dim,
-                                   std::shared_ptr<VecSimAllocator> allocator) {
-        auto blocked_alloc = make_blocked_allocator(block_size, dim, std::move(allocator));
-        return index_storage_type::load(table, /*alignment=*/0, blocked_alloc);
-    }
-
-    static index_storage_type load(const std::string &path, size_t block_size, size_t dim,
-                                   std::shared_ptr<VecSimAllocator> allocator) {
-        assert(svs::data::detail::is_likely_reload(path)); // TODO implement auto_load for LVQ
-        auto blocked_alloc = make_blocked_allocator(block_size, dim, std::move(allocator));
-        // Load the data from disk
-        return svs::lib::load_from_disk<index_storage_type>(path, /*alignment=*/0, blocked_alloc);
-    }
-
-    static constexpr size_t element_size(size_t dims, size_t alignment = 0,
-                                         size_t /*leanvec_dim*/ = 0) {
-        using primary_type = typename index_storage_type::primary_type;
-        using layout_type = typename primary_type::helper_type;
-        using layout_dims_type = svs::lib::MaybeStatic<index_storage_type::extent>;
-        const auto layout_dims = layout_dims_type{dims};
-        return primary_type::compute_data_dimensions(layout_type{layout_dims}, alignment);
-    }
-
-    static size_t storage_capacity(const index_storage_type &storage) {
-        // LVQDataset does not provide a capacity method
-        return storage.size();
-    }
-
-    template <typename Distance, typename E, size_t N>
-    static float compute_distance_by_id(const index_storage_type &storage, const Distance &distance,
-                                        size_t id, std::span<E, N> query) {
-        auto dist_f = svs::index::vamana::extensions::single_search_setup(storage, distance);
-
-        // SVS distance function may require to fix/pre-process one of arguments
-        svs::distance::maybe_fix_argument(dist_f, query);
-
-        // Get the datum from the storage using the storage ID
-        auto datum = storage.get_datum(id);
-        return svs::distance::compute(dist_f, query, datum);
-    }
-};
-
-// LeanVec dataset traits for SVS
-template <typename DataType, size_t QuantBits, size_t ResidualBits>
-struct SVSStorageTraits<DataType, QuantBits, ResidualBits, true> {
-    using allocator_type = svs_details::SVSAllocator<std::byte>;
-    using blocked_type = svs::data::Blocked<svs::AllocatorHandle<std::byte>>;
-    using index_storage_type = svs::leanvec::LeanDataset<svs::leanvec::UsingLVQ<QuantBits>,
-                                                         svs::leanvec::UsingLVQ<ResidualBits>,
-                                                         svs::Dynamic, svs::Dynamic, blocked_type>;
-
-    static size_t check_leanvec_dim(size_t dims, size_t leanvec_dim) {
-        if (leanvec_dim == 0) {
-            return dims / 2; /* default LeanVec dimension */
-        }
-        return leanvec_dim;
-    }
-
-    static constexpr bool is_compressed() { return true; }
-
-    static constexpr auto get_compression_mode() {
-        if constexpr (QuantBits == 4 && ResidualBits == 8) {
-            return VecSimSvsQuant_4x8_LeanVec;
-        } else if constexpr (QuantBits == 8 && ResidualBits == 8) {
-            return VecSimSvsQuant_8x8_LeanVec;
-        } else {
-            assert(false && "Unsupported quantization mode");
-            return VecSimSvsQuant_NONE; // Unsupported case
-        }
-    }
-
-    static auto make_blocked_allocator(size_t block_size, size_t dim,
-                                       std::shared_ptr<VecSimAllocator> allocator) {
-        // SVS block size is a power of two, so we can use it directly
-        auto svs_bs = svs_details::SVSBlockSize(block_size, element_size(dim));
-        allocator_type data_allocator{std::move(allocator)};
-        return svs::make_blocked_allocator_handle({svs_bs}, data_allocator);
-    }
-
-    template <svs::data::ImmutableMemoryDataset Dataset, svs::threads::ThreadPool Pool>
-    static index_storage_type create_storage(const Dataset &data, size_t block_size, Pool &pool,
-<<<<<<< HEAD
                                              std::shared_ptr<VecSimAllocator> allocator) {
         const auto dim = data.dimensions();
-        auto blocked_alloc = make_blocked_allocator(block_size, dim, std::move(allocator));
-        return index_storage_type::reduce(data, std::nullopt, pool, 0,
-                                          svs::lib::MaybeStatic<svs::Dynamic>(leanvec_dims(dim)),
-                                          blocked_alloc);
-    }
-
-    static index_storage_type load(const svs::lib::LoadTable &table, size_t block_size, size_t dim,
-                                   std::shared_ptr<VecSimAllocator> allocator) {
-        auto blocked_alloc = make_blocked_allocator(block_size, dim, std::move(allocator));
-        return index_storage_type::load(table, /*alignment=*/0, blocked_alloc);
-    }
-
-    static index_storage_type load(const std::string &path, size_t block_size, size_t dim,
-                                   std::shared_ptr<VecSimAllocator> allocator) {
-        assert(svs::data::detail::is_likely_reload(path)); // TODO implement auto_load for LeanVec
-        auto blocked_alloc = make_blocked_allocator(block_size, dim, std::move(allocator));
-        // Load the data from disk
-        return svs::lib::load_from_disk<index_storage_type>(path, /*alignment=*/0, blocked_alloc);
-    }
-
-    static constexpr size_t element_size(size_t dims, size_t alignment = 0) {
-        return SVSStorageTraits<DataType, QuantBits, 0, false>::element_size(leanvec_dims(dims),
-                                                                             alignment) +
-=======
-                                             std::shared_ptr<VecSimAllocator> allocator,
-                                             size_t leanvec_dim) {
-        const auto dims = data.dimensions();
-        auto svs_bs = svs_details::SVSBlockSize(block_size, element_size(dims));
-
-        allocator_type data_allocator{std::move(allocator)};
-        auto blocked_alloc = svs::make_blocked_allocator_handle({svs_bs}, data_allocator);
-
-        return index_storage_type::reduce(
-            data, std::nullopt, pool, 0,
-            svs::lib::MaybeStatic<svs::Dynamic>(check_leanvec_dim(dims, leanvec_dim)),
-            blocked_alloc);
-    }
-
-    static constexpr size_t element_size(size_t dims, size_t alignment = 0,
-                                         size_t leanvec_dim = 0) {
-        return SVSStorageTraits<DataType, QuantBits, 0, false>::element_size(
-                   check_leanvec_dim(dims, leanvec_dim), alignment) +
->>>>>>> e1d03343
-               SVSStorageTraits<DataType, ResidualBits, 0, false>::element_size(dims, alignment);
-    }
-
-    static size_t storage_capacity(const index_storage_type &storage) {
-        // LeanDataset does not provide a capacity method
-        return storage.size();
-    }
-
-    template <typename Distance, typename E, size_t N>
-    static float compute_distance_by_id(const index_storage_type &storage, const Distance &distance,
-                                        size_t id, std::span<E, N> query) {
-        // SVS distance function wrapper to cover LeanVec cases is a tuple with 3 elements: original
-        // distance, primary distance, secondary distance The last element is the secondary distance
-        // function, which is used for computaion.
-        auto dist_f =
-            std::get<2>(svs::index::vamana::extensions::single_search_setup(storage, distance));
-
-        // SVS distance function may require to fix/pre-process one of arguments
-        svs::distance::maybe_fix_argument(dist_f, query);
-
-        // Get the datum from the second LeanVec storage using the storage ID
-        auto datum = storage.get_secondary(id);
-        return svs::distance::compute(dist_f, query, datum);
-    }
-};
-#else
-#pragma message "SVS LVQ is not available"
-#endif // HAVE_SVS_LVQ+        auto svs_bs = svs_details::SVSBlockSize(block_size, element_size(dim));
+
+         allocator_type data_allocator{std::move(allocator)};
+         auto blocked_alloc = svs::make_blocked_allocator_handle({svs_bs}, data_allocator);
+
+         return index_storage_type::compress(data, pool, 0, blocked_alloc);
+     }
+
+     static constexpr size_t element_size(size_t dims, size_t alignment = 0,
+                                          size_t /*leanvec_dim*/ = 0) {
+         using primary_type = typename index_storage_type::primary_type;
+         using layout_type = typename primary_type::helper_type;
+         using layout_dims_type = svs::lib::MaybeStatic<index_storage_type::extent>;
+         const auto layout_dims = layout_dims_type{dims};
+         return primary_type::compute_data_dimensions(layout_type{layout_dims}, alignment);
+     }
+
+     static size_t storage_capacity(const index_storage_type &storage) {
+         // LVQDataset does not provide a capacity method
+         return storage.size();
+     }
+
+     template <typename Distance, typename E, size_t N>
+     static float compute_distance_by_id(const index_storage_type &storage, const Distance &distance,
+                                         size_t id, std::span<E, N> query) {
+         auto dist_f = svs::index::vamana::extensions::single_search_setup(storage, distance);
+
+         // SVS distance function may require to fix/pre-process one of arguments
+         svs::distance::maybe_fix_argument(dist_f, query);
+
+         // Get the datum from the storage using the storage ID
+         auto datum = storage.get_datum(id);
+         return svs::distance::compute(dist_f, query, datum);
+     }
+ };
+
+ // LeanVec dataset traits for SVS
+ template <typename DataType, size_t QuantBits, size_t ResidualBits>
+ struct SVSStorageTraits<DataType, QuantBits, ResidualBits, true> {
+     using allocator_type = svs_details::SVSAllocator<std::byte>;
+     using blocked_type = svs::data::Blocked<svs::AllocatorHandle<std::byte>>;
+     using index_storage_type = svs::leanvec::LeanDataset<svs::leanvec::UsingLVQ<QuantBits>,
+                                                          svs::leanvec::UsingLVQ<ResidualBits>,
+                                                          svs::Dynamic, svs::Dynamic, blocked_type>;
+
+     static size_t check_leanvec_dim(size_t dims, size_t leanvec_dim) {
+         if (leanvec_dim == 0) {
+             return dims / 2; /* default LeanVec dimension */
+         }
+         return leanvec_dim;
+     }
+
+     static constexpr bool is_compressed() { return true; }
+
+     static constexpr auto get_compression_mode() {
+         if constexpr (QuantBits == 4 && ResidualBits == 8) {
+             return VecSimSvsQuant_4x8_LeanVec;
+         } else if constexpr (QuantBits == 8 && ResidualBits == 8) {
+             return VecSimSvsQuant_8x8_LeanVec;
+         } else {
+             assert(false && "Unsupported quantization mode");
+             return VecSimSvsQuant_NONE; // Unsupported case
+         }
+     }
+
+     template <svs::data::ImmutableMemoryDataset Dataset, svs::threads::ThreadPool Pool>
+     static index_storage_type create_storage(const Dataset &data, size_t block_size, Pool &pool,
+                                              std::shared_ptr<VecSimAllocator> allocator,
+                                              size_t leanvec_dim) {
+         const auto dims = data.dimensions();
+         auto svs_bs = svs_details::SVSBlockSize(block_size, element_size(dims));
+
+         allocator_type data_allocator{std::move(allocator)};
+         auto blocked_alloc = svs::make_blocked_allocator_handle({svs_bs}, data_allocator);
+
+         return index_storage_type::reduce(
+             data, std::nullopt, pool, 0,
+             svs::lib::MaybeStatic<svs::Dynamic>(check_leanvec_dim(dims, leanvec_dim)),
+             blocked_alloc);
+     }
+
+     static constexpr size_t element_size(size_t dims, size_t alignment = 0,
+                                          size_t leanvec_dim = 0) {
+         return SVSStorageTraits<DataType, QuantBits, 0, false>::element_size(
+                    check_leanvec_dim(dims, leanvec_dim), alignment) +
+                SVSStorageTraits<DataType, ResidualBits, 0, false>::element_size(dims, alignment);
+     }
+
+     static size_t storage_capacity(const index_storage_type &storage) {
+         // LeanDataset does not provide a capacity method
+         return storage.size();
+     }
+
+     template <typename Distance, typename E, size_t N>
+     static float compute_distance_by_id(const index_storage_type &storage, const Distance &distance,
+                                         size_t id, std::span<E, N> query) {
+         // SVS distance function wrapper to cover LeanVec cases is a tuple with 3 elements: original
+         // distance, primary distance, secondary distance The last element is the secondary distance
+         // function, which is used for computaion.
+         auto dist_f =
+             std::get<2>(svs::index::vamana::extensions::single_search_setup(storage, distance));
+
+         // SVS distance function may require to fix/pre-process one of arguments
+         svs::distance::maybe_fix_argument(dist_f, query);
+
+         // Get the datum from the second LeanVec storage using the storage ID
+         auto datum = storage.get_secondary(id);
+         return svs::distance::compute(dist_f, query, datum);
+     }
+ };
+ #else
+ #pragma message "SVS LVQ is not available"
+ #endif // HAVE_SVS_LVQ