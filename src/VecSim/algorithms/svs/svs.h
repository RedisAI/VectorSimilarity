--- conflicted
+++ resolved
@@ -283,19 +283,13 @@
              const index_component_t &components, bool force_preprocessing)
         : Base{abstractInitParams, components}, forcePreprocessing{force_preprocessing},
           changes_num{0}, buildParams{svs_details::makeVamanaBuildParameters(params)},
-<<<<<<< HEAD
           search_window_size{svs_details::getOrDefault(params.search_window_size,
                                                        SVS_VAMANA_DEFAULT_SEARCH_WINDOW_SIZE)},
           epsilon{svs_details::getOrDefault(params.epsilon, SVS_VAMANA_DEFAULT_EPSILON)},
           threadpool_{std::max(size_t{SVS_VAMANA_DEFAULT_NUM_THREADS}, params.num_threads)},
-          impl_{nullptr} {}
-=======
-          search_window_size{svs_details::getOrDefault(params.search_window_size, 10)},
-          epsilon{svs_details::getOrDefault(params.epsilon, 0.01)},
-          threadpool_{std::max(size_t{1}, params.num_threads)}, impl_{nullptr} {
+          impl_{nullptr} {
         logger_ = makeLogger();
     }
->>>>>>> e53097d5
 
     ~SVSIndex() = default;
 
