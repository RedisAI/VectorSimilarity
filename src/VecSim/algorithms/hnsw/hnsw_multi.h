/*
 *Copyright Redis Ltd. 2021 - present
 *Licensed under your choice of the Redis Source Available License 2.0 (RSALv2) or
 *the Server Side Public License v1 (SSPLv1).
 */

#pragma once

#include "hnsw.h"
#include "hnsw_multi_batch_iterator.h"
#include "VecSim/utils/updatable_heap.h"

template <typename DataType, typename DistType>
class HNSWIndex_Multi : public HNSWIndex<DataType, DistType> {
private:
    // Index global state - this should be guarded by the index_data_guard_ lock in
    // multithreaded scenario.
    vecsim_stl::unordered_map<labelType, vecsim_stl::vector<idType>> label_lookup_;

#ifdef BUILD_TESTS
#include "VecSim/algorithms/hnsw/hnsw_multi_tests_friends.h"
#endif

    inline void replaceIdOfLabel(labelType label, idType new_id, idType old_id) override;
    inline void setVectorId(labelType label, idType id) override {
        // Checking if an element with the given label already exists.
        // if not, add an empty vector under the new label.
        if (label_lookup_.find(label) == label_lookup_.end()) {
            label_lookup_.emplace(label, vecsim_stl::vector<idType>{this->allocator});
        }
        label_lookup_.at(label).push_back(id);
    }
    inline void resizeLabelLookup(size_t new_max_elements) override;
    inline vecsim_stl::set<labelType> getLabelsSet() const override {
        vecsim_stl::set<labelType> keys(this->allocator);
        for (auto &it : label_lookup_) {
            keys.insert(it.first);
        }
        return keys;
    };

    template <bool Safe>
    inline double getDistanceFromInternal(labelType label, const void *vector_data) const;

public:
    HNSWIndex_Multi(const HNSWParams *params, std::shared_ptr<VecSimAllocator> allocator,
                    size_t random_seed = 100, size_t initial_pool_size = 1)
        : HNSWIndex<DataType, DistType>(params, allocator, random_seed, initial_pool_size),
          label_lookup_(this->max_elements_, allocator) {}
#ifdef BUILD_TESTS
    // Ctor to be used before loading a serialized index. Can be used from v2 and up.
    HNSWIndex_Multi(std::ifstream &input, const HNSWParams *params,
                    std::shared_ptr<VecSimAllocator> allocator, Serializer::EncodingVersion version)
        : HNSWIndex<DataType, DistType>(input, params, allocator, version),
          label_lookup_(this->max_elements_, allocator) {}

    void getDataByLabel(labelType label,
                        std::vector<std::vector<DataType>> &vectors_output) const override {

        auto ids = label_lookup_.find(label);

        for (idType id : ids->second) {
            auto vec = std::vector<DataType>(this->dim);
            memcpy(vec.data(), this->getDataByInternalId(id), this->data_size_);
            vectors_output.push_back(vec);
        }
    }
#endif
    ~HNSWIndex_Multi() {}

    inline candidatesLabelsMaxHeap<DistType> *getNewMaxPriorityQueue() const override {
        return new (this->allocator)
            vecsim_stl::updatable_max_heap<DistType, labelType>(this->allocator);
    }
    inline std::unique_ptr<vecsim_stl::abstract_results_container>
    getNewResultsContainer(size_t cap) const override {
        return std::unique_ptr<vecsim_stl::abstract_results_container>(
            new (this->allocator) vecsim_stl::unique_results_container(cap, this->allocator));
    }

    inline size_t indexLabelCount() const override;
    VecSimBatchIterator *newBatchIterator(const void *queryBlob,
                                          VecSimQueryParams *queryParams) const override;

    int deleteVector(labelType label) override;
<<<<<<< HEAD
    int addVector(const void *vector_data, labelType label, void *auxiliaryCtx = nullptr) override;
    double getDistanceFrom(labelType label, const void *vector_data) const override;
=======
    int addVector(const void *vector_data, labelType label,
                  idType new_vec_id = INVALID_ID) override;
>>>>>>> 28081098
    inline std::vector<idType> markDelete(labelType label) override;
    inline bool safeCheckIfLabelExistsInIndex(labelType label,
                                              bool also_done_processing) const override;
    double getDistanceFrom(labelType label, const void *vector_data) const override {
        return getDistanceFromInternal<false>(label, vector_data);
    }
    double safeGetDistanceFrom(labelType label, const void *vector_data) const override {
        return getDistanceFromInternal<true>(label, vector_data);
    }
};

/**
 * getters and setters of index data
 */

template <typename DataType, typename DistType>
size_t HNSWIndex_Multi<DataType, DistType>::indexLabelCount() const {
    return label_lookup_.size();
}

/**
 * helper functions
 */

// Depending on the value of the Safe template parameter, this function will either return a copy
// of the argument or a reference to it.
template <bool Safe, typename Arg>
constexpr decltype(auto) getCopyOrReference(Arg &&arg) {
    if constexpr (Safe) {
        return std::decay_t<Arg>(arg);
    } else {
        return (arg);
    }
}

template <typename DataType, typename DistType>
template <bool Safe>
double HNSWIndex_Multi<DataType, DistType>::getDistanceFromInternal(labelType label,
                                                                    const void *vector_data) const {
    DistType dist = INVALID_SCORE;

    // Check if the label exists in the index, return invalid score if not.
    if (Safe)
        this->index_data_guard_.lock_shared();
    auto it = this->label_lookup_.find(label);
    if (it == this->label_lookup_.end()) {
        if (Safe)
            this->index_data_guard_.unlock_shared();
        return dist;
    }

    // Get the vector of ids associated with the label.
    // Get a copy if `Safe` is true, otherwise get a reference.
    decltype(auto) IDs = getCopyOrReference<Safe>(it->second);
    if (Safe)
        this->index_data_guard_.unlock_shared();

    // Iterate over the ids and find the minimum distance.
    for (auto id : IDs) {
        DistType d = this->dist_func(this->getDataByInternalId(id), vector_data, this->dim);
        dist = std::fmin(dist, d);
    }

    return dist;
}

template <typename DataType, typename DistType>
void HNSWIndex_Multi<DataType, DistType>::replaceIdOfLabel(labelType label, idType new_id,
                                                           idType old_id) {
    assert(label_lookup_.find(label) != label_lookup_.end());
    auto &ids = label_lookup_.at(label);
    for (size_t i = 0; i < ids.size(); i++) {
        if (ids[i] == old_id) {
            ids[i] = new_id;
            return;
        }
    }
    assert(!"should have found the old id");
}

template <typename DataType, typename DistType>
void HNSWIndex_Multi<DataType, DistType>::resizeLabelLookup(size_t new_max_elements) {
    label_lookup_.reserve(new_max_elements);
}

/**
 * Index API functions
 */

template <typename DataType, typename DistType>
int HNSWIndex_Multi<DataType, DistType>::deleteVector(const labelType label) {
    int ret = 0;
    // check that the label actually exists in the graph, and update the number of elements.
    auto ids = label_lookup_.find(label);
    if (ids == label_lookup_.end()) {
        return ret;
    }
    for (idType id : ids->second) {
        this->removeVector(id);
        ret++;
    }
    label_lookup_.erase(ids);
    return ret;
}

template <typename DataType, typename DistType>
int HNSWIndex_Multi<DataType, DistType>::addVector(const void *vector_data, const labelType label,
                                                   void *auxiliaryCtx) {

    this->appendVector(vector_data, label, (AddVectorCtx *)auxiliaryCtx);
    return 1; // We always add the vector, no overrides in multi.
}

template <typename DataType, typename DistType>
VecSimBatchIterator *
HNSWIndex_Multi<DataType, DistType>::newBatchIterator(const void *queryBlob,
                                                      VecSimQueryParams *queryParams) const {
    auto queryBlobCopy = this->allocator->allocate(sizeof(DataType) * this->dim);
    memcpy(queryBlobCopy, queryBlob, this->dim * sizeof(DataType));
    if (this->metric == VecSimMetric_Cosine) {
        normalizeVector((DataType *)queryBlobCopy, this->dim);
    }
    // Ownership of queryBlobCopy moves to HNSW_BatchIterator that will free it at the end.
    return new (this->allocator) HNSWMulti_BatchIterator<DataType, DistType>(
        queryBlobCopy, this, queryParams, this->allocator);
}

/**
 * Marks an element with the given label deleted, does NOT really change the current graph.
 * @param label
 */
template <typename DataType, typename DistType>
std::vector<idType> HNSWIndex_Multi<DataType, DistType>::markDelete(labelType label) {
    std::vector<idType> idsToDelete;
    std::unique_lock<std::mutex> index_data_lock(this->index_data_guard_);
    auto search = label_lookup_.find(label);
    if (search == label_lookup_.end()) {
        return idsToDelete;
    }

    for (idType id : search->second) {
        this->markDeletedInternal(id);
        idsToDelete.push_back(id);
    }
    label_lookup_.erase(search);
    return idsToDelete;
}

template <typename DataType, typename DistType>
inline bool HNSWIndex_Multi<DataType, DistType>::safeCheckIfLabelExistsInIndex(
    labelType label, bool also_done_processing) const {
    std::unique_lock<std::shared_mutex> index_data_lock(this->index_data_guard_);
    auto search_res = label_lookup_.find(label);
    bool exists = search_res != label_lookup_.end();
    // If we want to make sure that the vector(s) stored under the label were already indexed,
    // we go on and check that every associated vector is no longer in process.
    if (exists && also_done_processing) {
        for (auto id : search_res->second) {
            exists = !this->isInProcess(id);
            // If we find at least one internal id that is still in process, consider it as not
            // ready.
            if (!exists)
                return false;
        }
    }
    return exists;
}<|MERGE_RESOLUTION|>--- conflicted
+++ resolved
@@ -83,13 +83,7 @@
                                           VecSimQueryParams *queryParams) const override;
 
     int deleteVector(labelType label) override;
-<<<<<<< HEAD
     int addVector(const void *vector_data, labelType label, void *auxiliaryCtx = nullptr) override;
-    double getDistanceFrom(labelType label, const void *vector_data) const override;
-=======
-    int addVector(const void *vector_data, labelType label,
-                  idType new_vec_id = INVALID_ID) override;
->>>>>>> 28081098
     inline std::vector<idType> markDelete(labelType label) override;
     inline bool safeCheckIfLabelExistsInIndex(labelType label,
                                               bool also_done_processing) const override;
@@ -224,7 +218,7 @@
 template <typename DataType, typename DistType>
 std::vector<idType> HNSWIndex_Multi<DataType, DistType>::markDelete(labelType label) {
     std::vector<idType> idsToDelete;
-    std::unique_lock<std::mutex> index_data_lock(this->index_data_guard_);
+    std::shared_lock<std::shared_mutex> index_data_lock(this->index_data_guard_);
     auto search = label_lookup_.find(label);
     if (search == label_lookup_.end()) {
         return idsToDelete;
