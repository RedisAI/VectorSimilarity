--- conflicted
+++ resolved
@@ -1506,23 +1506,7 @@
     assert(visited_set != nullptr);
     // Add neighbors to candidate set for further exploration
     vecsim_stl::vector<idType> neighbors(this->allocator);
-<<<<<<< HEAD
-    std::vector<char> vector_data(this->inputBlobSize);
-    getNeighborsAndVector(curNodeId, level, neighbors, vector_data.data());
-    // Calculate distance to candidate with raw data
-    if (useRawData && !isMarkedDeleted(curNodeId)) {
-
-        DistType dist = this->calcDistanceRaw(data_point_raw, vector_data.data());
-        if (lowerBound > dist || top_candidates.size() < ef ) {
-            emplaceToHeap(top_candidates, dist, curNodeId);
-        }
-        if (top_candidates.size() > ef)
-            top_candidates.pop();
-    }
-    
-=======
     getNeighbors(curNodeId, level, neighbors);
->>>>>>> 5aac6c7a
 
     if (!neighbors.empty()) {
         for (idType candidate_id : neighbors) {
