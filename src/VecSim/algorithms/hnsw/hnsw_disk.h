/*
 * Copyright (c) 2006-Present, Redis Ltd.
 * All rights reserved.
 *
 * Licensed under your choice of the Redis Source Available License 2.0
 * (RSALv2); or (b) the Server Side Public License v1 (SSPLv1); or (c) the
 * GNU Affero General Public License v3 (AGPLv3).
 */
#pragma once

// #include "graph_data.h"
// #include "visited_nodes_handler.h"
#include "VecSim/memory/vecsim_malloc.h"
#include "VecSim/utils/vecsim_stl.h"
#include "VecSim/utils/vec_utils.h"
#include <vector>
// #include "VecSim/containers/data_block.h"
// #include "VecSim/containers/raw_data_container_interface.h"
// #include "VecSim/containers/data_blocks_container.h"
// #include "VecSim/containers/vecsim_results_container.h"
#include "VecSim/query_result_definitions.h"
#include "VecSim/vec_sim_common.h"
#include "VecSim/vec_sim_index.h"
// #include "VecSim/tombstone_interface.h"
#include "rocksdb/db.h"
#include "rocksdb/options.h"
#include "VecSim/containers/data_block.h"
// #include "../RediSearch/.install/boost/boost/unordered/concurrent_flat_map.hpp"

// Includes that should be in the inherited class
#include "VecSim/vec_sim_index.h"
#include "VecSim/spaces/computer/calculator.h"
#include "VecSim/spaces/computer/preprocessor_container.h"
#include "VecSim/spaces/computer/preprocessors.h"
#include "VecSim/algorithms/hnsw/visited_nodes_handler.h"
#include "VecSim/algorithms/hnsw/hnsw.h" // For HNSWAddVectorState definition

#ifdef BUILD_TESTS
// #include "hnsw_serialization_utils.h"
// #include "VecSim/utils/serializer.h"
#endif

// #include <deque>
#include <memory>
// #include <cassert>
#include <climits>
// #include <queue>
#include <random>
// #include <iostream>
#include <algorithm>
#include <unordered_map>
#include <unordered_set>
// #include <sys/resource.h>
// #include <fstream>
#include <shared_mutex>

using std::pair;

template <typename DistType>
using candidatesMaxHeap = vecsim_stl::max_priority_queue<DistType, idType>;
template <typename DistType>
using candidatesList = vecsim_stl::vector<std::pair<DistType, idType>>;
template <typename DistType>
using candidatesLabelsMaxHeap = vecsim_stl::abstract_priority_queue<DistType, labelType>;
using graphNodeType = std::pair<idType, unsigned short>; // represented as: (element_id, level)

// Hash function for graphNodeType
struct GraphNodeHash {
    std::size_t operator()(const graphNodeType &k) const {
        return std::hash<idType>()(k.first) ^ (std::hash<unsigned short>()(k.second) << 1);
    }
};

////////////////////////////////////// Auxiliary HNSW structs //////////////////////////////////////

struct DiskElementMetaData {
    labelType label;
    size_t topLevel;
    elementFlags flags;

<<<<<<< HEAD
    DiskElementMetaData(labelType label = INVALID_LABEL) noexcept
        : label(label), topLevel(0), flags(0) {}
    DiskElementMetaData(labelType label, size_t topLevel) noexcept
        : label(label), topLevel(topLevel), flags(0) {}
=======
    DiskElementMetaData(labelType label = INVALID_LABEL) noexcept : label(label) {}
    DiskElementMetaData(labelType label, size_t topLevel) noexcept
        : label(label), topLevel(topLevel) {}
>>>>>>> c9c67c0d
};

// The state of the index and the newly stored vector to be passed to indexVector.
// Note: This is already defined in hnsw.h, so we'll use that one

static constexpr char GraphKeyPrefix[3] = "GK";
static constexpr char RawVectorKeyPrefix[3] = "RV";

#pragma pack(1)
struct GraphKey {
    // uint8_t version;
    uint16_t level;
    idType id;

    GraphKey(idType id, size_t level) : level(static_cast<uint16_t>(level)), id(id) {}

    rocksdb::Slice asSlice() const {
        // Create a key with the "GK" prefix followed by the struct data
        static thread_local std::vector<char> key_buffer;
        key_buffer.resize(3 + sizeof(*this)); // 3 bytes for "GK" + struct size

        // Copy the "GK" prefix
        key_buffer[0] = 'G';
        key_buffer[1] = 'K';
        key_buffer[2] = '\0';

        // Copy the struct data
        std::memcpy(key_buffer.data() + 3, this, sizeof(*this));

        return rocksdb::Slice(key_buffer.data(), key_buffer.size());
    }

    graphNodeType node() const { return graphNodeType(id, level); }
};

#pragma pack(1)
struct RawVectorKey {
    idType id;

    RawVectorKey(idType id) : id(id) {}

    rocksdb::Slice asSlice() const {
        // Create a key with the "RV" prefix followed by the id
        static thread_local std::vector<char> key_buffer;
        key_buffer.resize(3 + sizeof(idType)); // 3 bytes for "RV" + id size

        // Copy the "RV" prefix
        key_buffer[0] = 'R';
        key_buffer[1] = 'V';
        key_buffer[2] = '\0';

        // Copy the id
        std::memcpy(key_buffer.data() + 3, &id, sizeof(idType));

        return rocksdb::Slice(key_buffer.data(), key_buffer.size());
    }
};
#pragma pack()

//////////////////////////////////// HNSW index implementation ////////////////////////////////////

template <typename DataType, typename DistType>
class HNSWDiskIndex : public VecSimIndexAbstract<DataType, DistType> {
protected:
    // Index build parameters
    // size_t maxElements;
    size_t M;
    size_t M0;
    size_t efConstruction;

    // Index search parameter
    size_t ef;
    double epsilon;

    // Index meta-data (based on the data dimensionality and index parameters)
    // size_t elementGraphDataSize;
    // size_t levelDataSize;
    double mult;
    // uint8_t version; // version of the graph.

    // Index level generator of the top level for a new element
    mutable std::default_random_engine levelGenerator;

    // Index global state - these should be guarded by the indexDataGuard lock in
    // multithreaded scenario.
    size_t curElementCount;
    size_t numMarkedDeleted;
    idType entrypointNode;
    size_t maxLevel; // this is the top level of the entry point's element

    // Index data
    // vecsim_stl::vector<DataBlock> graphDataBlocks;
    vecsim_stl::vector<DiskElementMetaData> idToMetaData;
    vecsim_stl::unordered_map<labelType, idType> labelToIdMap;
    rocksdb::DB *db;                 // RocksDB database, not owned by the index
    rocksdb::Options dbOptions;      // RocksDB options, not owned by the index
    rocksdb::ColumnFamilyHandle *cf; // RocksDB column family handle, not owned by the index

    mutable std::shared_mutex indexDataGuard;
    mutable VisitedNodesHandlerPool visitedNodesHandlerPool;

    // Global batch operation state
    mutable std::unordered_map<idType, std::vector<idType>> delta_list;
    mutable vecsim_stl::vector<DiskElementMetaData> new_elements_meta_data;

    // Batch processing state
    size_t batchThreshold; // Number of vectors to accumulate before batch update
    vecsim_stl::vector<idType> pendingVectorIds;             // Vector IDs waiting to be indexed
    vecsim_stl::vector<DiskElementMetaData> pendingMetadata; // Metadata for pending vectors
    size_t pendingVectorCount;                               // Count of vectors in memory

    // In-memory graph updates staging (for delayed disk operations)
    struct GraphUpdate {
        idType node_id;
        size_t level;
        vecsim_stl::vector<idType> neighbors;

        GraphUpdate(idType node_id, size_t level, const vecsim_stl::vector<idType> &neighbors,
                    std::shared_ptr<VecSimAllocator> allocator)
            : node_id(node_id), level(level), neighbors(allocator) {
            this->neighbors = neighbors;
        }
    };

    // Staging area for graph updates during batch processing
    vecsim_stl::vector<GraphUpdate> stagedGraphUpdates;

    // Track which nodes need their neighbor lists updated (for bidirectional connections)
    struct NeighborUpdate {
        idType node_id;
        size_t level;
        idType new_neighbor_id;

        NeighborUpdate(idType node_id, size_t level, idType new_neighbor_id)
            : node_id(node_id), level(level), new_neighbor_id(new_neighbor_id) {}
    };

    vecsim_stl::vector<NeighborUpdate> stagedNeighborUpdates;

protected:
    HNSWDiskIndex() = delete; // default constructor is disabled.
    // default (shallow) copy constructor is disabled.
    HNSWDiskIndex(const HNSWDiskIndex &) = delete;

    auto getNeighborhoods(const std::vector<idType> &ids) const;

    idType getNeighborsByHeuristic2(candidatesList<DistType> &top_candidates, size_t M) const;
    void getNeighborsByHeuristic2(candidatesList<DistType> &top_candidates, size_t M,
                                  vecsim_stl::vector<idType> &not_chosen_candidates) const;
    template <bool record_removed>
    void getNeighborsByHeuristic2_internal(candidatesList<DistType> &top_candidates, size_t M,
                                           vecsim_stl::vector<idType> *removed_candidates) const;

    std::unordered_map<idType, idType>
    pruneDeleted(const std::vector<idType> &deleted_ids,
                 const std::unordered_map<graphNodeType, std::vector<idType>, GraphNodeHash>
                     &deleted_neighborhoods,
                 idType &entrypointNode);

public:
    // Pure virtual methods from VecSimIndexInterface
    int addVector(const void *blob, labelType label) override;

public:
    // Core vector addition methods
    void insertElementToGraph(idType element_id, size_t element_max_level, idType entry_point,
                              size_t global_max_level, const void *vector_data);
    idType mutuallyConnectNewElement(idType new_node_id,
                                     candidatesMaxHeap<DistType> &top_candidates, size_t level);

    // Batch processing methods
    void processBatch();
    void flushBatch(); // Force flush current batch

    // Helper methods
    void getNeighbors(idType nodeId, size_t level, std::vector<idType> &result) const;
    void searchPendingVectors(const void *query_data,
                              candidatesLabelsMaxHeap<DistType> &top_candidates, size_t k) const;

    // Manual control of staged updates
    void flushStagedUpdates(); // Manually flush any pending staged updates

protected:
    // New method for flushing staged graph updates to disk
    void flushStagedGraphUpdates();

    // New method for handling neighbor connection updates when neighbor lists are full
    void stageRevisitNeighborConnections(idType new_node_id, idType selected_neighbor, size_t level,
                                         DistType distance);

    void patchDeltaList(std::unordered_map<idType, std::vector<idType>> &delta_list,
                        vecsim_stl::vector<DiskElementMetaData> &new_elements_meta_data,
                        std::unordered_map<idType, idType> &new_ids_mapping);

public:
    // Methods needed by benchmark framework
    const void *getDataByInternalId(idType id) const;
    candidatesMaxHeap<DistType> searchLayer(idType ep_id, const void *data_point, size_t level,
                                            size_t ef) const;
    void greedySearchLevel(const void *data_point, size_t level, idType &curr_element,
                           DistType &cur_dist) const;
    std::pair<idType, size_t> safeGetEntryPointState() const;
    VisitedNodesHandler *getVisitedList() const;
    void returnVisitedList(VisitedNodesHandler *visited_nodes_handler) const;
    candidatesLabelsMaxHeap<DistType> *getNewMaxPriorityQueue() const;
    bool isMarkedDeleted(idType id) const;
    labelType getExternalLabel(idType id) const;
    void processCandidate(idType candidate_id, const void *data_point, size_t level, size_t ef,
                          void *visited_tags, size_t visited_tag,
                          candidatesLabelsMaxHeap<DistType> &top_candidates,
                          candidatesMaxHeap<DistType> &candidate_set, DistType &lowerBound) const;

    // Raw vector storage and retrieval methods
    std::vector<char> getRawVector(idType id) const;

protected:
    idType searchBottomLayerEP(const void *query_data, void *timeoutCtx = nullptr,
                               VecSimQueryReply_Code *rc = nullptr) const;

    candidatesLabelsMaxHeap<DistType> *
    searchBottomLayer_WithTimeout(idType ep_id, const void *data_point, size_t ef, size_t k,
                                  void *timeoutCtx = nullptr,
                                  VecSimQueryReply_Code *rc = nullptr) const;

    // New hierarchical search method
    candidatesLabelsMaxHeap<DistType> *
    hierarchicalSearch(const void *data_point, idType ep_id, size_t ef, size_t k,
                       void *timeoutCtx = nullptr, VecSimQueryReply_Code *rc = nullptr) const;

public:
    HNSWDiskIndex(const HNSWParams *params, const AbstractIndexInitParams &abstractInitParams,
                  const IndexComponents<DataType, DistType> &components, rocksdb::DB *db,
                  rocksdb::ColumnFamilyHandle *cf, size_t random_seed = 100);
    virtual ~HNSWDiskIndex();

    /*************************** Index API ***************************/
    void batchUpdate(const std::vector<pair<labelType, const void *>> &new_elements,
                     const std::vector<labelType> &deleted_labels);

    VecSimQueryReply *topKQuery(const void *query_data, size_t k,
                                VecSimQueryParams *queryParams) const override;
    VecSimQueryReply *rangeQuery(const void *query_data, double radius,
                                 VecSimQueryParams *queryParams) const override;
    VecSimIndexDebugInfo debugInfo() const override;
    VecSimDebugInfoIterator *debugInfoIterator() const override;
    VecSimIndexBasicInfo basicInfo() const override;
    VecSimBatchIterator *newBatchIterator(const void *queryBlob,
                                          VecSimQueryParams *queryParams) const override;
    bool preferAdHocSearch(size_t subsetSize, size_t k, bool initial_check) const override;

    // Methods needed by benchmark framework
    void fitMemory() override;
    void getDataByLabel(labelType label,
                        std::vector<std::vector<DataType>> &vectors_output) const override;

    // Missing virtual method implementations
    VecSimIndexStatsInfo statisticInfo() const override;
    void setLastSearchMode(VecSearchMode mode) override;
    void runGC() override;
    void acquireSharedLocks() override;
    void releaseSharedLocks() override;
    std::vector<std::vector<char>> getStoredVectorDataByLabel(labelType label) const override;
    vecsim_stl::set<labelType> getLabelsSet() const override;
    int deleteVector(labelType label) override;
    double getDistanceFrom_Unsafe(labelType id, const void *blob) const override;

    uint64_t getAllocationSize() const override;
    uint64_t getDiskSize() const override;
    std::shared_ptr<rocksdb::Statistics> getDBStatistics() const;

public:
    // Public methods for testing
    size_t indexSize() const override;
    size_t indexCapacity() const override;
    size_t indexLabelCount() const override;
    size_t getRandomLevel(double reverse_size);

    // Flagging API
    template <Flags FLAG>
    void markAs(idType internalId) {
        __atomic_fetch_or(&idToMetaData[internalId].flags, FLAG, 0);
    }
    template <Flags FLAG>
    void unmarkAs(idType internalId) {
        __atomic_fetch_and(&idToMetaData[internalId].flags, ~FLAG, 0);
    }
    template <Flags FLAG>
    bool isMarkedAs(idType internalId) const {
        return __atomic_load_n(&idToMetaData[internalId].flags, 0) & FLAG;
    }

    // Mark delete API
    vecsim_stl::vector<idType> markDelete(labelType label);
    size_t getNumMarkedDeleted() const { return numMarkedDeleted; }

    // Debug methods to inspect graph structure
    void debugPrintGraphStructure() const;
    void debugPrintNodeNeighbors(idType node_id) const;
    void debugPrintAllGraphKeys() const;
    size_t debugCountGraphEdges() const;
    void debugValidateGraphConnectivity() const;

    // Debug methods for staged updates
    void debugPrintStagedUpdates() const;

private:
    // HNSW helper methods
<<<<<<< HEAD
    void replaceEntryPoint();
=======
>>>>>>> c9c67c0d

    /*****************************************************************/
};

constexpr size_t INITIAL_CAPACITY = 1000;

/********************************** Constructors & Destructor **********************************/

template <typename DataType, typename DistType>
HNSWDiskIndex<DataType, DistType>::HNSWDiskIndex(
    const HNSWParams *params, const AbstractIndexInitParams &abstractInitParams,
    const IndexComponents<DataType, DistType> &components, rocksdb::DB *db,
    rocksdb::ColumnFamilyHandle *cf, size_t random_seed)
    : VecSimIndexAbstract<DataType, DistType>(abstractInitParams, components),
      idToMetaData(INITIAL_CAPACITY, this->allocator), labelToIdMap(this->allocator), db(db),
      cf(cf), indexDataGuard(), visitedNodesHandlerPool(INITIAL_CAPACITY, this->allocator),
      delta_list(), new_elements_meta_data(this->allocator), batchThreshold(10),
      pendingVectorIds(this->allocator), pendingMetadata(this->allocator), pendingVectorCount(0),
      stagedGraphUpdates(this->allocator), stagedNeighborUpdates(this->allocator) {

    M = params->M ? params->M : HNSW_DEFAULT_M;
    M0 = M * 2;
    if (M0 > UINT16_MAX)
        throw std::runtime_error("HNSW index parameter M is too large: argument overflow");

    efConstruction = params->efConstruction ? params->efConstruction : HNSW_DEFAULT_EF_C;
    efConstruction = std::max(efConstruction, M);
    ef = params->efRuntime ? params->efRuntime : HNSW_DEFAULT_EF_RT;
    epsilon = params->epsilon > 0.0 ? params->epsilon : HNSW_DEFAULT_EPSILON;
    dbOptions = db->GetOptions();
    curElementCount = 0;
    numMarkedDeleted = 0;

    // initializations for special treatment of the first node
    entrypointNode = INVALID_ID;
    maxLevel = HNSW_INVALID_LEVEL;

    if (M <= 1)
        throw std::runtime_error("HNSW index parameter M cannot be 1");
    mult = 1 / log(1.0 * M);
    levelGenerator.seed(random_seed);
}

template <typename DataType, typename DistType>
HNSWDiskIndex<DataType, DistType>::~HNSWDiskIndex() {
    // Clear any staged updates before destruction
    stagedGraphUpdates.clear();
    stagedNeighborUpdates.clear();

    // Clear pending vectors
    pendingVectorIds.clear();
    pendingMetadata.clear();

    // Clear delta list and new elements metadata
    delta_list.clear();
    new_elements_meta_data.clear();

    // Clear main data structures
    idToMetaData.clear();
    labelToIdMap.clear();

    // Ensure all memory is properly released
    idToMetaData.shrink_to_fit();
    labelToIdMap.clear();

    // Note: db and cf are not owned by this class, so we don't delete them
    // Base class destructor will handle indexCalculator and preprocessors
}

/********************************** Index API **********************************/

template <typename DataType, typename DistType>
void HNSWDiskIndex<DataType, DistType>::batchUpdate(
    const std::vector<std::pair<labelType, const void *>> &new_elements,
    const std::vector<labelType> &deleted_labels) {
    if (!indexDataGuard.try_lock()) {
        // Cannot acquire lock, another operation is in progress
        return;
    }
    // Use RAII to ensure the lock is released
    std::lock_guard<std::shared_mutex> guard(indexDataGuard, std::adopt_lock);

    std::vector<idType> deleted_ids;
    deleted_ids.reserve(deleted_labels.size());
    for (const auto &label : deleted_labels) {
        auto it = labelToIdMap.find(label);
        if (it != labelToIdMap.end()) {
            deleted_ids.push_back(it->second);
        }
        // If label doesn't exist, skip it (don't add to deleted_ids)
    }

    // Phase 0: fetch and cache the deleted labels neighbors (before reaching here?)
    auto deleted_neighborhoods = getNeighborhoods(deleted_ids);

    // Phase 1: Delete elements
    // iterate over the graph nodes and delete the deleted labels
    // 1. for each not-deleted label with a deleted neighbor, re-choose the neighbors
    //    from the remaining nodes + the deleted nodes neighbors (by the heuristic)
    // 2. for each not-deleted label, write it to the new graph
    auto curEntryPoint = this->entrypointNode;
    auto new_ids_mapping = pruneDeleted(deleted_ids, deleted_neighborhoods, curEntryPoint);
    auto curMaxLevel = maxLevel; // TODO: take `curEntryPoint` maxLevel, address mapping?

    // Phase 2: Insert new elements
    // 1. for each new element, find its neighbors by the heuristic
    // 2. For each neighbor, add to the temporary delta list the new element
    std::unordered_map<idType, std::vector<idType>> delta_list;
    vecsim_stl::vector<DiskElementMetaData> new_elements_meta_data(this->allocator);
    new_elements_meta_data.reserve(new_elements.size());
    // std::unordered_map<labelType, idType> new_labels_mapping;
    for (const auto &[label, vector] : new_elements) {
        // Add vector to memory immediately
        ProcessedBlobs processedBlobs = this->preprocess(vector);
        size_t containerId = this->vectors->size();
        this->vectors->addElement(processedBlobs.getStorageBlob(), containerId);

        // Create metadata and store immediately
        idType newElementId = curElementCount;
        size_t elementMaxLevel = getRandomLevel(mult);
        DiskElementMetaData new_element(label, elementMaxLevel);
        idToMetaData[newElementId] = new_element;
        labelToIdMap[label] = newElementId;
        curElementCount++;

        // Resize visited nodes handler pool to accommodate new elements
        visitedNodesHandlerPool.resize(curElementCount);

        // Add only the vector ID to pending vectors for indexing
        pendingVectorIds.push_back(newElementId);
        pendingVectorCount++;
    }

    // Phase 3: Patch the graph
    // 1. Iterate over the entire graph
    // 2. for each id in the delta list, re-choose the neighbors (by the heuristic)
    patchDeltaList(delta_list, new_elements_meta_data, new_ids_mapping);

    // Phase 4: Set new version, entry point and max level
    // TODO: some lock
    this->entrypointNode = curEntryPoint;
    this->maxLevel = curMaxLevel;
    this->curElementCount += new_elements.size() - deleted_labels.size();
    for (const auto &[old_id, new_id] : new_ids_mapping) {
        idToMetaData[new_id] = idToMetaData[old_id];
        labelToIdMap[idToMetaData[new_id].label] = new_id;
    }
    this->labelToIdMap.reserve(this->curElementCount);
    this->idToMetaData.reserve(this->curElementCount);
    this->idToMetaData.resize(this->curElementCount - deleted_labels.size());
    this->idToMetaData.insert(this->idToMetaData.end(), new_elements_meta_data.begin(),
                              new_elements_meta_data.end());
    for (idType i = 0; i < new_elements_meta_data.size(); ++i) {
        labelToIdMap[new_elements_meta_data[i].label] =
            this->curElementCount + i - deleted_labels.size();
    }
}

template <typename DataType, typename DistType>
VecSimQueryReply *
HNSWDiskIndex<DataType, DistType>::topKQuery(const void *query_data, size_t k,
                                             VecSimQueryParams *queryParams) const {

    auto rep = new VecSimQueryReply(this->allocator);
    this->lastMode = STANDARD_KNN;

    if ((curElementCount == 0 && pendingVectorCount == 0) || k == 0) {
        return rep;
    }

    // Preprocess the query
    auto processed_query_ptr = this->preprocessQuery(query_data);
    const void *processed_query = processed_query_ptr.get();

    // Get search parameters
    size_t query_ef = this->ef;
    void *timeoutCtx = nullptr;
    if (queryParams) {
        timeoutCtx = queryParams->timeoutCtx;
        if (queryParams->hnswRuntimeParams.efRuntime != 0) {
            query_ef = queryParams->hnswRuntimeParams.efRuntime;
        }
    }

    // Step 1: Find the entry point by searching from top level to bottom level
    idType bottom_layer_ep = searchBottomLayerEP(processed_query, timeoutCtx, &rep->code);
    if (VecSim_OK != rep->code || bottom_layer_ep == INVALID_ID) {
        return rep; // Empty index or error
    }

    // Step 2: Perform hierarchical search from top level down to bottom level
    // Use a more sophisticated search that properly traverses the HNSW hierarchy
    auto *results = hierarchicalSearch(processed_query, bottom_layer_ep, std::max(query_ef, k), k,
                                       timeoutCtx, &rep->code);

    if (VecSim_OK == rep->code && results) {
        // Step 3: Also search pending batch vectors and merge results
        if (pendingVectorCount > 0) {
            searchPendingVectors(processed_query, *results, k);
        }

        rep->results.resize(results->size());
        for (auto result = rep->results.rbegin(); result != rep->results.rend(); result++) {
            std::tie(result->score, result->id) = results->top();
            results->pop();
        }
    } else {
        // Even if main search failed, still search pending vectors
        if (pendingVectorCount > 0) {
            // Create a simple vector to store pending results
            std::vector<std::pair<DistType, labelType>> pending_results;
            pending_results.reserve(pendingVectorCount);

            // Search pending vectors manually
            for (size_t i = 0; i < pendingVectorCount; i++) {
                idType vectorId = pendingVectorIds[i];
                const void *vector_data = this->vectors->getElement(vectorId);
                const DiskElementMetaData &metadata = idToMetaData[vectorId];
                labelType label = metadata.label;
                DistType dist = this->calcDistance(processed_query, vector_data);

                pending_results.emplace_back(dist, label);
            }

            // Sort by distance and take top k
            std::sort(pending_results.begin(), pending_results.end());
            if (pending_results.size() > k) {
                pending_results.resize(k);
            }

            if (!pending_results.empty()) {
                rep->results.resize(pending_results.size());
                for (size_t i = 0; i < pending_results.size(); i++) {
                    rep->results[i].score = pending_results[i].first;
                    rep->results[i].id = pending_results[i].second;
                }
                rep->code = VecSim_QueryReply_OK; // Mark as successful since we found results
            }
        }
    }

    delete results;
    return rep;
}

/********************************** Helpers **********************************/

template <typename DataType, typename DistType>
auto HNSWDiskIndex<DataType, DistType>::getNeighborhoods(const std::vector<idType> &ids) const {
    // Create a map to store the neighbors for each label
    std::unordered_map<graphNodeType, std::vector<idType>, GraphNodeHash> neighbors_map;
    // Create a vector of slices to store the keys
    std::vector<GraphKey> graphKeys;
    std::vector<rocksdb::Slice> keys;
    graphKeys.reserve(ids.size() * maxLevel);
    keys.reserve(ids.size() * maxLevel);
    // Iterate over the ids and create the keys
    for (const auto &id : ids) {
        const size_t curMaxLevel = idToMetaData[id].topLevel;
        for (size_t level = 0; level <= curMaxLevel; ++level) {
            graphKeys.emplace_back(id, level);
            keys.emplace_back(graphKeys.back().asSlice());
        }
    }

    // Perform a multi-get operation to retrieve the values for the keys
    std::vector<std::string> values;
    std::vector<rocksdb::ColumnFamilyHandle *> cfs(keys.size(), cf);
    this->db->MultiGet(rocksdb::ReadOptions(), cfs, keys, &values);

    // Iterate over the values and fill the neighbors map
    for (size_t i = 0; i < graphKeys.size(); ++i) {
        const auto &key = graphKeys[i];
        const auto &value = values[i];

        size_t num_neighbors = value.size() / sizeof(idType);
        const idType *neighbor_ids = reinterpret_cast<const idType *>(value.data());
        // Parse the value to get the neighbors
        std::vector<idType> neighbors(neighbor_ids, neighbor_ids + num_neighbors);
        // Store the neighbors in the map
        neighbors_map[key.node()] = std::move(neighbors);
    }
    return neighbors_map;
}

template <typename DataType, typename DistType>
idType HNSWDiskIndex<DataType, DistType>::getNeighborsByHeuristic2(
    candidatesList<DistType> &top_candidates, const size_t M) const {
    if (top_candidates.size() < M) {
        return std::min_element(top_candidates.begin(), top_candidates.end(),
                                [](const auto &a, const auto &b) { return a.first < b.first; })
            ->second;
    }
    getNeighborsByHeuristic2_internal<false>(top_candidates, M, nullptr);
    return top_candidates.front().second;
}

template <typename DataType, typename DistType>
void HNSWDiskIndex<DataType, DistType>::getNeighborsByHeuristic2(
    candidatesList<DistType> &top_candidates, const size_t M,
    vecsim_stl::vector<idType> &removed_candidates) const {
    getNeighborsByHeuristic2_internal<true>(top_candidates, M, &removed_candidates);
}

template <typename DataType, typename DistType>
template <bool record_removed>
void HNSWDiskIndex<DataType, DistType>::getNeighborsByHeuristic2_internal(
    candidatesList<DistType> &top_candidates, const size_t M,
    vecsim_stl::vector<idType> *removed_candidates) const {
    if (top_candidates.size() < M) {
        return;
    }

    candidatesList<DistType> return_list(this->allocator);
    vecsim_stl::vector<const void *> cached_vectors(this->allocator);
    return_list.reserve(M);
    cached_vectors.reserve(M);
    if constexpr (record_removed) {
        removed_candidates->reserve(top_candidates.size());
    }

    // Sort the candidates by their distance (we don't mind the secondary order (the internal id))
    std::sort(top_candidates.begin(), top_candidates.end(),
              [](const auto &a, const auto &b) { return a.first < b.first; });

    auto current_pair = top_candidates.begin();
    for (; current_pair != top_candidates.end() && return_list.size() < M; ++current_pair) {
        DistType candidate_to_query_dist = current_pair->first;
        bool good = true;
        const void *curr_vector = getDataByInternalId(current_pair->second); // TODO: get quantized

        // a candidate is "good" to become a neighbour, unless we find
        // another item that was already selected to the neighbours set which is closer
        // to both q and the candidate than the distance between the candidate and q.
        for (size_t i = 0; i < return_list.size(); i++) {
            DistType candidate_to_selected_dist =
                this->calcDistance(cached_vectors[i], curr_vector); // TODO: quantized
            if (candidate_to_selected_dist < candidate_to_query_dist) {
                if constexpr (record_removed) {
                    removed_candidates->push_back(current_pair->second);
                }
                good = false;
                break;
            }
        }
        if (good) {
            cached_vectors.push_back(curr_vector);
            return_list.push_back(*current_pair);
        }
    }

    if constexpr (record_removed) {
        for (; current_pair != top_candidates.end(); ++current_pair) {
            removed_candidates->push_back(current_pair->second);
        }
    }

    top_candidates.swap(return_list);
}

template <typename DataType, typename DistType>
std::unordered_map<idType, idType> HNSWDiskIndex<DataType, DistType>::pruneDeleted(
    const std::vector<idType> &deleted_ids,
    const std::unordered_map<graphNodeType, std::vector<idType>, GraphNodeHash>
        &deleted_neighborhoods,
    idType &entrypointNode) {

    // Higher ids will reuse the deleted ids
    auto newElementCount = this->curElementCount - deleted_neighborhoods.size();

    auto readOptions = rocksdb::ReadOptions();
    readOptions.fill_cache = false;
    readOptions.prefix_same_as_start = true;

    auto writeOptions = rocksdb::WriteOptions();
    writeOptions.disableWAL = true;

    auto it = this->db->NewIterator(readOptions, cf);
    for (it->Seek(GraphKeyPrefix); it->Valid(); it->Next()) {
        auto key = it->key();
        auto graphKey = reinterpret_cast<const GraphKey *>(key.data());

        if (deleted_neighborhoods.find(graphKey->node()) != deleted_neighborhoods.end()) {
            this->db->Delete(writeOptions, cf, it->key());
            continue;
        }
        auto neighborsSlice = it->value();
        auto neighborsData = reinterpret_cast<const idType *>(neighborsSlice.data());
        size_t num_neighbors = neighborsSlice.size() / sizeof(idType);
        std::vector<idType> neighbors(neighborsData, neighborsData + num_neighbors);

        bool has_deleted_neighbors = false;
        bool has_moving_neighbors = false;
        for (auto &neighbor : neighbors) {
            graphNodeType neighbor_node{neighbor, graphKey->level};
            if (deleted_neighborhoods.find(neighbor_node) != deleted_neighborhoods.end()) {
                has_deleted_neighbors = true;
                if (has_moving_neighbors)
                    break;
            }
            if (neighbor >= newElementCount) {
                has_moving_neighbors = true;
                if (has_deleted_neighbors)
                    break;
            }
        }
        auto new_id = graphKey->id < newElementCount ? graphKey->id
                                                     : deleted_ids[graphKey->id - newElementCount];
        if (has_deleted_neighbors) {
            // Collect candidates for the new neighbors
            candidatesList<DistType> new_neighbors(this->allocator);
            std::unordered_set<idType> neighbors_set;
            auto add_candidate = [&](idType id) {
                if (neighbors_set.insert(id).second) {
                    DistType dist = this->calcDistance(getDataByInternalId(id),
                                                       getDataByInternalId(graphKey->id));
                    new_neighbors.emplace_back(dist, id);
                }
            };
            for (size_t i = 0; i < num_neighbors; ++i) {
                graphNodeType neighbor_node{neighbors[i], graphKey->level};
                auto it = deleted_neighborhoods.find(neighbor_node);
                if (it != deleted_neighborhoods.end()) {
                    // Add the deleted node's neighbors to the new candidate list, if they are not
                    // deleted themself
                    for (const auto &neighbor : it->second) {
                        if (deleted_neighborhoods.find(neighbor_node) ==
                            deleted_neighborhoods.end()) {
                            add_candidate(neighbor);
                        }
                    }
                } else {
                    // Add the current neighbor to the new candidate list
                    add_candidate(neighbors[i]);
                }
            }
            getNeighborsByHeuristic2(new_neighbors, graphKey->level == 0 ? M0 : M);

            // Extract the ids from the new_neighbors list
            neighbors.resize(new_neighbors.size());
            for (size_t i = 0; i < new_neighbors.size(); ++i) {
                neighbors[i] = new_neighbors[i].second;
            }
            // Write new node to the new version, after fixing the deleted ids
        }
        if (has_moving_neighbors || has_deleted_neighbors) {
            for (auto &neighbor : neighbors) {
                if (neighbor >= newElementCount) {
                    neighbor = deleted_ids[neighbor - newElementCount];
                }
            }
        }
        if (has_moving_neighbors || has_deleted_neighbors || graphKey->id < newElementCount) {
            // Create a new key for the new node
            auto newKey = GraphKey(new_id, graphKey->level);
            // Create a new slice for the new neighbors
            size_t bytes = neighbors.size() * sizeof(idType);
            auto neighbors_slice =
                rocksdb::Slice(reinterpret_cast<const char *>(neighbors.data()), bytes);
            this->db->Put(writeOptions, cf, newKey.asSlice(), neighbors_slice);
        }
    }
    delete it;

    if (deleted_neighborhoods.find({entrypointNode, 0}) != deleted_neighborhoods.end()) {
        // Find a new entry point, update the `entrypointNode` reference
    }

    std::unordered_map<idType, idType> new_ids(deleted_ids.size());
    for (size_t i = 0; i < deleted_ids.size(); ++i) {
        new_ids[newElementCount + i] = deleted_ids[i];
    }
    return new_ids;
}

template <typename DataType, typename DistType>
int HNSWDiskIndex<DataType, DistType>::addVector(const void *vector, labelType label) {
    // Preprocess the vector
    ProcessedBlobs processedBlobs = this->preprocess(vector);

    // Store the processed vector in memory immediately
    size_t containerId = this->vectors->size();
    this->vectors->addElement(processedBlobs.getStorageBlob(), containerId);

    // Create new element ID and metadata
    idType newElementId = curElementCount;
    size_t elementMaxLevel = getRandomLevel(mult);
    DiskElementMetaData new_element(label, elementMaxLevel);

    if (newElementId >= indexCapacity()) {
        size_t new_cap = ((newElementId + this->blockSize) / this->blockSize) * this->blockSize;
        visitedNodesHandlerPool.resize(new_cap);
        idToMetaData.resize(new_cap);
        labelToIdMap.reserve(new_cap);
    }

    // Store metadata immediately
    idToMetaData[newElementId] = new_element;
    labelToIdMap[label] = newElementId;

    // Store raw vector to disk
    RawVectorKey rawVectorKey(newElementId);
    const void *storageBlob = processedBlobs.getStorageBlob();
    auto rawVectorSlice =
        rocksdb::Slice(reinterpret_cast<const char *>(storageBlob), this->dataSize);

    auto writeOptions = rocksdb::WriteOptions();
    writeOptions.disableWAL = true;
    rocksdb::Status status = db->Put(writeOptions, cf, rawVectorKey.asSlice(), rawVectorSlice);
    if (!status.ok()) {
        this->log(VecSimCommonStrings::LOG_WARNING_STRING,
                  "WARNING: Failed to store raw vector for id %u: %s", newElementId,
                  status.ToString().c_str());
    }

    // Increment vector count immediately
    curElementCount++;

    // Resize visited nodes handler pool to accommodate new elements
    visitedNodesHandlerPool.resize(curElementCount);

    // Add only the vector ID to pending vectors for indexing
    pendingVectorIds.push_back(newElementId);
    pendingVectorCount++;

    // Process batch if threshold reached
    if (pendingVectorCount >= batchThreshold) {
        processBatch();
    }

    return 1; // Success
}

template <typename DataType, typename DistType>
void HNSWDiskIndex<DataType, DistType>::insertElementToGraph(idType element_id,
                                                             size_t element_max_level,
                                                             idType entry_point,
                                                             size_t global_max_level,
                                                             const void *vector_data) {

    idType curr_element = entry_point;
    DistType cur_dist = std::numeric_limits<DistType>::max();
    size_t max_common_level;
    if (element_max_level < global_max_level) {
        max_common_level = element_max_level;
        cur_dist = this->calcDistance(vector_data, getDataByInternalId(curr_element));
        for (auto level = static_cast<int>(global_max_level);
             level > static_cast<int>(element_max_level); level--) {
            // this is done for the levels which are above the max level
            // to which we are going to insert the new element. We do
            // a greedy search in the graph starting from the entry point
            // at each level, and move on with the closest element we can find.
            // When there is no improvement to do, we take a step down.
            greedySearchLevel(vector_data, level, curr_element, cur_dist);
        }
    } else {
        max_common_level = global_max_level;
    }

    auto writeOptions = rocksdb::WriteOptions();
    writeOptions.disableWAL = true;

    for (auto level = static_cast<int>(max_common_level); level >= 0; level--) {
        candidatesMaxHeap<DistType> top_candidates =
            searchLayer(curr_element, vector_data, level, efConstruction);

        // If the entry point was marked deleted between iterations, we may receive an empty
        // candidates set.
        if (!top_candidates.empty()) {
            curr_element = mutuallyConnectNewElement(element_id, top_candidates, level);
        } else {
            this->log(VecSimCommonStrings::LOG_WARNING_STRING,
                      "WARNING: No candidates found at level %d!", level);
        }
    }
}

template <typename DataType, typename DistType>
idType HNSWDiskIndex<DataType, DistType>::mutuallyConnectNewElement(
    idType new_node_id, candidatesMaxHeap<DistType> &top_candidates, size_t level) {

    // The maximum number of neighbors allowed for an existing neighbor (not new).
    size_t max_M_cur = level ? M : M0;

    // Filter the top candidates to the selected neighbors by the algorithm heuristics.
    // First, we need to copy the top candidates to a vector.
    candidatesList<DistType> top_candidates_list(this->allocator);
    top_candidates_list.insert(top_candidates_list.end(), top_candidates.begin(),
                               top_candidates.end());
    // Use the heuristic to filter the top candidates, and get the next closest entry point.
    idType next_closest_entry_point = getNeighborsByHeuristic2(top_candidates_list, M);
    assert(top_candidates_list.size() <= M &&
           "Should be not be more than M candidates returned by the heuristic");

    // Instead of writing to disk immediately, stage the updates in memory
    // Stage the new node's neighbors
    vecsim_stl::vector<idType> neighbor_ids(this->allocator);
    neighbor_ids.reserve(top_candidates_list.size());
    for (size_t i = 0; i < top_candidates_list.size(); ++i) {
        neighbor_ids.push_back(top_candidates_list[i].second);
    }

    // Add to staged graph updates
    stagedGraphUpdates.emplace_back(new_node_id, level, neighbor_ids, this->allocator);

    // Stage updates to existing nodes to include the new node in their neighbor lists
    for (const auto &neighbor_data : top_candidates_list) {
        idType selected_neighbor = neighbor_data.second;
        DistType distance = neighbor_data.first;

        // Check if the neighbor's neighbor list has capacity
        // For disk-based implementation, we need to determine if we need to re-evaluate the
        // neighbor's connections

        // Read the neighbor's current neighbor count from disk to check capacity
        GraphKey neighborKey(selected_neighbor, level);
        std::string existing_neighbors_data;
        rocksdb::Status status =
            db->Get(rocksdb::ReadOptions(), cf, neighborKey.asSlice(), &existing_neighbors_data);

        size_t current_neighbor_count = 0;
        if (status.ok()) {
            current_neighbor_count = existing_neighbors_data.size() / sizeof(idType);
        }

        if (current_neighbor_count < max_M_cur) {
            // Neighbor has capacity, just add the new node
            stagedNeighborUpdates.emplace_back(selected_neighbor, level, new_node_id);
        } else {
            // Neighbor is full, need to re-evaluate connections using revisitNeighborConnections
            // logic
            stageRevisitNeighborConnections(new_node_id, selected_neighbor, level, distance);
        }
    }

    return next_closest_entry_point;
}

template <typename DataType, typename DistType>
void HNSWDiskIndex<DataType, DistType>::flushStagedGraphUpdates() {
    if (stagedGraphUpdates.empty() && stagedNeighborUpdates.empty()) {
        return;
    }

    auto writeOptions = rocksdb::WriteOptions();
    writeOptions.disableWAL = true;

    // First, handle new node insertions
    for (const auto &update : stagedGraphUpdates) {
        auto newKey = GraphKey(update.node_id, update.level);
        size_t bytes = update.neighbors.size() * sizeof(idType);
        auto neighbors_slice =
            rocksdb::Slice(reinterpret_cast<const char *>(update.neighbors.data()), bytes);

        rocksdb::Status put_status =
            this->db->Put(writeOptions, cf, newKey.asSlice(), neighbors_slice);
        if (!put_status.ok()) {
            this->log(VecSimCommonStrings::LOG_WARNING_STRING,
                      "ERROR: Failed to store graph connection for node %u at level %zu: %s",
                      update.node_id, update.level, put_status.ToString().c_str());
        }
    }

    // Then, handle neighbor list updates for existing nodes
    // Group neighbor updates by node and level for efficient processing
    std::unordered_map<idType, std::unordered_map<size_t, std::vector<idType>>>
        neighborUpdatesByNode;

    for (const auto &update : stagedNeighborUpdates) {
        neighborUpdatesByNode[update.node_id][update.level].push_back(update.new_neighbor_id);
    }

    // Use a single WriteBatch for all neighbor updates to avoid memory issues
    rocksdb::WriteBatch batch;

    // Process each node's neighbor updates
    for (const auto &[node_id, levelMap] : neighborUpdatesByNode) {
        for (const auto &[level, newNeighbors] : levelMap) {
            // Read existing neighbors from disk
            GraphKey neighborKey(node_id, level);
            std::string existing_neighbors_data;
            rocksdb::Status status = db->Get(rocksdb::ReadOptions(), cf, neighborKey.asSlice(),
                                             &existing_neighbors_data);

            vecsim_stl::vector<idType> updated_neighbors(this->allocator);
            if (status.ok()) {
                // Parse existing neighbors
                const idType *existing_neighbors =
                    reinterpret_cast<const idType *>(existing_neighbors_data.data());
                size_t num_existing = existing_neighbors_data.size() / sizeof(idType);
                updated_neighbors.reserve(num_existing);
                for (size_t i = 0; i < num_existing; i++) {
                    updated_neighbors.push_back(existing_neighbors[i]);
                }
            }

            // Add new neighbors (avoiding duplicates)
            for (idType new_neighbor : newNeighbors) {
                bool found = false;
                for (size_t i = 0; i < updated_neighbors.size(); i++) {
                    if (updated_neighbors[i] == new_neighbor) {
                        found = true;
                        break;
                    }
                }
                if (!found) {
                    updated_neighbors.push_back(new_neighbor);
                }
            }

            // Add to batch instead of writing immediately
            size_t updated_bytes = updated_neighbors.size() * sizeof(idType);
            auto updated_neighbors_slice = rocksdb::Slice(
                reinterpret_cast<const char *>(updated_neighbors.data()), updated_bytes);
            batch.Put(cf, neighborKey.asSlice(), updated_neighbors_slice);
        }
    }

    // Write all neighbor updates in a single batch
    rocksdb::Status batch_status = this->db->Write(writeOptions, &batch);
    if (!batch_status.ok()) {
        this->log(VecSimCommonStrings::LOG_WARNING_STRING,
                  "ERROR: Failed to write neighbor updates batch: %s",
                  batch_status.ToString().c_str());
    }

    // Clear staged updates after successful flush
    stagedGraphUpdates.clear();
    stagedNeighborUpdates.clear();
}

template <typename DataType, typename DistType>
void HNSWDiskIndex<DataType, DistType>::stageRevisitNeighborConnections(idType new_node_id,
                                                                        idType selected_neighbor,
                                                                        size_t level,
                                                                        DistType distance) {
    // Read the neighbor's current neighbor list from disk
    // TODO: perhaps cache the neigbhors for stage update
    GraphKey neighborKey(selected_neighbor, level);
    std::string existing_neighbors_data;
    rocksdb::Status status =
        db->Get(rocksdb::ReadOptions(), cf, neighborKey.asSlice(), &existing_neighbors_data);

    if (!status.ok()) {
        this->log(VecSimCommonStrings::LOG_WARNING_STRING,
                  "  WARNING: Could not read existing neighbors for node %u at level %zu",
                  selected_neighbor, level);
        // Fall back to simple neighbor update
        stagedNeighborUpdates.emplace_back(selected_neighbor, level, new_node_id);
        return;
    }

    // Parse existing neighbors
    const idType *existing_neighbors =
        reinterpret_cast<const idType *>(existing_neighbors_data.data());
    size_t num_existing = existing_neighbors_data.size() / sizeof(idType);

    // Collect all candidates: existing neighbors + new node
    candidatesList<DistType> candidates(this->allocator);
    candidates.reserve(num_existing + 1);

    // Add the new node with its pre-calculated distance
    candidates.emplace_back(distance, new_node_id);

    // Add existing neighbors with their distances to the selected neighbor
    const void *selected_neighbor_data = getDataByInternalId(selected_neighbor);
    for (size_t j = 0; j < num_existing; j++) {
        idType existing_neighbor_id = existing_neighbors[j];
        const void *existing_neighbor_data = getDataByInternalId(existing_neighbor_id);
        DistType existing_distance =
            this->calcDistance(existing_neighbor_data, selected_neighbor_data);
        candidates.emplace_back(existing_distance, existing_neighbor_id);
    }

    // Use the heuristic to select the best neighbors (similar to revisitNeighborConnections in
    // hnsw.h)
    size_t max_M_cur = level ? M : M0;

    // Apply the neighbor selection heuristic
    vecsim_stl::vector<idType> removed_candidates(this->allocator);
    getNeighborsByHeuristic2(candidates, max_M_cur, removed_candidates);

    // Check if the new node was selected as a neighbor
    bool new_node_selected = false;
    for (const auto &candidate : candidates) {
        if (candidate.second == new_node_id) {
            new_node_selected = true;
            break;
        }
    }

    if (new_node_selected) {
        // The new node was selected, so we need to update the neighbor's neighbor list
        // Extract the selected neighbor IDs
        vecsim_stl::vector<idType> selected_neighbor_ids(this->allocator);
        selected_neighbor_ids.reserve(candidates.size());
        for (const auto &candidate : candidates) {
            selected_neighbor_ids.push_back(candidate.second);
        }

        // Stage this update - the neighbor's neighbor list will be completely replaced
        // We'll need to handle this specially in flushStagedGraphUpdates
        stagedGraphUpdates.emplace_back(selected_neighbor, level, selected_neighbor_ids,
                                        this->allocator);

        // Also stage the bidirectional connection from new node to selected neighbor
        stagedNeighborUpdates.emplace_back(new_node_id, level, selected_neighbor);

    } else {
        // The new node was not selected, so we only need to stage the unidirectional connection
        // from new node to selected neighbor
        stagedNeighborUpdates.emplace_back(new_node_id, level, selected_neighbor);
    }
}

template <typename DataType, typename DistType>
void HNSWDiskIndex<DataType, DistType>::patchDeltaList(
    std::unordered_map<idType, std::vector<idType>> &delta_list,
    vecsim_stl::vector<DiskElementMetaData> &new_elements_meta_data,
    std::unordered_map<idType, idType> &new_ids_mapping) {

    auto readOptions = rocksdb::ReadOptions();
    readOptions.fill_cache = false;
    readOptions.prefix_same_as_start = true;

    auto writeOptions = rocksdb::WriteOptions();
    writeOptions.disableWAL = true;

    auto it = this->db->NewIterator(readOptions, cf);
    for (it->Seek(GraphKeyPrefix); it->Valid(); it->Next()) {
        auto key = it->key();
        auto graphKey = reinterpret_cast<const GraphKey *>(key.data());

        auto it2 = delta_list.find(graphKey->node().first);
        if (it2 == delta_list.end()) {
            // No need to update this node, move to the next one
            continue;
        }
        auto neighborsSlice = it->value();
        auto neighborsData = reinterpret_cast<const idType *>(neighborsSlice.data());
        size_t num_neighbors = neighborsSlice.size() / sizeof(idType);
        candidatesList<DistType> new_neighbors(this->allocator);
        new_neighbors.reserve(num_neighbors + it2->second.size());
        auto vector = getDataByInternalId(graphKey->id);
        for (const auto &neighbor : it2->second) {
            DistType dist = this->calcDistance(getDataByInternalId(neighbor), vector);
            new_neighbors.emplace_back(dist, neighbor);
        }
        for (size_t i = 0; i < num_neighbors; ++i) {
            DistType dist = this->calcDistance(getDataByInternalId(neighborsData[i]), vector);
            new_neighbors.emplace_back(dist, neighborsData[i]);
        }
        getNeighborsByHeuristic2(new_neighbors, graphKey->level == 0 ? M0 : M);

        // Extract the ids from the new_neighbors list
        std::vector<idType> neighbors(new_neighbors.size());
        for (size_t i = 0; i < new_neighbors.size(); ++i) {
            neighbors[i] = new_neighbors[i].second;
        }
        // Create a new slice for the new neighbors
        size_t bytes = neighbors.size() * sizeof(idType);
        auto neighbors_slice =
            rocksdb::Slice(reinterpret_cast<const char *>(neighbors.data()), bytes);
        this->db->Put(writeOptions, cf, it->key(), neighbors_slice);
    }

    delete it;
}

/////////////////////////////////////////////////////////////////////////////////////////////////////////////////////////////////

template <typename DataType, typename DistType>
idType HNSWDiskIndex<DataType, DistType>::searchBottomLayerEP(const void *query_data,
                                                              void *timeoutCtx,
                                                              VecSimQueryReply_Code *rc) const {
    if (rc)
        *rc = VecSim_QueryReply_OK;

    auto [curr_element, max_level] = safeGetEntryPointState();
    if (curr_element == INVALID_ID)
        return curr_element; // index is empty.

    DistType cur_dist = this->calcDistance(query_data, getDataByInternalId(curr_element));
    for (size_t level = max_level; level > 0 && curr_element != INVALID_ID; --level) {
        greedySearchLevel(query_data, level, curr_element, cur_dist);
    }
    return curr_element;
}

template <typename DataType, typename DistType>
candidatesLabelsMaxHeap<DistType> *HNSWDiskIndex<DataType, DistType>::searchBottomLayer_WithTimeout(
    idType ep_id, const void *data_point, size_t ef, size_t k, void *timeoutCtx,
    VecSimQueryReply_Code *rc) const {

    // Use a simple set for visited nodes tracking
    std::unordered_set<idType> visited_set;

    candidatesLabelsMaxHeap<DistType> *top_candidates = getNewMaxPriorityQueue();
    candidatesMaxHeap<DistType> candidate_set(this->allocator);

    DistType lowerBound;
    if (!isMarkedDeleted(ep_id)) {
        // If ep is not marked as deleted, get its distance and set lower bound and heaps
        // accordingly
        DistType dist = this->calcDistance(data_point, getDataByInternalId(ep_id));
        lowerBound = dist;
        top_candidates->emplace(dist, getExternalLabel(ep_id));
        candidate_set.emplace(-dist, ep_id);
    } else {
        // If ep is marked as deleted, set initial lower bound to max, and don't insert to top
        // candidates heap
        lowerBound = std::numeric_limits<DistType>::max();
        candidate_set.emplace(-lowerBound, ep_id);
    }

    visited_set.insert(ep_id);

    while (!candidate_set.empty()) {
        pair<DistType, idType> curr_el_pair = candidate_set.top();

        if ((-curr_el_pair.first) > lowerBound && top_candidates->size() >= ef) {
            break;
        }
        if (timeoutCtx && VECSIM_TIMEOUT(timeoutCtx)) {
            if (rc)
                *rc = VecSim_QueryReply_TimedOut;
            return top_candidates;
        }
        candidate_set.pop();

        processCandidate(curr_el_pair.second, data_point, 0, ef,
                         reinterpret_cast<void *>(&visited_set), 0, *top_candidates, candidate_set,
                         lowerBound);
    }

    while (top_candidates->size() > k) {
        top_candidates->pop();
    }
    if (rc)
        *rc = VecSim_QueryReply_OK;
    return top_candidates;
}

/********************************** Stub Implementations **********************************/

template <typename DataType, typename DistType>
const void *HNSWDiskIndex<DataType, DistType>::getDataByInternalId(idType id) const {
    assert(id < curElementCount);
    // For now, we'll use the memory storage from the base class
    // In a production implementation, you might want to implement a proper cache
    // or use a different strategy for handling disk-based vector retrieval
    const void *result = this->vectors->getElement(id);
    return result;
}

template <typename DataType, typename DistType>
std::vector<char> HNSWDiskIndex<DataType, DistType>::getRawVector(idType id) const {
    std::vector<char> result;

    if (id >= curElementCount) {
        this->log(VecSimCommonStrings::LOG_WARNING_STRING,
                  "WARNING: getRawVector called with invalid id %u (current count: %zu)", id,
                  curElementCount);
        return result;
    }

    // Try to retrieve from disk
    RawVectorKey rawVectorKey(id);
    std::string vectorData;
    rocksdb::Status status =
        db->Get(rocksdb::ReadOptions(), cf, rawVectorKey.asSlice(), &vectorData);

    if (status.ok()) {
        // Copy the data from string to vector
        result.assign(vectorData.begin(), vectorData.end());
    } else if (status.IsNotFound()) {
        this->log(VecSimCommonStrings::LOG_WARNING_STRING,
                  "WARNING: Raw vector not found on disk for id %u", id);
    } else {
        this->log(VecSimCommonStrings::LOG_WARNING_STRING,
                  "WARNING: Failed to retrieve raw vector for id %u: %s", id,
                  status.ToString().c_str());
    }

    return result;
}

template <typename DataType, typename DistType>
candidatesMaxHeap<DistType>
HNSWDiskIndex<DataType, DistType>::searchLayer(idType ep_id, const void *data_point, size_t level,
                                               size_t ef) const {
    candidatesMaxHeap<DistType> top_candidates(this->allocator);
    candidatesMaxHeap<DistType> candidate_set(this->allocator);

    // Get visited list
    auto *visited_nodes_handler = getVisitedList();
    tag_t visited_tag = visited_nodes_handler->getFreshTag();

    // Start with the entry point and initialize lowerBound
    DistType dist = this->calcDistance(data_point, getDataByInternalId(ep_id));
    DistType lowerBound = dist;
    top_candidates.emplace(dist, ep_id);
    candidate_set.emplace(-dist, ep_id);
    visited_nodes_handler->tagNode(ep_id, visited_tag);

    // Search for candidates
    while (!candidate_set.empty()) {
        auto curr_pair = candidate_set.top();
        DistType curr_dist = -curr_pair.first;

        // Early termination: if we have enough candidates and current distance is worse than
        // lowerBound, stop
        if (curr_dist > lowerBound && top_candidates.size() >= ef) {
            break;
        }

        idType curr_id = curr_pair.second;
        candidate_set.pop();

        // Get neighbors of current node at this level
        std::vector<idType> neighbors;
        getNeighbors(curr_id, level, neighbors);

        for (idType neighbor_id : neighbors) {
            if (visited_nodes_handler->getNodeTag(neighbor_id) == visited_tag) {
                continue;
            }

            visited_nodes_handler->tagNode(neighbor_id, visited_tag);
            DistType neighbor_dist =
                this->calcDistance(data_point, getDataByInternalId(neighbor_id));

            // Add to top candidates if it's good enough
            if (neighbor_dist < lowerBound || top_candidates.size() < ef) {
                top_candidates.emplace(neighbor_dist, neighbor_id);
                candidate_set.emplace(-neighbor_dist, neighbor_id);

                // Update lowerBound if we have enough candidates
                if (top_candidates.size() > ef) {
                    top_candidates.pop();
                }
                if (top_candidates.size() >= ef) {
                    lowerBound = top_candidates.top().first;
                }
            }
        }
    }

    returnVisitedList(visited_nodes_handler);
    return top_candidates;
}

template <typename DataType, typename DistType>
labelType HNSWDiskIndex<DataType, DistType>::getExternalLabel(idType id) const {
    if (id >= idToMetaData.size()) {
        return INVALID_LABEL;
    }
    return idToMetaData[id].label;
}

template <typename DataType, typename DistType>
bool HNSWDiskIndex<DataType, DistType>::isMarkedDeleted(idType id) const {
    return id < idToMetaData.size() && isMarkedAs<DELETE_MARK>(id);
}

template <typename DataType, typename DistType>
std::pair<idType, size_t> HNSWDiskIndex<DataType, DistType>::safeGetEntryPointState() const {
    std::shared_lock<std::shared_mutex> lock(indexDataGuard);
    return std::make_pair(entrypointNode, maxLevel);
}

template <typename DataType, typename DistType>
void HNSWDiskIndex<DataType, DistType>::greedySearchLevel(const void *data_point, size_t level,
                                                          idType &curr_element,
                                                          DistType &cur_dist) const {
    bool changed;
    idType bestCand = curr_element;

    do {
        changed = false;

        // Read neighbors from RocksDB for the current node at this level
        GraphKey graphKey(bestCand, level);
        std::string neighbors_data;
        rocksdb::Status status =
            db->Get(rocksdb::ReadOptions(), cf, graphKey.asSlice(), &neighbors_data);

        if (!status.ok()) {
            // No neighbors found for this node at this level, stop searching
            break;
        }

        // Parse the neighbors data
        const idType *neighbors = reinterpret_cast<const idType *>(neighbors_data.data());
        size_t num_neighbors = neighbors_data.size() / sizeof(idType);

        // Check each neighbor to find a better candidate
        for (size_t i = 0; i < num_neighbors; i++) {
            idType candidate = neighbors[i];

            // Skip invalid candidates
            if (candidate >= curElementCount) {
                continue;
            }

            // Skip deleted candidates
            if (isMarkedDeleted(candidate)) {
                continue;
            }

            // Calculate distance to this candidate
            DistType d = this->calcDistance(data_point, getDataByInternalId(candidate));

            // If this candidate is closer, update our best candidate
            if (d < cur_dist) {
                cur_dist = d;
                bestCand = candidate;
                changed = true;
            }
        }

    } while (changed);

    // Update the current element to the best candidate found
    curr_element = bestCand;
}

template <typename DataType, typename DistType>
candidatesLabelsMaxHeap<DistType> *
HNSWDiskIndex<DataType, DistType>::getNewMaxPriorityQueue() const {
    // Use max_priority_queue for single-label disk index
    return new (this->allocator)
        vecsim_stl::max_priority_queue<DistType, labelType>(this->allocator);
}

template <typename DataType, typename DistType>
VisitedNodesHandler *HNSWDiskIndex<DataType, DistType>::getVisitedList() const {
    return visitedNodesHandlerPool.getAvailableVisitedNodesHandler();
}

template <typename DataType, typename DistType>
void HNSWDiskIndex<DataType, DistType>::returnVisitedList(
    VisitedNodesHandler *visited_nodes_handler) const {
    visitedNodesHandlerPool.returnVisitedNodesHandlerToPool(visited_nodes_handler);
}

template <typename DataType, typename DistType>
size_t HNSWDiskIndex<DataType, DistType>::getRandomLevel(double reverse_size) {
    std::uniform_real_distribution<double> distribution(0.0, 1.0);
    double r = -log(distribution(levelGenerator)) * reverse_size;
    return (size_t)r;
}

template <typename DataType, typename DistType>
void HNSWDiskIndex<DataType, DistType>::processCandidate(
    idType candidate_id, const void *data_point, size_t level, size_t ef, void *visited_tags,
    size_t visited_tag, candidatesLabelsMaxHeap<DistType> &top_candidates,
    candidatesMaxHeap<DistType> &candidate_set, DistType &lowerBound) const {
    // Use a simple set-based approach for now to avoid visited nodes handler issues
    auto *visited_set = reinterpret_cast<std::unordered_set<idType> *>(visited_tags);
    if (!visited_set) {
        return; // Safety check
    }

    if (visited_set->find(candidate_id) != visited_set->end()) {
        return;
    }

    visited_set->insert(candidate_id);

    // Calculate distance to candidate
    DistType dist = this->calcDistance(data_point, getDataByInternalId(candidate_id));

    // Add to top candidates if it's one of the best and not marked deleted
    if (!isMarkedDeleted(candidate_id)) {
        if (top_candidates.size() < ef || dist < lowerBound) {
            top_candidates.emplace(dist, getExternalLabel(candidate_id));

            // Update lower bound if we have enough candidates
            if (top_candidates.size() >= ef) {
                lowerBound = top_candidates.top().first;
            }
        }
    }

    // Add neighbors to candidate set for further exploration
    std::vector<idType> neighbors;
    getNeighbors(candidate_id, level, neighbors);

    if (!neighbors.empty()) {
        for (idType neighbor_id : neighbors) {
            // Skip invalid neighbors
            if (neighbor_id >= curElementCount) {
                continue;
            }

            if (visited_set->find(neighbor_id) == visited_set->end()) {
                DistType neighbor_dist =
                    this->calcDistance(data_point, getDataByInternalId(neighbor_id));
                candidate_set.emplace(-neighbor_dist, neighbor_id);
            }
        }
    }
}

template <typename DataType, typename DistType>
VecSimQueryReply *
HNSWDiskIndex<DataType, DistType>::rangeQuery(const void *query_data, double radius,
                                              VecSimQueryParams *queryParams) const {
    // TODO: Implement range query
    auto rep = new VecSimQueryReply(this->allocator);
    return rep;
}

template <typename DataType, typename DistType>
VecSimIndexDebugInfo HNSWDiskIndex<DataType, DistType>::debugInfo() const {
    // TODO: Implement debug info
    VecSimIndexDebugInfo info = {};
    return info;
}

template <typename DataType, typename DistType>
VecSimDebugInfoIterator *HNSWDiskIndex<DataType, DistType>::debugInfoIterator() const {
    // TODO: Implement debug info iterator
    return nullptr;
}

template <typename DataType, typename DistType>
VecSimIndexBasicInfo HNSWDiskIndex<DataType, DistType>::basicInfo() const {
    // TODO: Implement basic info
    VecSimIndexBasicInfo info = {};
    return info;
}

template <typename DataType, typename DistType>
VecSimBatchIterator *
HNSWDiskIndex<DataType, DistType>::newBatchIterator(const void *queryBlob,
                                                    VecSimQueryParams *queryParams) const {
    // TODO: Implement batch iterator
    return nullptr;
}

template <typename DataType, typename DistType>
bool HNSWDiskIndex<DataType, DistType>::preferAdHocSearch(size_t subsetSize, size_t k,
                                                          bool initial_check) const {
    // TODO: Implement ad-hoc search preference logic
    return false;
}

template <typename DataType, typename DistType>
size_t HNSWDiskIndex<DataType, DistType>::indexCapacity() const {
    return idToMetaData.size();
}

template <typename DataType, typename DistType>
size_t HNSWDiskIndex<DataType, DistType>::indexSize() const {
    return this->curElementCount;
}

template <typename DataType, typename DistType>
size_t HNSWDiskIndex<DataType, DistType>::indexLabelCount() const {
    return this->curElementCount;
}

/********************************** Helper Methods **********************************/

template <typename DataType, typename DistType>
void HNSWDiskIndex<DataType, DistType>::getNeighbors(idType nodeId, size_t level,
                                                     std::vector<idType> &result) const {
    // Clear the result vector first
    result.clear();

    // First check staged graph updates
    for (const auto &update : stagedGraphUpdates) {
        if (update.node_id == nodeId && update.level == level) {
            result.reserve(update.neighbors.size());
            for (size_t i = 0; i < update.neighbors.size(); i++) {
                result.push_back(update.neighbors[i]);
            }
            return;
        }
    }

    // If not found in staged updates, check disk
    GraphKey graphKey(nodeId, level);

    // Use a temporary buffer to avoid std::string corruption
    std::string neighbors_data;
    rocksdb::Status status =
        db->Get(rocksdb::ReadOptions(), cf, graphKey.asSlice(), &neighbors_data);

    if (status.ok()) {
        size_t num_neighbors = neighbors_data.size() / sizeof(idType);
        result.reserve(num_neighbors);

        // Direct memory assignment - avoid memcpy by casting the data pointer
        const idType *data_ptr = reinterpret_cast<const idType *>(neighbors_data.data());
        result.assign(data_ptr, data_ptr + num_neighbors);
    }
}

template <typename DataType, typename DistType>
void HNSWDiskIndex<DataType, DistType>::searchPendingVectors(
    const void *query_data, candidatesLabelsMaxHeap<DistType> &top_candidates, size_t k) const {
    for (size_t i = 0; i < pendingVectorCount; i++) {
        idType vectorId = pendingVectorIds[i];

        // Get the vector data from memory
        const void *vector_data = this->vectors->getElement(vectorId);

        // Get metadata for this vector
        const DiskElementMetaData &metadata = idToMetaData[vectorId];
        labelType label = metadata.label;

        // Calculate distance
        DistType dist = this->calcDistance(query_data, vector_data);

        // Add to candidates if it's good enough
        if (top_candidates.size() < k) {
            top_candidates.emplace(dist, label);
        } else if (dist < top_candidates.top().first) {
            top_candidates.pop();
            top_candidates.emplace(dist, label);
        }
    }
}

/********************************** Batch Processing Methods **********************************/

template <typename DataType, typename DistType>
void HNSWDiskIndex<DataType, DistType>::processBatch() {
    if (pendingVectorCount == 0) {
        return;
    }

    // Clear any previous staged updates
    stagedGraphUpdates.clear();
    stagedNeighborUpdates.clear();

    // Process each pending vector ID (vectors are already stored in memory)
    for (size_t i = 0; i < pendingVectorCount; i++) {
        idType vectorId = pendingVectorIds[i];

        // Get the vector data from memory
        const void *vector_data = this->vectors->getElement(vectorId);

        // Get metadata for this vector
        DiskElementMetaData &metadata = idToMetaData[vectorId];
        labelType label = metadata.label;
        size_t elementMaxLevel = metadata.topLevel;

        // Insert into graph if not the first element
        if (entrypointNode != INVALID_ID) {
            insertElementToGraph(vectorId, elementMaxLevel, entrypointNode, maxLevel, vector_data);
        } else {
            // First element becomes the entry point
            entrypointNode = vectorId;
            maxLevel = elementMaxLevel;
        }
    }

    // Now flush all staged graph updates to disk in a single batch operation
    flushStagedGraphUpdates();

    // Clear the pending vector IDs
    pendingVectorIds.clear();
    pendingMetadata.clear();
    pendingVectorCount = 0;
}

template <typename DataType, typename DistType>
void HNSWDiskIndex<DataType, DistType>::flushBatch() {
    processBatch();
}

/********************************** Debug Methods **********************************/

template <typename DataType, typename DistType>
void HNSWDiskIndex<DataType, DistType>::debugPrintGraphStructure() const {
    this->log(VecSimCommonStrings::LOG_DEBUG_STRING, "=== HNSW Disk Index Graph Structure ===");
    this->log(VecSimCommonStrings::LOG_DEBUG_STRING, "Total elements: %zu", curElementCount);
    this->log(VecSimCommonStrings::LOG_DEBUG_STRING, "Entry point: %u", entrypointNode);
    this->log(VecSimCommonStrings::LOG_DEBUG_STRING, "Max level: %zu", maxLevel);
    this->log(VecSimCommonStrings::LOG_DEBUG_STRING, "M: %zu, M0: %zu", M, M0);

    // Count total edges
    size_t total_edges = debugCountGraphEdges();
    this->log(VecSimCommonStrings::LOG_DEBUG_STRING, "Total graph edges: %zu", total_edges);

    // Print metadata for each element
    this->log(VecSimCommonStrings::LOG_DEBUG_STRING, "Element metadata:");
    for (size_t i = 0; i < std::min(curElementCount, idToMetaData.size()); ++i) {
        if (idToMetaData[i].label != INVALID_LABEL) {
            this->log(VecSimCommonStrings::LOG_DEBUG_STRING,
                      "  Element %zu: label=%u, topLevel=%zu", i, idToMetaData[i].label,
                      idToMetaData[i].topLevel);
        }
    }

    // Print graph keys and their neighbors
    debugPrintAllGraphKeys();
}

template <typename DataType, typename DistType>
void HNSWDiskIndex<DataType, DistType>::debugPrintNodeNeighbors(idType node_id) const {
    if (node_id >= curElementCount) {
        this->log(VecSimCommonStrings::LOG_DEBUG_STRING, "Node %u is out of range (max: %zu)",
                  node_id, (curElementCount - 1));
        return;
    }

    this->log(VecSimCommonStrings::LOG_DEBUG_STRING, "=== Neighbors for Node %u ===", node_id);
    this->log(VecSimCommonStrings::LOG_DEBUG_STRING, "Label: %u", getExternalLabel(node_id));
    this->log(VecSimCommonStrings::LOG_DEBUG_STRING, "Top level: %zu",
              idToMetaData[node_id].topLevel);

    // Check each level
    for (size_t level = 0; level <= idToMetaData[node_id].topLevel; ++level) {
        GraphKey graphKey(node_id, level);
        std::string neighbors_data;
        rocksdb::Status status =
            db->Get(rocksdb::ReadOptions(), cf, graphKey.asSlice(), &neighbors_data);

        if (status.ok()) {
            const idType *neighbors = reinterpret_cast<const idType *>(neighbors_data.data());
            size_t num_neighbors = neighbors_data.size() / sizeof(idType);
            this->log(VecSimCommonStrings::LOG_DEBUG_STRING, "  Level %zu (%zu neighbors): ", level,
                      num_neighbors);
            for (size_t i = 0; i < num_neighbors; i++) {
                this->log(VecSimCommonStrings::LOG_DEBUG_STRING, "%u ", neighbors[i]);
            }
        } else {
            this->log(VecSimCommonStrings::LOG_DEBUG_STRING, "  Level %zu: No neighbors found",
                      level);
        }
    }
}

template <typename DataType, typename DistType>
void HNSWDiskIndex<DataType, DistType>::debugPrintAllGraphKeys() const {
    this->log(VecSimCommonStrings::LOG_DEBUG_STRING, "=== All Graph Keys in RocksDB ===");

    auto readOptions = rocksdb::ReadOptions();
    readOptions.fill_cache = false;
    readOptions.prefix_same_as_start = true;

    auto it = db->NewIterator(readOptions, cf);
    size_t key_count = 0;
    size_t total_neighbors = 0;

    for (it->Seek(GraphKeyPrefix); it->Valid(); it->Next()) {
        auto key = it->key();

        // Parse the key: "GK" + GraphKey struct
        if (key.size() >= 9 && key.starts_with("GK")) { // 3 bytes for "GK" + 2 for level + 4 for id
            const GraphKey *graphKey = reinterpret_cast<const GraphKey *>(key.data() + 3);
            this->log(VecSimCommonStrings::LOG_DEBUG_STRING, "  Key %zu: node=%u, level=%u",
                      key_count, graphKey->id, graphKey->level);
        } else {
            this->log(VecSimCommonStrings::LOG_DEBUG_STRING, "  Key %zu: invalid format (size=%zu)",
                      key_count, key.size());
        }

        // Get neighbors count
        auto neighborsSlice = it->value();
        size_t num_neighbors = neighborsSlice.size() / sizeof(idType);
        total_neighbors += num_neighbors;

        this->log(VecSimCommonStrings::LOG_DEBUG_STRING, " (%zu neighbors)", num_neighbors);

        // Print first few neighbors
        if (num_neighbors > 0) {
            const idType *neighbors = reinterpret_cast<const idType *>(neighborsSlice.data());
            this->log(VecSimCommonStrings::LOG_DEBUG_STRING, "    Neighbors: ");
            for (size_t i = 0; i < std::min(num_neighbors, size_t(5)); i++) {
                this->log(VecSimCommonStrings::LOG_DEBUG_STRING, "%u ", neighbors[i]);
            }
            if (num_neighbors > 5) {
                this->log(VecSimCommonStrings::LOG_DEBUG_STRING, "... (and %zu more)",
                          (num_neighbors - 5));
            }
        }

        key_count++;
    }

    this->log(VecSimCommonStrings::LOG_DEBUG_STRING, "Total graph keys: %zu", key_count);
    this->log(VecSimCommonStrings::LOG_DEBUG_STRING, "Total neighbor connections: %zu",
              total_neighbors);

    delete it;
}

template <typename DataType, typename DistType>
size_t HNSWDiskIndex<DataType, DistType>::debugCountGraphEdges() const {
    auto readOptions = rocksdb::ReadOptions();
    readOptions.fill_cache = false;
    readOptions.prefix_same_as_start = true;

    auto it = db->NewIterator(readOptions, cf);
    size_t total_edges = 0;

    for (it->Seek(GraphKeyPrefix); it->Valid(); it->Next()) {
        auto neighborsSlice = it->value();
        size_t num_neighbors = neighborsSlice.size() / sizeof(idType);
        total_edges += num_neighbors;
    }

    delete it;
    return total_edges;
}

template <typename DataType, typename DistType>
void HNSWDiskIndex<DataType, DistType>::debugValidateGraphConnectivity() const {
    this->log(VecSimCommonStrings::LOG_DEBUG_STRING, "=== Graph Connectivity Validation ===");

    if (curElementCount == 0) {
        this->log(VecSimCommonStrings::LOG_DEBUG_STRING, "Index is empty, nothing to validate");
        return;
    }

    // Check if entry point exists and has neighbors
    if (entrypointNode != INVALID_ID) {
        this->log(VecSimCommonStrings::LOG_DEBUG_STRING, "Entry point %u exists", entrypointNode);
        debugPrintNodeNeighbors(entrypointNode);
    } else {
        this->log(VecSimCommonStrings::LOG_WARNING_STRING, "WARNING: No entry point set!");
    }

    // Check connectivity for first few elements
    size_t elements_to_check = std::min(curElementCount, size_t(5));
    this->log(VecSimCommonStrings::LOG_DEBUG_STRING,
              "Checking connectivity for first %zu elements:", elements_to_check);

    for (size_t i = 0; i < elements_to_check; ++i) {
        if (idToMetaData[i].label != INVALID_LABEL) {
            this->log(VecSimCommonStrings::LOG_DEBUG_STRING, "Element %zu:", i);
            debugPrintNodeNeighbors(i);
        }
    }

    // Check for isolated nodes (nodes with no neighbors at any level)
    this->log(VecSimCommonStrings::LOG_DEBUG_STRING, "Checking for isolated nodes...");
    size_t isolated_count = 0;

    for (size_t i = 0; i < curElementCount; ++i) {
        if (idToMetaData[i].label == INVALID_LABEL)
            continue;

        bool has_neighbors = false;
        for (size_t level = 0; level <= idToMetaData[i].topLevel; ++level) {
            GraphKey graphKey(i, level);
            std::string neighbors_data;
            rocksdb::Status status =
                db->Get(rocksdb::ReadOptions(), cf, graphKey.asSlice(), &neighbors_data);

            if (status.ok() && neighbors_data.size() > 0) {
                has_neighbors = true;
                break;
            }
        }

        if (!has_neighbors) {
            this->log(VecSimCommonStrings::LOG_WARNING_STRING,
                      "  WARNING: Element %zu (label %u) has no neighbors at any level!", i,
                      idToMetaData[i].label);
            isolated_count++;
        }
    }

    if (isolated_count == 0) {
        this->log(VecSimCommonStrings::LOG_DEBUG_STRING,
                  "  All elements have at least some neighbors");
    } else {
        this->log(VecSimCommonStrings::LOG_DEBUG_STRING, "  Found %zu isolated elements",
                  isolated_count);
    }
}

template <typename DataType, typename DistType>
candidatesLabelsMaxHeap<DistType> *
HNSWDiskIndex<DataType, DistType>::hierarchicalSearch(const void *data_point, idType ep_id,
                                                      size_t ef, size_t k, void *timeoutCtx,
                                                      VecSimQueryReply_Code *rc) const {
    if (rc)
        *rc = VecSim_QueryReply_OK;

    // Get the current entry point state
    auto [curr_entry_point, max_level] = safeGetEntryPointState();
    if (curr_entry_point == INVALID_ID) {
        if (rc)
            *rc = VecSim_QueryReply_OK; // Just return OK but no results
        return nullptr;
    }

    // Initialize result containers
    candidatesLabelsMaxHeap<DistType> *top_candidates = getNewMaxPriorityQueue();
    candidatesMaxHeap<DistType> candidate_set(this->allocator);

    // Use a simple set for visited nodes tracking
    std::unordered_set<idType> visited_set;

    // Start from the provided entry point (not the global entry point)
    idType curr_element = ep_id;
    DistType curr_dist = this->calcDistance(data_point, getDataByInternalId(curr_element));

    // Add entry point to results
    if (!isMarkedDeleted(curr_element)) {
        top_candidates->emplace(curr_dist, getExternalLabel(curr_element));
        visited_set.insert(curr_element);
    }

    // Phase 1: Search from top level down to level 1 (hierarchical traversal)
    for (size_t level = max_level; level > 0; --level) {
        // Search at this level using the current element as entry point
        candidatesMaxHeap<DistType> level_candidates =
            searchLayer(curr_element, data_point, level, ef);

        if (!level_candidates.empty()) {
            // Find the closest element at this level to continue the search
            curr_element = level_candidates.top().second;
            curr_dist = level_candidates.top().first;
        }

        // Check timeout
        if (timeoutCtx && VECSIM_TIMEOUT(timeoutCtx)) {
            if (rc)
                *rc = VecSim_QueryReply_TimedOut;
            delete top_candidates;
            return nullptr;
        }
    }

    // Phase 2: Search at the bottom layer (level 0) with beam search
    // Reset visited set for bottom layer search
    visited_set.clear();
    visited_set.insert(curr_element);

    // Initialize candidate set with current element and its neighbors at level 0
    // Since candidatesMaxHeap doesn't have clear(), we'll create a new one
    candidate_set = candidatesMaxHeap<DistType>(this->allocator);
    candidate_set.emplace(-curr_dist, curr_element);

    // Add neighbors of the current element at level 0 to get started
    std::vector<idType> start_neighbors;
    getNeighbors(curr_element, 0, start_neighbors);

    if (!start_neighbors.empty()) {
        for (idType neighbor_id : start_neighbors) {
            if (neighbor_id < curElementCount &&
                visited_set.find(neighbor_id) == visited_set.end()) {
                DistType neighbor_dist =
                    this->calcDistance(data_point, getDataByInternalId(neighbor_id));
                candidate_set.emplace(-neighbor_dist, neighbor_id);
            }
        }
    }

    // Beam search at bottom layer
    DistType lower_bound = curr_dist;

    while (!candidate_set.empty()) {
        // Check timeout
        if (timeoutCtx && VECSIM_TIMEOUT(timeoutCtx)) {
            if (rc)
                *rc = VecSim_QueryReply_TimedOut;
            break;
        }

        auto curr_pair = candidate_set.top();
        DistType curr_candidate_dist = -curr_pair.first;
        idType curr_candidate_id = curr_pair.second;
        candidate_set.pop();

        // If we have enough candidates and current distance is worse, stop
        if (top_candidates->size() >= ef && curr_candidate_dist > lower_bound) {
            break;
        }

        // Process this candidate
        processCandidate(curr_candidate_id, data_point, 0, ef,
                         reinterpret_cast<void *>(&visited_set), 0, *top_candidates, candidate_set,
                         lower_bound);

        // Update lower bound based on current top candidates
        if (top_candidates->size() >= ef) {
            lower_bound = top_candidates->top().first;
        }

        // Continue searching until we have enough candidates or exhaust all possibilities
        if (top_candidates->size() >= ef && candidate_set.empty()) {
            break;
        }
    }

    // Trim results to k
    while (top_candidates->size() > k) {
        top_candidates->pop();
    }

    if (rc)
        *rc = VecSim_QueryReply_OK;
    return top_candidates;
}

template <typename DataType, typename DistType>
void HNSWDiskIndex<DataType, DistType>::flushStagedUpdates() {
    // Implement the logic to manually flush any pending staged updates
    // This could involve writing any pending staged updates to disk
    // or clearing the staged updates if they are no longer needed
    // For example, you might want to call flushStagedGraphUpdates() here
    flushStagedGraphUpdates();
}

template <typename DataType, typename DistType>
void HNSWDiskIndex<DataType, DistType>::debugPrintStagedUpdates() const {
    // Implement the logic to debug print staged updates
    // This could involve logging the contents of stagedGraphUpdates and stagedNeighborUpdates
    // or any other relevant information
    this->log(VecSimCommonStrings::LOG_DEBUG_STRING, "=== Staged Updates ===");
    this->log(VecSimCommonStrings::LOG_DEBUG_STRING, "Staged Graph Updates: %zu",
              stagedGraphUpdates.size());
    this->log(VecSimCommonStrings::LOG_DEBUG_STRING, "Staged Neighbor Updates: %zu",
              stagedNeighborUpdates.size());
}

// Add missing method implementations for benchmark framework
template <typename DataType, typename DistType>
void HNSWDiskIndex<DataType, DistType>::fitMemory() {
    // TODO: Implement memory fitting
    // For now, just a stub implementation
}

template <typename DataType, typename DistType>
void HNSWDiskIndex<DataType, DistType>::getDataByLabel(
    labelType label, std::vector<std::vector<DataType>> &vectors_output) const {
    // TODO: Implement data retrieval by label
    // For now, just a stub implementation
    vectors_output.clear();
}

template <typename DataType, typename DistType>
std::vector<std::vector<char>>
HNSWDiskIndex<DataType, DistType>::getStoredVectorDataByLabel(labelType label) const {
    // TODO: Implement stored vector data retrieval
    // For now, just a stub implementation
    return {};
}

template <typename DataType, typename DistType>
vecsim_stl::set<labelType> HNSWDiskIndex<DataType, DistType>::getLabelsSet() const {
    // TODO: Implement labels set retrieval
    // For now, just a stub implementation
    vecsim_stl::set<labelType> labels(this->allocator);
    return labels;
}

template <typename DataType, typename DistType>
int HNSWDiskIndex<DataType, DistType>::deleteVector(labelType label) {
    // TODO: Implement vector deletion
    // For now, just a stub implementation
    return 0;
}

template <typename DataType, typename DistType>
double HNSWDiskIndex<DataType, DistType>::getDistanceFrom_Unsafe(labelType id,
                                                                 const void *blob) const {
    // TODO: Implement distance calculation
    // For now, just a stub implementation
    return 0.0;
}

template <typename DataType, typename DistType>
uint64_t HNSWDiskIndex<DataType, DistType>::getAllocationSize() const {
    uint64_t db_mem_size = 0;
    this->db->GetIntProperty(rocksdb::DB::Properties::kSizeAllMemTables, &db_mem_size);
    // std::cout << "Disk mem size: " << db_mem_size << std::endl;
    return this->allocator->getAllocationSize() + db_mem_size;
}

template <typename DataType, typename DistType>
uint64_t HNSWDiskIndex<DataType, DistType>::getDiskSize() const {
    uint64_t disk_size = 0;
    this->db->GetIntProperty(rocksdb::DB::Properties::kTotalSstFilesSize, &disk_size);
    return disk_size;
}

template <typename DataType, typename DistType>
std::shared_ptr<rocksdb::Statistics> HNSWDiskIndex<DataType, DistType>::getDBStatistics() const {
    return this->dbOptions.statistics;
}

// Missing virtual method implementations for HNSWDiskIndex
template <typename DataType, typename DistType>
VecSimIndexStatsInfo HNSWDiskIndex<DataType, DistType>::statisticInfo() const {
    VecSimIndexStatsInfo info = {};
    info.memory = this->getAllocationSize();
    info.disk = this->getDiskSize();
    info.numberOfMarkedDeleted = 0; // TODO: Implement if needed
    return info;
}

template <typename DataType, typename DistType>
void HNSWDiskIndex<DataType, DistType>::setLastSearchMode(VecSearchMode mode) {
    // TODO: Implement if needed for disk-based HNSW
}

template <typename DataType, typename DistType>
void HNSWDiskIndex<DataType, DistType>::runGC() {
    // TODO: Implement garbage collection for disk-based HNSW
}

template <typename DataType, typename DistType>
void HNSWDiskIndex<DataType, DistType>::acquireSharedLocks() {
    // TODO: Implement if needed for disk-based HNSW
}

template <typename DataType, typename DistType>
void HNSWDiskIndex<DataType, DistType>::releaseSharedLocks() {
    // TODO: Implement if needed for disk-based HNSW
<<<<<<< HEAD
}

/********************************** Mark Delete Implementation **********************************/

template <typename DataType, typename DistType>
vecsim_stl::vector<idType> HNSWDiskIndex<DataType, DistType>::markDelete(labelType label) {
    std::unique_lock<std::shared_mutex> index_data_lock(indexDataGuard);

    vecsim_stl::vector<idType> internal_ids(this->allocator);

    // Find the internal ID for this label
    auto it = labelToIdMap.find(label);
    if (it == labelToIdMap.end()) {
        // Label doesn't exist, return empty vector
        return internal_ids;
    }

    const idType internalId = it->second;

    // Check if already marked deleted
    if (isMarkedDeleted(internalId)) {
        // Already deleted, return empty vector
        return internal_ids;
    }

    // Mark as deleted
    markAs<DELETE_MARK>(internalId);
    __atomic_fetch_add(&numMarkedDeleted, 1, 0);

    // If this is the entrypoint, we need to replace it
    if (internalId == entrypointNode) {
        replaceEntryPoint();
    }

    // Remove from label lookup
    labelToIdMap.erase(it);

    // Return the internal ID that was marked deleted
    internal_ids.push_back(internalId);
    return internal_ids;
}

template <typename DataType, typename DistType>
void HNSWDiskIndex<DataType, DistType>::replaceEntryPoint() {
    // This method is called when the current entrypoint is marked as deleted
    // We need to find a new entrypoint from the remaining non-deleted nodes

    idType old_entry_point_id = entrypointNode;

    // Try to find a new entrypoint at the current max level
    while (maxLevel != HNSW_INVALID_LEVEL) {
        // First, try to find a neighbor of the old entrypoint at the top level
        GraphKey graphKey(old_entry_point_id, maxLevel);
        std::string neighbors_data;
        rocksdb::Status status = db->Get(rocksdb::ReadOptions(), cf, graphKey.asSlice(), &neighbors_data);

        if (status.ok() && !neighbors_data.empty()) {
            size_t num_neighbors = neighbors_data.size() / sizeof(idType);
            const idType* neighbors = reinterpret_cast<const idType*>(neighbors_data.data());

            // Try to find a non-deleted neighbor
            for (size_t i = 0; i < num_neighbors; i++) {
                if (!isMarkedDeleted(neighbors[i])) {
                    entrypointNode = neighbors[i];
                    return;
                }
            }
        }

        // If no suitable neighbor found, search for any non-deleted node at this level
        for (idType id = 0; id < curElementCount; id++) {
            if (id != old_entry_point_id &&
                id < idToMetaData.size() &&
                idToMetaData[id].label != INVALID_LABEL &&
                idToMetaData[id].topLevel == maxLevel &&
                !isMarkedDeleted(id)) {
                entrypointNode = id;
                return;
            }
        }

        // No non-deleted nodes at this level, decrease maxLevel and try again
        maxLevel--;
    }

    // If we get here, the index is empty or all nodes are deleted
    entrypointNode = INVALID_ID;
    maxLevel = HNSW_INVALID_LEVEL;
}


=======
}
>>>>>>> c9c67c0d
<|MERGE_RESOLUTION|>--- conflicted
+++ resolved
@@ -78,16 +78,10 @@
     size_t topLevel;
     elementFlags flags;
 
-<<<<<<< HEAD
     DiskElementMetaData(labelType label = INVALID_LABEL) noexcept
         : label(label), topLevel(0), flags(0) {}
     DiskElementMetaData(labelType label, size_t topLevel) noexcept
         : label(label), topLevel(topLevel), flags(0) {}
-=======
-    DiskElementMetaData(labelType label = INVALID_LABEL) noexcept : label(label) {}
-    DiskElementMetaData(labelType label, size_t topLevel) noexcept
-        : label(label), topLevel(topLevel) {}
->>>>>>> c9c67c0d
 };
 
 // The state of the index and the newly stored vector to be passed to indexVector.
@@ -395,10 +389,7 @@
 
 private:
     // HNSW helper methods
-<<<<<<< HEAD
     void replaceEntryPoint();
-=======
->>>>>>> c9c67c0d
 
     /*****************************************************************/
 };
@@ -2219,7 +2210,6 @@
 template <typename DataType, typename DistType>
 void HNSWDiskIndex<DataType, DistType>::releaseSharedLocks() {
     // TODO: Implement if needed for disk-based HNSW
-<<<<<<< HEAD
 }
 
 /********************************** Mark Delete Implementation **********************************/
@@ -2274,11 +2264,12 @@
         // First, try to find a neighbor of the old entrypoint at the top level
         GraphKey graphKey(old_entry_point_id, maxLevel);
         std::string neighbors_data;
-        rocksdb::Status status = db->Get(rocksdb::ReadOptions(), cf, graphKey.asSlice(), &neighbors_data);
+        rocksdb::Status status =
+            db->Get(rocksdb::ReadOptions(), cf, graphKey.asSlice(), &neighbors_data);
 
         if (status.ok() && !neighbors_data.empty()) {
             size_t num_neighbors = neighbors_data.size() / sizeof(idType);
-            const idType* neighbors = reinterpret_cast<const idType*>(neighbors_data.data());
+            const idType *neighbors = reinterpret_cast<const idType *>(neighbors_data.data());
 
             // Try to find a non-deleted neighbor
             for (size_t i = 0; i < num_neighbors; i++) {
@@ -2291,10 +2282,8 @@
 
         // If no suitable neighbor found, search for any non-deleted node at this level
         for (idType id = 0; id < curElementCount; id++) {
-            if (id != old_entry_point_id &&
-                id < idToMetaData.size() &&
-                idToMetaData[id].label != INVALID_LABEL &&
-                idToMetaData[id].topLevel == maxLevel &&
+            if (id != old_entry_point_id && id < idToMetaData.size() &&
+                idToMetaData[id].label != INVALID_LABEL && idToMetaData[id].topLevel == maxLevel &&
                 !isMarkedDeleted(id)) {
                 entrypointNode = id;
                 return;
@@ -2308,9 +2297,4 @@
     // If we get here, the index is empty or all nodes are deleted
     entrypointNode = INVALID_ID;
     maxLevel = HNSW_INVALID_LEVEL;
-}
-
-
-=======
-}
->>>>>>> c9c67c0d
+}