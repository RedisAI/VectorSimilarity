--- conflicted
+++ resolved
@@ -48,12 +48,9 @@
     int deleteVector(labelType label) override;
     int addVector(const void *vector_data, labelType label) override;
     double getDistanceFrom(labelType label, const void *vector_data) const override;
-<<<<<<< HEAD
 	char *getDataByLabel(labelType label) const;
-=======
-    inline int markDelete(labelType label) override;
-    inline int unmarkDelete(labelType label) override;
->>>>>>> a165cbdb
+	inline int markDelete(labelType label) override;
+	inline int unmarkDelete(labelType label) override;
 };
 
 /**
@@ -131,25 +128,25 @@
         queryBlobCopy, this, queryParams, this->allocator);
 }
 
-<<<<<<< HEAD
 template <typename DataType, typename DistType>
 char *HNSWIndex_Single<DataType, DistType>::getDataByLabel(labelType label) const {
 	idType internal_id = this->label_lookup_.at(label);
 	return (this->data_level0_memory_ + internal_id * this->size_data_per_element_ + this->offsetData_);
-=======
+}
+
 /**
  * Marks an element with the given label deleted, does NOT really change the current graph.
  * @param label
  */
 template <typename DataType, typename DistType>
 int HNSWIndex_Single<DataType, DistType>::markDelete(labelType label) {
-    auto search = label_lookup_.find(label);
-    if (search == label_lookup_.end()) {
-        return false;
-    }
+	auto search = label_lookup_.find(label);
+	if (search == label_lookup_.end()) {
+		return false;
+	}
 
-    this->markDeletedInternal(search->second);
-    return true;
+	this->markDeletedInternal(search->second);
+	return true;
 }
 
 /**
@@ -158,12 +155,11 @@
  */
 template <typename DataType, typename DistType>
 int HNSWIndex_Single<DataType, DistType>::unmarkDelete(labelType label) {
-    auto search = label_lookup_.find(label);
-    if (search == label_lookup_.end()) {
-        return false;
-    }
+	auto search = label_lookup_.find(label);
+	if (search == label_lookup_.end()) {
+		return false;
+	}
 
-    this->unmarkDeletedInternal(search->second);
-    return true;
->>>>>>> a165cbdb
+	this->unmarkDeletedInternal(search->second);
+	return true;
 }