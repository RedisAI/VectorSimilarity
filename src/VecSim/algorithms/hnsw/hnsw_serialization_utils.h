--- conflicted
+++ resolved
@@ -11,9 +11,5 @@
     size_t unidirectional_connections;
     size_t min_in_degree;
     size_t max_in_degree;
-<<<<<<< HEAD
-    size_t connection_to_repair;
-=======
     size_t connections_to_repair;
->>>>>>> f3ebe855
 } HNSWIndexMetaData;