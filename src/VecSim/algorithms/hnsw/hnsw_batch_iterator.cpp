--- conflicted
+++ resolved
@@ -5,30 +5,8 @@
 #include "VecSim/utils/vec_utils.h"
 #include "VecSim/algorithms/hnsw/visited_nodes_handler.h"
 
-<<<<<<< HEAD
-// Every tag which is greater than "tag_range_start" with an even difference,
-// was meant to mark returned nodes in previous iterations.
-inline bool HNSW_BatchIterator::hasReturned(idType node_id) const {
-    return (this->visited_list->getNodeTag(node_id) > this->tag_range_start) &&
-           ((this->visited_list->getNodeTag(node_id) - this->tag_range_start) % 2 == 0);
-}
-
-inline bool HNSW_BatchIterator::hasVisitedInCurIteration(idType node_id) const {
-    return (this->visited_list->getNodeTag(node_id) == this->cur_visited_tag);
-           //||(this->visited_list->getNodeTag(node_id) == this->cur_returned_visited_tag);
-}
-
-inline void HNSW_BatchIterator::visitNode(idType node_id) {
-//    if (hasReturned(node_id)) {
-//        this->visited_list->tagNode(node_id, cur_returned_visited_tag);
-//    } else {
-//        this->visited_list->tagNode(node_id, cur_visited_tag);
-//    }
-    this->visited_list->tagNode(node_id, cur_visited_tag);
-=======
 inline void HNSW_BatchIterator::visitNode(idType node_id) {
     this->visited_list->tagNode(node_id, this->visited_tag);
->>>>>>> a70f6c66
 }
 
 inline bool HNSW_BatchIterator::hasVisitedNode(idType node_id) const {
@@ -73,21 +51,10 @@
         this->depleted = true;
         return top_candidates;
     }
-<<<<<<< HEAD
-    bool ep_changed = false;
-=======
->>>>>>> a70f6c66
 
     auto &hnsw_index = this->index->hnsw;
     auto space = this->index->space.get();
 
-<<<<<<< HEAD
-    //vecsim_stl::max_priority_queue<pair<float, idType>> candidate_set(this->allocator);
-    top_candidates = top_candidates_extras;
-    top_candidates_extras = vecsim_stl::max_priority_queue<pair<float, idType>>(this->allocator);
-    while (top_candidates.size() > hnsw_index.getEf()) {
-        top_candidates_extras.emplace(top_candidates.top().first, top_candidates.top().second);
-=======
     // Set the top candidate to be the top candidates that were found in the previous iteration,
     // but not returned.
     top_candidates = this->top_candidates_extras;
@@ -96,87 +63,11 @@
     while (top_candidates.size() > hnsw_index.getEf()) {
         this->top_candidates_extras.emplace(top_candidates.top().first,
                                             top_candidates.top().second);
->>>>>>> a70f6c66
         top_candidates.pop();
     }
     if (top_candidates.size() == hnsw_index.getEf()) {
         return top_candidates;
     }
-<<<<<<< HEAD
-
-    // Get fresh visited tag and returned_visited (different from the previous iteration).
-    //this->cur_visited_tag = this->visited_list->getFreshTag();
-    //this->cur_returned_visited_tag = this->visited_list->getFreshTag();
-
-    auto dist_func = space->get_dist_func();
-
-    if (this->getResultsCount() == 0) {
-        float dist = dist_func(this->getQueryBlob(), hnsw_index.getDataByInternalId(this->entry_point),
-                               space->get_data_dim());
-        this->lower_bound = dist;
-        this->visitNode(this->entry_point);
-//        if (!hasReturned(this->entry_point)) {
-//
-//            this->markReturned(this->entry_point);
-//        }
-        //top_candidates.emplace(dist, this->entry_point);
-        // The candidates distances are saved negatively, so we will have O(1) access to the closest
-        // candidate from the max heap, which is the one with the largest (negative) value.
-        if (candidates.empty()) {
-            candidates.emplace(dist, this->entry_point);
-        }
-    }
-
-    // experimental
-//    auto temp = candidates;
-//    while (!temp.empty()) {
-//        if (temp.top().second == this->entry_point) {
-//            temp.pop();
-//            continue;
-//        }
-//        visitNode(temp.top().second);
-//        if ((!hasReturned(temp.top().second)) && (top_candidates.size() < hnsw_index.getEf() || -temp.top().first < lowerBound)) {
-//            top_candidates.emplace(-temp.top().first, temp.top().second);
-//        }
-//        if (top_candidates.size() > hnsw_index.getEf()) {
-//            top_candidates.pop();
-//        }
-//        if (!top_candidates.empty()) {
-//            lowerBound = -top_candidates.top().first;
-//        }
-//        temp.pop();
-//    }
-
-    while (!candidates.empty()) {
-        pair<float, idType> curr_el_pair = candidates.top();
-        // If the closest element in the candidates set is further than the furthest element in the
-        // top candidates set, we finish the search.
-        if ((curr_el_pair.first) > this->lower_bound && top_candidates.size() >= hnsw_index.getEf()) {
-            break;
-        }
-        if (top_candidates.size() < hnsw_index.getEf() || this->lower_bound > curr_el_pair.first) {
-
-#ifdef USE_SSE
-            _mm_prefetch(hnsw_index.getDataByInternalId(candidate_set.top().second),
-                             _MM_HINT_T0);
-#endif
-//                if (!this->hasReturned(candidate_id)) {
-//                    top_candidates.emplace(candidate_dist, candidate_id);
-//                    this->markReturned(candidate_id);
-//                }
-// experimental
-            top_candidates.emplace(curr_el_pair.first, curr_el_pair.second);
-            if (top_candidates.size() > hnsw_index.getEf()) {
-                // Set as entry point for next iterations the best node found but hasn't
-                // returned.
-//                    this->entry_point = top_candidates.top().second;
-//                    ep_changed = true;
-//                    this->unmarkReturned(top_candidates.top().second);
-                this->top_candidates_extras.emplace(top_candidates.top().first, top_candidates.top().second);
-                top_candidates.pop();
-            }
-
-=======
 
     auto dist_func = space->get_dist_func();
 
@@ -207,23 +98,16 @@
                                                     top_candidates.top().second);
                 top_candidates.pop();
             }
->>>>>>> a70f6c66
             if (!top_candidates.empty()) {
                 this->lower_bound = top_candidates.top().first;
             }
         }
-<<<<<<< HEAD
-
-        candidates.pop();
-        idType cur_node_id = curr_el_pair.second;
-=======
->>>>>>> a70f6c66
 
         // Take the current node out of the candidates queue and go over his neighbours.
         this->candidates.pop();
         uint *cur_node_links_header = hnsw_index.get_linklist_at_level(curr_node_id, 0);
         ushort links_num = hnsw_index.getListCount(cur_node_links_header);
-        auto *node_links = (uint *) (cur_node_links_header + 1);
+        auto *node_links = (uint *)(cur_node_links_header + 1);
 #ifdef USE_SSE
         _mm_prefetch((char *)(visited_list->getElementsTags() + *node_links), _MM_HINT_T0);
         _mm_prefetch((char *)(visited_list->getElementsTags() + *node_links + 64), _MM_HINT_T0);
@@ -238,57 +122,19 @@
                          _MM_HINT_T0);
             _mm_prefetch(hnsw_index.getDataByInternalId(*(node_links + j + 1)), _MM_HINT_T0);
 #endif
-<<<<<<< HEAD
-            if (this->hasVisitedInCurIteration(candidate_id)) {
-                continue;
-            }
-//            if (!this->allow_returned_candidates && this->hasReturned(candidate_id)) {
-//                continue;
-//            }
-=======
             if (this->hasVisitedNode(candidate_id)) {
                 continue;
             }
->>>>>>> a70f6c66
             this->visitNode(candidate_id);
             char *candidate_data = hnsw_index.getDataByInternalId(candidate_id);
-            float candidate_dist = dist_func(this->getQueryBlob(), (const void *) candidate_data,
+            float candidate_dist = dist_func(this->getQueryBlob(), (const void *)candidate_data,
                                              space->get_data_dim());
-<<<<<<< HEAD
-            candidates.emplace(candidate_dist, candidate_id);
-=======
             this->candidates.emplace(candidate_dist, candidate_id);
->>>>>>> a70f6c66
         }
     }
 
     // If we found fewer results than wanted, mark the search as depleted.
     if (top_candidates.size() < hnsw_index.getEf()) {
-<<<<<<< HEAD
-//        if (!this->allow_returned_candidates) {
-//            this->allow_returned_candidates = true;
-//        } else {
-//            // If this options was enabled already, there are no more reachable results.
-        this->depleted = true;
-        //}
-    }
-    // If the entry point hadn't changed, set it to be "worst" result that we return.
-//    if (!candidates.empty()) {
-//        this->entry_point = candidates.top().second;
-//    } else if (!ep_changed && !top_candidates.empty()) {
-//        this->entry_point = top_candidates.top().second;
-//    }
-    return top_candidates;
-}
-
-HNSW_BatchIterator::HNSW_BatchIterator(const void *query_vector, const HNSWIndex *hnsw_index,
-                                       std::shared_ptr<VecSimAllocator> allocator,
-                                       short max_iterations)
-    : VecSimBatchIterator(query_vector, std::move(allocator)),
-      // the search_id and the visited list is determined in the first iteration.
-      index(hnsw_index), allow_returned_candidates(false), depleted(false), iteration_num(0),
-      results(this->allocator), candidates(this->allocator), top_candidates_extras(this->allocator) {
-=======
         this->depleted = true;
     }
     return top_candidates;
@@ -299,27 +145,11 @@
     : VecSimBatchIterator(query_vector, std::move(allocator)), index(hnsw_index), depleted(false),
       results(this->allocator), candidates(this->allocator),
       top_candidates_extras(this->allocator) {
->>>>>>> a70f6c66
 
     this->entry_point = this->index->hnsw.getEntryPointId();
     // Use "fresh" tag to mark nodes that were visited along the search in some iteration.
     this->visited_list = this->index->hnsw.getVisitedList();
-<<<<<<< HEAD
-    this->tag_range_start = this->visited_list->getFreshTag();
-    this->cur_visited_tag = this->tag_range_start;
-    // The number of iterations is bounded, as we want to ensure that tags will not reset during the
-    // iterations.
-    if (USHRT_MAX - this->tag_range_start < 2 * max_iterations) {
-        this->visited_list->reset();
-        this->tag_range_start = this->visited_list->getFreshTag();
-    } else if (max_iterations <= 0) {
-        throw std::runtime_error("Invalid argument given for max_iterations: should be a positive "
-                                 "number lower than SHRT_MAX");
-    }
-    this->max_iterations = max_iterations;
-=======
     this->visited_tag = this->visited_list->getFreshTag();
->>>>>>> a70f6c66
 }
 
 VecSimQueryResult_List HNSW_BatchIterator::getNextResults(size_t n_res,
@@ -331,12 +161,8 @@
     if (orig_ef < n_res) {
         dynamic_cast<HNSWIndex *>(this->index)->setEf(n_res);
     }
-<<<<<<< HEAD
-    // todo: set ef as *at least* the number of results to return.
-=======
     auto *batch_results = array_new<VecSimQueryResult>(n_res);
 
->>>>>>> a70f6c66
     // In the first iteration, we search the graph from top bottom to find the initial entry point,
     // and then we scan the graph to get results (layer 0).
     if (this->getResultsCount() == 0) {
@@ -371,23 +197,10 @@
 void HNSW_BatchIterator::reset() {
     this->resetResultsCount();
     this->depleted = false;
-<<<<<<< HEAD
-    this->allow_returned_candidates = false;
-    this->tag_range_start = this->visited_list->getFreshTag();
-    this->cur_visited_tag = this->tag_range_start;
-    //this->lower_bound = std::numeric_limits<float>::max();
-    if (USHRT_MAX - this->tag_range_start < 2 * max_iterations) {
-        this->visited_list->reset();
-        this->tag_range_start = this->visited_list->getFreshTag();
-    }
-    this->results = vecsim_stl::min_priority_queue<pair<float, labelType>>(
-        this->allocator); // clear the results queue
-=======
     this->visited_tag = this->visited_list->getFreshTag();
     // Clear the queues.
     this->results = vecsim_stl::min_priority_queue<pair<float, labelType>>(this->allocator);
     this->candidates = vecsim_stl::min_priority_queue<pair<float, idType>>(this->allocator);
     this->top_candidates_extras =
         vecsim_stl::max_priority_queue<pair<float, idType>>(this->allocator);
->>>>>>> a70f6c66
 }