--- conflicted
+++ resolved
@@ -70,28 +70,6 @@
     // Save all graph layers other than layer 0: for every id of a vector in the graph,
     // store (<size>, data), where <size> is the data size, and the data is the concatenated
     // adjacency lists in the graph Then, store the sets of the incoming edges in every level.
-<<<<<<< HEAD
-    // for (size_t i = 0; i <= hnsw_index->max_id; i++) {
-    //     if (hnsw_index->available_ids.find(i) != hnsw_index->available_ids.end()) {
-    //         continue;
-    //     }
-    //     unsigned int linkListSize =
-    //         hnsw_index->element_levels_[i] > 0
-    //             ? hnsw_index->size_links_per_element_ * hnsw_index->element_levels_[i]
-    //             : 0;
-    //     writeBinaryPOD(output, linkListSize);
-    //     if (linkListSize)
-    //         output.write(hnsw_index->linkLists_[i], linkListSize);
-    //     for (size_t j = 1; j <= hnsw_index->element_levels_[i]; j++) {
-    //         auto *set_ptr = hnsw_index->getIncomingEdgesPtr(i, j);
-    //         unsigned int set_size = set_ptr->size();
-    //         writeBinaryPOD(output, set_size);
-    //         for (auto id : *set_ptr) {
-    //             writeBinaryPOD(output, id);
-    //         }
-    //     }
-    // }
-=======
     for (size_t i = 0; i <= hnsw_index->max_id; i++) {
         unsigned int linkListSize =
             hnsw_index->element_levels_[i] > 0
@@ -109,7 +87,6 @@
             }
         }
     }
->>>>>>> b46b8a48
 }
 
 void HNSWIndexSerializer::loadIndex_v1(std::ifstream &input) {
@@ -185,45 +162,6 @@
 #endif
 
     // Restore the rest of the graph layers, along with the label and max_level lookups.
-<<<<<<< HEAD
-    // hnsw_index->linkLists_ = (char **)hnsw_index->allocator->reallocate(
-    //     hnsw_index->linkLists_, sizeof(void *) * hnsw_index->max_elements_);
-    // hnsw_index->element_levels_ =
-    //     vecsim_stl::vector<size_t>(hnsw_index->max_elements_, hnsw_index->allocator);
-    // hnsw_index->label_lookup_.clear();
-
-    // for (size_t i = 0; i <= hnsw_index->max_id; i++) {
-    //     if (hnsw_index->available_ids.find(i) != hnsw_index->available_ids.end()) {
-    //         hnsw_index->element_levels_[i] = HNSW_INVALID_LEVEL;
-    //         continue;
-    //     }
-    //     hnsw_index->label_lookup_[hnsw_index->getExternalLabel(i)] = i;
-    //     unsigned int linkListSize;
-    //     readBinaryPOD(input, linkListSize);
-    //     if (linkListSize == 0) {
-    //         hnsw_index->element_levels_[i] = 0;
-    //         hnsw_index->linkLists_[i] = nullptr;
-    //     } else {
-    //         hnsw_index->element_levels_[i] = linkListSize / hnsw_index->size_links_per_element_;
-    //         hnsw_index->linkLists_[i] = (char *)hnsw_index->allocator->allocate(linkListSize);
-    //         if (hnsw_index->linkLists_[i] == nullptr)
-    //             throw std::runtime_error(
-    //                 "Not enough memory: loadIndex failed to allocate linklist");
-    //         input.read(hnsw_index->linkLists_[i], linkListSize);
-    //         for (size_t j = 1; j <= hnsw_index->element_levels_[i]; j++) {
-    //             auto *set_ptr = new vecsim_stl::set<tableint>(hnsw_index->allocator);
-    //             unsigned int set_size;
-    //             readBinaryPOD(input, set_size);
-    //             for (size_t k = 0; k < set_size; k++) {
-    //                 tableint next_edge;
-    //                 readBinaryPOD(input, next_edge);
-    //                 set_ptr->insert(next_edge);
-    //             }
-    //             hnsw_index->setIncomingEdgesPtr(i, j, (void *)set_ptr);
-    //         }
-    //     }
-    // }
-=======
     hnsw_index->linkLists_ = (char **)hnsw_index->allocator->reallocate(
         hnsw_index->linkLists_, sizeof(void *) * hnsw_index->max_elements_);
     hnsw_index->element_levels_ =
@@ -259,7 +197,6 @@
             }
         }
     }
->>>>>>> b46b8a48
 }
 
 HNSWIndexSerializer::HNSWIndexSerializer(HNSWIndex<float, float> *hnsw_index_)
@@ -304,67 +241,6 @@
                              .min_in_degree = HNSW_INVALID_META_DATA,
                              .max_in_degree = HNSW_INVALID_META_DATA};
 
-<<<<<<< HEAD
-    // // Save the current memory usage (before we use additional memory for the integrity check).
-    // res.memory_usage = hnsw_index->getAllocator()->getAllocationSize();
-    // size_t connections_checked = 0, double_connections = 0;
-    // std::vector<int> inbound_connections_num(hnsw_index->max_id + 1, 0);
-    // size_t incoming_edges_sets_sizes = 0;
-    // if (hnsw_index->max_id != HNSW_INVALID_ID) {
-    //     for (size_t i = 0; i <= hnsw_index->max_id; i++) {
-    //         if (hnsw_index->available_ids.find(i) != hnsw_index->available_ids.end()) {
-    //             continue;
-    //         }
-    //         for (size_t l = 0; l <= hnsw_index->element_levels_[i]; l++) {
-    //             linklistsizeint *ll_cur = hnsw_index->get_linklist_at_level(i, l);
-    //             unsigned int size = hnsw_index->getListCount(ll_cur);
-    //             auto *data = (tableint *)(ll_cur + 1);
-    //             std::set<tableint> s;
-    //             for (unsigned int j = 0; j < size; j++) {
-    //                 // Check if we found an invalid neighbor.
-    //                 if (data[j] > hnsw_index->max_id || data[j] == i) {
-    //                     res.valid_state = false;
-    //                     return res;
-    //                 }
-    //                 inbound_connections_num[data[j]]++;
-    //                 s.insert(data[j]);
-    //                 connections_checked++;
-
-    //                 // Check if this connection is bidirectional.
-    //                 linklistsizeint *ll_other = hnsw_index->get_linklist_at_level(data[j], l);
-    //                 int size_other = hnsw_index->getListCount(ll_other);
-    //                 auto *data_other = (tableint *)(ll_other + 1);
-    //                 for (int r = 0; r < size_other; r++) {
-    //                     if (data_other[r] == (tableint)i) {
-    //                         double_connections++;
-    //                         break;
-    //                     }
-    //                 }
-    //             }
-    //             // Check if a certain neighbor appeared more than once.
-    //             if (s.size() != size) {
-    //                 res.valid_state = false;
-    //                 return res;
-    //             }
-    //             incoming_edges_sets_sizes += hnsw_index->getIncomingEdgesPtr(i, l)->size();
-    //         }
-    //     }
-    // }
-    // res.double_connections = double_connections;
-    // res.unidirectional_connections = incoming_edges_sets_sizes;
-    // res.min_in_degree =
-    //     !inbound_connections_num.empty()
-    //         ? *std::min_element(inbound_connections_num.begin(), inbound_connections_num.end())
-    //         : 0;
-    // res.max_in_degree =
-    //     !inbound_connections_num.empty()
-    //         ? *std::max_element(inbound_connections_num.begin(), inbound_connections_num.end())
-    //         : 0;
-    // if (incoming_edges_sets_sizes + double_connections != connections_checked) {
-    //     res.valid_state = false;
-    //     return res;
-    // }
-=======
     // Save the current memory usage (before we use additional memory for the integrity check).
     res.memory_usage = hnsw_index->getAllocator()->getAllocationSize();
     size_t connections_checked = 0, double_connections = 0;
@@ -421,7 +297,6 @@
         res.valid_state = false;
         return res;
     }
->>>>>>> b46b8a48
     res.valid_state = true;
     return res;
 }