#include <VecSim/vec_sim.h>

#include <utility>
#include "serialization.h"
#include "VecSim/utils/vecsim_stl.h"
#include "hnswlib.h"

#define HNSW_INVALID_META_DATA SIZE_MAX

namespace hnswlib {

// Helper functions for serializing the index.
template <typename T>
static void writeBinaryPOD(std::ostream &out, const T &podRef) {
    out.write((char *)&podRef, sizeof(T));
}

template <typename T>
static void readBinaryPOD(std::istream &in, T &podRef) {
    in.read((char *)&podRef, sizeof(T));
}

void HNSWIndexSerializer::saveIndexFields(std::ofstream &output) {
    // Save index build parameters
    writeBinaryPOD(output, hnsw_index->max_elements_);
    writeBinaryPOD(output, hnsw_index->M_);
    writeBinaryPOD(output, hnsw_index->maxM_);
    writeBinaryPOD(output, hnsw_index->maxM0_);
    writeBinaryPOD(output, hnsw_index->ef_construction_);

    // Save index search parameter
    writeBinaryPOD(output, hnsw_index->ef_);

    // Save index meta-data
    writeBinaryPOD(output, hnsw_index->data_size_);
    writeBinaryPOD(output, hnsw_index->size_data_per_element_);
    writeBinaryPOD(output, hnsw_index->size_links_per_element_);
    writeBinaryPOD(output, hnsw_index->size_links_level0_);
    writeBinaryPOD(output, hnsw_index->label_offset_);
    writeBinaryPOD(output, hnsw_index->offsetData_);
    writeBinaryPOD(output, hnsw_index->offsetLevel0_);
    writeBinaryPOD(output, hnsw_index->incoming_links_offset0);
    writeBinaryPOD(output, hnsw_index->incoming_links_offset);
    writeBinaryPOD(output, hnsw_index->mult_);

    // Save index level generator of the top level for a new element
    writeBinaryPOD(output, hnsw_index->level_generator_);

    // Save index state
    writeBinaryPOD(output, hnsw_index->cur_element_count);
    writeBinaryPOD(output, hnsw_index->max_id);
    writeBinaryPOD(output, hnsw_index->maxlevel_);
    writeBinaryPOD(output, hnsw_index->entrypoint_node_);

    // Save the available ids for reuse
    writeBinaryPOD(output, hnsw_index->available_ids.size());
    for (auto available_id : hnsw_index->available_ids) {
        writeBinaryPOD(output, available_id);
    }
}

void HNSWIndexSerializer::saveGraph(std::ofstream &output) {
    // Save level 0 data (graph layer 0 + labels + vectors data)
    output.write(hnsw_index->data_level0_memory_,
                 hnsw_index->max_elements_ * hnsw_index->size_data_per_element_);
    if (hnsw_index->max_id == HNSW_INVALID_ID) {
        return; // Index is empty.
    }
    // Save the incoming edge sets.
    for (size_t i = 0; i <= hnsw_index->max_id; i++) {
        if (hnsw_index->available_ids.find(i) != hnsw_index->available_ids.end()) {
            continue;
        }
        auto *set_ptr = hnsw_index->getIncomingEdgesPtr(i, 0);
        unsigned int set_size = set_ptr->set_.size();
        writeBinaryPOD(output, set_size);
        for (auto id : set_ptr->set_) {
            writeBinaryPOD(output, id);
        }
    }

    // Save all graph layers other than layer 0: for every id of a vector in the graph,
    // store (<size>, data), where <size> is the data size, and the data is the concatenated
    // adjacency lists in the graph Then, store the sets of the incoming edges in every level.
    for (size_t i = 0; i <= hnsw_index->max_id; i++) {
        if (hnsw_index->available_ids.find(i) != hnsw_index->available_ids.end()) {
            continue;
        }
        unsigned int linkListSize =
            hnsw_index->element_levels_[i] > 0
                ? hnsw_index->size_links_per_element_ * hnsw_index->element_levels_[i]
                : 0;
        writeBinaryPOD(output, linkListSize);
        if (linkListSize)
            output.write(hnsw_index->linkLists_[i], linkListSize);
        for (size_t j = 1; j <= hnsw_index->element_levels_[i]; j++) {
            auto *set_ptr = hnsw_index->getIncomingEdgesPtr(i, j);
            unsigned int set_size = set_ptr->set_.size();
            writeBinaryPOD(output, set_size);
            for (auto id : set_ptr->set_) {
                writeBinaryPOD(output, id);
            }
        }
    }
}

void HNSWIndexSerializer::restoreIndexFields(std::ifstream &input, SpaceInterface<float> *s) {
    // Restore index build parameters
    readBinaryPOD(input, hnsw_index->max_elements_);
    readBinaryPOD(input, hnsw_index->M_);
    readBinaryPOD(input, hnsw_index->maxM_);
    readBinaryPOD(input, hnsw_index->maxM0_);
    readBinaryPOD(input, hnsw_index->ef_construction_);

    // Restore index search parameter
    readBinaryPOD(input, hnsw_index->ef_);

    // Restore index meta-data
    readBinaryPOD(input, hnsw_index->data_size_);
    readBinaryPOD(input, hnsw_index->size_data_per_element_);
    readBinaryPOD(input, hnsw_index->size_links_per_element_);
    readBinaryPOD(input, hnsw_index->size_links_level0_);
    readBinaryPOD(input, hnsw_index->label_offset_);
    readBinaryPOD(input, hnsw_index->offsetData_);
    readBinaryPOD(input, hnsw_index->offsetLevel0_);
    readBinaryPOD(input, hnsw_index->incoming_links_offset0);
    readBinaryPOD(input, hnsw_index->incoming_links_offset);
    readBinaryPOD(input, hnsw_index->mult_);

    if (s->get_data_size() != hnsw_index->data_size_) {
        throw std::runtime_error("Index data is corrupted or does not match the given space");
    }
    hnsw_index->fstdistfunc_ = s->get_dist_func();
    hnsw_index->dist_func_param_ = s->get_data_dim();

    // Restore index level generator of the top level for a new element
    readBinaryPOD(input, hnsw_index->level_generator_);

    // Restore index state
    readBinaryPOD(input, hnsw_index->cur_element_count);
    readBinaryPOD(input, hnsw_index->max_id);
    readBinaryPOD(input, hnsw_index->maxlevel_);
    readBinaryPOD(input, hnsw_index->entrypoint_node_);

    // Restore the available ids
    hnsw_index->available_ids.clear();
    size_t available_ids_count;
    readBinaryPOD(input, available_ids_count);
    for (size_t i = 0; i < available_ids_count; i++) {
        tableint next_id;
        readBinaryPOD(input, next_id);
        hnsw_index->available_ids.insert(next_id);
    }
}

void HNSWIndexSerializer::restoreGraph(std::ifstream &input) {
    // Restore graph layer 0
    hnsw_index->data_level0_memory_ = (char *)hnsw_index->allocator->reallocate(
        hnsw_index->data_level0_memory_,
        hnsw_index->max_elements_ * hnsw_index->size_data_per_element_);
    input.read(hnsw_index->data_level0_memory_,
               hnsw_index->max_elements_ * hnsw_index->size_data_per_element_);
    if (hnsw_index->max_id == HNSW_INVALID_ID) {
        return; // Index is empty.
    }
    for (size_t i = 0; i <= hnsw_index->max_id; i++) {
        if (hnsw_index->available_ids.find(i) != hnsw_index->available_ids.end()) {
            continue;
        }
        auto *set_ptr =
<<<<<<< HEAD
            new (hnsw_index->allocator) vecsim_stl::set<tableint>(hnsw_index->allocator);
=======
            new (hnsw_index->allocator) vecsim_stl::set_wrapper<tableint>(hnsw_index->allocator);
>>>>>>> 35e9ea2a
        unsigned int set_size;
        readBinaryPOD(input, set_size);
        for (size_t j = 0; j < set_size; j++) {
            tableint next_edge;
            readBinaryPOD(input, next_edge);
            set_ptr->set_.insert(next_edge);
        }
        hnsw_index->setIncomingEdgesPtr(i, 0, (void *)set_ptr);
    }

#ifdef ENABLE_PARALLELIZATION
    pool_initial_size = pool_initial_size;
    visited_nodes_handler_pool = std::unique_ptr<VisitedNodesHandlerPool>(
        new (this->allocator)
            VisitedNodesHandlerPool(pool_initial_size, max_elements_, this->allocator));
#else
    hnsw_index->visited_nodes_handler = std::unique_ptr<VisitedNodesHandler>(
        new (hnsw_index->allocator)
            VisitedNodesHandler(hnsw_index->max_elements_, hnsw_index->allocator));
#endif

    // Restore the rest of the graph layers, along with the label and max_level lookups.
    hnsw_index->linkLists_ = (char **)hnsw_index->allocator->reallocate(
        hnsw_index->linkLists_, sizeof(void *) * hnsw_index->max_elements_);
    hnsw_index->element_levels_ =
        vecsim_stl::vector<size_t>(hnsw_index->max_elements_, hnsw_index->allocator);
    hnsw_index->label_lookup_.clear();

    for (size_t i = 0; i <= hnsw_index->max_id; i++) {
        if (hnsw_index->available_ids.find(i) != hnsw_index->available_ids.end()) {
            hnsw_index->element_levels_[i] = HNSW_INVALID_LEVEL;
            continue;
        }
        hnsw_index->label_lookup_[hnsw_index->getExternalLabel(i)] = i;
        unsigned int linkListSize;
        readBinaryPOD(input, linkListSize);
        if (linkListSize == 0) {
            hnsw_index->element_levels_[i] = 0;
            hnsw_index->linkLists_[i] = nullptr;
        } else {
            hnsw_index->element_levels_[i] = linkListSize / hnsw_index->size_links_per_element_;
            hnsw_index->linkLists_[i] = (char *)hnsw_index->allocator->allocate(linkListSize);
            if (hnsw_index->linkLists_[i] == nullptr)
                throw std::runtime_error(
                    "Not enough memory: loadIndex failed to allocate linklist");
            input.read(hnsw_index->linkLists_[i], linkListSize);
            for (size_t j = 1; j <= hnsw_index->element_levels_[i]; j++) {
<<<<<<< HEAD
                auto *set_ptr =
                    new (hnsw_index->allocator) vecsim_stl::set<tableint>(hnsw_index->allocator);
=======
                auto *set_ptr = new (hnsw_index->allocator)
                    vecsim_stl::set_wrapper<tableint>(hnsw_index->allocator);
>>>>>>> 35e9ea2a
                unsigned int set_size;
                readBinaryPOD(input, set_size);
                for (size_t k = 0; k < set_size; k++) {
                    tableint next_edge;
                    readBinaryPOD(input, next_edge);
                    set_ptr->set_.insert(next_edge);
                }
                hnsw_index->setIncomingEdgesPtr(i, j, (void *)set_ptr);
            }
        }
    }
}

HNSWIndexSerializer::HNSWIndexSerializer(std::shared_ptr<HierarchicalNSW<float>> hnsw_index_) {
    hnsw_index = std::move(hnsw_index_); // Hold a reference of the index.
}

void HNSWIndexSerializer::saveIndex(const std::string &location) {
    std::ofstream output(location, std::ios::binary);
    this->saveIndexFields(output);
    this->saveGraph(output);
    output.close();
}

void HNSWIndexSerializer::loadIndex(const std::string &location, SpaceInterface<float> *s) {

    std::ifstream input(location, std::ios::binary);
    if (!input.is_open())
        throw std::runtime_error("Cannot open file");

    input.seekg(0, std::ifstream::beg);
    this->restoreIndexFields(input, s);
    this->restoreGraph(input);
    input.close();
}

void HNSWIndexSerializer::reset(std::shared_ptr<hnswlib::HierarchicalNSW<float>> hnsw_index_) {
    // Hold the allocator, so it won't be destroyed while VecSimBaseObject is released.
    auto allocator = hnsw_index->getAllocator();
    if (hnsw_index_ == nullptr) {
        hnsw_index.reset();
        return;
    }
    hnsw_index = hnsw_index_;
}

HNSWIndexMetaData HNSWIndexSerializer::checkIntegrity() {
    HNSWIndexMetaData res = {.valid_state = false,
                             .memory_usage = -1,
                             .double_connections = HNSW_INVALID_META_DATA,
                             .unidirectional_connections = HNSW_INVALID_META_DATA,
                             .min_in_degree = HNSW_INVALID_META_DATA,
                             .max_in_degree = HNSW_INVALID_META_DATA};

    // Save the current memory usage (before we use additional memory for the integrity check).
    res.memory_usage = hnsw_index->getAllocator()->getAllocationSize();
    size_t connections_checked = 0, double_connections = 0;
    std::vector<int> inbound_connections_num(hnsw_index->max_id + 1, 0);
    size_t incoming_edges_sets_sizes = 0;
    if (hnsw_index->max_id != HNSW_INVALID_ID) {
        for (size_t i = 0; i <= hnsw_index->max_id; i++) {
            if (hnsw_index->available_ids.find(i) != hnsw_index->available_ids.end()) {
                continue;
            }
            for (size_t l = 0; l <= hnsw_index->element_levels_[i]; l++) {
                linklistsizeint *ll_cur = hnsw_index->get_linklist_at_level(i, l);
                unsigned int size = hnsw_index->getListCount(ll_cur);
                auto *data = (tableint *)(ll_cur + 1);
                std::set<tableint> s;
                for (unsigned int j = 0; j < size; j++) {
                    // Check if we found an invalid neighbor.
                    if (data[j] > hnsw_index->max_id || data[j] == i) {
                        res.valid_state = false;
                        return res;
                    }
                    inbound_connections_num[data[j]]++;
                    s.insert(data[j]);
                    connections_checked++;

                    // Check if this connection is bidirectional.
                    linklistsizeint *ll_other = hnsw_index->get_linklist_at_level(data[j], l);
                    int size_other = hnsw_index->getListCount(ll_other);
                    auto *data_other = (tableint *)(ll_other + 1);
                    for (int r = 0; r < size_other; r++) {
                        if (data_other[r] == (tableint)i) {
                            double_connections++;
                            break;
                        }
                    }
                }
                // Check if a certain neighbor appeared more than once.
                if (s.size() != size) {
                    res.valid_state = false;
                    return res;
                }
                incoming_edges_sets_sizes += hnsw_index->getIncomingEdgesPtr(i, l)->set_.size();
            }
        }
    }
    res.double_connections = double_connections;
    res.unidirectional_connections = incoming_edges_sets_sizes;
    res.min_in_degree =
        !inbound_connections_num.empty()
            ? *std::min_element(inbound_connections_num.begin(), inbound_connections_num.end())
            : 0;
    res.max_in_degree =
        !inbound_connections_num.empty()
            ? *std::max_element(inbound_connections_num.begin(), inbound_connections_num.end())
            : 0;
    if (incoming_edges_sets_sizes + double_connections != connections_checked) {
        res.valid_state = false;
        return res;
    }
    res.valid_state = true;
    std::cout << "HNSW index integrity OK\n";
    return res;
}
} // namespace hnswlib<|MERGE_RESOLUTION|>--- conflicted
+++ resolved
@@ -168,11 +168,7 @@
             continue;
         }
         auto *set_ptr =
-<<<<<<< HEAD
             new (hnsw_index->allocator) vecsim_stl::set<tableint>(hnsw_index->allocator);
-=======
-            new (hnsw_index->allocator) vecsim_stl::set_wrapper<tableint>(hnsw_index->allocator);
->>>>>>> 35e9ea2a
         unsigned int set_size;
         readBinaryPOD(input, set_size);
         for (size_t j = 0; j < set_size; j++) {
@@ -220,13 +216,8 @@
                     "Not enough memory: loadIndex failed to allocate linklist");
             input.read(hnsw_index->linkLists_[i], linkListSize);
             for (size_t j = 1; j <= hnsw_index->element_levels_[i]; j++) {
-<<<<<<< HEAD
                 auto *set_ptr =
                     new (hnsw_index->allocator) vecsim_stl::set<tableint>(hnsw_index->allocator);
-=======
-                auto *set_ptr = new (hnsw_index->allocator)
-                    vecsim_stl::set_wrapper<tableint>(hnsw_index->allocator);
->>>>>>> 35e9ea2a
                 unsigned int set_size;
                 readBinaryPOD(input, set_size);
                 for (size_t k = 0; k < set_size; k++) {
