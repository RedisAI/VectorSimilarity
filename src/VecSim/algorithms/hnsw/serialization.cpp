/*
 *Copyright Redis Ltd. 2021 - present
 *Licensed under your choice of the Redis Source Available License 2.0 (RSALv2) or
 *the Server Side Public License v1 (SSPLv1).
 */

#include <VecSim/vec_sim.h>

#include <utility>
#include <map>
#include "serialization.h"
#include "VecSim/utils/vecsim_stl.h"
#include "hnsw_single.h"
#define HNSW_INVALID_META_DATA SIZE_MAX

// Helper functions for serializing the index.
template <typename T>
static void writeBinaryPOD(std::ostream &out, const T &podRef) {
    out.write((char *)&podRef, sizeof(T));
}

template <typename T>
static void readBinaryPOD(std::istream &in, T &podRef) {
    in.read((char *)&podRef, sizeof(T));
}

void HNSWIndexSerializer::saveIndexFields(std::ofstream &output) {
    // Save index build parameters
    writeBinaryPOD(output, hnsw_index->max_elements_);
    writeBinaryPOD(output, hnsw_index->M_);
    writeBinaryPOD(output, hnsw_index->maxM_);
    writeBinaryPOD(output, hnsw_index->maxM0_);
    writeBinaryPOD(output, hnsw_index->ef_construction_);

    // Save index search parameter
    writeBinaryPOD(output, hnsw_index->ef_);

    // Save index meta-data
    writeBinaryPOD(output, hnsw_index->data_size_);
    writeBinaryPOD(output, hnsw_index->size_data_per_element_);
    writeBinaryPOD(output, hnsw_index->size_links_per_element_);
    writeBinaryPOD(output, hnsw_index->size_links_level0_);
    writeBinaryPOD(output, hnsw_index->label_offset_);
    writeBinaryPOD(output, hnsw_index->offsetData_);
    writeBinaryPOD(output, hnsw_index->offsetLevel0_);
    writeBinaryPOD(output, hnsw_index->incoming_links_offset0);
    writeBinaryPOD(output, hnsw_index->incoming_links_offset);
    writeBinaryPOD(output, hnsw_index->mult_);

    // Save index level generator of the top level for a new element
    writeBinaryPOD(output, hnsw_index->level_generator_);

    // Save index state
    writeBinaryPOD(output, hnsw_index->cur_element_count);
    writeBinaryPOD(output, hnsw_index->num_marked_deleted);
    writeBinaryPOD(output, hnsw_index->maxlevel_);
    writeBinaryPOD(output, hnsw_index->entrypoint_node_);
}

void HNSWIndexSerializer::saveGraph(std::ofstream &output) {
    // Save level 0 data (graph layer 0 + labels + vectors data)
    output.write(hnsw_index->data_level0_memory_,
                 hnsw_index->max_elements_ * hnsw_index->size_data_per_element_);

    // Save the incoming edge sets.
    for (size_t i = 0; i < hnsw_index->cur_element_count; i++) {
        auto *incoming_edges_ptr = hnsw_index->getIncomingEdgesPtr(i, 0);
        unsigned int set_size = incoming_edges_ptr->size();
        writeBinaryPOD(output, set_size);
        for (auto id : *incoming_edges_ptr) {
            writeBinaryPOD(output, id);
        }
    }

    // Save all graph layers other than layer 0: for every id of a vector in the graph,
    // store (<size>, data), where <size> is the data size, and the data is the concatenated
    // adjacency lists in the graph Then, store the sets of the incoming edges in every level.
    for (size_t i = 0; i < hnsw_index->cur_element_count; i++) {
        unsigned int linkListSize =
            hnsw_index->element_levels_[i] > 0
                ? hnsw_index->size_links_per_element_ * hnsw_index->element_levels_[i]
                : 0;
        writeBinaryPOD(output, linkListSize);
        if (linkListSize)
            output.write(hnsw_index->linkLists_[i], linkListSize);
        for (size_t j = 1; j <= hnsw_index->element_levels_[i]; j++) {
            auto *incoming_edges_ptr = hnsw_index->getIncomingEdgesPtr(i, j);
            unsigned int set_size = incoming_edges_ptr->size();
            writeBinaryPOD(output, set_size);
            for (auto id : *incoming_edges_ptr) {
                writeBinaryPOD(output, id);
            }
        }
    }
}

void HNSWIndexSerializer::loadIndex_v1(std::ifstream &input) {
    // Restore index build parameters
    readBinaryPOD(input, hnsw_index->max_elements_);
    readBinaryPOD(input, hnsw_index->M_);
    readBinaryPOD(input, hnsw_index->maxM_);
    readBinaryPOD(input, hnsw_index->maxM0_);
    readBinaryPOD(input, hnsw_index->ef_construction_);

    // Restore index search parameter
    readBinaryPOD(input, hnsw_index->ef_);

    // Restore index meta-data
    readBinaryPOD(input, hnsw_index->data_size_);
    readBinaryPOD(input, hnsw_index->size_data_per_element_);
    readBinaryPOD(input, hnsw_index->size_links_per_element_);
    readBinaryPOD(input, hnsw_index->size_links_level0_);
    readBinaryPOD(input, hnsw_index->label_offset_);
    readBinaryPOD(input, hnsw_index->offsetData_);
    readBinaryPOD(input, hnsw_index->offsetLevel0_);
    readBinaryPOD(input, hnsw_index->incoming_links_offset0);
    readBinaryPOD(input, hnsw_index->incoming_links_offset);
    readBinaryPOD(input, hnsw_index->mult_);

    // Restore index level generator of the top level for a new element
    readBinaryPOD(input, hnsw_index->level_generator_);

    // Restore index state
    readBinaryPOD(input, hnsw_index->cur_element_count);
    idType dummy;
    readBinaryPOD(input, dummy);
    hnsw_index->num_marked_deleted = 0;
    readBinaryPOD(input, hnsw_index->maxlevel_);
    readBinaryPOD(input, hnsw_index->entrypoint_node_);

    this->restoreGraph(input);
    size_t old_size_links_per_element_ = hnsw_index->size_links_per_element_;
    hnsw_index->size_links_per_element_ -= sizeof(elementFlags);
    hnsw_index->incoming_links_offset -= sizeof(elementFlags);
    for (idType i = 0; i < hnsw_index->cur_element_count; i++) {
        auto meta = hnsw_index->get_linklist0(i);
        *(meta) = *(meta - 1);
        *(meta - 1) = 0;
        size_t linkListSize = hnsw_index->element_levels_[i] * hnsw_index->size_links_per_element_;
        if (linkListSize) {
            char *levels_data = (char *)hnsw_index->allocator->allocate(linkListSize);
            for (size_t offset = 0; offset < hnsw_index->element_levels_[i]; offset++) {
                memcpy(levels_data + offset * hnsw_index->size_links_per_element_ + 2,
                       hnsw_index->linkLists_[i] + offset * old_size_links_per_element_ + 4,
                       hnsw_index->size_links_per_element_ - 2);
                *(linklistsizeint *)(levels_data + offset * hnsw_index->size_links_per_element_) =
                    *(idType *)(hnsw_index->linkLists_[i] + offset * old_size_links_per_element_);
            }
            hnsw_index->allocator->free_allocation(hnsw_index->linkLists_[i]);
            hnsw_index->linkLists_[i] = levels_data;
        }
    }
}

void HNSWIndexSerializer::loadIndex_v2(std::ifstream &input) {
    this->restoreIndexFields(input);
    this->restoreGraph(input);
}

void HNSWIndexSerializer::restoreIndexFields(std::ifstream &input) {
    // Restore index build parameters
    readBinaryPOD(input, hnsw_index->max_elements_);
    readBinaryPOD(input, hnsw_index->M_);
    readBinaryPOD(input, hnsw_index->maxM_);
    readBinaryPOD(input, hnsw_index->maxM0_);
    readBinaryPOD(input, hnsw_index->ef_construction_);

    // Restore index search parameter
    readBinaryPOD(input, hnsw_index->ef_);

    // Restore index meta-data
    readBinaryPOD(input, hnsw_index->data_size_);
    readBinaryPOD(input, hnsw_index->size_data_per_element_);
    readBinaryPOD(input, hnsw_index->size_links_per_element_);
    readBinaryPOD(input, hnsw_index->size_links_level0_);
    readBinaryPOD(input, hnsw_index->label_offset_);
    readBinaryPOD(input, hnsw_index->offsetData_);
    readBinaryPOD(input, hnsw_index->offsetLevel0_);
    readBinaryPOD(input, hnsw_index->incoming_links_offset0);
    readBinaryPOD(input, hnsw_index->incoming_links_offset);
    readBinaryPOD(input, hnsw_index->mult_);

    // Restore index level generator of the top level for a new element
    readBinaryPOD(input, hnsw_index->level_generator_);

    // Restore index state
    readBinaryPOD(input, hnsw_index->cur_element_count);
    readBinaryPOD(input, hnsw_index->num_marked_deleted);
    readBinaryPOD(input, hnsw_index->maxlevel_);
    readBinaryPOD(input, hnsw_index->entrypoint_node_);
}

void HNSWIndexSerializer::restoreGraph(std::ifstream &input) {
    // Restore graph layer 0
    hnsw_index->data_level0_memory_ = (char *)hnsw_index->allocator->reallocate(
        hnsw_index->data_level0_memory_,
        hnsw_index->max_elements_ * hnsw_index->size_data_per_element_);
    input.read(hnsw_index->data_level0_memory_,
               hnsw_index->max_elements_ * hnsw_index->size_data_per_element_);
    if (hnsw_index->cur_element_count == 0) {
        return; // Index is empty.
    }
    for (size_t i = 0; i < hnsw_index->cur_element_count; i++) {
        auto *incoming_edges =
            new (hnsw_index->allocator) vecsim_stl::vector<idType>(hnsw_index->allocator);
        unsigned int incoming_edges_len;
        readBinaryPOD(input, incoming_edges_len);
        for (size_t j = 0; j < incoming_edges_len; j++) {
            idType next_edge;
            readBinaryPOD(input, next_edge);
            incoming_edges->push_back(next_edge);
        }
        hnsw_index->setIncomingEdgesPtr(i, 0, (void *)incoming_edges);
    }

#ifdef ENABLE_PARALLELIZATION_
    pool_initial_size = pool_initial_size;
    visited_nodes_handler_pool = std::unique_ptr<VisitedNodesHandlerPool>(
        new (this->allocator)
            VisitedNodesHandlerPool(pool_initial_size, max_elements_, this->allocator));
#else
    hnsw_index->visited_nodes_handler = std::unique_ptr<VisitedNodesHandler>(
        new (hnsw_index->allocator)
            VisitedNodesHandler(hnsw_index->max_elements_, hnsw_index->allocator));
#endif

    // Restore the rest of the graph layers, along with the label and max_level lookups.
    hnsw_index->linkLists_ = (char **)hnsw_index->allocator->reallocate(
        hnsw_index->linkLists_, sizeof(void *) * hnsw_index->max_elements_);
    hnsw_index->element_levels_ =
        vecsim_stl::vector<size_t>(hnsw_index->max_elements_, hnsw_index->allocator);
    reinterpret_cast<HNSWIndex_Single<float, float> *>(hnsw_index)->label_lookup_.clear();

    for (size_t i = 0; i < hnsw_index->cur_element_count; i++) {
        reinterpret_cast<HNSWIndex_Single<float, float> *>(hnsw_index)
            ->label_lookup_[hnsw_index->getExternalLabel(i)] = i;
        unsigned int linkListSize;
        readBinaryPOD(input, linkListSize);
        if (linkListSize == 0) {
            hnsw_index->element_levels_[i] = 0;
            hnsw_index->linkLists_[i] = nullptr;
        } else {
            hnsw_index->element_levels_[i] = linkListSize / hnsw_index->size_links_per_element_;
            hnsw_index->linkLists_[i] = (char *)hnsw_index->allocator->allocate(linkListSize);
            if (hnsw_index->linkLists_[i] == nullptr)
                throw std::runtime_error(
                    "Not enough memory: loadIndex failed to allocate linklist");
            input.read(hnsw_index->linkLists_[i], linkListSize);
            for (size_t j = 1; j <= hnsw_index->element_levels_[i]; j++) {
                auto *incoming_edges =
                    new (hnsw_index->allocator) vecsim_stl::vector<idType>(hnsw_index->allocator);
                unsigned int vector_len;
                readBinaryPOD(input, vector_len);
                for (size_t k = 0; k < vector_len; k++) {
                    idType next_edge;
                    readBinaryPOD(input, next_edge);
                    incoming_edges->push_back(next_edge);
                }
                hnsw_index->setIncomingEdgesPtr(i, j, (void *)incoming_edges);
            }
        }
    }
}

HNSWIndexSerializer::HNSWIndexSerializer(HNSWIndex<float, float> *hnsw_index_)
    : hnsw_index(hnsw_index_) {}

void HNSWIndexSerializer::saveIndex(const std::string &location) {
    std::ofstream output(location, std::ios::binary);
    EncodingVersion version = EncodingVersion_V2;
    output.write((char *)&version, sizeof(EncodingVersion));
    this->saveIndexFields(output);
    this->saveGraph(output);
    output.close();
}

void HNSWIndexSerializer::loadIndex(const std::string &location) {

    std::ifstream input(location, std::ios::binary);
    if (!input.is_open()) {
        throw std::runtime_error("Cannot open file");
    }
    input.seekg(0, std::ifstream::beg);

    // The version number is the first field that is serialized.
    EncodingVersion version;
    readBinaryPOD(input, version);
    switch (version) {
    case EncodingVersion_V2:
        loadIndex_v2(input);
        break;

    case EncodingVersion_V1:
        loadIndex_v1(input);
        break;

    default:
        throw std::runtime_error("Cannot load index: bad encoding version");
    }
    input.close();
}

// The serializer does not own the index, here we just replace the pointed index.
void HNSWIndexSerializer::reset(HNSWIndex<float, float> *hnsw_index_) { hnsw_index = hnsw_index_; }

HNSWIndexMetaData HNSWIndexSerializer::checkIntegrity() {
    HNSWIndexMetaData res = {.valid_state = false,
                             .memory_usage = -1,
                             .double_connections = HNSW_INVALID_META_DATA,
                             .unidirectional_connections = HNSW_INVALID_META_DATA,
                             .min_in_degree = HNSW_INVALID_META_DATA,
                             .max_in_degree = HNSW_INVALID_META_DATA,
                             .incoming_edges_mismatch = 0};

    // Save the current memory usage (before we use additional memory for the integrity check).
    res.memory_usage = hnsw_index->getAllocator()->getAllocationSize();
    size_t connections_checked = 0, double_connections = 0;
    std::vector<int> inbound_connections_num(hnsw_index->cur_element_count, 0);
<<<<<<< HEAD
    std::vector<std::map<size_t, std::vector<size_t>>> inbound_connections(
        hnsw_index->cur_element_count);
    size_t incoming_edges_sets_sizes = 0;
    if (hnsw_index->max_id != HNSW_INVALID_ID) {
        for (size_t i = 0; i < hnsw_index->cur_element_count; i++) {
            for (size_t l = 0; l <= hnsw_index->element_levels_[i]; l++) {
                linklistsizeint *ll_cur = hnsw_index->get_linklist_at_level(i, l);
                unsigned int size = hnsw_index->getListCount(ll_cur);
                auto *data = (idType *)(ll_cur + 1);
                std::set<idType> s;
                for (unsigned int j = 0; j < size; j++) {
                    // Check if we found an invalid neighbor.
                    if (data[j] >= hnsw_index->cur_element_count || data[j] == i) {
                        res.valid_state = false;
                        return res;
                    }
                    inbound_connections_num[data[j]]++;
                    inbound_connections[data[j]][l].push_back(i);
                    s.insert(data[j]);
                    connections_checked++;

                    // Check if this connection is bidirectional.
                    linklistsizeint *ll_other = hnsw_index->get_linklist_at_level(data[j], l);
                    int size_other = hnsw_index->getListCount(ll_other);
                    auto *data_other = (idType *)(ll_other + 1);
                    for (int r = 0; r < size_other; r++) {
                        if (data_other[r] == (idType)i) {
                            double_connections++;
                            break;
                        }
                    }
                }
                // Check if a certain neighbor appeared more than once.
                if (s.size() != size) {
=======
    size_t incoming_edges_sets_sizes = 0;
    for (size_t i = 0; i < hnsw_index->cur_element_count; i++) {
        for (size_t l = 0; l <= hnsw_index->element_levels_[i]; l++) {
            linklistsizeint *ll_cur = hnsw_index->get_linklist_at_level(i, l);
            unsigned short size = hnsw_index->getListCount(ll_cur);
            auto *data = (idType *)(ll_cur + 1);
            std::set<idType> s;
            for (unsigned short j = 0; j < size; j++) {
                // Check if we found an invalid neighbor.
                if (data[j] >= hnsw_index->cur_element_count || data[j] == i) {
>>>>>>> a165cbdb
                    res.valid_state = false;
                    return res;
                }
                inbound_connections_num[data[j]]++;
                s.insert(data[j]);
                connections_checked++;

                // Check if this connection is bidirectional.
                linklistsizeint *ll_other = hnsw_index->get_linklist_at_level(data[j], l);
                unsigned short size_other = hnsw_index->getListCount(ll_other);
                auto *data_other = (idType *)(ll_other + 1);
                for (int r = 0; r < size_other; r++) {
                    if (data_other[r] == (idType)i) {
                        double_connections++;
                        break;
                    }
                }
            }
            // Check if a certain neighbor appeared more than once.
            if (s.size() != size) {
                res.valid_state = false;
                return res;
            }
            incoming_edges_sets_sizes += hnsw_index->getIncomingEdgesPtr(i, l)->size();
        }
    }
    for (idType i = 0; i < hnsw_index->cur_element_count; i++) {
        for (size_t l = 0; l <= hnsw_index->element_levels_[i]; l++) {
            auto inbound_cons = inbound_connections[i][l];
            for (auto con : inbound_cons) {
                auto it = std::find(hnsw_index->getIncomingEdgesPtr(i, l)->begin(),
                                    hnsw_index->getIncomingEdgesPtr(i, l)->end(), con);
                if (it != hnsw_index->getIncomingEdgesPtr(i, l)->end()) {
                    continue;
                }
                auto node_ll = hnsw_index->get_linklist_at_level(i, l);
                auto node_ll_len = hnsw_index->getListCount(node_ll);
                bool found = false;
                auto *node_neighbors = (idType *)(node_ll + 1);
                for (size_t j = 0; j < node_ll_len; j++) {
                    if (node_neighbors[j] == con) {
                        found = true;
                        break;
                    }
                }
                if (!found) {
                    res.valid_state = false;
                    return res;
                }
            }
            for (auto con : *hnsw_index->getIncomingEdgesPtr(i, l)) {
                if (std::find(inbound_cons.begin(), inbound_cons.end(), con) ==
                    inbound_cons.end()) {
                    res.valid_state = false;
                    res.incoming_edges_mismatch++;
                }
            }
        }
    }

    res.double_connections = double_connections;
    res.unidirectional_connections = incoming_edges_sets_sizes;
    res.min_in_degree =
        !inbound_connections_num.empty()
            ? *std::min_element(inbound_connections_num.begin(), inbound_connections_num.end())
            : 0;
    res.max_in_degree =
        !inbound_connections_num.empty()
            ? *std::max_element(inbound_connections_num.begin(), inbound_connections_num.end())
            : 0;
    if (incoming_edges_sets_sizes + double_connections != connections_checked) {
        res.valid_state = false;
        return res;
    }
    res.valid_state = true;
    return res;
}<|MERGE_RESOLUTION|>--- conflicted
+++ resolved
@@ -304,139 +304,107 @@
 void HNSWIndexSerializer::reset(HNSWIndex<float, float> *hnsw_index_) { hnsw_index = hnsw_index_; }
 
 HNSWIndexMetaData HNSWIndexSerializer::checkIntegrity() {
-    HNSWIndexMetaData res = {.valid_state = false,
-                             .memory_usage = -1,
-                             .double_connections = HNSW_INVALID_META_DATA,
-                             .unidirectional_connections = HNSW_INVALID_META_DATA,
-                             .min_in_degree = HNSW_INVALID_META_DATA,
-                             .max_in_degree = HNSW_INVALID_META_DATA,
-                             .incoming_edges_mismatch = 0};
-
-    // Save the current memory usage (before we use additional memory for the integrity check).
-    res.memory_usage = hnsw_index->getAllocator()->getAllocationSize();
-    size_t connections_checked = 0, double_connections = 0;
-    std::vector<int> inbound_connections_num(hnsw_index->cur_element_count, 0);
-<<<<<<< HEAD
-    std::vector<std::map<size_t, std::vector<size_t>>> inbound_connections(
-        hnsw_index->cur_element_count);
-    size_t incoming_edges_sets_sizes = 0;
-    if (hnsw_index->max_id != HNSW_INVALID_ID) {
-        for (size_t i = 0; i < hnsw_index->cur_element_count; i++) {
-            for (size_t l = 0; l <= hnsw_index->element_levels_[i]; l++) {
-                linklistsizeint *ll_cur = hnsw_index->get_linklist_at_level(i, l);
-                unsigned int size = hnsw_index->getListCount(ll_cur);
-                auto *data = (idType *)(ll_cur + 1);
-                std::set<idType> s;
-                for (unsigned int j = 0; j < size; j++) {
-                    // Check if we found an invalid neighbor.
-                    if (data[j] >= hnsw_index->cur_element_count || data[j] == i) {
-                        res.valid_state = false;
-                        return res;
-                    }
-                    inbound_connections_num[data[j]]++;
-                    inbound_connections[data[j]][l].push_back(i);
-                    s.insert(data[j]);
-                    connections_checked++;
-
-                    // Check if this connection is bidirectional.
-                    linklistsizeint *ll_other = hnsw_index->get_linklist_at_level(data[j], l);
-                    int size_other = hnsw_index->getListCount(ll_other);
-                    auto *data_other = (idType *)(ll_other + 1);
-                    for (int r = 0; r < size_other; r++) {
-                        if (data_other[r] == (idType)i) {
-                            double_connections++;
-                            break;
-                        }
-                    }
-                }
-                // Check if a certain neighbor appeared more than once.
-                if (s.size() != size) {
-=======
-    size_t incoming_edges_sets_sizes = 0;
-    for (size_t i = 0; i < hnsw_index->cur_element_count; i++) {
-        for (size_t l = 0; l <= hnsw_index->element_levels_[i]; l++) {
-            linklistsizeint *ll_cur = hnsw_index->get_linklist_at_level(i, l);
-            unsigned short size = hnsw_index->getListCount(ll_cur);
-            auto *data = (idType *)(ll_cur + 1);
-            std::set<idType> s;
-            for (unsigned short j = 0; j < size; j++) {
-                // Check if we found an invalid neighbor.
-                if (data[j] >= hnsw_index->cur_element_count || data[j] == i) {
->>>>>>> a165cbdb
-                    res.valid_state = false;
-                    return res;
-                }
-                inbound_connections_num[data[j]]++;
-                s.insert(data[j]);
-                connections_checked++;
-
-                // Check if this connection is bidirectional.
-                linklistsizeint *ll_other = hnsw_index->get_linklist_at_level(data[j], l);
-                unsigned short size_other = hnsw_index->getListCount(ll_other);
-                auto *data_other = (idType *)(ll_other + 1);
-                for (int r = 0; r < size_other; r++) {
-                    if (data_other[r] == (idType)i) {
-                        double_connections++;
-                        break;
-                    }
-                }
-            }
-            // Check if a certain neighbor appeared more than once.
-            if (s.size() != size) {
-                res.valid_state = false;
-                return res;
-            }
-            incoming_edges_sets_sizes += hnsw_index->getIncomingEdgesPtr(i, l)->size();
-        }
-    }
-    for (idType i = 0; i < hnsw_index->cur_element_count; i++) {
-        for (size_t l = 0; l <= hnsw_index->element_levels_[i]; l++) {
-            auto inbound_cons = inbound_connections[i][l];
-            for (auto con : inbound_cons) {
-                auto it = std::find(hnsw_index->getIncomingEdgesPtr(i, l)->begin(),
-                                    hnsw_index->getIncomingEdgesPtr(i, l)->end(), con);
-                if (it != hnsw_index->getIncomingEdgesPtr(i, l)->end()) {
-                    continue;
-                }
-                auto node_ll = hnsw_index->get_linklist_at_level(i, l);
-                auto node_ll_len = hnsw_index->getListCount(node_ll);
-                bool found = false;
-                auto *node_neighbors = (idType *)(node_ll + 1);
-                for (size_t j = 0; j < node_ll_len; j++) {
-                    if (node_neighbors[j] == con) {
-                        found = true;
-                        break;
-                    }
-                }
-                if (!found) {
-                    res.valid_state = false;
-                    return res;
-                }
-            }
-            for (auto con : *hnsw_index->getIncomingEdgesPtr(i, l)) {
-                if (std::find(inbound_cons.begin(), inbound_cons.end(), con) ==
-                    inbound_cons.end()) {
-                    res.valid_state = false;
-                    res.incoming_edges_mismatch++;
-                }
-            }
-        }
-    }
-
-    res.double_connections = double_connections;
-    res.unidirectional_connections = incoming_edges_sets_sizes;
-    res.min_in_degree =
-        !inbound_connections_num.empty()
-            ? *std::min_element(inbound_connections_num.begin(), inbound_connections_num.end())
-            : 0;
-    res.max_in_degree =
-        !inbound_connections_num.empty()
-            ? *std::max_element(inbound_connections_num.begin(), inbound_connections_num.end())
-            : 0;
-    if (incoming_edges_sets_sizes + double_connections != connections_checked) {
-        res.valid_state = false;
-        return res;
-    }
-    res.valid_state = true;
-    return res;
+	HNSWIndexMetaData res = {.valid_state = false,
+			.memory_usage = -1,
+			.double_connections = HNSW_INVALID_META_DATA,
+			.unidirectional_connections = HNSW_INVALID_META_DATA,
+			.min_in_degree = HNSW_INVALID_META_DATA,
+			.max_in_degree = HNSW_INVALID_META_DATA,
+			.incoming_edges_mismatch = 0};
+
+	// Save the current memory usage (before we use additional memory for the integrity check).
+	res.memory_usage = hnsw_index->getAllocator()->getAllocationSize();
+	size_t connections_checked = 0, double_connections = 0;
+	std::vector<int> inbound_connections_num(hnsw_index->cur_element_count, 0);
+	std::vector<std::map<size_t, std::vector<size_t>>> inbound_connections(
+			hnsw_index->cur_element_count);
+	size_t incoming_edges_sets_sizes = 0;
+	if (hnsw_index->max_id != HNSW_INVALID_ID) {
+		for (size_t i = 0; i < hnsw_index->cur_element_count; i++) {
+			for (size_t l = 0; l <= hnsw_index->element_levels_[i]; l++) {
+				linklistsizeint *ll_cur = hnsw_index->get_linklist_at_level(i, l);
+				unsigned int size = hnsw_index->getListCount(ll_cur);
+				auto *data = (idType *) (ll_cur + 1);
+				std::set<idType> s;
+				for (unsigned int j = 0; j < size; j++) {
+					// Check if we found an invalid neighbor.
+					if (data[j] >= hnsw_index->cur_element_count || data[j] == i) {
+						res.valid_state = false;
+						return res;
+					}
+					inbound_connections_num[data[j]]++;
+					inbound_connections[data[j]][l].push_back(i);
+					s.insert(data[j]);
+					connections_checked++;
+
+					// Check if this connection is bidirectional.
+					linklistsizeint *ll_other = hnsw_index->get_linklist_at_level(data[j], l);
+					unsigned short size_other = hnsw_index->getListCount(ll_other);
+					auto *data_other = (idType *) (ll_other + 1);
+					for (int r = 0; r < size_other; r++) {
+						if (data_other[r] == (idType) i) {
+							double_connections++;
+							break;
+						}
+					}
+				}
+				// Check if a certain neighbor appeared more than once.
+				if (s.size() != size) {
+					res.valid_state = false;
+					return res;
+				}
+				incoming_edges_sets_sizes += hnsw_index->getIncomingEdgesPtr(i, l)->size();
+			}
+		}
+		for (idType i = 0; i < hnsw_index->cur_element_count; i++) {
+			for (size_t l = 0; l <= hnsw_index->element_levels_[i]; l++) {
+				auto inbound_cons = inbound_connections[i][l];
+				for (auto con: inbound_cons) {
+					auto it = std::find(hnsw_index->getIncomingEdgesPtr(i, l)->begin(),
+					                    hnsw_index->getIncomingEdgesPtr(i, l)->end(), con);
+					if (it != hnsw_index->getIncomingEdgesPtr(i, l)->end()) {
+						continue;
+					}
+					auto node_ll = hnsw_index->get_linklist_at_level(i, l);
+					auto node_ll_len = hnsw_index->getListCount(node_ll);
+					bool found = false;
+					auto *node_neighbors = (idType *) (node_ll + 1);
+					for (size_t j = 0; j < node_ll_len; j++) {
+						if (node_neighbors[j] == con) {
+							found = true;
+							break;
+						}
+					}
+					if (!found) {
+						res.valid_state = false;
+						return res;
+					}
+				}
+				for (auto con: *hnsw_index->getIncomingEdgesPtr(i, l)) {
+					if (std::find(inbound_cons.begin(), inbound_cons.end(), con) ==
+					    inbound_cons.end()) {
+						res.valid_state = false;
+						res.incoming_edges_mismatch++;
+					}
+				}
+			}
+		}
+	}
+
+	res.double_connections = double_connections;
+	res.unidirectional_connections = incoming_edges_sets_sizes;
+	res.min_in_degree =
+			!inbound_connections_num.empty()
+			? *std::min_element(inbound_connections_num.begin(), inbound_connections_num.end())
+			: 0;
+	res.max_in_degree =
+			!inbound_connections_num.empty()
+			? *std::max_element(inbound_connections_num.begin(), inbound_connections_num.end())
+			: 0;
+	if (incoming_edges_sets_sizes + double_connections != connections_checked) {
+		res.valid_state = false;
+		return res;
+	}
+	res.valid_state = true;
+	return res;
 }