--- conflicted
+++ resolved
@@ -179,12 +179,9 @@
                                  VecSimQueryResult_Code *rc) const;
     vecsim_stl::max_priority_queue<pair<dist_t, labeltype>>
     searchKnn(const void *query_data, size_t k, void *timeoutCtx, VecSimQueryResult_Code *rc) const;
-<<<<<<< HEAD
     VecSimQueryResult *searchRange(const void *query_data, dist_t radius, void *timeoutCtx,
                                    VecSimQueryResult_Code *rc) const;
-=======
     bool isLabelExist(labeltype label);
->>>>>>> 68129cec
 };
 
 /**
