--- conflicted
+++ resolved
@@ -79,15 +79,11 @@
     vecsim_stl::vector<int> element_levels_;
     vecsim_stl::set<tableint> available_ids;
     vecsim_stl::unordered_map<labeltype, tableint> label_lookup_;
-<<<<<<< HEAD
-    VisitedNodesHandler *visited_nodes_handler;
-=======
-    std::unique_ptr<VisitedListPool> visited_list_pool_;
->>>>>>> 045de634
+    std::unique_ptr<VisitedNodesHandler> visited_nodes_handler;
 
     // used for synchronization only when parallel indexing / searching is enabled.
 #ifdef ENABLE_PARALLELIZATION
-    VisitedNodesHandlerPool *visited_nodes_handler_pool;
+    std::unique_ptr<VisitedNodesHandlerPool> visited_nodes_handler_pool;
     size_t pool_initial_size;
     std::mutex global;
     std::mutex cur_element_count_guard_;
@@ -667,19 +663,14 @@
 
     cur_element_count = 0;
     max_id = -1;
-<<<<<<< HEAD
 #ifdef ENABLE_PARALLELIZATION
     pool_initial_size = pool_initial_size;
-    visited_nodes_handler_pool = new (this->allocator)
-        VisitedNodesHandlerPool(pool_initial_size, max_elements, this->allocator);
+    visited_nodes_handler_pool = std::unique_ptr<VisitedNodesHandlerPool>(new (
+        this->allocator) VisitedNodesHandlerPool(pool_initial_size, max_elements, this->allocator));
 #else
-    visited_nodes_handler =
-        new (this->allocator) VisitedNodesHandler(max_elements, this->allocator);
-#endif
-=======
-    visited_list_pool_ = std::unique_ptr<VisitedListPool>(
-        new (this->allocator) VisitedListPool(1, (int)max_elements, this->allocator));
->>>>>>> 045de634
+    visited_nodes_handler = std::unique_ptr<VisitedNodesHandler>(
+        new (this->allocator) VisitedNodesHandler(max_elements, this->allocator));
+#endif
 
     // initializations for special treatment of the first node
     entrypoint_node_ = -1;
@@ -740,14 +731,6 @@
     }
     this->allocator->free_allocation(linkLists_);
     this->allocator->free_allocation(data_level0_memory_);
-<<<<<<< HEAD
-#ifdef ENABLE_PARALLELIZATION
-    delete visited_nodes_handler_pool;
-#else
-    delete visited_nodes_handler;
-#endif
-=======
->>>>>>> 045de634
 }
 
 /**
@@ -758,21 +741,15 @@
     if (new_max_elements < cur_element_count)
         throw std::runtime_error(
             "Cannot resize, max element is less than the current number of elements");
-<<<<<<< HEAD
-=======
-    visited_list_pool_ = std::unique_ptr<VisitedListPool>(
-        new (this->allocator) VisitedListPool(1, (int)new_max_elements, this->allocator));
->>>>>>> 045de634
     element_levels_.resize(new_max_elements);
 #ifdef ENABLE_PARALLELIZATION
-    delete visited_nodes_handler_pool;
-    visited_nodes_handler_pool = new (this->allocator)
-        VisitedNodesHandlerPool(this->pool_initial_size, new_max_elements, this->allocator);
+    visited_nodes_handler_pool = std::unique_ptr<VisitedNodesHandlerPool>(
+        new (this->allocator)
+            VisitedNodesHandlerPool(this->pool_initial_size, new_max_elements, this->allocator));
     std::vector<std::mutex>(new_max_elements).swap(link_list_locks_);
 #else
-    delete visited_nodes_handler;
-    visited_nodes_handler =
-        new (this->allocator) VisitedNodesHandler(new_max_elements, this->allocator);
+    visited_nodes_handler = std::unique_ptr<VisitedNodesHandler>(
+        new (this->allocator) VisitedNodesHandler(new_max_elements, this->allocator));
 #endif
     // Reallocate base layer
     char *data_level0_memory_new = (char *)this->allocator->reallocate(
