--- conflicted
+++ resolved
@@ -137,14 +137,10 @@
                                        size_t level);
     void repairConnectionsForDeletion(tableint element_internal_id, tableint neighbour_id,
                                       tableint *neighbours_list,
-<<<<<<< HEAD
                                       tableint *neighbour_neighbours_list, size_t level,
                                       vecsim_stl::vector<bool> &neighbours_bitmap);
-=======
-                                      tableint *neighbour_neighbours_list, size_t level);
     void replaceEntryPoint(tableint element_internal_id);
     void SwapLastIdWithDeletedId(tableint element_internal_id, tableint last_element_internal_id);
->>>>>>> 5eed1d55
 
 public:
     HierarchicalNSW(SpaceInterface<dist_t> *s, size_t max_elements,
@@ -773,8 +769,10 @@
             // incoming edges.
             if (!bidirectional_edge) {
                 auto *neighbour_incoming_edges = getIncomingEdgesPtr(neighbour_id, level);
-                neighbour_incoming_edges->erase(last_element_internal_id);
-                neighbour_incoming_edges->insert(element_internal_id);
+                auto it = std::find(neighbour_incoming_edges->begin(),
+                                    neighbour_incoming_edges->end(), last_element_internal_id);
+                neighbour_incoming_edges->erase(it);
+                neighbour_incoming_edges->push_back(element_internal_id);
             }
         }
 
@@ -956,12 +954,8 @@
     if (label_lookup_.find(label) == label_lookup_.end()) {
         return true;
     }
-<<<<<<< HEAD
-    element_internal_id = label_lookup_[label];
+    tableint element_internal_id = label_lookup_[label];
     vecsim_stl::vector<bool> neighbours_bitmap(allocator);
-=======
-    tableint element_internal_id = label_lookup_[label];
->>>>>>> 5eed1d55
 
     // go over levels and repair connections
     size_t element_top_level = element_levels_[element_internal_id];
