#pragma once

#include "visited_nodes_handler.h"
#include "VecSim/spaces/spaces.h"
#include "VecSim/utils/arr_cpp.h"
#include "VecSim/memory/vecsim_malloc.h"
#include "VecSim/utils/vecsim_stl.h"
#include "VecSim/utils/vec_utils.h"
#include "VecSim/query_result_struct.h"
#include "VecSim/vec_sim_common.h"

#include <deque>
#include <memory>
#include <cassert>
#include <climits>
#include <queue>
#include <random>
#include <iostream>
#include <algorithm>
#include <unordered_map>
#include <sys/resource.h>
#include <fstream>

namespace hnswlib {
using namespace std;
using spaces::dist_func_t;

#define HNSW_INVALID_ID    UINT_MAX
#define HNSW_INVALID_LEVEL SIZE_MAX

typedef size_t labeltype;
typedef unsigned int tableint;
typedef unsigned int linklistsizeint;

template <typename dist_t>
using candidatesMaxHeap = vecsim_stl::max_priority_queue<pair<dist_t, tableint>>;
template <typename dist_t>
using candidatesLabelsMaxHeap = vecsim_stl::max_priority_queue<pair<dist_t, labeltype>>;

template <typename dist_t>
class HierarchicalNSW : public VecsimBaseObject {
private:
    // Index build parameters
    size_t max_elements_;
    size_t M_;
    size_t maxM_;
    size_t maxM0_;
    size_t ef_construction_;

    // Index search parameter
    size_t ef_;
    double epsilon_;

    // Index meta-data (based on the data dimensionality and index parameters)
    size_t dim;
    size_t data_size_;
    size_t size_data_per_element_;
    size_t size_links_per_element_;
    size_t size_links_level0_;
    size_t label_offset_;
    size_t offsetData_, offsetLevel0_;
    size_t incoming_links_offset0;
    size_t incoming_links_offset;
    double mult_;

    // Index level generator of the top level for a new element
    std::default_random_engine level_generator_;

    // Index state
    size_t cur_element_count;
    // TODO: after introducing the memory reclaim upon delete, max_id is redundant since the valid
    // internal ids are being kept as a continuous sequence [0, 1, ..,, cur_element_count-1].
    // We can remove this field completely if we change the serialization version, as the decoding
    // relies on this field.
    tableint max_id;
    size_t maxlevel_;

    // Index data structures
    tableint entrypoint_node_;
    char *data_level0_memory_;
    char **linkLists_;
    vecsim_stl::vector<size_t> element_levels_;
    vecsim_stl::unordered_map<labeltype, tableint> label_lookup_;
    std::shared_ptr<VisitedNodesHandler> visited_nodes_handler;

    // used for synchronization only when parallel indexing / searching is enabled.
#ifdef ENABLE_PARALLELIZATION
    std::unique_ptr<VisitedNodesHandlerPool> visited_nodes_handler_pool;
    size_t pool_initial_size;
    std::mutex global;
    std::mutex cur_element_count_guard_;
    std::vector<std::mutex> link_list_locks_;
#endif

    // callback for computing distance between two points in the underline space.
    dist_func_t<dist_t> fstdistfunc_;

#ifdef BUILD_TESTS
    friend class HNSWIndexSerializer;
    // Allow the following test to access the index size private member.
    friend class HNSWLibTest_preferAdHocOptimization_Test;
    friend class HNSWLibTest_test_dynamic_hnsw_info_iterator_Test;
    friend class AllocatorTest_testIncomingEdgesSet_Test;
    friend class AllocatorTest_test_hnsw_reclaim_memory_Test;
    friend class HNSWLibTest_testSizeEstimation_Test;
#endif

    HierarchicalNSW() {}                                // default constructor
    HierarchicalNSW(const HierarchicalNSW &) = default; // default (shallow) copy constructor
    void setExternalLabel(tableint internal_id, labeltype label);
    labeltype *getExternalLabelPtr(tableint internal_id) const;
    size_t getRandomLevel(double reverse_size);
    vecsim_stl::vector<tableint> *getIncomingEdgesPtr(tableint internal_id, size_t level) const;
    void setIncomingEdgesPtr(tableint internal_id, size_t level, void *set_ptr);
    inline linklistsizeint *get_linklist0(tableint internal_id) const;
    inline linklistsizeint *get_linklist(tableint internal_id, size_t level) const;
    void setListCount(linklistsizeint *ptr, unsigned short int size);
    void removeExtraLinks(linklistsizeint *node_ll, candidatesMaxHeap<dist_t> candidates,
                          size_t Mcurmax, tableint *node_neighbors,
                          const vecsim_stl::vector<bool> &bitmap, tableint *removed_links,
                          size_t *removed_links_num);
    inline dist_t processCandidate(tableint curNodeId, const void *data_point, size_t layer,
                                   size_t ef, tag_t visited_tag,
                                   candidatesMaxHeap<dist_t> &top_candidates,
                                   candidatesMaxHeap<dist_t> &candidates_set,
                                   dist_t lowerBound) const;
    inline void processCandidate_RangeSearch(tableint curNodeId, const void *data_point,
                                             size_t layer, double epsilon, tag_t visited_tag,
                                             VecSimQueryResult **top_candidates,
                                             candidatesMaxHeap<dist_t> &candidate_set,
                                             dist_t lowerBound, dist_t radius) const;
    candidatesMaxHeap<dist_t> searchLayer(tableint ep_id, const void *data_point, size_t layer,
                                          size_t ef) const;
    candidatesLabelsMaxHeap<dist_t> searchBottomLayer_WithTimeout(tableint ep_id,
                                                                  const void *data_point, size_t ef,
                                                                  size_t k, void *timeoutCtx,
                                                                  VecSimQueryResult_Code *rc) const;
    VecSimQueryResult *searchRangeBottomLayer_WithTimeout(tableint ep_id, const void *data_point,
                                                          double epsilon, dist_t radius,
                                                          void *timeoutCtx,
                                                          VecSimQueryResult_Code *rc) const;
    void getNeighborsByHeuristic2(candidatesMaxHeap<dist_t> &top_candidates, size_t M);
    tableint mutuallyConnectNewElement(tableint cur_c, candidatesMaxHeap<dist_t> &top_candidates,
                                       size_t level);
    void repairConnectionsForDeletion(tableint element_internal_id, tableint neighbour_id,
                                      tableint *neighbours_list,
                                      tableint *neighbour_neighbours_list, size_t level,
                                      vecsim_stl::vector<bool> &neighbours_bitmap);
    void replaceEntryPoint(tableint element_internal_id);
    void SwapLastIdWithDeletedId(tableint element_internal_id, tableint last_element_internal_id);

public:
    HierarchicalNSW(const HNSWParams *params, std::shared_ptr<VecSimAllocator> allocator,
<<<<<<< HEAD
                    size_t ef = 10, size_t random_seed = 100, size_t initial_pool_size = 1);
=======
                    size_t random_seed = 100, size_t initial_pool_size = 1);
>>>>>>> cf81d982
    virtual ~HierarchicalNSW();

    void setEf(size_t ef);
    size_t getEf() const;
    inline void setEpsilon(double epsilon);
    inline double getEpsilon() const;
    size_t getIndexSize() const;
    size_t getIndexCapacity() const;
    size_t getEfConstruction() const;
    size_t getM() const;
    size_t getMaxLevel() const;
    size_t getEntryPointLabel() const;
    tableint getEntryPointId() const;
    labeltype getExternalLabel(tableint internal_id) const;
    VisitedNodesHandler *getVisitedList() const;
    char *getDataByInternalId(tableint internal_id) const;
    inline linklistsizeint *get_linklist_at_level(tableint internal_id, size_t level) const;
    unsigned short int getListCount(const linklistsizeint *ptr) const;
    void resizeIndex(size_t new_max_elements);
    void removePoint(labeltype label);
    void addPoint(const void *data_point, labeltype label);
    dist_t getDistanceByLabelFromPoint(labeltype label, const void *data_point);
    tableint searchBottomLayerEP(const void *query_data, void *timeoutCtx,
                                 VecSimQueryResult_Code *rc) const;
    vecsim_stl::max_priority_queue<pair<dist_t, labeltype>>
    searchKnn(const void *query_data, size_t k, void *timeoutCtx, VecSimQueryResult_Code *rc) const;
    VecSimQueryResult *searchRange(const void *query_data, dist_t radius, void *timeoutCtx,
                                   VecSimQueryResult_Code *rc) const;
    bool isLabelExist(labeltype label);
    dist_func_t<float> GetDistFunc() const { return fstdistfunc_; }
    size_t GetDim() const { return dim; }
};

/**
 * getters and setters of index data
 */

template <typename dist_t>
void HierarchicalNSW<dist_t>::setEf(size_t ef) {
    ef_ = ef;
}

template <typename dist_t>
size_t HierarchicalNSW<dist_t>::getEf() const {
    return ef_;
}

template <typename dist_t>
void HierarchicalNSW<dist_t>::setEpsilon(double epsilon) {
    epsilon_ = epsilon;
}

template <typename dist_t>
double HierarchicalNSW<dist_t>::getEpsilon() const {
    return epsilon_;
}

template <typename dist_t>
size_t HierarchicalNSW<dist_t>::getIndexSize() const {
    return cur_element_count;
}

template <typename dist_t>
size_t HierarchicalNSW<dist_t>::getIndexCapacity() const {
    return max_elements_;
}

template <typename dist_t>
size_t HierarchicalNSW<dist_t>::getEfConstruction() const {
    return ef_construction_;
}

template <typename dist_t>
size_t HierarchicalNSW<dist_t>::getM() const {
    return M_;
}

template <typename dist_t>
size_t HierarchicalNSW<dist_t>::getMaxLevel() const {
    return maxlevel_;
}

template <typename dist_t>
size_t HierarchicalNSW<dist_t>::getEntryPointLabel() const {
    if (entrypoint_node_ != HNSW_INVALID_ID)
        return (size_t)getExternalLabel(entrypoint_node_);
    return SIZE_MAX;
}

template <typename dist_t>
labeltype HierarchicalNSW<dist_t>::getExternalLabel(tableint internal_id) const {
    labeltype return_label;
    memcpy(&return_label,
           (data_level0_memory_ + internal_id * size_data_per_element_ + label_offset_),
           sizeof(labeltype));
    return return_label;
}

template <typename dist_t>
void HierarchicalNSW<dist_t>::setExternalLabel(tableint internal_id, labeltype label) {
    memcpy((data_level0_memory_ + internal_id * size_data_per_element_ + label_offset_), &label,
           sizeof(labeltype));
}

template <typename dist_t>
labeltype *HierarchicalNSW<dist_t>::getExternalLabelPtr(tableint internal_id) const {
    return (labeltype *)(data_level0_memory_ + internal_id * size_data_per_element_ +
                         label_offset_);
}

template <typename dist_t>
char *HierarchicalNSW<dist_t>::getDataByInternalId(tableint internal_id) const {
    return (data_level0_memory_ + internal_id * size_data_per_element_ + offsetData_);
}

template <typename dist_t>
size_t HierarchicalNSW<dist_t>::getRandomLevel(double reverse_size) {
    std::uniform_real_distribution<double> distribution(0.0, 1.0);
    double r = -log(distribution(level_generator_)) * reverse_size;
    return (size_t)r;
}

template <typename dist_t>
dist_t HierarchicalNSW<dist_t>::getDistanceByLabelFromPoint(labeltype label,
                                                            const void *data_point) {
    if (label_lookup_.find(label) == label_lookup_.end()) {
        return INVALID_SCORE;
    }
    dist_t t = fstdistfunc_(data_point, getDataByInternalId(label_lookup_[label]), &dim);
    return t;
}

template <typename dist_t>
vecsim_stl::vector<tableint> *HierarchicalNSW<dist_t>::getIncomingEdgesPtr(tableint internal_id,
                                                                           size_t level) const {
    if (level == 0) {
        return reinterpret_cast<vecsim_stl::vector<tableint> *>(
            *(void **)(data_level0_memory_ + internal_id * size_data_per_element_ +
                       incoming_links_offset0));
    }
    return reinterpret_cast<vecsim_stl::vector<tableint> *>(
        *(void **)(linkLists_[internal_id] + (level - 1) * size_links_per_element_ +
                   incoming_links_offset));
}

template <typename dist_t>
void HierarchicalNSW<dist_t>::setIncomingEdgesPtr(tableint internal_id, size_t level,
                                                  void *set_ptr) {
    if (level == 0) {
        memcpy(data_level0_memory_ + internal_id * size_data_per_element_ + incoming_links_offset0,
               &set_ptr, sizeof(void *));
    } else {
        memcpy(linkLists_[internal_id] + (level - 1) * size_links_per_element_ +
                   incoming_links_offset,
               &set_ptr, sizeof(void *));
    }
}

template <typename dist_t>
linklistsizeint *HierarchicalNSW<dist_t>::get_linklist0(tableint internal_id) const {
    return (linklistsizeint *)(data_level0_memory_ + internal_id * size_data_per_element_ +
                               offsetLevel0_);
}

template <typename dist_t>
linklistsizeint *HierarchicalNSW<dist_t>::get_linklist(tableint internal_id, size_t level) const {
    return (linklistsizeint *)(linkLists_[internal_id] + (level - 1) * size_links_per_element_);
}

template <typename dist_t>
linklistsizeint *HierarchicalNSW<dist_t>::get_linklist_at_level(tableint internal_id,
                                                                size_t level) const {
    return level == 0 ? get_linklist0(internal_id) : get_linklist(internal_id, level);
}

template <typename dist_t>
unsigned short int HierarchicalNSW<dist_t>::getListCount(const linklistsizeint *ptr) const {
    return *((unsigned short int *)ptr);
}

template <typename dist_t>
void HierarchicalNSW<dist_t>::setListCount(linklistsizeint *ptr, unsigned short int size) {
    *((unsigned short int *)(ptr)) = *((unsigned short int *)&size);
}

template <typename dist_t>
tableint HierarchicalNSW<dist_t>::getEntryPointId() const {
    return entrypoint_node_;
}

template <typename dist_t>
VisitedNodesHandler *HierarchicalNSW<dist_t>::getVisitedList() const {
    return visited_nodes_handler.get();
}

template <typename dist_t>
bool HierarchicalNSW<dist_t>::isLabelExist(labeltype label) {
    return (label_lookup_.find(label) != label_lookup_.end());
}
/**
 * helper functions
 */
template <typename dist_t>
void HierarchicalNSW<dist_t>::removeExtraLinks(linklistsizeint *node_ll,
                                               candidatesMaxHeap<dist_t> candidates, size_t Mcurmax,
                                               tableint *node_neighbors,
                                               const vecsim_stl::vector<bool> &neighbors_bitmap,
                                               tableint *removed_links, size_t *removed_links_num) {

    auto orig_candidates = candidates;
    // candidates will store the newly selected neighbours (for the relevant node).
    getNeighborsByHeuristic2(candidates, Mcurmax);

    // check the diff in the link list, save the neighbours
    // that were chosen to be removed, and update the new neighbours
    size_t removed_idx = 0;
    size_t link_idx = 0;

    while (orig_candidates.size() > 0) {
        if (orig_candidates.top().second != candidates.top().second) {
            if (neighbors_bitmap[orig_candidates.top().second]) {
                removed_links[removed_idx++] = orig_candidates.top().second;
            }
            orig_candidates.pop();
        } else {
            node_neighbors[link_idx++] = candidates.top().second;
            candidates.pop();
            orig_candidates.pop();
        }
    }
    setListCount(node_ll, link_idx);
    *removed_links_num = removed_idx;
}

template <typename dist_t>
dist_t HierarchicalNSW<dist_t>::processCandidate(tableint curNodeId, const void *data_point,
                                                 size_t layer, size_t ef, tag_t visited_tag,
                                                 candidatesMaxHeap<dist_t> &top_candidates,
                                                 candidatesMaxHeap<dist_t> &candidate_set,
                                                 dist_t lowerBound) const {

#ifdef ENABLE_PARALLELIZATION
    std::unique_lock<std::mutex> lock(link_list_locks_[curNodeId]);
#endif
    linklistsizeint *node_ll = get_linklist_at_level(curNodeId, layer);
    size_t links_num = getListCount(node_ll);
    auto *node_links = (tableint *)(node_ll + 1);

    __builtin_prefetch(visited_nodes_handler->getElementsTags() + *node_links);
    __builtin_prefetch(getDataByInternalId(*node_links));

    for (size_t j = 0; j < links_num; j++) {
        tableint *candidate_pos = node_links + j;
        tableint candidate_id = *candidate_pos;

        // Pre-fetch the next candidate data into memory cache, to improve performance.
        tableint *next_candidate_pos = node_links + j + 1;
        __builtin_prefetch(visited_nodes_handler->getElementsTags() + *next_candidate_pos);
        __builtin_prefetch(getDataByInternalId(*next_candidate_pos));
        if (this->visited_nodes_handler->getNodeTag(candidate_id) == visited_tag)
            continue;
        this->visited_nodes_handler->tagNode(candidate_id, visited_tag);
        char *currObj1 = (getDataByInternalId(candidate_id));

        dist_t dist1 = fstdistfunc_(data_point, currObj1, &dim);
        if (top_candidates.size() < ef || lowerBound > dist1) {
            candidate_set.emplace(-dist1, candidate_id);

            top_candidates.emplace(dist1, candidate_id);

            if (top_candidates.size() > ef)
                top_candidates.pop();

            if (!top_candidates.empty())
                lowerBound = top_candidates.top().first;
        }
    }
    // Pre-fetch the neighbours list of the top candidate (the one that is going
    // to be processed in the next iteration) into memory cache, to improve performance.
    __builtin_prefetch(get_linklist_at_level(candidate_set.top().second, layer));

    return lowerBound;
}

template <typename dist_t>
void HierarchicalNSW<dist_t>::processCandidate_RangeSearch(tableint curNodeId,
                                                           const void *query_data, size_t layer,
                                                           double epsilon, tag_t visited_tag,
                                                           VecSimQueryResult **results,
                                                           candidatesMaxHeap<dist_t> &candidate_set,
                                                           dist_t dyn_range, dist_t radius) const {

#ifdef ENABLE_PARALLELIZATION
    std::unique_lock<std::mutex> lock(link_list_locks_[curNodeId]);
#endif
    linklistsizeint *node_ll = get_linklist_at_level(curNodeId, layer);
    size_t links_num = getListCount(node_ll);
    auto *node_links = (tableint *)(node_ll + 1);

    __builtin_prefetch(visited_nodes_handler->getElementsTags() + *(node_ll + 1));
    __builtin_prefetch(getDataByInternalId(*node_links));

    for (size_t j = 0; j < links_num; j++) {
        tableint *candidate_pos = node_links + j;
        tableint candidate_id = *candidate_pos;

        // Pre-fetch the next candidate data into memory cache, to improve performance.
        tableint *next_candidate_pos = node_links + j + 1;
        __builtin_prefetch(visited_nodes_handler->getElementsTags() + *next_candidate_pos);
        __builtin_prefetch(getDataByInternalId(*next_candidate_pos));

        if (this->visited_nodes_handler->getNodeTag(candidate_id) == visited_tag)
            continue;
        this->visited_nodes_handler->tagNode(candidate_id, visited_tag);
        char *candidate_data = getDataByInternalId(candidate_id);

        dist_t candidate_dist = fstdistfunc_(query_data, candidate_data, &dim);
        if (candidate_dist < dyn_range) {
            candidate_set.emplace(-candidate_dist, candidate_id);

            // If the new candidate is in the requested radius, add it to the results set.
            if (candidate_dist <= radius) {
                auto new_result = VecSimQueryResult{};
                VecSimQueryResult_SetId(new_result, getExternalLabel(candidate_id));
                VecSimQueryResult_SetScore(new_result, candidate_dist);
                *results = array_append(*results, new_result);
            }
        }
    }
    // Pre-fetch the neighbours list of the top candidate (the one that is going
    // to be processed in the next iteration) into memory cache, to improve performance.
    __builtin_prefetch(get_linklist_at_level(candidate_set.top().second, layer));
}

template <typename dist_t>
candidatesMaxHeap<dist_t> HierarchicalNSW<dist_t>::searchLayer(tableint ep_id,
                                                               const void *data_point, size_t layer,
                                                               size_t ef) const {

#ifdef ENABLE_PARALLELIZATION
    this->visited_nodes_handler =
        this->visited_nodes_handler_pool->getAvailableVisitedNodesHandler();
#endif

    tag_t visited_tag = this->visited_nodes_handler->getFreshTag();

    candidatesMaxHeap<dist_t> top_candidates(this->allocator);
    candidatesMaxHeap<dist_t> candidate_set(this->allocator);

    dist_t dist = fstdistfunc_(data_point, getDataByInternalId(ep_id), &dim);
    dist_t lowerBound = dist;
    top_candidates.emplace(dist, ep_id);
    candidate_set.emplace(-dist, ep_id);

    this->visited_nodes_handler->tagNode(ep_id, visited_tag);

    while (!candidate_set.empty()) {
        std::pair<dist_t, tableint> curr_el_pair = candidate_set.top();
        if ((-curr_el_pair.first) > lowerBound) {
            break;
        }
        candidate_set.pop();

        lowerBound = processCandidate(curr_el_pair.second, data_point, layer, ef, visited_tag,
                                      top_candidates, candidate_set, lowerBound);
    }

#ifdef ENABLE_PARALLELIZATION
    visited_nodes_handler_pool->returnVisitedNodesHandlerToPool(this->visited_nodes_handler);
#endif
    return top_candidates;
}

template <typename dist_t>
void HierarchicalNSW<dist_t>::getNeighborsByHeuristic2(candidatesMaxHeap<dist_t> &top_candidates,
                                                       const size_t M) {
    if (top_candidates.size() < M) {
        return;
    }

    candidatesMaxHeap<dist_t> queue_closest(this->allocator);
    vecsim_stl::vector<std::pair<dist_t, tableint>> return_list(this->allocator);
    while (top_candidates.size() > 0) {
        // the distance is saved negatively to have the queue ordered such that first is closer
        // (higher).
        queue_closest.emplace(-top_candidates.top().first, top_candidates.top().second);
        top_candidates.pop();
    }

    while (queue_closest.size()) {
        if (return_list.size() >= M)
            break;
        std::pair<dist_t, tableint> current_pair = queue_closest.top();
        dist_t dist_to_query = -current_pair.first;
        queue_closest.pop();
        bool good = true;

        // a candidate is "good" to become a neighbour, unless we find
        // another item that was already selected to the neighbours set which is closer
        // to both q and the candidate than the distance between the candidate and q.
        for (std::pair<dist_t, tableint> second_pair : return_list) {
            dist_t curdist = fstdistfunc_(getDataByInternalId(second_pair.second),
                                          getDataByInternalId(current_pair.second), &dim);
            ;
            if (curdist < dist_to_query) {
                good = false;
                break;
            }
        }
        if (good) {
            return_list.push_back(current_pair);
        }
    }

    for (std::pair<dist_t, tableint> current_pair : return_list) {
        top_candidates.emplace(-current_pair.first, current_pair.second);
    }
}

template <typename dist_t>
tableint HierarchicalNSW<dist_t>::mutuallyConnectNewElement(
    tableint cur_c, candidatesMaxHeap<dist_t> &top_candidates, size_t level) {
    size_t Mcurmax = level ? maxM_ : maxM0_;
    getNeighborsByHeuristic2(top_candidates, M_);
    if (top_candidates.size() > M_)
        throw std::runtime_error(
            "Should be not be more than M_ candidates returned by the heuristic");

    vecsim_stl::vector<tableint> selectedNeighbors(this->allocator);
    selectedNeighbors.reserve(M_);
    while (top_candidates.size() > 0) {
        selectedNeighbors.push_back(top_candidates.top().second);
        top_candidates.pop();
    }

    tableint next_closest_entry_point = selectedNeighbors.back();
    {
        linklistsizeint *ll_cur = get_linklist_at_level(cur_c, level);
        if (*ll_cur) {
            throw std::runtime_error("The newly inserted element should have blank link list");
        }
        setListCount(ll_cur, selectedNeighbors.size());
        auto *data = (tableint *)(ll_cur + 1);
        for (size_t idx = 0; idx < selectedNeighbors.size(); idx++) {
            if (data[idx])
                throw std::runtime_error("Possible memory corruption");
            if (level > element_levels_[selectedNeighbors[idx]])
                throw std::runtime_error("Trying to make a link on a non-existent level");
            data[idx] = selectedNeighbors[idx];
        }
        auto *incoming_edges = new (this->allocator) vecsim_stl::vector<tableint>(this->allocator);
        setIncomingEdgesPtr(cur_c, level, (void *)incoming_edges);
    }

    // go over the selected neighbours - selectedNeighbor is the neighbour id
    vecsim_stl::vector<bool> neighbors_bitmap(allocator);
    for (tableint selectedNeighbor : selectedNeighbors) {
#ifdef ENABLE_PARALLELIZATION
        std::unique_lock<std::mutex> lock(link_list_locks_[selectedNeighbor]);
#endif
        linklistsizeint *ll_other = get_linklist_at_level(selectedNeighbor, level);
        size_t sz_link_list_other = getListCount(ll_other);

        if (sz_link_list_other > Mcurmax)
            throw std::runtime_error("Bad value of sz_link_list_other");
        if (selectedNeighbor == cur_c)
            throw std::runtime_error("Trying to connect an element to itself");
        if (level > element_levels_[selectedNeighbor])
            throw std::runtime_error("Trying to make a link on a non-existent level");

        // get the array of neighbours - for the current neighbour
        auto *neighbor_neighbors = (tableint *)(ll_other + 1);

        // If the selected neighbor can add another link (hasn't reached the max) - add it.
        if (sz_link_list_other < Mcurmax) {
            neighbor_neighbors[sz_link_list_other] = cur_c;
            setListCount(ll_other, sz_link_list_other + 1);
        } else {
            // try finding "weak" elements to replace it with the new one with the heuristic:
            candidatesMaxHeap<dist_t> candidates(this->allocator);
            // (re)use the bitmap to represent the set of the original neighbours for the current
            // selected neighbour.
            neighbors_bitmap.assign(max_id + 1, false);
            dist_t d_max = fstdistfunc_(getDataByInternalId(cur_c),
                                        getDataByInternalId(selectedNeighbor), &dim);
            candidates.emplace(d_max, cur_c);
            // consider cur_c as if it was a link of the selected neighbor
            neighbors_bitmap[cur_c] = true;
            for (size_t j = 0; j < sz_link_list_other; j++) {
                candidates.emplace(fstdistfunc_(getDataByInternalId(neighbor_neighbors[j]),
                                                getDataByInternalId(selectedNeighbor), &dim),
                                   neighbor_neighbors[j]);
                neighbors_bitmap[neighbor_neighbors[j]] = true;
            }

            tableint removed_links[sz_link_list_other + 1];
            size_t removed_links_num;
            removeExtraLinks(ll_other, candidates, Mcurmax, neighbor_neighbors, neighbors_bitmap,
                             removed_links, &removed_links_num);

            // remove the current neighbor from the incoming list of nodes for the
            // neighbours that were chosen to remove (if edge wasn't bidirectional)
            auto *neighbour_incoming_edges = getIncomingEdgesPtr(selectedNeighbor, level);
            for (size_t i = 0; i < removed_links_num; i++) {
                tableint node_id = removed_links[i];
                auto *node_incoming_edges = getIncomingEdgesPtr(node_id, level);
                // if we removed cur_c (the node just inserted), then it points to the current
                // neighbour, but not vise versa.
                if (node_id == cur_c) {
                    neighbour_incoming_edges->push_back(cur_c);
                    continue;
                }

                // if the node id (the neighbour's neighbour to be removed)
                // wasn't pointing to the neighbour (i.e., the edge was uni-directional),
                // we should remove the current neighbor from the node's incoming edges.
                // otherwise, the edge turned from bidirectional to
                // uni-directional, so we insert it to the neighbour's
                // incoming edges set.
                auto it = std::find(node_incoming_edges->begin(), node_incoming_edges->end(),
                                    selectedNeighbor);
                if (it != node_incoming_edges->end()) {
                    node_incoming_edges->erase(it);
                } else {
                    neighbour_incoming_edges->push_back(node_id);
                }
            }
        }
    }
    return next_closest_entry_point;
}

template <typename dist_t>
void HierarchicalNSW<dist_t>::repairConnectionsForDeletion(
    tableint element_internal_id, tableint neighbour_id, tableint *neighbours_list,
    tableint *neighbour_neighbours_list, size_t level,
    vecsim_stl::vector<bool> &neighbours_bitmap) {

    // put the deleted element's neighbours in the candidates.
    candidatesMaxHeap<dist_t> candidates(this->allocator);
    unsigned short neighbours_count = getListCount(neighbours_list);
    auto *neighbours = (tableint *)(neighbours_list + 1);
    for (size_t j = 0; j < neighbours_count; j++) {
        // Don't put the neighbor itself in his own candidates
        if (neighbours[j] == neighbour_id) {
            continue;
        }
        candidates.emplace(fstdistfunc_(getDataByInternalId(neighbours[j]),
                                        getDataByInternalId(neighbour_id), &dim),
                           neighbours[j]);
    }

    // add the deleted element's neighbour's original neighbors in the candidates.
    vecsim_stl::vector<bool> neighbour_orig_neighbours_set(max_id + 1, false, this->allocator);
    unsigned short neighbour_neighbours_count = getListCount(neighbour_neighbours_list);
    auto *neighbour_neighbours = (tableint *)(neighbour_neighbours_list + 1);
    for (size_t j = 0; j < neighbour_neighbours_count; j++) {
        neighbour_orig_neighbours_set[neighbour_neighbours[j]] = true;
        // Don't add the removed element to the candidates, nor nodes that are already in the
        // candidates set.
        if (neighbours_bitmap[neighbour_neighbours[j]] ||
            neighbour_neighbours[j] == element_internal_id) {
            continue;
        }
        candidates.emplace(fstdistfunc_(getDataByInternalId(neighbour_id),
                                        getDataByInternalId(neighbour_neighbours[j]), &dim),
                           neighbour_neighbours[j]);
    }

    size_t Mcurmax = level ? maxM_ : maxM0_;
    size_t removed_links_num;
    tableint removed_links[neighbour_neighbours_count];
    removeExtraLinks(neighbour_neighbours_list, candidates, Mcurmax, neighbour_neighbours,
                     neighbour_orig_neighbours_set, removed_links, &removed_links_num);

    // remove neighbour id from the incoming list of nodes for his
    // neighbours that were chosen to remove
    auto *neighbour_incoming_edges = getIncomingEdgesPtr(neighbour_id, level);

    for (size_t i = 0; i < removed_links_num; i++) {
        tableint node_id = removed_links[i];
        auto *node_incoming_edges = getIncomingEdgesPtr(node_id, level);

        // if the node id (the neighbour's neighbour to be removed)
        // wasn't pointing to the neighbour (edge was one directional),
        // we should remove it from the node's incoming edges.
        // otherwise, edge turned from bidirectional to one directional,
        // and it should be saved in the neighbor's incoming edges.
        auto it = std::find(node_incoming_edges->begin(), node_incoming_edges->end(), neighbour_id);
        if (it != node_incoming_edges->end()) {
            node_incoming_edges->erase(it);
        } else {
            neighbour_incoming_edges->push_back(node_id);
        }
    }

    // updates for the new edges created
    unsigned short updated_links_num = getListCount(neighbour_neighbours_list);
    for (size_t i = 0; i < updated_links_num; i++) {
        tableint node_id = neighbour_neighbours[i];
        if (!neighbour_orig_neighbours_set[node_id]) {
            auto *node_incoming_edges = getIncomingEdgesPtr(node_id, level);
            // if the node has an edge to the neighbour as well, remove it
            // from the incoming nodes of the neighbour
            // otherwise, need to update the edge as incoming.
            linklistsizeint *node_links_list = get_linklist_at_level(node_id, level);
            unsigned short node_links_size = getListCount(node_links_list);
            auto *node_links = (tableint *)(node_links_list + 1);
            bool bidirectional_edge = false;
            for (size_t j = 0; j < node_links_size; j++) {
                if (node_links[j] == neighbour_id) {
                    neighbour_incoming_edges->erase(std::find(neighbour_incoming_edges->begin(),
                                                              neighbour_incoming_edges->end(),
                                                              node_id));
                    bidirectional_edge = true;
                    break;
                }
            }
            if (!bidirectional_edge) {
                node_incoming_edges->push_back(neighbour_id);
            }
        }
    }
}

template <typename dist_t>
void HierarchicalNSW<dist_t>::replaceEntryPoint(tableint element_internal_id) {
    // Sets an (arbitrary) new entry point, after deleting the current entry point.
    while (element_internal_id == entrypoint_node_) {
        linklistsizeint *top_level_list = get_linklist_at_level(element_internal_id, maxlevel_);
        if (getListCount(top_level_list) > 0) {
            // Tries to set the (arbitrary) first neighbor as the entry point, if exists.
            entrypoint_node_ = ((tableint *)(top_level_list + 1))[0];
        } else {
            // If there is no neighbors in the current level, check for any vector at
            // this level to be the new entry point.
            for (tableint cur_id = 0; cur_id < cur_element_count; cur_id++) {
                if (element_levels_[cur_id] == maxlevel_ && cur_id != element_internal_id) {
                    entrypoint_node_ = cur_id;
                    break;
                }
            }
        }
        // If we didn't find any vector at the top level, decrease the maxlevel_ and try again,
        // until we find a new entry point, or the index is empty.
        if (element_internal_id == entrypoint_node_) {
            maxlevel_--;
            if ((int)maxlevel_ < 0) {
                maxlevel_ = HNSW_INVALID_LEVEL;
                entrypoint_node_ = HNSW_INVALID_ID;
            }
        }
    }
}

template <typename dist_t>
void HierarchicalNSW<dist_t>::SwapLastIdWithDeletedId(tableint element_internal_id,
                                                      tableint last_element_internal_id) {
    // swap label
    labeltype last_element_label = getExternalLabel(last_element_internal_id);
    label_lookup_[last_element_label] = element_internal_id;

    // swap neighbours
    size_t last_element_top_level = element_levels_[last_element_internal_id];
    for (size_t level = 0; level <= last_element_top_level; level++) {
        linklistsizeint *neighbours_list = get_linklist_at_level(last_element_internal_id, level);
        unsigned short neighbours_count = getListCount(neighbours_list);
        auto *neighbours = (tableint *)(neighbours_list + 1);

        // go over the neighbours that also points back to the last element whose is going to
        // change, and update the id.
        for (size_t i = 0; i < neighbours_count; i++) {
            tableint neighbour_id = neighbours[i];
            linklistsizeint *neighbour_neighbours_list = get_linklist_at_level(neighbour_id, level);
            unsigned short neighbour_neighbours_count = getListCount(neighbour_neighbours_list);

            auto *neighbour_neighbours = (tableint *)(neighbour_neighbours_list + 1);
            bool bidirectional_edge = false;
            for (size_t j = 0; j < neighbour_neighbours_count; j++) {
                // if the edge is bidirectional, update for this neighbor
                if (neighbour_neighbours[j] == last_element_internal_id) {
                    bidirectional_edge = true;
                    neighbour_neighbours[j] = element_internal_id;
                    break;
                }
            }

            // if this edge is uni-directional, we should update the id in the neighbor's
            // incoming edges.
            if (!bidirectional_edge) {
                auto *neighbour_incoming_edges = getIncomingEdgesPtr(neighbour_id, level);
                auto it = std::find(neighbour_incoming_edges->begin(),
                                    neighbour_incoming_edges->end(), last_element_internal_id);
                neighbour_incoming_edges->erase(it);
                neighbour_incoming_edges->push_back(element_internal_id);
            }
        }

        // next, go over the rest of incoming edges (the ones that are not bidirectional) and make
        // updates.
        auto *incoming_edges = getIncomingEdgesPtr(last_element_internal_id, level);
        for (auto incoming_edge : *incoming_edges) {
            linklistsizeint *incoming_neighbour_neighbours_list =
                get_linklist_at_level(incoming_edge, level);
            unsigned short incoming_neighbour_neighbours_count =
                getListCount(incoming_neighbour_neighbours_list);
            auto *incoming_neighbour_neighbours =
                (tableint *)(incoming_neighbour_neighbours_list + 1);
            for (size_t j = 0; j < incoming_neighbour_neighbours_count; j++) {
                if (incoming_neighbour_neighbours[j] == last_element_internal_id) {
                    incoming_neighbour_neighbours[j] = element_internal_id;
                    break;
                }
            }
        }
    }

    // swap the last_id level 0 data, and invalidate the deleted id's data
    memcpy(data_level0_memory_ + element_internal_id * size_data_per_element_ + offsetLevel0_,
           data_level0_memory_ + last_element_internal_id * size_data_per_element_ + offsetLevel0_,
           size_data_per_element_);
    memset(data_level0_memory_ + last_element_internal_id * size_data_per_element_ + offsetLevel0_,
           0, size_data_per_element_);

    // swap pointer of higher levels links
    linkLists_[element_internal_id] = linkLists_[last_element_internal_id];
    linkLists_[last_element_internal_id] = nullptr;

    // swap top element level
    element_levels_[element_internal_id] = element_levels_[last_element_internal_id];
    element_levels_[last_element_internal_id] = HNSW_INVALID_LEVEL;

    if (last_element_internal_id == this->entrypoint_node_) {
        this->entrypoint_node_ = element_internal_id;
    }
}
/* typedef struct {
    VecSimType type;     // Datatype to index.
    size_t dim;          // Vector's dimension.
    VecSimMetric metric; // Distance metric to use in the index.
    size_t initialCapacity;
    size_t blockSize;
    size_t M;
    size_t efConstruction;
    size_t efRuntime;
    double epsilon;
} HNSWParams; */
template <typename dist_t>
HierarchicalNSW<dist_t>::HierarchicalNSW(const HNSWParams *params,
<<<<<<< HEAD
                                         std::shared_ptr<VecSimAllocator> allocator, size_t ef,
                                         size_t random_seed, size_t pool_initial_size)
    : VecsimBaseObject(allocator), max_elements_(params->initialCapacity), ef_(ef),
      dim(params->dim), data_size_(VecSimType_sizeof(params->type) * dim),
      element_levels_(max_elements_, allocator), label_lookup_(max_elements_, allocator)

#ifdef ENABLE_PARALLELIZATION
                                                     link_list_locks_(max_elements_),
=======
                                         std::shared_ptr<VecSimAllocator> allocator,
                                         size_t random_seed, size_t pool_initial_size)
    : VecsimBaseObject(allocator), max_elements_(params->initialCapacity), dim(params->dim),
      data_size_(VecSimType_sizeof(params->type) * dim), element_levels_(max_elements_, allocator),
      label_lookup_(max_elements_, allocator)

#ifdef ENABLE_PARALLELIZATION
          link_list_locks_(max_elements_),
>>>>>>> cf81d982
#endif
{
    spaces::SetDistFunc(params->metric, dim, &fstdistfunc_);
    size_t M = params->M ? params->M : HNSW_DEFAULT_M;
    if (M > SIZE_MAX / 2)
        throw std::runtime_error("HNSW index parameter M is too large: argument overflow");
    M_ = M;
    maxM_ = M_;
    maxM0_ = M_ * 2;
<<<<<<< HEAD

    size_t ef_construction = params->efConstruction ? params->efConstruction : HNSW_DEFAULT_EF_C;
    ef_construction_ = std::max(ef_construction, M_);
    ef_ = ef;

=======

    size_t ef_construction = params->efConstruction ? params->efConstruction : HNSW_DEFAULT_EF_C;
    ef_construction_ = std::max(ef_construction, M_);
    ef_ = params->efRuntime ? params->efRuntime : HNSW_DEFAULT_EF_RT;
    epsilon_ = params->epsilon > 0.0 ? params->epsilon : HNSW_DEFAULT_EPSILON;

>>>>>>> cf81d982
    cur_element_count = 0;
    max_id = HNSW_INVALID_ID;
#ifdef ENABLE_PARALLELIZATION
    pool_initial_size = pool_initial_size;
    visited_nodes_handler_pool = std::unique_ptr<VisitedNodesHandlerPool>(
        new (this->allocator)
            VisitedNodesHandlerPool(pool_initial_size, max_elements_, this->allocator));
#else
    visited_nodes_handler = std::shared_ptr<VisitedNodesHandler>(
        new (this->allocator) VisitedNodesHandler(max_elements_, this->allocator));
#endif

    // initializations for special treatment of the first node
    entrypoint_node_ = HNSW_INVALID_ID;
    maxlevel_ = HNSW_INVALID_LEVEL;

    if (M <= 1)
        throw std::runtime_error("HNSW index parameter M cannot be 1");
    mult_ = 1 / log(1.0 * M_);
    level_generator_.seed(random_seed);

    // data_level0_memory will look like this:
    // -----4------ | -----4*M0----------- | ----8------------------| ------32------- | ----8---- |
    // <links_len>  | <link_1> <link_2>... | <incoming_links_set> |   <data>        |  <label>
    if (maxM0_ > ((SIZE_MAX - sizeof(void *) - sizeof(linklistsizeint)) / sizeof(tableint)) + 1)
        throw std::runtime_error("HNSW index parameter M is too large: argument overflow");
    size_links_level0_ = sizeof(linklistsizeint) + maxM0_ * sizeof(tableint) + sizeof(void *);

    if (size_links_level0_ > SIZE_MAX - data_size_ - sizeof(labeltype))
        throw std::runtime_error("HNSW index parameter M is too large: argument overflow");
    size_data_per_element_ = size_links_level0_ + data_size_ + sizeof(labeltype);

    // No need to test for overflow because we passed the test for size_links_level0_ and this is
    // less.
    incoming_links_offset0 = maxM0_ * sizeof(tableint) + sizeof(linklistsizeint);
    offsetData_ = size_links_level0_;
    label_offset_ = size_links_level0_ + data_size_;
    offsetLevel0_ = 0;

    data_level0_memory_ =
        (char *)this->allocator->callocate(max_elements_ * size_data_per_element_);
    if (data_level0_memory_ == nullptr)
        throw std::runtime_error("Not enough memory");

    linkLists_ = (char **)this->allocator->callocate(sizeof(void *) * max_elements_);
    if (linkLists_ == nullptr)
        throw std::runtime_error("Not enough memory: HierarchicalNSW failed to allocate linklists");

    // The i-th entry in linkLists array points to max_level[i] (continuous)
    // chunks of memory, each one will look like this:
    // -----4------ | -----4*M-------------- | ----8------------------|
    // <links_len>  | <link_1> <link_2> ...  | <incoming_links_set>
    size_links_per_element_ = sizeof(linklistsizeint) + maxM_ * sizeof(tableint) + sizeof(void *);
    // No need to test for overflow because we passed the test for incoming_links_offset0 and this
    // is less.
    incoming_links_offset = maxM_ * sizeof(tableint) + sizeof(linklistsizeint);
}

template <typename dist_t>
HierarchicalNSW<dist_t>::~HierarchicalNSW() {
    if (max_id != HNSW_INVALID_ID) {
        for (tableint id = 0; id <= max_id; id++) {
            for (size_t level = 0; level <= element_levels_[id]; level++) {
                delete getIncomingEdgesPtr(id, level);
            }
            if (element_levels_[id] > 0)
                this->allocator->free_allocation(linkLists_[id]);
        }
    }

    this->allocator->free_allocation(linkLists_);
    this->allocator->free_allocation(data_level0_memory_);
}

/**
 * Index API functions
 */
template <typename dist_t>
void HierarchicalNSW<dist_t>::resizeIndex(size_t new_max_elements) {
    element_levels_.resize(new_max_elements);
    element_levels_.shrink_to_fit();
    label_lookup_.reserve(new_max_elements);
#ifdef ENABLE_PARALLELIZATION
    visited_nodes_handler_pool = std::unique_ptr<VisitedNodesHandlerPool>(
        new (this->allocator)
            VisitedNodesHandlerPool(this->pool_initial_size, new_max_elements, this->allocator));
    std::vector<std::mutex>(new_max_elements).swap(link_list_locks_);
#else
    visited_nodes_handler = std::unique_ptr<VisitedNodesHandler>(
        new (this->allocator) VisitedNodesHandler(new_max_elements, this->allocator));
#endif
    // Reallocate base layer
    char *data_level0_memory_new = (char *)this->allocator->reallocate(
        data_level0_memory_, new_max_elements * size_data_per_element_);
    if (data_level0_memory_new == nullptr)
        throw std::runtime_error("Not enough memory: resizeIndex failed to allocate base layer");
    data_level0_memory_ = data_level0_memory_new;

    // Reallocate all other layers
    char **linkLists_new =
        (char **)this->allocator->reallocate(linkLists_, sizeof(void *) * new_max_elements);
    if (linkLists_new == nullptr)
        throw std::runtime_error("Not enough memory: resizeIndex failed to allocate other layers");
    linkLists_ = linkLists_new;

    max_elements_ = new_max_elements;
}

template <typename dist_t>
void HierarchicalNSW<dist_t>::removePoint(const labeltype label) {

    tableint element_internal_id = label_lookup_[label];
    vecsim_stl::vector<bool> neighbours_bitmap(allocator);

    // go over levels and repair connections
    size_t element_top_level = element_levels_[element_internal_id];
    for (size_t level = 0; level <= element_top_level; level++) {
        linklistsizeint *neighbours_list = get_linklist_at_level(element_internal_id, level);
        unsigned short neighbours_count = getListCount(neighbours_list);
        auto *neighbours = (tableint *)(neighbours_list + 1);
        // reset the neighbours' bitmap for the current level.
        neighbours_bitmap.assign(max_id + 1, false);
        // store the deleted element's neighbours set in a bitmap for fast access.
        for (size_t j = 0; j < neighbours_count; j++) {
            neighbours_bitmap[neighbours[j]] = true;
        }
        // go over the neighbours that also points back to the removed point and make a local
        // repair.
        for (size_t i = 0; i < neighbours_count; i++) {
            tableint neighbour_id = neighbours[i];
            linklistsizeint *neighbour_neighbours_list = get_linklist_at_level(neighbour_id, level);
            unsigned short neighbour_neighbours_count = getListCount(neighbour_neighbours_list);

            auto *neighbour_neighbours = (tableint *)(neighbour_neighbours_list + 1);
            bool bidirectional_edge = false;
            for (size_t j = 0; j < neighbour_neighbours_count; j++) {
                // if the edge is bidirectional, do repair for this neighbor
                if (neighbour_neighbours[j] == element_internal_id) {
                    bidirectional_edge = true;
                    repairConnectionsForDeletion(element_internal_id, neighbour_id, neighbours_list,
                                                 neighbour_neighbours_list, level,
                                                 neighbours_bitmap);
                    break;
                }
            }

            // if this edge is uni-directional, we should remove the element from the neighbor's
            // incoming edges.
            if (!bidirectional_edge) {
                auto *neighbour_incoming_edges = getIncomingEdgesPtr(neighbour_id, level);
                neighbour_incoming_edges->erase(std::find(neighbour_incoming_edges->begin(),
                                                          neighbour_incoming_edges->end(),
                                                          element_internal_id));
            }
        }

        // next, go over the rest of incoming edges (the ones that are not bidirectional) and make
        // repairs.
        auto *incoming_edges = getIncomingEdgesPtr(element_internal_id, level);
        for (auto incoming_edge : *incoming_edges) {
            linklistsizeint *incoming_node_neighbours_list =
                get_linklist_at_level(incoming_edge, level);
            repairConnectionsForDeletion(element_internal_id, incoming_edge, neighbours_list,
                                         incoming_node_neighbours_list, level, neighbours_bitmap);
        }
        delete incoming_edges;
    }

    // replace the entry point with another one, if we are deleting the current entry point.
    if (element_internal_id == entrypoint_node_) {
        assert(element_top_level == maxlevel_);
        replaceEntryPoint(element_internal_id);
    }

    // Swap the last id with the deleted one, and invalidate the last id data.
    tableint last_element_internal_id = --cur_element_count;
    --max_id;
    label_lookup_.erase(label);
    if (element_levels_[element_internal_id] > 0) {
        this->allocator->free_allocation(linkLists_[element_internal_id]);
        linkLists_[element_internal_id] = nullptr;
    }
    if (last_element_internal_id == element_internal_id) {
        // we're deleting the last internal id, just invalidate data without swapping.
        memset(data_level0_memory_ + last_element_internal_id * size_data_per_element_ +
                   offsetLevel0_,
               0, size_data_per_element_);
    } else {
        SwapLastIdWithDeletedId(element_internal_id, last_element_internal_id);
    }
}

template <typename dist_t>
void HierarchicalNSW<dist_t>::addPoint(const void *data_point, const labeltype label) {

    tableint cur_c;

    {
#ifdef ENABLE_PARALLELIZATION
        std::unique_lock<std::mutex> templock_curr(cur_element_count_guard_);
#endif

        cur_c = max_id = cur_element_count++;
        label_lookup_[label] = cur_c;
    }
#ifdef ENABLE_PARALLELIZATION
    std::unique_lock<std::mutex> lock_el(link_list_locks_[cur_c]);
#endif
    // choose randomly the maximum level in which the new element will be in the index.
    size_t element_max_level = getRandomLevel(mult_);
    element_levels_[cur_c] = element_max_level;

#ifdef ENABLE_PARALLELIZATION
    std::unique_lock<std::mutex> entry_point_lock(global);
#endif
    size_t maxlevelcopy = maxlevel_;

#ifdef ENABLE_PARALLELIZATION
    if (element_max_level <= maxlevelcopy)
        entry_point_lock.unlock();
#endif
    size_t currObj = entrypoint_node_;

    memset(data_level0_memory_ + cur_c * size_data_per_element_ + offsetLevel0_, 0,
           size_data_per_element_);

    // Initialisation of the data and label
    memcpy(getExternalLabelPtr(cur_c), &label, sizeof(labeltype));
    memcpy(getDataByInternalId(cur_c), data_point, data_size_);

    if (element_max_level > 0) {
        linkLists_[cur_c] =
            (char *)this->allocator->allocate(size_links_per_element_ * element_max_level + 1);
        if (linkLists_[cur_c] == nullptr)
            throw std::runtime_error("Not enough memory: addPoint failed to allocate linklist");
        memset(linkLists_[cur_c], 0, size_links_per_element_ * element_max_level + 1);
    }

    // this condition only means that we are not inserting the first element.
    if (entrypoint_node_ != HNSW_INVALID_ID) {
        if (element_max_level < maxlevelcopy) {
            dist_t cur_dist = fstdistfunc_(data_point, getDataByInternalId(currObj), &dim);
            for (size_t level = maxlevelcopy; level > element_max_level; level--) {
                // this is done for the levels which are above the max level
                // to which we are going to insert the new element. We do
                // a greedy search in the graph starting from the entry point
                // at each level, and move on with the closest element we can find.
                // When there is no improvement to do, we take a step down.
                bool changed = true;
                while (changed) {
                    changed = false;
                    unsigned int *data;
#ifdef ENABLE_PARALLELIZATION
                    std::unique_lock<std::mutex> lock(link_list_locks_[currObj]);
#endif
                    data = get_linklist(currObj, level);
                    int size = getListCount(data);

                    auto *datal = (tableint *)(data + 1);
                    for (int i = 0; i < size; i++) {
                        tableint cand = datal[i];
                        if (cand < 0 || cand > max_elements_)
                            throw std::runtime_error(
                                "candidate error: candidate id is out of index range");

                        dist_t d = fstdistfunc_(data_point, getDataByInternalId(cand), &dim);
                        if (d < cur_dist) {
                            cur_dist = d;
                            currObj = cand;
                            changed = true;
                        }
                    }
                }
            }
        }

        for (size_t level = std::min(element_max_level, maxlevelcopy); (int)level >= 0; level--) {
            if (level > maxlevelcopy || level < 0) // possible?
                throw std::runtime_error("Level error");

            candidatesMaxHeap<dist_t> top_candidates =
                searchLayer(currObj, data_point, level, ef_construction_);
            currObj = mutuallyConnectNewElement(cur_c, top_candidates, level);
        }

        // updating the maximum level (holding a global lock)
        if (element_max_level > maxlevelcopy) {
            entrypoint_node_ = cur_c;
            maxlevel_ = element_max_level;
            // create the incoming edges set for the new levels.
            for (size_t level_idx = maxlevelcopy + 1; level_idx <= element_max_level; level_idx++) {
                auto *incoming_edges =
                    new (this->allocator) vecsim_stl::vector<tableint>(this->allocator);
                setIncomingEdgesPtr(cur_c, level_idx, incoming_edges);
            }
        }
    } else {
        // Do nothing for the first element
        entrypoint_node_ = 0;
        for (size_t level_idx = maxlevel_ + 1; level_idx <= element_max_level; level_idx++) {
            auto *incoming_edges =
                new (this->allocator) vecsim_stl::vector<tableint>(this->allocator);
            setIncomingEdgesPtr(cur_c, level_idx, incoming_edges);
        }
        maxlevel_ = element_max_level;
    }
}

template <typename dist_t>
tableint HierarchicalNSW<dist_t>::searchBottomLayerEP(const void *query_data, void *timeoutCtx,
                                                      VecSimQueryResult_Code *rc) const {

    if (cur_element_count == 0) {
        return entrypoint_node_;
    }
    tableint currObj = entrypoint_node_;
    dist_t cur_dist = fstdistfunc_(query_data, getDataByInternalId(entrypoint_node_), &dim);
    for (size_t level = maxlevel_; level > 0; level--) {
        bool changed = true;
        while (changed) {
            if (__builtin_expect(VecSimIndex::timeoutCallback(timeoutCtx), 0)) {
                *rc = VecSim_QueryResult_TimedOut;
                return HNSW_INVALID_ID;
            }
            changed = false;
            linklistsizeint *node_ll = get_linklist(currObj, level);
            unsigned short links_count = getListCount(node_ll);
            auto *node_links = (tableint *)(node_ll + 1);
            for (int i = 0; i < links_count; i++) {
                tableint candidate = node_links[i];
                if (candidate > max_elements_)
                    throw std::runtime_error("candidate error: out of index range");

                dist_t d = fstdistfunc_(query_data, getDataByInternalId(candidate), &dim);
                if (d < cur_dist) {
                    cur_dist = d;
                    currObj = candidate;
                    changed = true;
                }
            }
        }
    }
    *rc = VecSim_QueryResult_OK;
    return currObj;
}

template <typename dist_t>
candidatesLabelsMaxHeap<dist_t>
HierarchicalNSW<dist_t>::searchBottomLayer_WithTimeout(tableint ep_id, const void *data_point,
                                                       size_t ef, size_t k, void *timeoutCtx,
                                                       VecSimQueryResult_Code *rc) const {
    candidatesLabelsMaxHeap<dist_t> results(this->allocator);

#ifdef ENABLE_PARALLELIZATION
    this->visited_nodes_handler =
        this->visited_nodes_handler_pool->getAvailableVisitedNodesHandler();
#endif

    tag_t visited_tag = this->visited_nodes_handler->getFreshTag();

    candidatesMaxHeap<dist_t> top_candidates(this->allocator);
    candidatesMaxHeap<dist_t> candidate_set(this->allocator);

    dist_t dist = fstdistfunc_(data_point, getDataByInternalId(ep_id), &dim);
    dist_t lowerBound = dist;
    top_candidates.emplace(dist, ep_id);
    candidate_set.emplace(-dist, ep_id);

    this->visited_nodes_handler->tagNode(ep_id, visited_tag);

    while (!candidate_set.empty()) {
        std::pair<dist_t, tableint> curr_el_pair = candidate_set.top();
        if ((-curr_el_pair.first) > lowerBound) {
            break;
        }
        if (__builtin_expect(VecSimIndex::timeoutCallback(timeoutCtx), 0)) {
            *rc = VecSim_QueryResult_TimedOut;
            return results;
        }
        candidate_set.pop();

        lowerBound = processCandidate(curr_el_pair.second, data_point, 0, ef, visited_tag,
                                      top_candidates, candidate_set, lowerBound);
    }
#ifdef ENABLE_PARALLELIZATION
    visited_nodes_handler_pool->returnVisitedNodesHandlerToPool(this->visited_nodes_handler);
#endif
    while (top_candidates.size() > k) {
        top_candidates.pop();
    }
    while (top_candidates.size() > 0) {
        auto &res = top_candidates.top();
        results.emplace(res.first, getExternalLabel(res.second));
        top_candidates.pop();
    }
    *rc = VecSim_QueryResult_OK;
    return results;
}

template <typename dist_t>
candidatesLabelsMaxHeap<dist_t>
HierarchicalNSW<dist_t>::searchKnn(const void *query_data, size_t k, void *timeoutCtx,
                                   VecSimQueryResult_Code *rc) const {

    if (cur_element_count == 0) {
        *rc = VecSim_QueryResult_OK;
        return candidatesLabelsMaxHeap<dist_t>(this->allocator);
    }

    tableint bottom_layer_ep = searchBottomLayerEP(query_data, timeoutCtx, rc);
    if (VecSim_OK != *rc) {
        return candidatesLabelsMaxHeap<dist_t>(this->allocator);
    }
    candidatesLabelsMaxHeap<dist_t> results = searchBottomLayer_WithTimeout(
        bottom_layer_ep, query_data, std::max(ef_, k), k, timeoutCtx, rc);

    return results;
}

template <typename dist_t>
VecSimQueryResult *HierarchicalNSW<dist_t>::searchRangeBottomLayer_WithTimeout(
    tableint ep_id, const void *data_point, double epsilon, dist_t radius, void *timeoutCtx,
    VecSimQueryResult_Code *rc) const {
    auto *results = array_new<VecSimQueryResult>(10); // arbitrary initial cap.

#ifdef ENABLE_PARALLELIZATION
    this->visited_nodes_handler =
        this->visited_nodes_handler_pool->getAvailableVisitedNodesHandler();
#endif

    tag_t visited_tag = this->visited_nodes_handler->getFreshTag();
    candidatesMaxHeap<dist_t> candidate_set(this->allocator);

    // Set the initial effective-range to be at least the distance from the entry-point.
    dist_t ep_dist = fstdistfunc_(data_point, getDataByInternalId(ep_id), &dim);
    dist_t dynamic_range = ep_dist;
    if (ep_dist <= radius) {
        // Entry-point is within the radius - add it to the results.
        auto new_result = VecSimQueryResult{};
        VecSimQueryResult_SetId(new_result, getExternalLabel(ep_id));
        VecSimQueryResult_SetScore(new_result, ep_dist);
        results = array_append(results, new_result);
        dynamic_range = radius; // to ensure that dyn_range >= radius.
    }

    dist_t dynamic_range_search_boundaries = dynamic_range * (1.0 + epsilon);
    candidate_set.emplace(-ep_dist, ep_id);
    this->visited_nodes_handler->tagNode(ep_id, visited_tag);

    while (!candidate_set.empty()) {
        std::pair<dist_t, tableint> curr_el_pair = candidate_set.top();
        // If the best candidate is outside the dynamic range in more than epsilon (relatively) - we
        // finish the search.
        if ((-curr_el_pair.first) > dynamic_range_search_boundaries) {
            break;
        }
        if (__builtin_expect(VecSimIndex::timeoutCallback(timeoutCtx), 0)) {
            *rc = VecSim_QueryResult_TimedOut;
            return results;
        }
        candidate_set.pop();

        // Decrease the effective range, but keep dyn_range >= radius.
        if (-curr_el_pair.first < dynamic_range && -curr_el_pair.first >= radius) {
            dynamic_range = -curr_el_pair.first;
            dynamic_range_search_boundaries = dynamic_range * (1.0 + epsilon);
        }

        // Go over the candidate neighbours, add them to the candidates list if they are within the
        // epsilon environment of the dynamic range, and add them to the results if they are in the
        // requested radius.
        processCandidate_RangeSearch(curr_el_pair.second, data_point, 0, epsilon, visited_tag,
                                     &results, candidate_set, dynamic_range_search_boundaries,
                                     radius);
    }
#ifdef ENABLE_PARALLELIZATION
    visited_nodes_handler_pool->returnVisitedNodesHandlerToPool(this->visited_nodes_handler);
#endif

    *rc = VecSim_QueryResult_OK;
    return results;
}

template <typename dist_t>
VecSimQueryResult *HierarchicalNSW<dist_t>::searchRange(const void *query_data, dist_t radius,
                                                        void *timeoutCtx,
                                                        VecSimQueryResult_Code *rc) const {

    if (cur_element_count == 0) {
        *rc = VecSim_QueryResult_OK;
        return array_new<VecSimQueryResult>(0);
    }

    tableint bottom_layer_ep = searchBottomLayerEP(query_data, timeoutCtx, rc);
    if (VecSim_OK != *rc) {
        return array_new<VecSimQueryResult>(0);
    }
    // search bottom layer
    VecSimQueryResult *result = searchRangeBottomLayer_WithTimeout(
        bottom_layer_ep, query_data, this->epsilon_, radius, timeoutCtx, rc);
    return result;
}

} // namespace hnswlib<|MERGE_RESOLUTION|>--- conflicted
+++ resolved
@@ -151,11 +151,7 @@
 
 public:
     HierarchicalNSW(const HNSWParams *params, std::shared_ptr<VecSimAllocator> allocator,
-<<<<<<< HEAD
-                    size_t ef = 10, size_t random_seed = 100, size_t initial_pool_size = 1);
-=======
                     size_t random_seed = 100, size_t initial_pool_size = 1);
->>>>>>> cf81d982
     virtual ~HierarchicalNSW();
 
     void setEf(size_t ef);
@@ -905,16 +901,6 @@
 } HNSWParams; */
 template <typename dist_t>
 HierarchicalNSW<dist_t>::HierarchicalNSW(const HNSWParams *params,
-<<<<<<< HEAD
-                                         std::shared_ptr<VecSimAllocator> allocator, size_t ef,
-                                         size_t random_seed, size_t pool_initial_size)
-    : VecsimBaseObject(allocator), max_elements_(params->initialCapacity), ef_(ef),
-      dim(params->dim), data_size_(VecSimType_sizeof(params->type) * dim),
-      element_levels_(max_elements_, allocator), label_lookup_(max_elements_, allocator)
-
-#ifdef ENABLE_PARALLELIZATION
-                                                     link_list_locks_(max_elements_),
-=======
                                          std::shared_ptr<VecSimAllocator> allocator,
                                          size_t random_seed, size_t pool_initial_size)
     : VecsimBaseObject(allocator), max_elements_(params->initialCapacity), dim(params->dim),
@@ -923,7 +909,6 @@
 
 #ifdef ENABLE_PARALLELIZATION
           link_list_locks_(max_elements_),
->>>>>>> cf81d982
 #endif
 {
     spaces::SetDistFunc(params->metric, dim, &fstdistfunc_);
@@ -933,20 +918,12 @@
     M_ = M;
     maxM_ = M_;
     maxM0_ = M_ * 2;
-<<<<<<< HEAD
-
-    size_t ef_construction = params->efConstruction ? params->efConstruction : HNSW_DEFAULT_EF_C;
-    ef_construction_ = std::max(ef_construction, M_);
-    ef_ = ef;
-
-=======
 
     size_t ef_construction = params->efConstruction ? params->efConstruction : HNSW_DEFAULT_EF_C;
     ef_construction_ = std::max(ef_construction, M_);
     ef_ = params->efRuntime ? params->efRuntime : HNSW_DEFAULT_EF_RT;
     epsilon_ = params->epsilon > 0.0 ? params->epsilon : HNSW_DEFAULT_EPSILON;
 
->>>>>>> cf81d982
     cur_element_count = 0;
     max_id = HNSW_INVALID_ID;
 #ifdef ENABLE_PARALLELIZATION
