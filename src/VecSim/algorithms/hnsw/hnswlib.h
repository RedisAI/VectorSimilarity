--- conflicted
+++ resolved
@@ -132,7 +132,7 @@
     size_t getMaxLevel() const;
     size_t getEntryPointLabel() const;
     tableint getEntryPointId() const;
-    VisitedList *getVisitedList() const;
+    VisitedNodesHandler *getVisitedList() const;
     char *getDataByInternalId(tableint internal_id) const;
     linklistsizeint *get_linklist_at_level(tableint internal_id, int level) const;
     unsigned short int getListCount(const linklistsizeint *ptr) const;
@@ -282,8 +282,8 @@
 }
 
 template <typename dist_t>
-VisitedList *HierarchicalNSW<dist_t>::getVisitedList() const {
-    return visited_list_pool_->getFreeVisitedList();
+VisitedNodesHandler *HierarchicalNSW<dist_t>::getVisitedList() const {
+    return visited_nodes_handler.get();
 }
 
 /**
@@ -324,11 +324,6 @@
 template <typename dist_t>
 CandidatesQueue<dist_t> HierarchicalNSW<dist_t>::searchLayer(tableint ep_id, const void *data_point,
                                                              int layer, size_t ef) const {
-<<<<<<< HEAD
-    VisitedList *vl = visited_list_pool_->getFreeVisitedList();
-    vl_type *visited_array = vl->visitedElements;
-    vl_type visited_array_tag = vl->curTag;
-=======
 
 #ifdef ENABLE_PARALLELIZATION
     this->visited_nodes_handler =
@@ -336,7 +331,6 @@
 #endif
 
     tag_t visited_tag = this->visited_nodes_handler->getFreshTag();
->>>>>>> 79ab4022
 
     CandidatesQueue<dist_t> top_candidates(this->allocator);
     CandidatesQueue<dist_t> candidate_set(this->allocator);
