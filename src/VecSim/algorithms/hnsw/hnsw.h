--- conflicted
+++ resolved
@@ -151,28 +151,19 @@
                                                           void *timeoutCtx,
                                                           VecSimQueryResult_Code *rc) const;
     void getNeighborsByHeuristic2(candidatesMaxHeap<DistType> &top_candidates, size_t M);
-<<<<<<< HEAD
-    void revisitNeighborConnections(size_t level, idType new_node_id, idType selected_neighbor,
-=======
     // Helper function for re-selecting node's neighbors which was selected as a neighbor for
     // a newly inserted node. Also, responsible for mutually connect the new node and the neighbor
     // (unidirectional or bidirectional connection).
     // *Note that node_lock and neighbor_lock should be locked upon calling this function*
     void revisitNeighborConnections(size_t level, idType new_node_id,
                                     const std::pair<DistType, idType> &neighbor_data,
->>>>>>> 32ebe982
                                     idType *new_node_neighbors_list,
                                     idType *neighbor_neighbors_list,
                                     std::unique_lock<std::mutex> &node_lock,
                                     std::unique_lock<std::mutex> &neighbor_lock);
-<<<<<<< HEAD
-    idType mutuallyConnectNewElement(idType new_node_id,
-                                     candidatesMaxHeap<DistType> &top_candidates, size_t level);
-=======
     inline idType mutuallyConnectNewElement(idType new_node_id,
                                             candidatesMaxHeap<DistType> &top_candidates,
                                             size_t level);
->>>>>>> 32ebe982
     template <bool with_timeout>
     void greedySearchLevel(const void *vector_data, size_t level, idType &curObj, DistType &curDist,
                            void *timeoutCtx = nullptr, VecSimQueryResult_Code *rc = nullptr) const;
@@ -210,17 +201,12 @@
     inline size_t getMaxLevel() const;
     inline labelType getEntryPointLabel() const;
     inline labelType getExternalLabel(idType internal_id) const;
-<<<<<<< HEAD
-    virtual inline bool safeCheckIfLabelExistsInIndex(labelType label,
-                                                      bool also_done_processing = false) const = 0;
-=======
     // Check if the given label exists in the labels lookup while holding the index data lock.
     // Optionally validate that the associated vector(s) are not in process and done indexing
     // (this option is used currently for tests).
     virtual inline bool safeCheckIfLabelExistsInIndex(labelType label,
                                                       bool also_done_processing = false) const = 0;
     inline idType safeGetEntryPointCopy() const;
->>>>>>> 32ebe982
     inline void lockNodeLinks(idType node_id) const;
     inline void unlockNodeLinks(idType node_id) const;
     inline VisitedNodesHandler *getVisitedList() const;
@@ -242,11 +228,8 @@
     inline void markDeletedInternal(idType internalId);
     inline bool isMarkedDeleted(idType internalId) const;
     inline bool isInProcess(idType internalId) const;
-<<<<<<< HEAD
-=======
     inline void markInProcess(idType internalId);
     inline void unmarkInProcess(idType internalId);
->>>>>>> 32ebe982
     void increaseCapacity() override;
 
     // inline priority queue getter that need to be implemented by derived class
@@ -448,8 +431,6 @@
 }
 
 template <typename DataType, typename DistType>
-<<<<<<< HEAD
-=======
 void HNSWIndex<DataType, DistType>::markInProcess(idType internalId) {
     elementFlags *flags = get_flags(internalId);
     *flags |= IN_PROCESS;
@@ -462,7 +443,6 @@
 }
 
 template <typename DataType, typename DistType>
->>>>>>> 32ebe982
 void HNSWIndex<DataType, DistType>::lockNodeLinks(idType node_id) const {
     element_neighbors_locks_[node_id].lock();
 }
@@ -708,18 +688,6 @@
 
 template <typename DataType, typename DistType>
 void HNSWIndex<DataType, DistType>::revisitNeighborConnections(
-<<<<<<< HEAD
-    size_t level, idType new_node_id, idType selected_neighbor, idType *new_node_neighbors_list,
-    idType *neighbor_neighbors_list, std::unique_lock<std::mutex> &node_lock,
-    std::unique_lock<std::mutex> &neighbor_lock) {
-
-    // Collect the existing neighbors and the new node as the neighbor's neighbors candidates.
-    candidatesMaxHeap<DistType> candidates(this->allocator);
-    DistType dist_cur_node_neighbor = this->dist_func(
-        getDataByInternalId(new_node_id), getDataByInternalId(selected_neighbor), this->dim);
-    candidates.emplace(dist_cur_node_neighbor, new_node_id);
-
-=======
     size_t level, idType new_node_id, const std::pair<DistType, idType> &neighbor_data,
     idType *new_node_neighbors_list, idType *neighbor_neighbors_list,
     std::unique_lock<std::mutex> &node_lock, std::unique_lock<std::mutex> &neighbor_lock) {
@@ -731,7 +699,6 @@
     candidates.emplace(neighbor_data.first, new_node_id);
 
     idType selected_neighbor = neighbor_data.second;
->>>>>>> 32ebe982
     for (size_t j = 0; j < getListCount(neighbor_neighbors_list); j++) {
         candidates.emplace(this->dist_func(getDataByInternalId(neighbor_neighbors_list[j]),
                                            getDataByInternalId(selected_neighbor), this->dim),
@@ -750,23 +717,16 @@
     bool cur_node_chosen = false;
     while (orig_candidates.size() > 0) {
         idType orig_candidate = orig_candidates.top().second;
-<<<<<<< HEAD
-        if (candidates.empty() || orig_candidate != candidates.top().second) {
-=======
         // If the current original candidate was not selected as neighbor by the heuristics, it
         // should be updated and removed from the neighbor's neighbors.
         if (candidates.empty() || orig_candidate != candidates.top().second) {
             // Don't add the new_node_id to nodes_to_update, it will be inserted either way later.
->>>>>>> 32ebe982
             if (orig_candidate != new_node_id) {
                 nodes_to_update.push_back(orig_candidate);
             }
             orig_candidates.pop();
-<<<<<<< HEAD
-=======
             // Otherwise, the original candidate was selected to remain a neighbor - no need to
             // update.
->>>>>>> 32ebe982
         } else {
             candidates.pop();
             orig_candidates.pop();
@@ -775,7 +735,6 @@
             }
         }
     }
-<<<<<<< HEAD
 
     // Acquire all relevant locks for making the updates for the selected neighbor - all its removed
     // neighbors, along with the neighbors itself and the cur node.
@@ -793,25 +752,6 @@
         locks[i] = std::unique_lock<std::mutex>(element_neighbors_locks_[nodes_to_update[i]]);
     }
 
-=======
-
-    // Acquire all relevant locks for making the updates for the selected neighbor - all its removed
-    // neighbors, along with the neighbors itself and the cur node.
-    // but first, we release the node and neighbors lock to avoid deadlocks.
-    node_lock.unlock();
-    neighbor_lock.unlock();
-
-    nodes_to_update.push_back(selected_neighbor);
-    nodes_to_update.push_back(new_node_id);
-
-    std::sort(nodes_to_update.begin(), nodes_to_update.end());
-    size_t nodes_to_update_count = nodes_to_update.size();
-    std::unique_lock<std::mutex> locks[nodes_to_update_count];
-    for (size_t i = 0; i < nodes_to_update_count; i++) {
-        locks[i] = std::unique_lock<std::mutex>(element_neighbors_locks_[nodes_to_update[i]]);
-    }
-
->>>>>>> 32ebe982
     auto *neighbour_incoming_edges = getIncomingEdgesPtr(selected_neighbor, level);
     size_t neighbor_neighbors_count = getListCount(neighbor_neighbors_list);
 
@@ -820,25 +760,16 @@
     for (size_t i = 0; i < neighbor_neighbors_count; i++) {
         if (!std::binary_search(nodes_to_update.begin(), nodes_to_update.end(),
                                 neighbor_neighbors_list[i])) {
-<<<<<<< HEAD
-            // the neighbor is not in the "to_update" nodes list - leave it as is.
-            neighbor_neighbors_list[neighbour_neighbours_idx++] = neighbor_neighbors_list[i];
-            continue;
-        } else if (neighbor_neighbors_list[i] == new_node_id) {
-            // the new node is somehow got into the neighbor's neighbours in the meantime - leave it
-=======
             // The neighbor is not in the "to_update" nodes list - leave it as is.
             neighbor_neighbors_list[neighbour_neighbours_idx++] = neighbor_neighbors_list[i];
             continue;
         } else if (neighbor_neighbors_list[i] == new_node_id) {
             // The new node got into the neighbor's neighbours - this means there was an update in
             // another thread during between we released and reacquire the locks - leave it
->>>>>>> 32ebe982
             // as is.
             neighbor_neighbors_list[neighbour_neighbours_idx++] = neighbor_neighbors_list[i];
             update_cur_node_required = false;
             continue;
-<<<<<<< HEAD
         }
         // Now we know that we are looking at a node to be removed from the neighbor's neighbors.
         auto removed_node = neighbor_neighbors_list[i];
@@ -858,27 +789,6 @@
         } else {
             neighbour_incoming_edges->push_back(removed_node);
         }
-=======
-        }
-        // Now we know that we are looking at a node to be removed from the neighbor's neighbors.
-        auto removed_node = neighbor_neighbors_list[i];
-        auto *removed_node_incoming_edges = getIncomingEdgesPtr(removed_node, level);
-        // Perform the mutual update:
-        // if the removed node id (the neighbour's neighbour to be removed)
-        // wasn't pointing to the neighbour (i.e., the edge was uni-directional),
-        // we should remove the current neighbor from the node's incoming edges.
-        // otherwise, the edge turned from bidirectional to uni-directional, so we insert it to the
-        // neighbour's incoming edges set. Note: we assume that every update is performed atomically
-        // mutually, so it should be sufficient to look at the removed node's incoming edges set
-        // alone.
-        auto it = std::find(removed_node_incoming_edges->begin(),
-                            removed_node_incoming_edges->end(), selected_neighbor);
-        if (it != removed_node_incoming_edges->end()) {
-            removed_node_incoming_edges->erase(it);
-        } else {
-            neighbour_incoming_edges->push_back(removed_node);
-        }
->>>>>>> 32ebe982
     }
 
     size_t cur_node_neighbors_count = getListCount(new_node_neighbors_list);
@@ -911,28 +821,17 @@
     assert(top_candidates.size() <= M_ &&
            "Should be not be more than M_ candidates returned by the heuristic");
 
-<<<<<<< HEAD
-    vecsim_stl::vector<idType> selected_neighbors(this->allocator);
-    selected_neighbors.reserve(M_);
-    while (!top_candidates.empty()) {
-        selected_neighbors.push_back(top_candidates.top().second);
-=======
     // Hold (distance_from_new_node_id, neighbor_id) pair for every selected neighbor.
     vecsim_stl::vector<std::pair<DistType, idType>> selected_neighbors(this->allocator);
     selected_neighbors.reserve(M_);
     while (!top_candidates.empty()) {
         selected_neighbors.push_back(top_candidates.top());
->>>>>>> 32ebe982
         top_candidates.pop();
     }
 
     // The closest vector that has found to be returned (and start the scan from it in the next
     // level).
-<<<<<<< HEAD
-    idType next_closest_entry_point = selected_neighbors.back();
-=======
     idType next_closest_entry_point = selected_neighbors.back().second;
->>>>>>> 32ebe982
     idType *new_node_neighbors_list = get_linklist_at_level(new_node_id, level);
     assert(getListCount(new_node_neighbors_list) == 0 &&
            "The newly inserted element should have blank link list");
@@ -941,12 +840,8 @@
     auto *incoming_edges = new (this->allocator) vecsim_stl::vector<idType>(this->allocator);
     setIncomingEdgesPtr(new_node_id, level, (void *)incoming_edges);
 
-<<<<<<< HEAD
-    for (idType selected_neighbor : selected_neighbors) {
-=======
     for (auto &neighbor_data : selected_neighbors) {
         idType selected_neighbor = neighbor_data.second; // neighbor's id
->>>>>>> 32ebe982
         std::unique_lock<std::mutex> node_lock;
         std::unique_lock<std::mutex> neighbor_lock;
         idType lower_id = (new_node_id < selected_neighbor) ? new_node_id : selected_neighbor;
@@ -965,18 +860,15 @@
         idType *neighbor_neighbors_list = get_linklist_at_level(selected_neighbor, level);
         linkListSize neighbor_neighbors_count = getListCount(neighbor_neighbors_list);
 
-<<<<<<< HEAD
-        if (cur_node_neighbors_count == max_M_cur) {
-            // The new node cannot add more neighbors
-            continue;
-        }
-=======
->>>>>>> 32ebe982
         // validations...
         assert(cur_node_neighbors_count <= max_M_cur && "Neighbors number exceeds limit");
         assert(selected_neighbor != new_node_id && "Trying to connect an element to itself");
 
-<<<<<<< HEAD
+        if (cur_node_neighbors_count == max_M_cur) {
+            // The new node cannot add more neighbors
+            break;
+        }
+
         // If one of the two nodes has already deleted - skip the operation.
         if (isMarkedDeleted(new_node_id) || isMarkedDeleted(selected_neighbor)) {
             continue;
@@ -995,33 +887,7 @@
         // Otherwise - we need to re-evaluate the neighbor's neighbors.
         // We collect all the existing neighbors and the new node as candidates, and mutually update
         // the neighbor's neighbors.
-        revisitNeighborConnections(level, new_node_id, selected_neighbor, new_node_neighbors_list,
-=======
-        if (cur_node_neighbors_count == max_M_cur) {
-            // The new node cannot add more neighbors
-            break;
-        }
-
-        // If one of the two nodes has already deleted - skip the operation.
-        if (isMarkedDeleted(new_node_id) || isMarkedDeleted(selected_neighbor)) {
-            continue;
-        }
-
-        // if the neighbor's neighbors list has the capacity to add the new node, make the update
-        // and finish.
-        if (neighbor_neighbors_count < max_M_cur) {
-            new_node_neighbors_list[cur_node_neighbors_count] = selected_neighbor;
-            setListCount(new_node_neighbors_list, cur_node_neighbors_count + 1);
-            neighbor_neighbors_list[neighbor_neighbors_count] = new_node_id;
-            setListCount(neighbor_neighbors_list, neighbor_neighbors_count + 1);
-            continue;
-        }
-
-        // Otherwise - we need to re-evaluate the neighbor's neighbors.
-        // We collect all the existing neighbors and the new node as candidates, and mutually update
-        // the neighbor's neighbors.
         revisitNeighborConnections(level, new_node_id, neighbor_data, new_node_neighbors_list,
->>>>>>> 32ebe982
                                    neighbor_neighbors_list, node_lock, neighbor_lock);
     }
     return next_closest_entry_point;
@@ -1313,11 +1179,7 @@
       VecSimIndexTombstone(), max_elements_(params->initialCapacity),
       data_size_(VecSimType_sizeof(params->type) * this->dim),
       element_levels_(max_elements_, allocator),
-<<<<<<< HEAD
-      visited_nodes_handler_pool((int)pool_initial_size, max_elements_, allocator),
-=======
       visited_nodes_handler_pool(pool_initial_size, max_elements_, allocator),
->>>>>>> 32ebe982
       element_neighbors_locks_(max_elements_, allocator) {
     size_t M = params->M ? params->M : HNSW_DEFAULT_M;
     if (M > UINT16_MAX / 2)
@@ -1517,10 +1379,6 @@
     std::unique_lock<std::mutex> entry_point_lock(entry_point_guard_);
     int max_level_copy = (int)maxlevel_;
     idType curr_element = entrypoint_node_;
-<<<<<<< HEAD
-
-=======
->>>>>>> 32ebe982
     if (element_max_level <= max_level_copy)
         entry_point_lock.unlock();
 
@@ -1528,12 +1386,7 @@
            size_data_per_element_);
 
     // Initialisation of the data and label
-<<<<<<< HEAD
-    elementFlags *flags = get_flags(new_element_id);
-    *flags |= IN_PROCESS;
-=======
     markInProcess(new_element_id);
->>>>>>> 32ebe982
     setExternalLabel(new_element_id, label);
     memcpy(getDataByInternalId(new_element_id), vector_data, data_size_);
 
@@ -1616,9 +1469,6 @@
         }
         maxlevel_ = element_max_level;
     }
-<<<<<<< HEAD
-    *flags &= ~IN_PROCESS; // reset the IN_PROCESS flag.
-=======
     unmarkInProcess(new_element_id);
 }
 
@@ -1626,7 +1476,6 @@
 idType HNSWIndex<DataType, DistType>::safeGetEntryPointCopy() const {
     std::unique_lock<std::mutex> lock(entry_point_guard_);
     return entrypoint_node_;
->>>>>>> 32ebe982
 }
 
 template <typename DataType, typename DistType>
@@ -1634,18 +1483,9 @@
                                                           VecSimQueryResult_Code *rc) const {
     *rc = VecSim_QueryResult_OK;
 
-<<<<<<< HEAD
-    std::unique_lock<std::mutex> lock(entry_point_guard_);
-    if (cur_element_count == 0) {
-        return entrypoint_node_;
-    }
-    idType curr_element = entrypoint_node_;
-    lock.unlock();
-=======
     idType curr_element = safeGetEntryPointCopy();
     if (curr_element == HNSW_INVALID_ID)
         return curr_element; // index is empty.
->>>>>>> 32ebe982
 
     DistType cur_dist = this->dist_func(query_data, getDataByInternalId(curr_element), this->dim);
     for (size_t level = maxlevel_; level > 0 && curr_element != HNSW_INVALID_ID; level--) {
