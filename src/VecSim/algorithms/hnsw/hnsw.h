/*
 *Copyright Redis Ltd. 2021 - present
 *Licensed under your choice of the Redis Source Available License 2.0 (RSALv2) or
 *the Server Side Public License v1 (SSPLv1).
 */

#pragma once

#include "visited_nodes_handler.h"
#include "VecSim/spaces/spaces.h"
#include "VecSim/utils/arr_cpp.h"
#include "VecSim/memory/vecsim_malloc.h"
#include "VecSim/utils/vecsim_stl.h"
#include "VecSim/utils/vec_utils.h"
#include "VecSim/utils/vecsim_results_container.h"
#include "VecSim/query_result_struct.h"
#include "VecSim/vec_sim_common.h"
#include "VecSim/vec_sim_index.h"
#include "VecSim/tombstone_interface.h"

#ifdef BUILD_TESTS
#include "hnsw_serialization_utils.h"
#include "VecSim/utils/serializer.h"
#endif

#include <deque>
#include <memory>
#include <cassert>
#include <climits>
#include <queue>
#include <random>
#include <iostream>
#include <algorithm>
#include <unordered_map>
#include <sys/resource.h>
#include <fstream>

using std::pair;

typedef uint16_t linkListSize;
typedef uint16_t elementFlags;

template <typename DistType>
using candidatesMaxHeap = vecsim_stl::max_priority_queue<DistType, idType>;
template <typename DistType>
using candidatesLabelsMaxHeap = vecsim_stl::abstract_priority_queue<DistType, labelType>;

using graphNodeType = pair<idType, ushort>;

// Vectors flags (for marking a specific vector)
typedef enum {
    DELETE_MARK = 0x01, // vector is logically deleted, but still exists in the graph
    IN_PROCESS = 0x02   // vector is being inserted into the graph
} Flags;

template <typename DataType, typename DistType>
class HNSWIndex : public VecSimIndexAbstract<DistType>,
                  public VecSimIndexTombstone
#ifdef BUILD_TESTS
    ,
                  public Serializer
#endif
{
protected:
    // Index build parameters
    size_t max_elements_;
    size_t M_;
    size_t maxM_;
    size_t maxM0_;
    size_t ef_construction_;

    // Index search parameter
    size_t ef_;
    double epsilon_;

    // Index meta-data (based on the data dimensionality and index parameters)
    size_t data_size_;
    size_t size_data_per_element_;
    size_t size_links_per_element_;
    size_t size_links_level0_;
    size_t label_offset_;
    size_t offsetData_, offsetLevel0_;
    size_t incoming_links_offset0;
    size_t incoming_links_offset;
    double mult_;

    // Index level generator of the top level for a new element
    std::default_random_engine level_generator_;

    // Index global state - these should be guarded by the index_data_guard_ lock in
    // multithreaded scenario.
    size_t cur_element_count;
    vecsim_stl::vector<size_t> element_levels_;

    // Index data
    char *data_level0_memory_; // neighbors in level 0, element label, flags and data (vector)
    char **linkLists_;         // neighbors in level higher than 0

    // Index global state - these should be guarded by the entry_point_guard_ lock in
    // multithreaded scenario.
    idType entrypoint_node_;
    size_t max_level_; // this is the top level of the entry point's element

    // Used for marking the visited nodes in graph scans (the pool supports parallel graph scans).
    // This is mutable since the object changes upon search operations as well (which are const).
    mutable VisitedNodesHandlerPool visited_nodes_handler_pool;
    mutable std::mutex entry_point_guard_;
    mutable std::mutex index_data_guard_;
    mutable vecsim_stl::vector<std::mutex> element_neighbors_locks_;

#ifdef BUILD_TESTS
#include "VecSim/algorithms/hnsw/hnsw_base_tests_friends.h"

#include "hnsw_serializer_declarations.h"
#endif

protected:
    HNSWIndex() = delete;                  // default constructor is disabled.
    HNSWIndex(const HNSWIndex &) = delete; // default (shallow) copy constructor is disabled.
    inline void setExternalLabel(idType internal_id, labelType label);
    inline labelType *getExternalLabelPtr(idType internal_id) const;
    inline size_t getRandomLevel(double reverse_size);
    inline vecsim_stl::vector<idType> *getIncomingEdgesPtr(idType internal_id, size_t level) const;
    inline void setIncomingEdgesPtr(idType internal_id, size_t level, void *edges_ptr);
    inline elementFlags *getElementFlags(idType internal_id) const;
    inline idType *getNodeNeighborsAtBaseLevel(idType internal_id) const;
    inline idType *getNodeNeighborsAtNonBaseLevel(idType internal_id, size_t level) const;
    inline void setNodeNeighborsCount(idType *list, linkListSize size);
    inline void removeExtraLinks(candidatesMaxHeap<DistType> candidates, size_t Mcurmax,
                                 idType *node_neighbors, const vecsim_stl::vector<bool> &bitmap,
                                 idType *removed_links, size_t *removed_links_num);
    template <bool has_marked_deleted, typename Identifier> // Either idType or labelType
    inline DistType
    processCandidate(idType curNodeId, const void *data_point, size_t layer, size_t ef,
                     tag_t visited_tag, tag_t *elements_tags,
                     vecsim_stl::abstract_priority_queue<DistType, Identifier> &top_candidates,
                     candidatesMaxHeap<DistType> &candidates_set, DistType lowerBound) const;
    template <bool has_marked_deleted>
    inline void processCandidate_RangeSearch(
        idType curNodeId, const void *data_point, size_t layer, double epsilon, tag_t visited_tag,
        tag_t *elements_tags,
        std::unique_ptr<vecsim_stl::abstract_results_container> &top_candidates,
        candidatesMaxHeap<DistType> &candidate_set, DistType lowerBound, double radius) const;
    template <bool has_marked_deleted>
    candidatesMaxHeap<DistType> searchLayer(idType ep_id, const void *data_point, size_t layer,
                                            size_t ef) const;
    template <bool has_marked_deleted>
    candidatesLabelsMaxHeap<DistType> *
    searchBottomLayer_WithTimeout(idType ep_id, const void *data_point, size_t ef, size_t k,
                                  void *timeoutCtx, VecSimQueryResult_Code *rc) const;
    template <bool has_marked_deleted>
    VecSimQueryResult *searchRangeBottomLayer_WithTimeout(idType ep_id, const void *data_point,
                                                          double epsilon, double radius,
                                                          void *timeoutCtx,
                                                          VecSimQueryResult_Code *rc) const;
    void getNeighborsByHeuristic2(candidatesMaxHeap<DistType> &top_candidates, size_t M);
    // Helper function for re-selecting node's neighbors which was selected as a neighbor for
    // a newly inserted node. Also, responsible for mutually connect the new node and the neighbor
    // (unidirectional or bidirectional connection).
    // *Note that node_lock and neighbor_lock should be locked upon calling this function*
    void revisitNeighborConnections(size_t level, idType new_node_id,
                                    const std::pair<DistType, idType> &neighbor_data,
                                    idType *new_node_neighbors_list,
                                    idType *neighbor_neighbors_list,
                                    std::unique_lock<std::mutex> &node_lock,
                                    std::unique_lock<std::mutex> &neighbor_lock);
    inline idType mutuallyConnectNewElement(idType new_node_id,
                                            candidatesMaxHeap<DistType> &top_candidates,
                                            size_t level);
    void mutuallyUpdateForRepairedNode(idType node_id, size_t level,
<<<<<<< HEAD
                                       std::vector<idType> &neighbors_to_remove,
                                       std::vector<idType> &nodes_to_update,
                                       std::vector<idType> &chosen_neighbors, size_t max_M_cur);

    template <bool running_query>
=======
                                       vecsim_stl::vector<idType> &neighbors_to_remove,
                                       vecsim_stl::vector<idType> &nodes_to_update,
                                       vecsim_stl::vector<idType> &chosen_neighbors,
                                       size_t max_M_cur);

    template <bool with_timeout>
>>>>>>> f3ebe855
    void greedySearchLevel(const void *vector_data, size_t level, idType &curObj, DistType &curDist,
                           void *timeoutCtx = nullptr, VecSimQueryResult_Code *rc = nullptr) const;
    void repairConnectionsForDeletion(idType element_internal_id, idType neighbour_id,
                                      idType *neighbours_list, idType *neighbour_neighbours_list,
                                      size_t level, vecsim_stl::vector<bool> &neighbours_bitmap);
    inline void replaceEntryPoint();
    inline void resizeIndexInternal(size_t new_max_elements);
    inline void SwapLastIdWithDeletedId(idType element_internal_id);

    // Protected internal function that implements generic single vector insertion.
    void appendVector(const void *vector_data, labelType label, idType new_vector_id = INVALID_ID);

    // Protected internal function that implements generic single vector deletion.
    void removeVector(idType id);

    inline void emplaceToHeap(vecsim_stl::abstract_priority_queue<DistType, idType> &heap,
                              DistType dist, idType id) const;
    inline void emplaceToHeap(vecsim_stl::abstract_priority_queue<DistType, labelType> &heap,
                              DistType dist, idType id) const;
    // Helper method that swaps the last element in the ids list with the given one (equivalent to
    // removing the given element id from the list).
    inline bool removeIdFromList(vecsim_stl::vector<idType> &element_ids_list, idType element_id);

public:
    HNSWIndex(const HNSWParams *params, std::shared_ptr<VecSimAllocator> allocator,
              size_t random_seed = 100, size_t initial_pool_size = 1);
    virtual ~HNSWIndex();

    inline void setEf(size_t ef);
    inline size_t getEf() const;
    inline void setEpsilon(double epsilon);
    inline double getEpsilon() const;
    inline size_t indexSize() const override;
    inline size_t indexCapacity() const override;
    inline size_t getEfConstruction() const;
    inline size_t getM() const;
    inline size_t getMaxLevel() const;
    inline labelType getEntryPointLabel() const;
    inline labelType getExternalLabel(idType internal_id) const;
    // Check if the given label exists in the labels lookup while holding the index data lock.
    // Optionally validate that the associated vector(s) are not in process and done indexing
    // (this option is used currently for tests).
    virtual inline bool safeCheckIfLabelExistsInIndex(labelType label,
                                                      bool also_done_processing = false) const = 0;
    inline idType safeGetEntryPointCopy() const;
    inline void lockIndexDataGuard() const;
    inline void unlockIndexDataGuard() const;
    inline void lockNodeLinks(idType node_id) const;
    inline void unlockNodeLinks(idType node_id) const;
    inline VisitedNodesHandler *getVisitedList() const;
    inline void returnVisitedList(VisitedNodesHandler *visited_nodes_handler) const;
    VecSimIndexInfo info() const override;
    VecSimInfoIterator *infoIterator() const override;
    bool preferAdHocSearch(size_t subsetSize, size_t k, bool initial_check) override;
    char *getDataByInternalId(idType internal_id) const;
    inline idType *getNodeNeighborsAtLevel(idType internal_id, size_t level) const;
    inline linkListSize getNodeNeighborsCount(const idType *list) const;
    inline idType searchBottomLayerEP(const void *query_data, void *timeoutCtx,
                                      VecSimQueryResult_Code *rc) const;

    VecSimQueryResult_List topKQuery(const void *query_data, size_t k,
                                     VecSimQueryParams *queryParams) override;
    VecSimQueryResult_List rangeQuery(const void *query_data, double radius,
                                      VecSimQueryParams *queryParams) override;

    inline void markDeletedInternal(idType internalId);
    inline bool isMarkedDeleted(idType internalId) const;
    inline bool isInProcess(idType internalId) const;
    inline void markInProcess(idType internalId);
    inline void unmarkInProcess(idType internalId);
    inline void incrementIndexSize();
    void increaseCapacity() override;

    // inline priority queue getter that need to be implemented by derived class
    virtual inline candidatesLabelsMaxHeap<DistType> *getNewMaxPriorityQueue() const = 0;
    void repairNodeConnections(idType node_id, size_t level);
<<<<<<< HEAD
    virtual inline vecsim_stl::vector<idType> getIdsOfLabel(labelType label) const = 0;
    inline size_t getElementTopLevel(idType internalId);
    vecsim_stl::vector<graphNodeType> safeCollectAllNodeIncomingNeighbors(idType node_id,
                                                                          size_t node_top_level);
=======
>>>>>>> f3ebe855

#ifdef BUILD_TESTS
    /**
     * @brief Used for testing - store vector(s) data associated with a given label. This function
     * copies the vector(s)' data buffer(s) and place it in the output vector
     *
     * @param label
     * @param vectors_output empty vector to be modified, should store the blob(s) associated with
     * the label.
     */
    virtual void getDataByLabel(labelType label,
                                std::vector<std::vector<DataType>> &vectors_output) const = 0;
#endif

protected:
    // inline label to id setters that need to be implemented by derived class
    virtual inline std::unique_ptr<vecsim_stl::abstract_results_container>
    getNewResultsContainer(size_t cap) const = 0;
    virtual inline void replaceIdOfLabel(labelType label, idType new_id, idType old_id) = 0;
    virtual inline void setVectorId(labelType label, idType id) = 0;
    virtual inline void resizeLabelLookup(size_t new_max_elements) = 0;
};

/**
 * getters and setters of index data
 */

template <typename DataType, typename DistType>
void HNSWIndex<DataType, DistType>::setEf(size_t ef) {
    ef_ = ef;
}

template <typename DataType, typename DistType>
size_t HNSWIndex<DataType, DistType>::getEf() const {
    return ef_;
}

template <typename DataType, typename DistType>
void HNSWIndex<DataType, DistType>::setEpsilon(double epsilon) {
    epsilon_ = epsilon;
}

template <typename DataType, typename DistType>
double HNSWIndex<DataType, DistType>::getEpsilon() const {
    return epsilon_;
}

template <typename DataType, typename DistType>
size_t HNSWIndex<DataType, DistType>::indexSize() const {
    return cur_element_count;
}

template <typename DataType, typename DistType>
size_t HNSWIndex<DataType, DistType>::indexCapacity() const {
    return max_elements_;
}

template <typename DataType, typename DistType>
size_t HNSWIndex<DataType, DistType>::getEfConstruction() const {
    return ef_construction_;
}

template <typename DataType, typename DistType>
size_t HNSWIndex<DataType, DistType>::getM() const {
    return M_;
}

template <typename DataType, typename DistType>
size_t HNSWIndex<DataType, DistType>::getMaxLevel() const {
    return max_level_;
}

template <typename DataType, typename DistType>
labelType HNSWIndex<DataType, DistType>::getEntryPointLabel() const {
    if (entrypoint_node_ != INVALID_ID)
        return getExternalLabel(entrypoint_node_);
    return SIZE_MAX;
}

template <typename DataType, typename DistType>
labelType HNSWIndex<DataType, DistType>::getExternalLabel(idType internal_id) const {
    labelType return_label;
    memcpy(&return_label,
           (data_level0_memory_ + internal_id * size_data_per_element_ + label_offset_),
           sizeof(labelType));
    return return_label;
}

template <typename DataType, typename DistType>
void HNSWIndex<DataType, DistType>::setExternalLabel(idType internal_id, labelType label) {
    memcpy((data_level0_memory_ + internal_id * size_data_per_element_ + label_offset_), &label,
           sizeof(labelType));
}

template <typename DataType, typename DistType>
labelType *HNSWIndex<DataType, DistType>::getExternalLabelPtr(idType internal_id) const {
    return (labelType *)(data_level0_memory_ + internal_id * size_data_per_element_ +
                         label_offset_);
}

template <typename DataType, typename DistType>
char *HNSWIndex<DataType, DistType>::getDataByInternalId(idType internal_id) const {
    return (data_level0_memory_ + internal_id * size_data_per_element_ + offsetData_);
}

template <typename DataType, typename DistType>
size_t HNSWIndex<DataType, DistType>::getRandomLevel(double reverse_size) {
    std::uniform_real_distribution<double> distribution(0.0, 1.0);
    double r = -log(distribution(level_generator_)) * reverse_size;
    return (size_t)r;
}

template <typename DataType, typename DistType>
vecsim_stl::vector<idType> *HNSWIndex<DataType, DistType>::getIncomingEdgesPtr(idType internal_id,
                                                                               size_t level) const {
    if (level == 0) {
        return reinterpret_cast<vecsim_stl::vector<idType> *>(
            *(void **)(data_level0_memory_ + internal_id * size_data_per_element_ +
                       incoming_links_offset0));
    }
    return reinterpret_cast<vecsim_stl::vector<idType> *>(
        *(void **)(linkLists_[internal_id] + (level - 1) * size_links_per_element_ +
                   incoming_links_offset));
}

template <typename DataType, typename DistType>
void HNSWIndex<DataType, DistType>::setIncomingEdgesPtr(idType internal_id, size_t level,
                                                        void *edges_ptr) {
    if (level == 0) {
        memcpy(data_level0_memory_ + internal_id * size_data_per_element_ + incoming_links_offset0,
               &edges_ptr, sizeof(void *));
    } else {
        memcpy(linkLists_[internal_id] + (level - 1) * size_links_per_element_ +
                   incoming_links_offset,
               &edges_ptr, sizeof(void *));
    }
}

template <typename DataType, typename DistType>
elementFlags *HNSWIndex<DataType, DistType>::getElementFlags(idType internal_id) const {
    // elementFlags offset is 0 from the start of the element metadata
    return (elementFlags *)(data_level0_memory_ + internal_id * size_data_per_element_ +
                            offsetLevel0_);
}

template <typename DataType, typename DistType>
idType *HNSWIndex<DataType, DistType>::getNodeNeighborsAtBaseLevel(idType internal_id) const {
    // links offset at level 0 is `sizeof(elementFlags) + sizeof(linkListSize)` from the start of
    // the element metadata
    return (idType *)(data_level0_memory_ + internal_id * size_data_per_element_ +
                      sizeof(elementFlags) + sizeof(linkListSize) + offsetLevel0_);
}

template <typename DataType, typename DistType>
idType *HNSWIndex<DataType, DistType>::getNodeNeighborsAtNonBaseLevel(idType internal_id,
                                                                      size_t level) const {
    // links offset at level >0 is `sizeof(linkListSize)` from the start of the element metadata
    return (idType *)(linkLists_[internal_id] + (level - 1) * size_links_per_element_ +
                      sizeof(linkListSize));
}

template <typename DataType, typename DistType>
idType *HNSWIndex<DataType, DistType>::getNodeNeighborsAtLevel(idType internal_id,
                                                               size_t level) const {
    return level == 0 ? getNodeNeighborsAtBaseLevel(internal_id)
                      : getNodeNeighborsAtNonBaseLevel(internal_id, level);
}

template <typename DataType, typename DistType>
linkListSize HNSWIndex<DataType, DistType>::getNodeNeighborsCount(const idType *list) const {
    return *(((linkListSize *)list) - 1);
}

template <typename DataType, typename DistType>
void HNSWIndex<DataType, DistType>::setNodeNeighborsCount(idType *list, const linkListSize size) {
    *(((linkListSize *)list) - 1) = size;
}

template <typename DataType, typename DistType>
VisitedNodesHandler *HNSWIndex<DataType, DistType>::getVisitedList() const {
    return visited_nodes_handler_pool.getAvailableVisitedNodesHandler();
}

template <typename DataType, typename DistType>
void HNSWIndex<DataType, DistType>::returnVisitedList(
    VisitedNodesHandler *visited_nodes_handler) const {
    visited_nodes_handler_pool.returnVisitedNodesHandlerToPool(visited_nodes_handler);
}

template <typename DataType, typename DistType>
void HNSWIndex<DataType, DistType>::markDeletedInternal(idType internalId) {
    assert(internalId < this->cur_element_count);
    if (!isMarkedDeleted(internalId)) {
<<<<<<< HEAD
        if (internalId == entrypoint_node_) {
            std::unique_lock<std::mutex> lock(entry_point_guard_);
            replaceEntryPoint();
        }
=======
>>>>>>> f3ebe855
        elementFlags *flags = getElementFlags(internalId);
        *flags |= DELETE_MARK;
        this->num_marked_deleted++;
        // TODO: consider replacing the entry point if its the deleted one.
    }
}

template <typename DataType, typename DistType>
bool HNSWIndex<DataType, DistType>::isMarkedDeleted(idType internalId) const {
    elementFlags *flags = getElementFlags(internalId);
    return *flags & DELETE_MARK;
}

template <typename DataType, typename DistType>
bool HNSWIndex<DataType, DistType>::isInProcess(idType internalId) const {
    elementFlags *flags = getElementFlags(internalId);
    return *flags & IN_PROCESS;
}

template <typename DataType, typename DistType>
void HNSWIndex<DataType, DistType>::markInProcess(idType internalId) {
    elementFlags *flags = getElementFlags(internalId);
    *flags |= IN_PROCESS;
}

template <typename DataType, typename DistType>
void HNSWIndex<DataType, DistType>::unmarkInProcess(idType internalId) {
    elementFlags *flags = getElementFlags(internalId);
    *flags &= ~IN_PROCESS; // reset the IN_PROCESS flag.
}

template <typename DataType, typename DistType>
void HNSWIndex<DataType, DistType>::incrementIndexSize() {
    cur_element_count++;
}

template <typename DataType, typename DistType>
void HNSWIndex<DataType, DistType>::lockIndexDataGuard() const {
    index_data_guard_.lock();
}

template <typename DataType, typename DistType>
void HNSWIndex<DataType, DistType>::unlockIndexDataGuard() const {
    index_data_guard_.unlock();
}

template <typename DataType, typename DistType>
void HNSWIndex<DataType, DistType>::lockNodeLinks(idType node_id) const {
    element_neighbors_locks_[node_id].lock();
}

template <typename DataType, typename DistType>
void HNSWIndex<DataType, DistType>::unlockNodeLinks(idType node_id) const {
    element_neighbors_locks_[node_id].unlock();
}

template <typename DataType, typename DistType>
inline size_t HNSWIndex<DataType, DistType>::getElementTopLevel(idType internalId) {
    return element_levels_[internalId];
}

/**
 * helper functions
 */
template <typename DataType, typename DistType>
void HNSWIndex<DataType, DistType>::removeExtraLinks(
    candidatesMaxHeap<DistType> candidates, size_t Mcurmax, idType *node_neighbors,
    const vecsim_stl::vector<bool> &neighbors_bitmap, idType *removed_links,
    size_t *removed_links_num) {

    auto orig_candidates = candidates;
    // candidates will store the newly selected neighbours (for the relevant node).
    getNeighborsByHeuristic2(candidates, Mcurmax);

    // check the diff in the link list, save the neighbours
    // that were chosen to be removed, and update the new neighbours
    size_t removed_idx = 0;
    size_t link_idx = 0;

    while (orig_candidates.size() > 0) {
        if (orig_candidates.top().second != candidates.top().second) {
            if (neighbors_bitmap[orig_candidates.top().second]) {
                removed_links[removed_idx++] = orig_candidates.top().second;
            }
            orig_candidates.pop();
        } else {
            node_neighbors[link_idx++] = candidates.top().second;
            candidates.pop();
            orig_candidates.pop();
        }
    }
    setNodeNeighborsCount(node_neighbors, link_idx);
    *removed_links_num = removed_idx;
}

template <typename DataType, typename DistType>
void HNSWIndex<DataType, DistType>::emplaceToHeap(
    vecsim_stl::abstract_priority_queue<DistType, idType> &heap, DistType dist, idType id) const {
    heap.emplace(dist, id);
}

template <typename DataType, typename DistType>
void HNSWIndex<DataType, DistType>::emplaceToHeap(
    vecsim_stl::abstract_priority_queue<DistType, labelType> &heap, DistType dist,
    idType id) const {
    heap.emplace(dist, getExternalLabel(id));
}

// This function handles both label heaps and internal ids heaps. It uses the `emplaceToHeap`
// overloading to emplace correctly for both cases.
template <typename DataType, typename DistType>
template <bool has_marked_deleted, typename Identifier>
DistType HNSWIndex<DataType, DistType>::processCandidate(
    idType curNodeId, const void *data_point, size_t layer, size_t ef, tag_t visited_tag,
    tag_t *elements_tags, vecsim_stl::abstract_priority_queue<DistType, Identifier> &top_candidates,
    candidatesMaxHeap<DistType> &candidate_set, DistType lowerBound) const {

    std::unique_lock<std::mutex> lock(element_neighbors_locks_[curNodeId]);
    idType *node_links = getNodeNeighborsAtLevel(curNodeId, layer);
    linkListSize links_num = getNodeNeighborsCount(node_links);

    __builtin_prefetch(elements_tags + *node_links);
    __builtin_prefetch(getDataByInternalId(*node_links));

    for (size_t j = 0; j < links_num; j++) {
        idType *candidate_pos = node_links + j;
        idType candidate_id = *candidate_pos;
        idType *next_candidate_pos = node_links + j + 1;

        __builtin_prefetch(elements_tags + *next_candidate_pos);
        __builtin_prefetch(getDataByInternalId(*next_candidate_pos));

        if (elements_tags[candidate_id] == visited_tag || isInProcess(candidate_id))
            continue;

        elements_tags[candidate_id] = visited_tag;
        char *currObj1 = (getDataByInternalId(candidate_id));

        DistType dist1 = this->dist_func(data_point, currObj1, this->dim);
        if (lowerBound > dist1 || top_candidates.size() < ef) {
            candidate_set.emplace(-dist1, candidate_id);

            // Insert the candidate to the top candidates heap only if it is not marked as deleted.
            if (!has_marked_deleted || !isMarkedDeleted(candidate_id))
                emplaceToHeap(top_candidates, dist1, candidate_id);

            if (top_candidates.size() > ef)
                top_candidates.pop();

            // If we have marked deleted elements, we need to verify that `top_candidates` is not
            // empty (since we might have not added any non-deleted element yet).
            if (!has_marked_deleted || !top_candidates.empty())
                lowerBound = top_candidates.top().first;
        }
    }
    // Pre-fetch the neighbours list of the top candidate (the one that is going
    // to be processed in the next iteration) into memory cache, to improve performance.
    __builtin_prefetch(getNodeNeighborsAtLevel(candidate_set.top().second, layer));

    return lowerBound;
}

template <typename DataType, typename DistType>
template <bool has_marked_deleted>
void HNSWIndex<DataType, DistType>::processCandidate_RangeSearch(
    idType curNodeId, const void *query_data, size_t layer, double epsilon, tag_t visited_tag,
    tag_t *elements_tags, std::unique_ptr<vecsim_stl::abstract_results_container> &results,
    candidatesMaxHeap<DistType> &candidate_set, DistType dyn_range, double radius) const {

    std::unique_lock<std::mutex> lock(element_neighbors_locks_[curNodeId]);
    idType *node_links = getNodeNeighborsAtLevel(curNodeId, layer);
    linkListSize links_num = getNodeNeighborsCount(node_links);

    __builtin_prefetch(elements_tags + *node_links);
    __builtin_prefetch(getDataByInternalId(*node_links));

    // Cast radius once instead of each time we check that candidate_dist <= radius_
    DistType radius_ = DistType(radius);
    for (size_t j = 0; j < links_num; j++) {
        idType *candidate_pos = node_links + j;
        idType candidate_id = *candidate_pos;

        // Pre-fetch the next candidate data into memory cache, to improve performance.
        idType *next_candidate_pos = node_links + j + 1;
        __builtin_prefetch(elements_tags + *next_candidate_pos);
        __builtin_prefetch(getDataByInternalId(*next_candidate_pos));

        if (elements_tags[candidate_id] == visited_tag || isInProcess(candidate_id))
            continue;
        elements_tags[candidate_id] = visited_tag;
        char *candidate_data = getDataByInternalId(candidate_id);

        DistType candidate_dist = this->dist_func(query_data, candidate_data, this->dim);
        if (candidate_dist < dyn_range) {
            candidate_set.emplace(-candidate_dist, candidate_id);

            // If the new candidate is in the requested radius, add it to the results set.
            if (candidate_dist <= radius_ &&
                (!has_marked_deleted || !isMarkedDeleted(candidate_id))) {
                results->emplace(getExternalLabel(candidate_id), candidate_dist);
            }
        }
    }
    // Pre-fetch the neighbours list of the top candidate (the one that is going
    // to be processed in the next iteration) into memory cache, to improve performance.
    __builtin_prefetch(getNodeNeighborsAtLevel(candidate_set.top().second, layer));
}

template <typename DataType, typename DistType>
template <bool has_marked_deleted>
candidatesMaxHeap<DistType>
HNSWIndex<DataType, DistType>::searchLayer(idType ep_id, const void *data_point, size_t layer,
                                           size_t ef) const {

    auto *visited_nodes_handler = getVisitedList();
    tag_t visited_tag = visited_nodes_handler->getFreshTag();

    candidatesMaxHeap<DistType> top_candidates(this->allocator);
    candidatesMaxHeap<DistType> candidate_set(this->allocator);

    DistType lowerBound;
    if (!has_marked_deleted || !isMarkedDeleted(ep_id)) {
        DistType dist = this->dist_func(data_point, getDataByInternalId(ep_id), this->dim);
        lowerBound = dist;
        top_candidates.emplace(dist, ep_id);
        candidate_set.emplace(-dist, ep_id);
    } else {
        lowerBound = std::numeric_limits<DistType>::max();
        candidate_set.emplace(-lowerBound, ep_id);
    }

    visited_nodes_handler->tagNode(ep_id, visited_tag);

    while (!candidate_set.empty()) {
        pair<DistType, idType> curr_el_pair = candidate_set.top();
        if ((-curr_el_pair.first) > lowerBound && top_candidates.size() >= ef) {
            break;
        }
        candidate_set.pop();

        lowerBound = processCandidate<has_marked_deleted>(
            curr_el_pair.second, data_point, layer, ef, visited_tag,
            visited_nodes_handler->getElementsTags(), top_candidates, candidate_set, lowerBound);
    }
    returnVisitedList(visited_nodes_handler);

    return top_candidates;
}

template <typename DataType, typename DistType>
void HNSWIndex<DataType, DistType>::getNeighborsByHeuristic2(
    candidatesMaxHeap<DistType> &top_candidates, const size_t M) {
    if (top_candidates.size() < M) {
        return;
    }

    candidatesMaxHeap<DistType> queue_closest(this->allocator);
    vecsim_stl::vector<pair<DistType, idType>> return_list(this->allocator);
    while (top_candidates.size() > 0) {
        // the distance is saved negatively to have the queue ordered such that first is closer
        // (higher).
        queue_closest.emplace(-top_candidates.top().first, top_candidates.top().second);
        top_candidates.pop();
    }

    while (queue_closest.size()) {
        if (return_list.size() >= M)
            break;
        pair<DistType, idType> current_pair = queue_closest.top();
        DistType candidate_to_query_dist = -current_pair.first;
        queue_closest.pop();
        bool good = true;

        // a candidate is "good" to become a neighbour, unless we find
        // another item that was already selected to the neighbours set which is closer
        // to both q and the candidate than the distance between the candidate and q.
        for (pair<DistType, idType> second_pair : return_list) {
            DistType candidate_to_selected_dist =
                this->dist_func(getDataByInternalId(second_pair.second),
                                getDataByInternalId(current_pair.second), this->dim);
            if (candidate_to_selected_dist < candidate_to_query_dist) {
                good = false;
                break;
            }
        }
        if (good) {
            return_list.push_back(current_pair);
        }
    }

    for (pair<DistType, idType> current_pair : return_list) {
        top_candidates.emplace(-current_pair.first, current_pair.second);
    }
}

template <typename DataType, typename DistType>
void HNSWIndex<DataType, DistType>::revisitNeighborConnections(
    size_t level, idType new_node_id, const std::pair<DistType, idType> &neighbor_data,
    idType *new_node_neighbors_list, idType *neighbor_neighbors_list,
    std::unique_lock<std::mutex> &node_lock, std::unique_lock<std::mutex> &neighbor_lock) {
    // Note - expect that node_lock and neighbor_lock are locked at that point.

    // Collect the existing neighbors and the new node as the neighbor's neighbors candidates.
    candidatesMaxHeap<DistType> candidates(this->allocator);
    // Add the new node along with the pre-calculated distance to the current neighbor,
    candidates.emplace(neighbor_data.first, new_node_id);

    idType selected_neighbor = neighbor_data.second;
    for (size_t j = 0; j < getNodeNeighborsCount(neighbor_neighbors_list); j++) {
        candidates.emplace(this->dist_func(getDataByInternalId(neighbor_neighbors_list[j]),
                                           getDataByInternalId(selected_neighbor), this->dim),
                           neighbor_neighbors_list[j]);
    }

    std::vector<idType> nodes_to_update;
    auto orig_candidates = candidates;

    // Candidates will store the newly selected neighbours (for the neighbor).
    size_t max_M_cur = level ? maxM_ : maxM0_;
    getNeighborsByHeuristic2(candidates, max_M_cur);

    // Go over the original candidates set, and save the ones chosen to be removed to update later
    // on.
    bool cur_node_chosen = false;
    while (orig_candidates.size() > 0) {
        idType orig_candidate = orig_candidates.top().second;
        // If the current original candidate was not selected as neighbor by the heuristics, it
        // should be updated and removed from the neighbor's neighbors.
        if (candidates.empty() || orig_candidate != candidates.top().second) {
            // Don't add the new_node_id to nodes_to_update, it will be inserted either way later.
            if (orig_candidate != new_node_id) {
                nodes_to_update.push_back(orig_candidate);
            }
            orig_candidates.pop();
            // Otherwise, the original candidate was selected to remain a neighbor - no need to
            // update.
        } else {
            candidates.pop();
            orig_candidates.pop();
            if (orig_candidate == new_node_id) {
                cur_node_chosen = true;
            }
        }
    }

    // Acquire all relevant locks for making the updates for the selected neighbor - all its removed
    // neighbors, along with the neighbors itself and the cur node.
    // but first, we release the node and neighbors lock to avoid deadlocks.
    node_lock.unlock();
    neighbor_lock.unlock();

    nodes_to_update.push_back(selected_neighbor);
    nodes_to_update.push_back(new_node_id);

    std::sort(nodes_to_update.begin(), nodes_to_update.end());
    size_t nodes_to_update_count = nodes_to_update.size();
    std::unique_lock<std::mutex> locks[nodes_to_update_count];
    for (size_t i = 0; i < nodes_to_update_count; i++) {
        locks[i] = std::unique_lock<std::mutex>(element_neighbors_locks_[nodes_to_update[i]]);
    }

    auto *neighbour_incoming_edges = getIncomingEdgesPtr(selected_neighbor, level);
    size_t neighbor_neighbors_count = getNodeNeighborsCount(neighbor_neighbors_list);

    size_t neighbour_neighbours_idx = 0;
    bool update_cur_node_required = true;
    for (size_t i = 0; i < neighbor_neighbors_count; i++) {
        if (!std::binary_search(nodes_to_update.begin(), nodes_to_update.end(),
                                neighbor_neighbors_list[i])) {
            // The neighbor is not in the "to_update" nodes list - leave it as is.
            neighbor_neighbors_list[neighbour_neighbours_idx++] = neighbor_neighbors_list[i];
            continue;
        } else if (neighbor_neighbors_list[i] == new_node_id) {
            // The new node got into the neighbor's neighbours - this means there was an update in
            // another thread during between we released and reacquire the locks - leave it
            // as is.
            neighbor_neighbors_list[neighbour_neighbours_idx++] = neighbor_neighbors_list[i];
            update_cur_node_required = false;
            continue;
        }
        // Now we know that we are looking at a node to be removed from the neighbor's neighbors.
        auto removed_node = neighbor_neighbors_list[i];
        auto *removed_node_incoming_edges = getIncomingEdgesPtr(removed_node, level);
        // Perform the mutual update:
        // if the removed node id (the neighbour's neighbour to be removed)
        // wasn't pointing to the neighbour (i.e., the edge was uni-directional),
        // we should remove the current neighbor from the node's incoming edges.
        // otherwise, the edge turned from bidirectional to uni-directional, so we insert it to the
        // neighbour's incoming edges set. Note: we assume that every update is performed atomically
        // mutually, so it should be sufficient to look at the removed node's incoming edges set
        // alone.
        if (!removeIdFromList(*removed_node_incoming_edges, selected_neighbor)) {
            neighbour_incoming_edges->push_back(removed_node);
        }
    }

    size_t cur_node_neighbors_count = getNodeNeighborsCount(new_node_neighbors_list);
    if (update_cur_node_required && cur_node_neighbors_count < max_M_cur &&
        !isMarkedDeleted(new_node_id) && !isMarkedDeleted(selected_neighbor)) {
        // update the connection between the new node and the neighbor.
        new_node_neighbors_list[cur_node_neighbors_count++] = selected_neighbor;
        setNodeNeighborsCount(new_node_neighbors_list, cur_node_neighbors_count);
        if (cur_node_chosen && neighbour_neighbours_idx < max_M_cur) {
            // connection is mutual - both new node and the selected neighbor in each other's list.
            neighbor_neighbors_list[neighbour_neighbours_idx++] = new_node_id;
        } else {
            // unidirectional connection - put the new node in the neighbour's incoming edges.
            neighbour_incoming_edges->push_back(new_node_id);
        }
    }
    // Done updating the neighbor's neighbors.
    setNodeNeighborsCount(neighbor_neighbors_list, neighbour_neighbours_idx);
}

template <typename DataType, typename DistType>
idType HNSWIndex<DataType, DistType>::mutuallyConnectNewElement(
    idType new_node_id, candidatesMaxHeap<DistType> &top_candidates, size_t level) {

    // The maximum number of neighbors allowed for an existing neighbor (not new).
    size_t max_M_cur = level ? maxM_ : maxM0_;

    // Filter the top candidates to the selected neighbors by the algorithm heuristics.
    getNeighborsByHeuristic2(top_candidates, M_);
    assert(top_candidates.size() <= M_ &&
           "Should be not be more than M_ candidates returned by the heuristic");

    // Hold (distance_from_new_node_id, neighbor_id) pair for every selected neighbor.
    vecsim_stl::vector<std::pair<DistType, idType>> selected_neighbors(this->allocator);
    selected_neighbors.reserve(M_);
    while (!top_candidates.empty()) {
        selected_neighbors.push_back(top_candidates.top());
        top_candidates.pop();
    }

    // The closest vector that has found to be returned (and start the scan from it in the next
    // level).
    idType next_closest_entry_point = selected_neighbors.back().second;
    idType *new_node_neighbors_list = getNodeNeighborsAtLevel(new_node_id, level);
    assert(getNodeNeighborsCount(new_node_neighbors_list) == 0 &&
           "The newly inserted element should have blank link list");

    // Create the incoming edges for the new node in the current level.
    auto *incoming_edges = new (this->allocator) vecsim_stl::vector<idType>(this->allocator);
    setIncomingEdgesPtr(new_node_id, level, (void *)incoming_edges);

    for (auto &neighbor_data : selected_neighbors) {
        idType selected_neighbor = neighbor_data.second; // neighbor's id
        std::unique_lock<std::mutex> node_lock;
        std::unique_lock<std::mutex> neighbor_lock;
        idType lower_id = (new_node_id < selected_neighbor) ? new_node_id : selected_neighbor;
        if (lower_id == new_node_id) {
            node_lock = std::unique_lock<std::mutex>(element_neighbors_locks_[new_node_id]);
            neighbor_lock =
                std::unique_lock<std::mutex>(element_neighbors_locks_[selected_neighbor]);
        } else {
            neighbor_lock =
                std::unique_lock<std::mutex>(element_neighbors_locks_[selected_neighbor]);
            node_lock = std::unique_lock<std::mutex>(element_neighbors_locks_[new_node_id]);
        }

        // get the updated count - this may change between iterations due to releasing the lock.
        linkListSize cur_node_neighbors_count = getNodeNeighborsCount(new_node_neighbors_list);
        idType *neighbor_neighbors_list = getNodeNeighborsAtLevel(selected_neighbor, level);
        linkListSize neighbor_neighbors_count = getNodeNeighborsCount(neighbor_neighbors_list);

        // validations...
        assert(cur_node_neighbors_count <= max_M_cur && "Neighbors number exceeds limit");
        assert(selected_neighbor != new_node_id && "Trying to connect an element to itself");

        if (cur_node_neighbors_count == max_M_cur) {
            // The new node cannot add more neighbors
            break;
        }

        // If one of the two nodes has already deleted - skip the operation.
        if (isMarkedDeleted(new_node_id) || isMarkedDeleted(selected_neighbor)) {
            continue;
        }

        // if the neighbor's neighbors list has the capacity to add the new node, make the update
        // and finish.
        if (neighbor_neighbors_count < max_M_cur) {
            new_node_neighbors_list[cur_node_neighbors_count] = selected_neighbor;
            setNodeNeighborsCount(new_node_neighbors_list, cur_node_neighbors_count + 1);
            neighbor_neighbors_list[neighbor_neighbors_count] = new_node_id;
            setNodeNeighborsCount(neighbor_neighbors_list, neighbor_neighbors_count + 1);
            continue;
        }

        // Otherwise - we need to re-evaluate the neighbor's neighbors.
        // We collect all the existing neighbors and the new node as candidates, and mutually update
        // the neighbor's neighbors.
        revisitNeighborConnections(level, new_node_id, neighbor_data, new_node_neighbors_list,
                                   neighbor_neighbors_list, node_lock, neighbor_lock);
    }
    return next_closest_entry_point;
}

template <typename DataType, typename DistType>
void HNSWIndex<DataType, DistType>::repairConnectionsForDeletion(
    idType element_internal_id, idType neighbour_id, idType *neighbours,
    idType *neighbour_neighbours, size_t level, vecsim_stl::vector<bool> &neighbours_bitmap) {

    // put the deleted element's neighbours in the candidates.
    candidatesMaxHeap<DistType> candidates(this->allocator);
    linkListSize neighbours_count = getNodeNeighborsCount(neighbours);
    for (size_t j = 0; j < neighbours_count; j++) {
        // Don't put the neighbor itself in his own candidates
        if (neighbours[j] == neighbour_id) {
            continue;
        }
        candidates.emplace(this->dist_func(getDataByInternalId(neighbours[j]),
                                           getDataByInternalId(neighbour_id), this->dim),
                           neighbours[j]);
    }

    // add the deleted element's neighbour's original neighbors in the candidates.
    vecsim_stl::vector<bool> neighbour_orig_neighbours_set(cur_element_count, false,
                                                           this->allocator);
    linkListSize neighbour_neighbours_count = getNodeNeighborsCount(neighbour_neighbours);

    for (size_t j = 0; j < neighbour_neighbours_count; j++) {
        neighbour_orig_neighbours_set[neighbour_neighbours[j]] = true;
        // Don't add the removed element to the candidates, nor nodes that are already in the
        // candidates set.
        if (neighbours_bitmap[neighbour_neighbours[j]] ||
            neighbour_neighbours[j] == element_internal_id) {
            continue;
        }
        candidates.emplace(this->dist_func(getDataByInternalId(neighbour_id),
                                           getDataByInternalId(neighbour_neighbours[j]), this->dim),
                           neighbour_neighbours[j]);
    }

    size_t Mcurmax = level ? maxM_ : maxM0_;
    size_t removed_links_num;
    idType removed_links[neighbour_neighbours_count];
    removeExtraLinks(candidates, Mcurmax, neighbour_neighbours, neighbour_orig_neighbours_set,
                     removed_links, &removed_links_num);

    // remove neighbour id from the incoming list of nodes for his
    // neighbours that were chosen to remove
    auto *neighbour_incoming_edges = getIncomingEdgesPtr(neighbour_id, level);

    for (size_t i = 0; i < removed_links_num; i++) {
        idType node_id = removed_links[i];
        auto *node_incoming_edges = getIncomingEdgesPtr(node_id, level);

        // if the node id (the neighbour's neighbour to be removed)
        // wasn't pointing to the neighbour (edge was one directional),
        // we should remove it from the node's incoming edges.
        // otherwise, edge turned from bidirectional to one directional,
        // and it should be saved in the neighbor's incoming edges.
        if (!removeIdFromList(*node_incoming_edges, neighbour_id)) {
            neighbour_incoming_edges->push_back(node_id);
        }
    }

    // updates for the new edges created
    linkListSize updated_links_num = getNodeNeighborsCount(neighbour_neighbours);
    for (size_t i = 0; i < updated_links_num; i++) {
        idType node_id = neighbour_neighbours[i];
        if (!neighbour_orig_neighbours_set[node_id]) {
            auto *node_incoming_edges = getIncomingEdgesPtr(node_id, level);
            // if the node has an edge to the neighbour as well, remove it
            // from the incoming nodes of the neighbour
            // otherwise, need to update the edge as incoming.
            idType *node_links = getNodeNeighborsAtLevel(node_id, level);
            unsigned short node_links_size = getNodeNeighborsCount(node_links);

            bool bidirectional_edge = false;
            for (size_t j = 0; j < node_links_size; j++) {
                if (node_links[j] == neighbour_id) {
                    // Swap the last element with the current one (equivalent to removing the
                    // neighbor from the list) - this should always succeed and return true.
                    removeIdFromList(*neighbour_incoming_edges, node_id);
                    bidirectional_edge = true;
                    break;
                }
            }
            if (!bidirectional_edge) {
                node_incoming_edges->push_back(neighbour_id);
            }
        }
    }
}

template <typename DataType, typename DistType>
void HNSWIndex<DataType, DistType>::replaceEntryPoint() {
    idType old_entry = entrypoint_node_;
    // Sets an (arbitrary) new entry point, after deleting the current entry point.
    while (old_entry == entrypoint_node_) {
<<<<<<< HEAD
        idType *top_level_list = getNodeNeighborsAtLevel(old_entry, maxlevel_);
        auto neighbors_count = getNodeNeighborsCount(top_level_list);
        // Tries to set the (arbitrary) first neighbor as the entry point which is not deleted,
        // if exists.
        for (size_t i = 0; i < neighbors_count; i++) {
            if (!isMarkedDeleted(top_level_list[i])) {
                entrypoint_node_ = top_level_list[i];
                return;
            }
        }
        // If there is no neighbors in the current level, check for any vector at
        // this level to be the new entry point.
        for (idType cur_id = 0; cur_id < cur_element_count; cur_id++) {
            if (element_levels_[cur_id] == maxlevel_ && cur_id != old_entry &&
                !isMarkedDeleted(cur_id)) {
                entrypoint_node_ = cur_id;
                return;
=======
        idType *top_level_list = getNodeNeighborsAtLevel(old_entry, max_level_);
        if (getNodeNeighborsCount(top_level_list) > 0) {
            // Tries to set the (arbitrary) first neighbor as the entry point, if exists.
            entrypoint_node_ = *top_level_list;
        } else {
            // If there is no neighbors in the current level, check for any vector at
            // this level to be the new entry point.
            for (idType cur_id = 0; cur_id < cur_element_count; cur_id++) {
                if (element_levels_[cur_id] == max_level_ && cur_id != old_entry) {
                    entrypoint_node_ = cur_id;
                    break;
                }
>>>>>>> f3ebe855
            }
        }
        // If we didn't find any vector at the top level, decrease the max_level_ and try again,
        // until we find a new entry point, or the index is empty.
<<<<<<< HEAD
        assert(old_entry == entrypoint_node_);
        maxlevel_--;
        if ((int)maxlevel_ < 0) {
            maxlevel_ = HNSW_INVALID_LEVEL;
            entrypoint_node_ = INVALID_ID;
=======
        if (old_entry == entrypoint_node_) {
            max_level_--;
            if ((int)max_level_ < 0) {
                max_level_ = HNSW_INVALID_LEVEL;
                entrypoint_node_ = INVALID_ID;
            }
>>>>>>> f3ebe855
        }
    }
}

template <typename DataType, typename DistType>
void HNSWIndex<DataType, DistType>::SwapLastIdWithDeletedId(idType element_internal_id) {
    // swap label
    replaceIdOfLabel(getExternalLabel(cur_element_count), element_internal_id, cur_element_count);

    // swap neighbours
    size_t last_element_top_level = element_levels_[cur_element_count];
    for (size_t level = 0; level <= last_element_top_level; level++) {
        idType *neighbours = getNodeNeighborsAtLevel(cur_element_count, level);
        linkListSize neighbours_count = getNodeNeighborsCount(neighbours);

        // go over the neighbours that also points back to the last element whose is going to
        // change, and update the id.
        for (size_t i = 0; i < neighbours_count; i++) {
            idType neighbour_id = neighbours[i];
            idType *neighbour_neighbours = getNodeNeighborsAtLevel(neighbour_id, level);
            linkListSize neighbour_neighbours_count = getNodeNeighborsCount(neighbour_neighbours);

            bool bidirectional_edge = false;
            for (size_t j = 0; j < neighbour_neighbours_count; j++) {
                // if the edge is bidirectional, update for this neighbor
                if (neighbour_neighbours[j] == cur_element_count) {
                    bidirectional_edge = true;
                    neighbour_neighbours[j] = element_internal_id;
                    break;
                }
            }

            // if this edge is uni-directional, we should update the id in the neighbor's
            // incoming edges.
            if (!bidirectional_edge) {
                auto *neighbour_incoming_edges = getIncomingEdgesPtr(neighbour_id, level);
                // This should always succeed and return true.
                removeIdFromList(*neighbour_incoming_edges, cur_element_count);
                neighbour_incoming_edges->push_back(element_internal_id);
            }
        }

        // next, go over the rest of incoming edges (the ones that are not bidirectional) and make
        // updates.
        auto *incoming_edges = getIncomingEdgesPtr(cur_element_count, level);
        for (auto incoming_edge : *incoming_edges) {
            idType *incoming_neighbour_neighbours = getNodeNeighborsAtLevel(incoming_edge, level);
            linkListSize incoming_neighbour_neighbours_count =
                getNodeNeighborsCount(incoming_neighbour_neighbours);
            for (size_t j = 0; j < incoming_neighbour_neighbours_count; j++) {
                if (incoming_neighbour_neighbours[j] == cur_element_count) {
                    incoming_neighbour_neighbours[j] = element_internal_id;
                    break;
                }
            }
        }
    }

    // swap the last_id level 0 data, and invalidate the deleted id's data
    memcpy(data_level0_memory_ + element_internal_id * size_data_per_element_ + offsetLevel0_,
           data_level0_memory_ + cur_element_count * size_data_per_element_ + offsetLevel0_,
           size_data_per_element_);
    memset(data_level0_memory_ + cur_element_count * size_data_per_element_ + offsetLevel0_, 0,
           size_data_per_element_);

    // swap pointer of higher levels links
    linkLists_[element_internal_id] = linkLists_[cur_element_count];
    linkLists_[cur_element_count] = nullptr;

    // swap top element level
    element_levels_[element_internal_id] = element_levels_[cur_element_count];
    element_levels_[cur_element_count] = HNSW_INVALID_LEVEL;

    if (cur_element_count == this->entrypoint_node_) {
        this->entrypoint_node_ = element_internal_id;
    }
}

// This function is greedily searching for the closest candidate to the given data point at the
// given level, starting at the given node. It sets `curObj` to the closest node found, and
// `curDist` to the distance to this node. If `running_query` is true, the search will check for
// timeout and return if it has occurred. `timeoutCtx` and `rc` must be valid if `running_query` is
// true. *Note that we assume that level is higher than 0*
template <typename DataType, typename DistType>
template <bool running_query>
void HNSWIndex<DataType, DistType>::greedySearchLevel(const void *vector_data, size_t level,
                                                      idType &curObj, DistType &curDist,
                                                      void *timeoutCtx,
                                                      VecSimQueryResult_Code *rc) const {
    bool changed;
    do {
        if (running_query && VECSIM_TIMEOUT(timeoutCtx)) {
            *rc = VecSim_QueryResult_TimedOut;
            curObj = INVALID_ID;
            return;
        }
        changed = false;
        std::unique_lock<std::mutex> lock(element_neighbors_locks_[curObj]);
        idType *node_links = getNodeNeighborsAtNonBaseLevel(curObj, level);
        linkListSize links_count = getNodeNeighborsCount(node_links);

        for (int i = 0; i < links_count; i++) {
            idType candidate = node_links[i];
            assert(candidate < this->cur_element_count && "candidate error: out of index range");
            // Don't allow choosing a deleted node as an entry point upon searching for neighbors
            // candidates (that is, we're NOT running a query, but inserting a new vector).
            if (isInProcess(candidate) || (!running_query && isMarkedDeleted(candidate))) {
                continue;
            }
            DistType d = this->dist_func(vector_data, getDataByInternalId(candidate), this->dim);
            if (d < curDist) {
                curDist = d;
                curObj = candidate;
                changed = true;
            }
        }
    } while (changed);
}

template <typename DataType, typename DistType>
vecsim_stl::vector<graphNodeType>
HNSWIndex<DataType, DistType>::safeCollectAllNodeIncomingNeighbors(idType node_id,
                                                                   size_t node_top_level) {
    vecsim_stl::vector<graphNodeType> incoming_neighbors(this->allocator);

    for (size_t level = 0; level <= node_top_level; level++) {
        // Save the node neighbor's in the current level while holding its neighbors lock.
        std::vector<idType> neighbors_copy;
        std::unique_lock<std::mutex> element_lock(element_neighbors_locks_[node_id]);
        auto *neighbours = getNodeNeighborsAtLevel(node_id, level);
        unsigned short neighbours_count = getNodeNeighborsCount(neighbours);
        // Store the deleted element's neighbours.
        for (size_t j = 0; j < neighbours_count; j++) {
            neighbors_copy.push_back(neighbours[j]);
        }
        element_lock.unlock();

        // Go over the neighbours and collect tho ones that also points back to the removed node.
        for (auto neighbour_id : neighbors_copy) {
            // Hold the neighbor's lock while we are going over its neighbors.
            std::unique_lock<std::mutex> neighbor_lock(element_neighbors_locks_[neighbour_id]);
            auto *neighbour_neighbours = getNodeNeighborsAtLevel(neighbour_id, level);
            unsigned short neighbour_neighbours_count = getNodeNeighborsCount(neighbour_neighbours);
            for (size_t j = 0; j < neighbour_neighbours_count; j++) {
                // A bidirectional edge was found - this connection should be repaired.
                if (neighbour_neighbours[j] == node_id) {
                    incoming_neighbors.emplace_back(neighbour_id, (ushort)level);
                    break;
                }
            }
        }

        // Next, collect the rest of incoming edges (the ones that are not bidirectional) in the
        // current level to repair them.
        element_lock.lock();
        auto *incoming_edges = getIncomingEdgesPtr(node_id, level);
        for (auto incoming_edge : *incoming_edges) {
            incoming_neighbors.emplace_back(incoming_edge, (ushort)level);
        }
    }
    return incoming_neighbors;
}

template <typename DataType, typename DistType>
void HNSWIndex<DataType, DistType>::resizeIndexInternal(size_t new_max_elements) {
    element_levels_.resize(new_max_elements);
    element_levels_.shrink_to_fit();
    resizeLabelLookup(new_max_elements);
    visited_nodes_handler_pool.resize(new_max_elements);
    vecsim_stl::vector<std::mutex>(new_max_elements, this->allocator)
        .swap(element_neighbors_locks_);
    // Reallocate base layer
    char *data_level0_memory_new = (char *)this->allocator->reallocate(
        data_level0_memory_, new_max_elements * size_data_per_element_);
    if (data_level0_memory_new == nullptr)
        throw std::runtime_error("Not enough memory: resizeIndex failed to allocate base layer");
    data_level0_memory_ = data_level0_memory_new;

    // Reallocate all other layers
    char **linkLists_new =
        (char **)this->allocator->reallocate(linkLists_, sizeof(void *) * new_max_elements);
    if (linkLists_new == nullptr)
        throw std::runtime_error("Not enough memory: resizeIndex failed to allocate other layers");
    linkLists_ = linkLists_new;

    max_elements_ = new_max_elements;
}

template <typename DataType, typename DistType>
void HNSWIndex<DataType, DistType>::mutuallyUpdateForRepairedNode(
<<<<<<< HEAD
    idType node_id, size_t level, std::vector<idType> &neighbors_to_remove,
    std::vector<idType> &nodes_to_update, std::vector<idType> &chosen_neighbors, size_t max_M_cur) {
=======
    idType node_id, size_t level, vecsim_stl::vector<idType> &neighbors_to_remove,
    vecsim_stl::vector<idType> &nodes_to_update, vecsim_stl::vector<idType> &chosen_neighbors,
    size_t max_M_cur) {
>>>>>>> f3ebe855
    // Sort the nodes to remove set for fast lookup.
    std::sort(neighbors_to_remove.begin(), neighbors_to_remove.end());

    // Acquire the required locks for the updates, after sorting the nodes to update
    // (to avoid deadlocks)
    nodes_to_update.push_back(node_id);
    std::sort(nodes_to_update.begin(), nodes_to_update.end());
    size_t nodes_to_update_count = nodes_to_update.size();
    std::unique_lock<std::mutex> locks[nodes_to_update_count];
    for (size_t i = 0; i < nodes_to_update_count; i++) {
        locks[i] = std::unique_lock<std::mutex>(element_neighbors_locks_[nodes_to_update[i]]);
    }

    idType *node_neighbors = getNodeNeighborsAtLevel(node_id, level);
    linkListSize node_neighbors_count = getNodeNeighborsCount(node_neighbors);
    auto *node_incoming_edges = getIncomingEdgesPtr(node_id, level);

    // Perform mutual updates: go over the node's neighbors and overwrite the neighbors to remove
    // that are still exist.
    size_t node_neighbors_idx = 0;
    for (size_t i = 0; i < node_neighbors_count; i++) {
        if (!std::binary_search(nodes_to_update.begin(), nodes_to_update.end(),
                                node_neighbors[i])) {
            // The repaired node added a new neighbor that we didn't account for before in the
            // meantime - leave it as is.
            node_neighbors[node_neighbors_idx++] = node_neighbors[i];
            continue;
        }
<<<<<<< HEAD
        auto it = std::find(chosen_neighbors.begin(), chosen_neighbors.end(), node_neighbors[i]);
        if (it != chosen_neighbors.end()) {
            // A chosen neighbor is already connected to the node - leave it as is.
            node_neighbors[node_neighbors_idx++] = node_neighbors[i];
            chosen_neighbors.erase(it);
=======
        // Check if the current neighbor is in the chosen neighbors list, and remove it from there
        // if so.
        if (removeIdFromList(chosen_neighbors, node_neighbors[i])) {
            // A chosen neighbor is already connected to the node - leave it as is.
            node_neighbors[node_neighbors_idx++] = node_neighbors[i];
>>>>>>> f3ebe855
            continue;
        }
        // Now we know that we are looking at a neighbor that needs to be removed.
        auto removed_node = node_neighbors[i];
        auto *removed_node_incoming_edges = getIncomingEdgesPtr(removed_node, level);
        // Perform the mutual update:
        // if the removed node id (the node's neighbour to be removed)
        // wasn't pointing to the node (i.e., the edge was uni-directional),
        // we should remove the current neighbor from the node's incoming edges.
        // otherwise, the edge turned from bidirectional to uni-directional, so we insert it to the
        // neighbour's incoming edges set. Note: we assume that every update is performed atomically
        // mutually, so it should be sufficient to look at the removed node's incoming edges set
        // alone.
<<<<<<< HEAD
        auto it2 = std::find(removed_node_incoming_edges->begin(),
                             removed_node_incoming_edges->end(), node_id);
        if (it2 != removed_node_incoming_edges->end()) {
            removed_node_incoming_edges->erase(it2);
        } else {
=======
        if (!removeIdFromList(*removed_node_incoming_edges, node_id)) {
>>>>>>> f3ebe855
            node_incoming_edges->push_back(removed_node);
        }
    }

    // Go over the chosen new neighbors that are not connected yet and perform updates.
    for (auto chosen_id : chosen_neighbors) {
        if (node_neighbors_idx == max_M_cur) {
            // Cannot add more new neighbors, we reached the capacity.
            // TODO: move this message to a log.
            std::cout << "couldn't add all the chosen new nodes upon updating " << node_id
                      << std::endl;
            break;
        }
<<<<<<< HEAD
        // We don't make update for deleted nodes.
        if (isMarkedDeleted(chosen_id) || isMarkedDeleted(node_id)) {
=======
        // We don't add new neighbors for deleted nodes - if node_id is deleted we can finish.
        if (isMarkedDeleted(node_id)) {
            break;
        }
        // If this specific new neighbor is deleted, we don't add this connection and continue.
        if (isMarkedDeleted(chosen_id)) {
>>>>>>> f3ebe855
            continue;
        }
        auto *new_neighbor_incoming_edges = getIncomingEdgesPtr(chosen_id, level);
        node_neighbors[node_neighbors_idx++] = chosen_id;
        // If the node is in the chosen new node incoming edges, there is a unidirectional
        // connection from the chosen node to the repaired node that turns into bidirectional. Then,
        // remove it from the incoming edges set. Otherwise, the edge is created unidirectional, so
        // we add it to the unidirectional edges set. Note: we assume that all updates occur
        // mutually and atomically, then can rely on this assumption.
<<<<<<< HEAD
        auto it = std::find(node_incoming_edges->begin(), node_incoming_edges->end(), chosen_id);
        if (it != node_incoming_edges->end()) {
            node_incoming_edges->erase(it);
        } else {
=======
        if (!removeIdFromList(*node_incoming_edges, chosen_id)) {
>>>>>>> f3ebe855
            new_neighbor_incoming_edges->push_back(node_id);
        }
    }
    // Done updating the node's neighbors.
    setNodeNeighborsCount(node_neighbors, node_neighbors_idx);
}

template <typename DataType, typename DistType>
void HNSWIndex<DataType, DistType>::repairNodeConnections(idType node_id, size_t level) {

    candidatesMaxHeap<DistType> neighbors_candidates(this->allocator);
<<<<<<< HEAD
    // Use bitmaps for fast accesses.
    vecsim_stl::vector<bool> node_orig_neighbours_set(cur_element_count, false, this->allocator);
    vecsim_stl::vector<bool> neighbors_candidates_set(cur_element_count, false, this->allocator);
    vecsim_stl::vector<idType> deleted_neighbors(this->allocator);

    // Go over the repaired node neighbors, collect the non-deleted ines to be neighbors candidates
=======
    // Use bitmaps for fast accesses:
    // node_orig_neighbours_set is used to diffrentiate between the neighboes that will *not* be
    // selected by the heuritics - only the ones that were originally neighbors should be removed.
    vecsim_stl::vector<bool> node_orig_neighbours_set(max_elements_, false, this->allocator);
    // neighbors_candidates_set is used to store the nodes that were already collected as
    // candidates, so we will not collect them again as candidates if we run into them from another
    // path.
    vecsim_stl::vector<bool> neighbors_candidates_set(max_elements_, false, this->allocator);
    vecsim_stl::vector<idType> deleted_neighbors(this->allocator);

    // Go over the repaired node neighbors, collect the non-deleted ones to be neighbors candidates
>>>>>>> f3ebe855
    // after the repair as well.
    {
        std::unique_lock<std::mutex> node_lock(element_neighbors_locks_[node_id]);
        idType *node_neighbors = getNodeNeighborsAtLevel(node_id, level);
        linkListSize node_neighbors_count = getNodeNeighborsCount(node_neighbors);
        for (size_t j = 0; j < node_neighbors_count; j++) {
            node_orig_neighbours_set[node_neighbors[j]] = true;
            // Don't add the removed element to the candidates.
            if (isMarkedDeleted(node_neighbors[j])) {
                deleted_neighbors.push_back(node_neighbors[j]);
                continue;
            }
            neighbors_candidates_set[node_neighbors[j]] = true;
            neighbors_candidates.emplace(this->dist_func(getDataByInternalId(node_id),
                                                         getDataByInternalId(node_neighbors[j]),
                                                         this->dim),
                                         node_neighbors[j]);
        }
    }
    // If there are not deleted neighbors at that point the repair job has already been made by
    // another parallel job, and there is no need to repair the node anymore.
    if (deleted_neighbors.empty()) {
        return;
    }

    // Hold 3 sets of nodes - all the original neighbors at that point to later (potentially)
    // update, subset of these which are the chosen neighbors nodes, and a subset of the original
    // neighbors that are going to be removed.
<<<<<<< HEAD
    std::vector<idType> nodes_to_update;
    std::vector<idType> chosen_neighbors;
    std::vector<idType> neighbors_to_remove;
=======
    vecsim_stl::vector<idType> nodes_to_update(this->allocator);
    vecsim_stl::vector<idType> chosen_neighbors(this->allocator);
    vecsim_stl::vector<idType> neighbors_to_remove(this->allocator);
>>>>>>> f3ebe855

    // Go over the deleted nodes and collect their neighbors to the candidates set.
    for (idType deleted_neighbor_id : deleted_neighbors) {
        nodes_to_update.push_back(deleted_neighbor_id);
        neighbors_to_remove.push_back(deleted_neighbor_id);

        std::unique_lock<std::mutex> neighbor_lock(
            this->element_neighbors_locks_[deleted_neighbor_id]);
        idType *neighbor_neighbours = getNodeNeighborsAtLevel(deleted_neighbor_id, level);
        linkListSize neighbor_neighbours_count = getNodeNeighborsCount(neighbor_neighbours);

        for (size_t j = 0; j < neighbor_neighbours_count; j++) {
            // Don't add removed elements to the candidates, nor nodes that are already in the
            // candidates set, nor the original node to repair itself.
            if (isMarkedDeleted(neighbor_neighbours[j]) ||
                neighbors_candidates_set[neighbor_neighbours[j]] ||
                neighbor_neighbours[j] == node_id) {
                continue;
            }
            neighbors_candidates_set[neighbor_neighbours[j]] = true;
            neighbors_candidates.emplace(
                this->dist_func(getDataByInternalId(node_id),
                                getDataByInternalId(neighbor_neighbours[j]), this->dim),
                neighbor_neighbours[j]);
        }
    }

    // Copy the original candidates, and run the heuristics. Afterwards, neighbors_candidates will
<<<<<<< HEAD
    // store the newly selected neighbours (for the node).
=======
    // store the newly selected neighbours (for the node), while candidates which were originally
    // neighbors and are not going to be selected, are going to be removed.
>>>>>>> f3ebe855
    auto orig_candidates = neighbors_candidates;
    size_t max_M_cur = level ? maxM_ : maxM0_;
    getNeighborsByHeuristic2(neighbors_candidates, max_M_cur);

    while (!orig_candidates.empty()) {
        idType orig_candidate = orig_candidates.top().second;
        if (neighbors_candidates.empty() || orig_candidate != neighbors_candidates.top().second) {
<<<<<<< HEAD
            if (node_orig_neighbours_set[orig_candidates.top().second]) {
=======
            if (node_orig_neighbours_set[orig_candidate]) {
>>>>>>> f3ebe855
                neighbors_to_remove.push_back(orig_candidate);
                nodes_to_update.push_back(orig_candidate);
            }
            orig_candidates.pop();
        } else {
            chosen_neighbors.push_back(orig_candidate);
            nodes_to_update.push_back(orig_candidate);
            neighbors_candidates.pop();
            orig_candidates.pop();
        }
    }

    // Perform the actual updates for the node and the impacted neighbors while holding the nodes'
    // locks.
    mutuallyUpdateForRepairedNode(node_id, level, neighbors_to_remove, nodes_to_update,
                                  chosen_neighbors, max_M_cur);
}

<<<<<<< HEAD
=======
template <typename DataType, typename DistType>
inline bool
HNSWIndex<DataType, DistType>::removeIdFromList(vecsim_stl::vector<idType> &element_ids_list,
                                                idType element_id) {
    auto it = std::find(element_ids_list.begin(), element_ids_list.end(), element_id);
    if (it != element_ids_list.end()) {
        // Swap the last element with the current one (equivalent to removing the element id from
        // the list).
        *it = element_ids_list.back();
        element_ids_list.pop_back();
        return true;
    }
    return false;
}

>>>>>>> f3ebe855
/**
 * Ctor / Dtor
 */
/* typedef struct {
    VecSimType type;     // Datatype to index.
    size_t dim;          // Vector's dimension.
    VecSimMetric metric; // Distance metric to use in the index.
    size_t initialCapacity;
    size_t blockSize;
    size_t M;
    size_t efConstruction;
    size_t efRuntime;
    double epsilon;
} HNSWParams; */
template <typename DataType, typename DistType>
HNSWIndex<DataType, DistType>::HNSWIndex(const HNSWParams *params,
                                         std::shared_ptr<VecSimAllocator> allocator,
                                         size_t random_seed, size_t pool_initial_size)
    : VecSimIndexAbstract<DistType>(allocator, params->dim, params->type, params->metric,
                                    params->blockSize, params->multi),
      VecSimIndexTombstone(), max_elements_(params->initialCapacity),
      data_size_(VecSimType_sizeof(params->type) * this->dim),
      element_levels_(max_elements_, allocator),
      visited_nodes_handler_pool(pool_initial_size, max_elements_, allocator),
      element_neighbors_locks_(max_elements_, allocator) {
    size_t M = params->M ? params->M : HNSW_DEFAULT_M;
    if (M > UINT16_MAX / 2)
        throw std::runtime_error("HNSW index parameter M is too large: argument overflow");
    M_ = M;
    maxM_ = M_;
    maxM0_ = M_ * 2;

    size_t ef_construction = params->efConstruction ? params->efConstruction : HNSW_DEFAULT_EF_C;
    ef_construction_ = std::max(ef_construction, M_);
    ef_ = params->efRuntime ? params->efRuntime : HNSW_DEFAULT_EF_RT;
    epsilon_ = params->epsilon > 0.0 ? params->epsilon : HNSW_DEFAULT_EPSILON;

    cur_element_count = 0;
    num_marked_deleted = 0;

    // initializations for special treatment of the first node
    entrypoint_node_ = INVALID_ID;
    max_level_ = HNSW_INVALID_LEVEL;

    if (M <= 1)
        throw std::runtime_error("HNSW index parameter M cannot be 1");
    mult_ = 1 / log(1.0 * M_);
    level_generator_.seed(random_seed);

    // data_level0_memory will look like this:
    // | ---2--- | -----2----- | -----4*M0----------- | ---------8-------- |-data_size_-| ---8--- |
    // | <flags> | <links_len> | <link_1> <link_2>... |<incoming_links_ptr>|   <data>   | <label> |

    size_links_level0_ =
        sizeof(linkListSize) + sizeof(elementFlags) + maxM0_ * sizeof(idType) + sizeof(void *);
    size_data_per_element_ = size_links_level0_ + data_size_ + sizeof(labelType);

    // No need to test for overflow because we passed the test for size_links_level0_ and this is
    // less.
    incoming_links_offset0 = maxM0_ * sizeof(idType) + sizeof(linkListSize) + sizeof(elementFlags);
    offsetData_ = size_links_level0_;
    label_offset_ = size_links_level0_ + data_size_;
    offsetLevel0_ = 0;

    data_level0_memory_ =
        (char *)this->allocator->callocate(max_elements_ * size_data_per_element_);
    if (data_level0_memory_ == nullptr)
        throw std::runtime_error("Not enough memory");

    linkLists_ = (char **)this->allocator->callocate(sizeof(void *) * max_elements_);
    if (linkLists_ == nullptr)
        throw std::runtime_error("Not enough memory: HNSWIndex failed to allocate linklists");

    // The i-th entry in linkLists array points to max_level[i] (continuous)
    // chunks of memory, each one will look like this:
    // | -----2----- | -----4*M-------------- | ----------8--------- |
    // | <links_len> | <link_1> <link_2> ...  | <incoming_links_ptr> |
    size_links_per_element_ = sizeof(linkListSize) + maxM_ * sizeof(idType) + sizeof(void *);
    // No need to test for overflow because we passed the test for incoming_links_offset0 and this
    // is less.
    incoming_links_offset = maxM_ * sizeof(idType) + sizeof(linkListSize);
}

template <typename DataType, typename DistType>
HNSWIndex<DataType, DistType>::~HNSWIndex() {
    for (idType id = 0; id < cur_element_count; id++) {
        for (size_t level = 0; level <= element_levels_[id]; level++) {
            delete getIncomingEdgesPtr(id, level);
        }
        if (element_levels_[id] > 0)
            this->allocator->free_allocation(linkLists_[id]);
    }

    this->allocator->free_allocation(linkLists_);
    this->allocator->free_allocation(data_level0_memory_);
}

/**
 * Index API functions
 */
template <typename DataType, typename DistType>
void HNSWIndex<DataType, DistType>::increaseCapacity() {
    size_t vectors_to_add = this->blockSize - max_elements_ % this->blockSize;
    resizeIndexInternal(max_elements_ + vectors_to_add);
}

template <typename DataType, typename DistType>
void HNSWIndex<DataType, DistType>::removeVector(const idType element_internal_id) {

    vecsim_stl::vector<bool> neighbours_bitmap(this->allocator);

    // go over levels and repair connections
    size_t element_top_level = element_levels_[element_internal_id];
    for (size_t level = 0; level <= element_top_level; level++) {
        idType *neighbours = getNodeNeighborsAtLevel(element_internal_id, level);
        linkListSize neighbours_count = getNodeNeighborsCount(neighbours);
        // reset the neighbours' bitmap for the current level.
        neighbours_bitmap.assign(cur_element_count, false);
        // store the deleted element's neighbours set in a bitmap for fast access.
        for (size_t j = 0; j < neighbours_count; j++) {
            neighbours_bitmap[neighbours[j]] = true;
        }
        // go over the neighbours that also points back to the removed point and make a local
        // repair.
        for (size_t i = 0; i < neighbours_count; i++) {
            idType neighbour_id = neighbours[i];
            idType *neighbour_neighbours = getNodeNeighborsAtLevel(neighbour_id, level);
            linkListSize neighbour_neighbours_count = getNodeNeighborsCount(neighbour_neighbours);

            bool bidirectional_edge = false;
            for (size_t j = 0; j < neighbour_neighbours_count; j++) {
                // if the edge is bidirectional, do repair for this neighbor
                if (neighbour_neighbours[j] == element_internal_id) {
                    bidirectional_edge = true;
                    repairConnectionsForDeletion(element_internal_id, neighbour_id, neighbours,
                                                 neighbour_neighbours, level, neighbours_bitmap);
                    break;
                }
            }

            // if this edge is uni-directional, we should remove the element from the neighbor's
            // incoming edges.
            if (!bidirectional_edge) {
                auto *neighbour_incoming_edges = getIncomingEdgesPtr(neighbour_id, level);
                // This should always return true (remove should succeed).
                removeIdFromList(*neighbour_incoming_edges, element_internal_id);
            }
        }

        // next, go over the rest of incoming edges (the ones that are not bidirectional) and make
        // repairs.
        auto *incoming_edges = getIncomingEdgesPtr(element_internal_id, level);
        for (auto incoming_edge : *incoming_edges) {
            idType *incoming_node_neighbours = getNodeNeighborsAtLevel(incoming_edge, level);
            repairConnectionsForDeletion(element_internal_id, incoming_edge, neighbours,
                                         incoming_node_neighbours, level, neighbours_bitmap);
        }
        delete incoming_edges;
    }

    // replace the entry point with another one, if we are deleting the current entry point.
    if (element_internal_id == entrypoint_node_) {
        assert(element_top_level == max_level_);
        replaceEntryPoint();
    }

    // We can say now that the element was deleted
    --cur_element_count;

    // Swap the last id with the deleted one, and invalidate the last id data.
    if (element_levels_[element_internal_id] > 0) {
        this->allocator->free_allocation(linkLists_[element_internal_id]);
        linkLists_[element_internal_id] = nullptr;
    }
    if (cur_element_count == element_internal_id) {
        // we're deleting the last internal id, just invalidate data without swapping.
        memset(data_level0_memory_ + cur_element_count * size_data_per_element_ + offsetLevel0_, 0,
               size_data_per_element_);
    } else {
        SwapLastIdWithDeletedId(element_internal_id);
    }

    // If we need to free a complete block & there is a least one block between the
    // capacity and the size.
    if (cur_element_count % this->blockSize == 0 &&
        cur_element_count + this->blockSize <= max_elements_) {

        // Check if the capacity is aligned to block size.
        size_t extra_space_to_free = max_elements_ % this->blockSize;

        // Remove one block from the capacity.
        this->resizeIndexInternal(max_elements_ - this->blockSize - extra_space_to_free);
    }
}

template <typename DataType, typename DistType>
void HNSWIndex<DataType, DistType>::appendVector(const void *vector_data, const labelType label,
                                                 idType new_element_id) {

    DataType normalized_blob[this->dim]; // This will be use only if metric == VecSimMetric_Cosine
    if (this->metric == VecSimMetric_Cosine) {
        memcpy(normalized_blob, vector_data, this->dim * sizeof(DataType));
        normalizeVector(normalized_blob, this->dim);
        vector_data = normalized_blob;
    }

    // Choose randomly the maximum level in which the new element will be in the index.
    int element_max_level = getRandomLevel(mult_);

    // Access and update the index global data structures with the new vector.
    std::unique_lock<std::mutex> index_data_lock(index_data_guard_);
    if (new_element_id == INVALID_ID) {
        // Unless there is main index (such as tiered index) that has already updated the index size
        // and sent the element id from outside, we do it now and use a fresh id.
        new_element_id = cur_element_count++;
    }
    assert(indexCapacity() >= indexSize());
    memset(data_level0_memory_ + new_element_id * size_data_per_element_ + offsetLevel0_, 0,
           size_data_per_element_);
    // We mark id as in process *before* we set it in the label lookup, otherwise we might check
    // that the label exist with safeCheckIfLabelExistsInIndex and see that IN_PROCESS flag is
    // clear.
    markInProcess(new_element_id);
    setVectorId(label, new_element_id);
    element_levels_[new_element_id] = element_max_level;
    index_data_lock.unlock();

    // Hold the entry point lock and fetch a copy of it. If the new node's max level is higher than
    // the current one, hold the lock through the entire insertion to maintain consistency of the
    // EP.
    std::unique_lock<std::mutex> entry_point_lock(entry_point_guard_);
    int max_level_copy = (int)max_level_;
    idType curr_element = entrypoint_node_;
    if (element_max_level <= max_level_copy)
        entry_point_lock.unlock();

    // Initialisation of the data and label
    setExternalLabel(new_element_id, label);
    memcpy(getDataByInternalId(new_element_id), vector_data, data_size_);

    if (element_max_level > 0) {
        linkLists_[new_element_id] =
            (char *)this->allocator->allocate(size_links_per_element_ * element_max_level);
        if (linkLists_[new_element_id] == nullptr)
            throw std::runtime_error("Not enough memory: addPoint failed to allocate linklist");
        memset(linkLists_[new_element_id], 0, size_links_per_element_ * element_max_level);
    }

    // this condition only means that we are not inserting the first element.
    if (curr_element != INVALID_ID) {
        DistType cur_dist = std::numeric_limits<DistType>::max();
        if (element_max_level < max_level_copy) {
            cur_dist = this->dist_func(vector_data, getDataByInternalId(curr_element), this->dim);
            for (int level = max_level_copy; level > element_max_level; level--) {
                // this is done for the levels which are above the max level
                // to which we are going to insert the new element. We do
                // a greedy search in the graph starting from the entry point
                // at each level, and move on with the closest element we can find.
                // When there is no improvement to do, we take a step down.
                greedySearchLevel<false>(vector_data, level, curr_element, cur_dist);
            }
        }

        auto max_common_level = std::min(element_max_level, max_level_copy);
        for (int level = max_common_level; (int)level >= 0; level--) {
            candidatesMaxHeap<DistType> top_candidates =
                searchLayer<false>(curr_element, vector_data, level, ef_construction_);
            curr_element = mutuallyConnectNewElement(new_element_id, top_candidates, level);
        }

        // updating the maximum level (holding a global lock)
        if (element_max_level > max_level_copy) {
            entrypoint_node_ = new_element_id;
            max_level_ = element_max_level;
            // create the incoming edges set for the new levels.
            for (int level_idx = max_level_copy + 1; level_idx <= element_max_level; level_idx++) {
                auto *incoming_edges =
                    new (this->allocator) vecsim_stl::vector<idType>(this->allocator);
                setIncomingEdgesPtr(new_element_id, level_idx, incoming_edges);
            }
        }
    } else {
        // Do nothing for the first element
        entrypoint_node_ = new_element_id;
        if (max_level_ != HNSW_INVALID_LEVEL) {
            throw std::runtime_error(
                "we should get here only when we insert the first element to the graph, but"
                "max level is not INVALID");
        }
        for (int level_idx = max_level_ + 1; level_idx <= element_max_level; level_idx++) {
            auto *incoming_edges =
                new (this->allocator) vecsim_stl::vector<idType>(this->allocator);
            setIncomingEdgesPtr(new_element_id, level_idx, incoming_edges);
        }
        max_level_ = element_max_level;
    }
    unmarkInProcess(new_element_id);
}

template <typename DataType, typename DistType>
idType HNSWIndex<DataType, DistType>::safeGetEntryPointCopy() const {
    std::unique_lock<std::mutex> lock(entry_point_guard_);
    return entrypoint_node_;
}

template <typename DataType, typename DistType>
idType HNSWIndex<DataType, DistType>::searchBottomLayerEP(const void *query_data, void *timeoutCtx,
                                                          VecSimQueryResult_Code *rc) const {
    *rc = VecSim_QueryResult_OK;

    idType curr_element = safeGetEntryPointCopy();
    if (curr_element == INVALID_ID)
        return curr_element; // index is empty.

    DistType cur_dist = this->dist_func(query_data, getDataByInternalId(curr_element), this->dim);
    for (size_t level = max_level_; level > 0 && curr_element != INVALID_ID; level--) {
        greedySearchLevel<true>(query_data, level, curr_element, cur_dist, timeoutCtx, rc);
    }
    return curr_element;
}

template <typename DataType, typename DistType>
template <bool has_marked_deleted>
candidatesLabelsMaxHeap<DistType> *
HNSWIndex<DataType, DistType>::searchBottomLayer_WithTimeout(idType ep_id, const void *data_point,
                                                             size_t ef, size_t k, void *timeoutCtx,
                                                             VecSimQueryResult_Code *rc) const {

    auto *visited_nodes_handler = getVisitedList();
    tag_t visited_tag = visited_nodes_handler->getFreshTag();

    candidatesLabelsMaxHeap<DistType> *top_candidates = getNewMaxPriorityQueue();
    candidatesMaxHeap<DistType> candidate_set(this->allocator);

    DistType lowerBound;
    if (!has_marked_deleted || !isMarkedDeleted(ep_id)) {
        // If ep is not marked as deleted, get its distance and set lower bound and heaps
        // accordingly
        DistType dist = this->dist_func(data_point, getDataByInternalId(ep_id), this->dim);
        lowerBound = dist;
        top_candidates->emplace(dist, getExternalLabel(ep_id));
        candidate_set.emplace(-dist, ep_id);
    } else {
        // If ep is marked as deleted, set initial lower bound to max, and don't insert to top
        // candidates heap
        lowerBound = std::numeric_limits<DistType>::max();
        candidate_set.emplace(-lowerBound, ep_id);
    }

    visited_nodes_handler->tagNode(ep_id, visited_tag);

    while (!candidate_set.empty()) {
        pair<DistType, idType> curr_el_pair = candidate_set.top();
        if ((-curr_el_pair.first) > lowerBound && top_candidates->size() >= ef) {
            break;
        }
        if (VECSIM_TIMEOUT(timeoutCtx)) {
            returnVisitedList(visited_nodes_handler);
            *rc = VecSim_QueryResult_TimedOut;
            return top_candidates;
        }
        candidate_set.pop();

        lowerBound = processCandidate<has_marked_deleted>(
            curr_el_pair.second, data_point, 0, ef, visited_tag,
            visited_nodes_handler->getElementsTags(), *top_candidates, candidate_set, lowerBound);
    }
    returnVisitedList(visited_nodes_handler);
    while (top_candidates->size() > k) {
        top_candidates->pop();
    }
    *rc = VecSim_QueryResult_OK;
    return top_candidates;
}

template <typename DataType, typename DistType>
VecSimQueryResult_List HNSWIndex<DataType, DistType>::topKQuery(const void *query_data, size_t k,
                                                                VecSimQueryParams *queryParams) {

    VecSimQueryResult_List rl = {0};
    this->last_mode = STANDARD_KNN;

    if (cur_element_count == 0 || k == 0) {
        rl.code = VecSim_QueryResult_OK;
        rl.results = array_new<VecSimQueryResult>(0);
        return rl;
    }

    void *timeoutCtx = nullptr;

    DataType normalized_blob[this->dim]; // This will be use only if metric == VecSimMetric_Cosine.
    if (this->metric == VecSimMetric_Cosine) {
        memcpy(normalized_blob, query_data, this->dim * sizeof(DataType));
        normalizeVector(normalized_blob, this->dim);
        query_data = normalized_blob;
    }
    // Get original efRuntime and store it.
    size_t ef = ef_;

    if (queryParams) {
        timeoutCtx = queryParams->timeoutCtx;
        if (queryParams->hnswRuntimeParams.efRuntime != 0) {
            ef = queryParams->hnswRuntimeParams.efRuntime;
        }
    }

    idType bottom_layer_ep = searchBottomLayerEP(query_data, timeoutCtx, &rl.code);
    if (VecSim_OK != rl.code) {
        return rl;
    }

    // We now oun the results heap, we need to free (delete) it when we done
    candidatesLabelsMaxHeap<DistType> *results;
    if (this->num_marked_deleted) {
        results = searchBottomLayer_WithTimeout<true>(bottom_layer_ep, query_data, std::max(ef, k),
                                                      k, timeoutCtx, &rl.code);
    } else {
        results = searchBottomLayer_WithTimeout<false>(bottom_layer_ep, query_data, std::max(ef, k),
                                                       k, timeoutCtx, &rl.code);
    }

    if (VecSim_OK == rl.code) {
        rl.results = array_new_len<VecSimQueryResult>(results->size(), results->size());
        for (int i = (int)results->size() - 1; i >= 0; --i) {
            VecSimQueryResult_SetId(rl.results[i], results->top().second);
            VecSimQueryResult_SetScore(rl.results[i], results->top().first);
            results->pop();
        }
    }
    delete results;
    return rl;
}

template <typename DataType, typename DistType>
template <bool has_marked_deleted>
VecSimQueryResult *HNSWIndex<DataType, DistType>::searchRangeBottomLayer_WithTimeout(
    idType ep_id, const void *data_point, double epsilon, double radius, void *timeoutCtx,
    VecSimQueryResult_Code *rc) const {

    *rc = VecSim_QueryResult_OK;
    auto res_container = getNewResultsContainer(10); // arbitrary initial cap.

    auto *visited_nodes_handler = getVisitedList();
    tag_t visited_tag = visited_nodes_handler->getFreshTag();

    candidatesMaxHeap<DistType> candidate_set(this->allocator);

    // Set the initial effective-range to be at least the distance from the entry-point.
    DistType ep_dist, dynamic_range, dynamic_range_search_boundaries;
    if (has_marked_deleted && isMarkedDeleted(ep_id)) {
        // If ep is marked as deleted, set initial ranges to max
        ep_dist = std::numeric_limits<DistType>::max();
        dynamic_range_search_boundaries = dynamic_range = ep_dist;
    } else {
        // If ep is not marked as deleted, get its distance and set ranges accordingly
        ep_dist = this->dist_func(data_point, getDataByInternalId(ep_id), this->dim);
        dynamic_range = ep_dist;
        if (ep_dist <= radius) {
            // Entry-point is within the radius - add it to the results.
            res_container->emplace(getExternalLabel(ep_id), ep_dist);
            dynamic_range = radius; // to ensure that dyn_range >= radius.
        }
        dynamic_range_search_boundaries = dynamic_range * (1.0 + epsilon);
    }

    candidate_set.emplace(-ep_dist, ep_id);
    visited_nodes_handler->tagNode(ep_id, visited_tag);

    // Cast radius once instead of each time we check that -curr_el_pair.first >= radius_.
    DistType radius_ = DistType(radius);
    while (!candidate_set.empty()) {
        pair<DistType, idType> curr_el_pair = candidate_set.top();
        // If the best candidate is outside the dynamic range in more than epsilon (relatively) - we
        // finish the search.
        if ((-curr_el_pair.first) > dynamic_range_search_boundaries) {
            break;
        }
        if (VECSIM_TIMEOUT(timeoutCtx)) {
            *rc = VecSim_QueryResult_TimedOut;
            break;
        }
        candidate_set.pop();

        // Decrease the effective range, but keep dyn_range >= radius.
        if (-curr_el_pair.first < dynamic_range && -curr_el_pair.first >= radius_) {
            dynamic_range = -curr_el_pair.first;
            dynamic_range_search_boundaries = dynamic_range * (1.0 + epsilon);
        }

        // Go over the candidate neighbours, add them to the candidates list if they are within the
        // epsilon environment of the dynamic range, and add them to the results if they are in the
        // requested radius.
        // Here we send the radius as double to match the function arguments type.
        processCandidate_RangeSearch<has_marked_deleted>(
            curr_el_pair.second, data_point, 0, epsilon, visited_tag,
            visited_nodes_handler->getElementsTags(), res_container, candidate_set,
            dynamic_range_search_boundaries, radius);
    }
    returnVisitedList(visited_nodes_handler);
    return res_container->get_results();
}

template <typename DataType, typename DistType>
VecSimQueryResult_List HNSWIndex<DataType, DistType>::rangeQuery(const void *query_data,
                                                                 double radius,
                                                                 VecSimQueryParams *queryParams) {

    VecSimQueryResult_List rl = {0};
    this->last_mode = RANGE_QUERY;

    if (cur_element_count == 0) {
        rl.code = VecSim_QueryResult_OK;
        rl.results = array_new<VecSimQueryResult>(0);
        return rl;
    }
    void *timeoutCtx = nullptr;

    DataType normalized_blob[this->dim]; // This will be use only if metric == VecSimMetric_Cosine
    if (this->metric == VecSimMetric_Cosine) {
        memcpy(normalized_blob, query_data, this->dim * sizeof(DataType));
        normalizeVector(normalized_blob, this->dim);
        query_data = normalized_blob;
    }

    double epsilon = epsilon_;
    if (queryParams) {
        timeoutCtx = queryParams->timeoutCtx;
        if (queryParams->hnswRuntimeParams.epsilon != 0.0) {
            epsilon = queryParams->hnswRuntimeParams.epsilon;
        }
    }

    idType bottom_layer_ep = searchBottomLayerEP(query_data, timeoutCtx, &rl.code);
    if (VecSim_OK != rl.code) {
        rl.results = array_new<VecSimQueryResult>(0);
        return rl;
    }

    // search bottom layer
    // Here we send the radius as double to match the function arguments type.
    if (this->num_marked_deleted)
        rl.results = searchRangeBottomLayer_WithTimeout<true>(bottom_layer_ep, query_data, epsilon,
                                                              radius, timeoutCtx, &rl.code);
    else
        rl.results = searchRangeBottomLayer_WithTimeout<false>(bottom_layer_ep, query_data, epsilon,
                                                               radius, timeoutCtx, &rl.code);
    return rl;
}

template <typename DataType, typename DistType>
VecSimIndexInfo HNSWIndex<DataType, DistType>::info() const {

    VecSimIndexInfo info;
    info.algo = VecSimAlgo_HNSWLIB;
    info.hnswInfo.dim = this->dim;
    info.hnswInfo.type = this->vecType;
    info.hnswInfo.isMulti = this->isMulti;
    info.hnswInfo.metric = this->metric;
    info.hnswInfo.blockSize = this->blockSize;
    info.hnswInfo.M = this->getM();
    info.hnswInfo.efConstruction = this->getEfConstruction();
    info.hnswInfo.efRuntime = this->getEf();
    info.hnswInfo.epsilon = this->epsilon_;
    info.hnswInfo.indexSize = this->indexSize();
    info.hnswInfo.indexLabelCount = this->indexLabelCount();
    info.hnswInfo.max_level = this->getMaxLevel();
    info.hnswInfo.entrypoint = this->getEntryPointLabel();
    info.hnswInfo.memory = this->getAllocationSize();
    info.hnswInfo.last_mode = this->last_mode;
    info.hnswInfo.visitedNodesPoolSize = this->visited_nodes_handler_pool.getPoolSize();
    return info;
}

template <typename DataType, typename DistType>
VecSimInfoIterator *HNSWIndex<DataType, DistType>::infoIterator() const {
    VecSimIndexInfo info = this->info();
    // For readability. Update this number when needed.
    size_t numberOfInfoFields = 12;
    VecSimInfoIterator *infoIterator = new VecSimInfoIterator(numberOfInfoFields);

    infoIterator->addInfoField(VecSim_InfoField{
        .fieldName = VecSimCommonStrings::ALGORITHM_STRING,
        .fieldType = INFOFIELD_STRING,
        .fieldValue = {FieldValue{.stringValue = VecSimAlgo_ToString(info.algo)}}});
    infoIterator->addInfoField(VecSim_InfoField{
        .fieldName = VecSimCommonStrings::TYPE_STRING,
        .fieldType = INFOFIELD_STRING,
        .fieldValue = {FieldValue{.stringValue = VecSimType_ToString(info.hnswInfo.type)}}});
    infoIterator->addInfoField(
        VecSim_InfoField{.fieldName = VecSimCommonStrings::DIMENSION_STRING,
                         .fieldType = INFOFIELD_UINT64,
                         .fieldValue = {FieldValue{.uintegerValue = info.hnswInfo.dim}}});
    infoIterator->addInfoField(VecSim_InfoField{
        .fieldName = VecSimCommonStrings::METRIC_STRING,
        .fieldType = INFOFIELD_STRING,
        .fieldValue = {FieldValue{.stringValue = VecSimMetric_ToString(info.hnswInfo.metric)}}});

    infoIterator->addInfoField(
        VecSim_InfoField{.fieldName = VecSimCommonStrings::IS_MULTI_STRING,
                         .fieldType = INFOFIELD_UINT64,
                         .fieldValue = {FieldValue{.uintegerValue = info.hnswInfo.isMulti}}});
    infoIterator->addInfoField(
        VecSim_InfoField{.fieldName = VecSimCommonStrings::INDEX_SIZE_STRING,
                         .fieldType = INFOFIELD_UINT64,
                         .fieldValue = {FieldValue{.uintegerValue = info.hnswInfo.indexSize}}});
    infoIterator->addInfoField(VecSim_InfoField{
        .fieldName = VecSimCommonStrings::INDEX_LABEL_COUNT_STRING,
        .fieldType = INFOFIELD_UINT64,
        .fieldValue = {FieldValue{.uintegerValue = info.hnswInfo.indexLabelCount}}});
    infoIterator->addInfoField(
        VecSim_InfoField{.fieldName = VecSimCommonStrings::HNSW_M_STRING,
                         .fieldType = INFOFIELD_UINT64,
                         .fieldValue = {FieldValue{.uintegerValue = info.hnswInfo.M}}});
    infoIterator->addInfoField(VecSim_InfoField{
        .fieldName = VecSimCommonStrings::HNSW_EF_CONSTRUCTION_STRING,
        .fieldType = INFOFIELD_UINT64,
        .fieldValue = {FieldValue{.uintegerValue = info.hnswInfo.efConstruction}}});
    infoIterator->addInfoField(
        VecSim_InfoField{.fieldName = VecSimCommonStrings::HNSW_EF_RUNTIME_STRING,
                         .fieldType = INFOFIELD_UINT64,
                         .fieldValue = {FieldValue{.uintegerValue = info.hnswInfo.efRuntime}}});
    infoIterator->addInfoField(
        VecSim_InfoField{.fieldName = VecSimCommonStrings::HNSW_MAX_LEVEL,
                         .fieldType = INFOFIELD_UINT64,
                         .fieldValue = {FieldValue{.uintegerValue = info.hnswInfo.max_level}}});
    infoIterator->addInfoField(
        VecSim_InfoField{.fieldName = VecSimCommonStrings::HNSW_ENTRYPOINT,
                         .fieldType = INFOFIELD_UINT64,
                         .fieldValue = {FieldValue{.uintegerValue = info.hnswInfo.entrypoint}}});
    infoIterator->addInfoField(
        VecSim_InfoField{.fieldName = VecSimCommonStrings::MEMORY_STRING,
                         .fieldType = INFOFIELD_UINT64,
                         .fieldValue = {FieldValue{.uintegerValue = info.hnswInfo.memory}}});
    infoIterator->addInfoField(
        VecSim_InfoField{.fieldName = VecSimCommonStrings::SEARCH_MODE_STRING,
                         .fieldType = INFOFIELD_STRING,
                         .fieldValue = {FieldValue{
                             .stringValue = VecSimSearchMode_ToString(info.hnswInfo.last_mode)}}});
    infoIterator->addInfoField(
        VecSim_InfoField{.fieldName = VecSimCommonStrings::HNSW_EPSILON_STRING,
                         .fieldType = INFOFIELD_FLOAT64,
                         .fieldValue = {FieldValue{.floatingPointValue = info.hnswInfo.epsilon}}});

    return infoIterator;
}

template <typename DataType, typename DistType>
bool HNSWIndex<DataType, DistType>::preferAdHocSearch(size_t subsetSize, size_t k,
                                                      bool initial_check) {
    // This heuristic is based on sklearn decision tree classifier (with 20 leaves nodes) -
    // see scripts/HNSW_batches_clf.py
    size_t index_size = this->indexSize();
    if (subsetSize > index_size) {
        throw std::runtime_error("internal error: subset size cannot be larger than index size");
    }
    size_t d = this->dim;
    size_t M = this->getM();
    float r = (index_size == 0) ? 0.0f : (float)(subsetSize) / (float)this->indexLabelCount();
    bool res;

    // node 0
    if (index_size <= 30000) {
        // node 1
        if (index_size <= 5500) {
            // node 5
            res = true;
        } else {
            // node 6
            if (r <= 0.17) {
                // node 11
                res = true;
            } else {
                // node 12
                if (k <= 12) {
                    // node 13
                    if (d <= 55) {
                        // node 17
                        res = false;
                    } else {
                        // node 18
                        if (M <= 10) {
                            // node 19
                            res = false;
                        } else {
                            // node 20
                            res = true;
                        }
                    }
                } else {
                    // node 14
                    res = true;
                }
            }
        }
    } else {
        // node 2
        if (r < 0.07) {
            // node 3
            if (index_size <= 750000) {
                // node 15
                res = true;
            } else {
                // node 16
                if (k <= 7) {
                    // node 21
                    res = false;
                } else {
                    // node 22
                    if (r <= 0.03) {
                        // node 23
                        res = true;
                    } else {
                        // node 24
                        res = false;
                    }
                }
            }
        } else {
            // node 4
            if (d <= 75) {
                // node 7
                res = false;
            } else {
                // node 8
                if (k <= 12) {
                    // node 9
                    if (r <= 0.21) {
                        // node 27
                        if (M <= 57) {
                            // node 29
                            if (index_size <= 75000) {
                                // node 31
                                res = true;
                            } else {
                                // node 32
                                res = false;
                            }
                        } else {
                            // node 30
                            res = true;
                        }
                    } else {
                        // node 28
                        res = false;
                    }
                } else {
                    // node 10
                    if (M <= 10) {
                        // node 25
                        if (r <= 0.17) {
                            // node 33
                            res = true;
                        } else {
                            // node 34
                            res = false;
                        }
                    } else {
                        // node 26
                        if (index_size <= 300000) {
                            // node 35
                            res = true;
                        } else {
                            // node 36
                            if (r <= 0.17) {
                                // node 37
                                res = true;
                            } else {
                                // node 38
                                res = false;
                            }
                        }
                    }
                }
            }
        }
    }
    // Set the mode - if this isn't the initial check, we switched mode form batches to ad-hoc.
    this->last_mode =
        res ? (initial_check ? HYBRID_ADHOC_BF : HYBRID_BATCHES_TO_ADHOC_BF) : HYBRID_BATCHES;
    return res;
}

#ifdef BUILD_TESTS
#include "hnsw_serializer.h"
#endif<|MERGE_RESOLUTION|>--- conflicted
+++ resolved
@@ -168,20 +168,12 @@
                                             candidatesMaxHeap<DistType> &top_candidates,
                                             size_t level);
     void mutuallyUpdateForRepairedNode(idType node_id, size_t level,
-<<<<<<< HEAD
-                                       std::vector<idType> &neighbors_to_remove,
-                                       std::vector<idType> &nodes_to_update,
-                                       std::vector<idType> &chosen_neighbors, size_t max_M_cur);
-
-    template <bool running_query>
-=======
                                        vecsim_stl::vector<idType> &neighbors_to_remove,
                                        vecsim_stl::vector<idType> &nodes_to_update,
                                        vecsim_stl::vector<idType> &chosen_neighbors,
                                        size_t max_M_cur);
 
-    template <bool with_timeout>
->>>>>>> f3ebe855
+    template <bool running_query>
     void greedySearchLevel(const void *vector_data, size_t level, idType &curObj, DistType &curDist,
                            void *timeoutCtx = nullptr, VecSimQueryResult_Code *rc = nullptr) const;
     void repairConnectionsForDeletion(idType element_internal_id, idType neighbour_id,
@@ -258,13 +250,10 @@
     // inline priority queue getter that need to be implemented by derived class
     virtual inline candidatesLabelsMaxHeap<DistType> *getNewMaxPriorityQueue() const = 0;
     void repairNodeConnections(idType node_id, size_t level);
-<<<<<<< HEAD
     virtual inline vecsim_stl::vector<idType> getIdsOfLabel(labelType label) const = 0;
     inline size_t getElementTopLevel(idType internalId);
     vecsim_stl::vector<graphNodeType> safeCollectAllNodeIncomingNeighbors(idType node_id,
                                                                           size_t node_top_level);
-=======
->>>>>>> f3ebe855
 
 #ifdef BUILD_TESTS
     /**
@@ -458,17 +447,13 @@
 void HNSWIndex<DataType, DistType>::markDeletedInternal(idType internalId) {
     assert(internalId < this->cur_element_count);
     if (!isMarkedDeleted(internalId)) {
-<<<<<<< HEAD
         if (internalId == entrypoint_node_) {
             std::unique_lock<std::mutex> lock(entry_point_guard_);
             replaceEntryPoint();
         }
-=======
->>>>>>> f3ebe855
         elementFlags *flags = getElementFlags(internalId);
         *flags |= DELETE_MARK;
         this->num_marked_deleted++;
-        // TODO: consider replacing the entry point if its the deleted one.
     }
 }
 
@@ -1057,8 +1042,7 @@
     idType old_entry = entrypoint_node_;
     // Sets an (arbitrary) new entry point, after deleting the current entry point.
     while (old_entry == entrypoint_node_) {
-<<<<<<< HEAD
-        idType *top_level_list = getNodeNeighborsAtLevel(old_entry, maxlevel_);
+        idType *top_level_list = getNodeNeighborsAtLevel(old_entry, max_level_);
         auto neighbors_count = getNodeNeighborsCount(top_level_list);
         // Tries to set the (arbitrary) first neighbor as the entry point which is not deleted,
         // if exists.
@@ -1071,42 +1055,19 @@
         // If there is no neighbors in the current level, check for any vector at
         // this level to be the new entry point.
         for (idType cur_id = 0; cur_id < cur_element_count; cur_id++) {
-            if (element_levels_[cur_id] == maxlevel_ && cur_id != old_entry &&
+            if (element_levels_[cur_id] == max_level_ && cur_id != old_entry &&
                 !isMarkedDeleted(cur_id)) {
                 entrypoint_node_ = cur_id;
                 return;
-=======
-        idType *top_level_list = getNodeNeighborsAtLevel(old_entry, max_level_);
-        if (getNodeNeighborsCount(top_level_list) > 0) {
-            // Tries to set the (arbitrary) first neighbor as the entry point, if exists.
-            entrypoint_node_ = *top_level_list;
-        } else {
-            // If there is no neighbors in the current level, check for any vector at
-            // this level to be the new entry point.
-            for (idType cur_id = 0; cur_id < cur_element_count; cur_id++) {
-                if (element_levels_[cur_id] == max_level_ && cur_id != old_entry) {
-                    entrypoint_node_ = cur_id;
-                    break;
-                }
->>>>>>> f3ebe855
             }
         }
         // If we didn't find any vector at the top level, decrease the max_level_ and try again,
         // until we find a new entry point, or the index is empty.
-<<<<<<< HEAD
         assert(old_entry == entrypoint_node_);
-        maxlevel_--;
-        if ((int)maxlevel_ < 0) {
-            maxlevel_ = HNSW_INVALID_LEVEL;
+        max_level_--;
+        if ((int)max_level_ < 0) {
+            max_level_ = HNSW_INVALID_LEVEL;
             entrypoint_node_ = INVALID_ID;
-=======
-        if (old_entry == entrypoint_node_) {
-            max_level_--;
-            if ((int)max_level_ < 0) {
-                max_level_ = HNSW_INVALID_LEVEL;
-                entrypoint_node_ = INVALID_ID;
-            }
->>>>>>> f3ebe855
         }
     }
 }
@@ -1297,14 +1258,9 @@
 
 template <typename DataType, typename DistType>
 void HNSWIndex<DataType, DistType>::mutuallyUpdateForRepairedNode(
-<<<<<<< HEAD
-    idType node_id, size_t level, std::vector<idType> &neighbors_to_remove,
-    std::vector<idType> &nodes_to_update, std::vector<idType> &chosen_neighbors, size_t max_M_cur) {
-=======
     idType node_id, size_t level, vecsim_stl::vector<idType> &neighbors_to_remove,
     vecsim_stl::vector<idType> &nodes_to_update, vecsim_stl::vector<idType> &chosen_neighbors,
     size_t max_M_cur) {
->>>>>>> f3ebe855
     // Sort the nodes to remove set for fast lookup.
     std::sort(neighbors_to_remove.begin(), neighbors_to_remove.end());
 
@@ -1333,19 +1289,11 @@
             node_neighbors[node_neighbors_idx++] = node_neighbors[i];
             continue;
         }
-<<<<<<< HEAD
-        auto it = std::find(chosen_neighbors.begin(), chosen_neighbors.end(), node_neighbors[i]);
-        if (it != chosen_neighbors.end()) {
-            // A chosen neighbor is already connected to the node - leave it as is.
-            node_neighbors[node_neighbors_idx++] = node_neighbors[i];
-            chosen_neighbors.erase(it);
-=======
         // Check if the current neighbor is in the chosen neighbors list, and remove it from there
         // if so.
         if (removeIdFromList(chosen_neighbors, node_neighbors[i])) {
             // A chosen neighbor is already connected to the node - leave it as is.
             node_neighbors[node_neighbors_idx++] = node_neighbors[i];
->>>>>>> f3ebe855
             continue;
         }
         // Now we know that we are looking at a neighbor that needs to be removed.
@@ -1359,15 +1307,7 @@
         // neighbour's incoming edges set. Note: we assume that every update is performed atomically
         // mutually, so it should be sufficient to look at the removed node's incoming edges set
         // alone.
-<<<<<<< HEAD
-        auto it2 = std::find(removed_node_incoming_edges->begin(),
-                             removed_node_incoming_edges->end(), node_id);
-        if (it2 != removed_node_incoming_edges->end()) {
-            removed_node_incoming_edges->erase(it2);
-        } else {
-=======
         if (!removeIdFromList(*removed_node_incoming_edges, node_id)) {
->>>>>>> f3ebe855
             node_incoming_edges->push_back(removed_node);
         }
     }
@@ -1381,17 +1321,12 @@
                       << std::endl;
             break;
         }
-<<<<<<< HEAD
-        // We don't make update for deleted nodes.
-        if (isMarkedDeleted(chosen_id) || isMarkedDeleted(node_id)) {
-=======
         // We don't add new neighbors for deleted nodes - if node_id is deleted we can finish.
         if (isMarkedDeleted(node_id)) {
             break;
         }
         // If this specific new neighbor is deleted, we don't add this connection and continue.
         if (isMarkedDeleted(chosen_id)) {
->>>>>>> f3ebe855
             continue;
         }
         auto *new_neighbor_incoming_edges = getIncomingEdgesPtr(chosen_id, level);
@@ -1401,14 +1336,7 @@
         // remove it from the incoming edges set. Otherwise, the edge is created unidirectional, so
         // we add it to the unidirectional edges set. Note: we assume that all updates occur
         // mutually and atomically, then can rely on this assumption.
-<<<<<<< HEAD
-        auto it = std::find(node_incoming_edges->begin(), node_incoming_edges->end(), chosen_id);
-        if (it != node_incoming_edges->end()) {
-            node_incoming_edges->erase(it);
-        } else {
-=======
         if (!removeIdFromList(*node_incoming_edges, chosen_id)) {
->>>>>>> f3ebe855
             new_neighbor_incoming_edges->push_back(node_id);
         }
     }
@@ -1420,14 +1348,6 @@
 void HNSWIndex<DataType, DistType>::repairNodeConnections(idType node_id, size_t level) {
 
     candidatesMaxHeap<DistType> neighbors_candidates(this->allocator);
-<<<<<<< HEAD
-    // Use bitmaps for fast accesses.
-    vecsim_stl::vector<bool> node_orig_neighbours_set(cur_element_count, false, this->allocator);
-    vecsim_stl::vector<bool> neighbors_candidates_set(cur_element_count, false, this->allocator);
-    vecsim_stl::vector<idType> deleted_neighbors(this->allocator);
-
-    // Go over the repaired node neighbors, collect the non-deleted ines to be neighbors candidates
-=======
     // Use bitmaps for fast accesses:
     // node_orig_neighbours_set is used to diffrentiate between the neighboes that will *not* be
     // selected by the heuritics - only the ones that were originally neighbors should be removed.
@@ -1439,7 +1359,6 @@
     vecsim_stl::vector<idType> deleted_neighbors(this->allocator);
 
     // Go over the repaired node neighbors, collect the non-deleted ones to be neighbors candidates
->>>>>>> f3ebe855
     // after the repair as well.
     {
         std::unique_lock<std::mutex> node_lock(element_neighbors_locks_[node_id]);
@@ -1468,15 +1387,9 @@
     // Hold 3 sets of nodes - all the original neighbors at that point to later (potentially)
     // update, subset of these which are the chosen neighbors nodes, and a subset of the original
     // neighbors that are going to be removed.
-<<<<<<< HEAD
-    std::vector<idType> nodes_to_update;
-    std::vector<idType> chosen_neighbors;
-    std::vector<idType> neighbors_to_remove;
-=======
     vecsim_stl::vector<idType> nodes_to_update(this->allocator);
     vecsim_stl::vector<idType> chosen_neighbors(this->allocator);
     vecsim_stl::vector<idType> neighbors_to_remove(this->allocator);
->>>>>>> f3ebe855
 
     // Go over the deleted nodes and collect their neighbors to the candidates set.
     for (idType deleted_neighbor_id : deleted_neighbors) {
@@ -1505,12 +1418,8 @@
     }
 
     // Copy the original candidates, and run the heuristics. Afterwards, neighbors_candidates will
-<<<<<<< HEAD
-    // store the newly selected neighbours (for the node).
-=======
     // store the newly selected neighbours (for the node), while candidates which were originally
     // neighbors and are not going to be selected, are going to be removed.
->>>>>>> f3ebe855
     auto orig_candidates = neighbors_candidates;
     size_t max_M_cur = level ? maxM_ : maxM0_;
     getNeighborsByHeuristic2(neighbors_candidates, max_M_cur);
@@ -1518,11 +1427,7 @@
     while (!orig_candidates.empty()) {
         idType orig_candidate = orig_candidates.top().second;
         if (neighbors_candidates.empty() || orig_candidate != neighbors_candidates.top().second) {
-<<<<<<< HEAD
-            if (node_orig_neighbours_set[orig_candidates.top().second]) {
-=======
             if (node_orig_neighbours_set[orig_candidate]) {
->>>>>>> f3ebe855
                 neighbors_to_remove.push_back(orig_candidate);
                 nodes_to_update.push_back(orig_candidate);
             }
@@ -1541,8 +1446,6 @@
                                   chosen_neighbors, max_M_cur);
 }
 
-<<<<<<< HEAD
-=======
 template <typename DataType, typename DistType>
 inline bool
 HNSWIndex<DataType, DistType>::removeIdFromList(vecsim_stl::vector<idType> &element_ids_list,
@@ -1558,7 +1461,6 @@
     return false;
 }
 
->>>>>>> f3ebe855
 /**
  * Ctor / Dtor
  */
