/*
 *Copyright Redis Ltd. 2021 - present
 *Licensed under your choice of the Redis Source Available License 2.0 (RSALv2) or
 *the Server Side Public License v1 (SSPLv1).
 */

#pragma once

#include "visited_nodes_handler.h"
#include "VecSim/spaces/spaces.h"
#include "VecSim/utils/arr_cpp.h"
#include "VecSim/memory/vecsim_malloc.h"
#include "VecSim/utils/vecsim_stl.h"
#include "VecSim/utils/vec_utils.h"
#include "VecSim/utils/vecsim_results_container.h"
#include "VecSim/query_result_struct.h"
#include "VecSim/vec_sim_common.h"
#include "VecSim/vec_sim_index.h"
#include "VecSim/tombstone_interface.h"

#include <deque>
#include <memory>
#include <cassert>
#include <climits>
#include <queue>
#include <random>
#include <iostream>
#include <algorithm>
#include <unordered_map>
#include <sys/resource.h>
#include <fstream>
#include <set>

#define ENABLE_PARALLELIZATION

#ifdef ENABLE_PARALLELIZATION
#define ENABLE_PARALLELIZATION_READ
#endif

using std::pair;

#define HNSW_INVALID_ID    UINT_MAX
#define HNSW_INVALID_LEVEL SIZE_MAX

typedef uint16_t linklistsizeint;
typedef uint16_t elementFlags;

template <typename DistType>
using candidatesMaxHeap = vecsim_stl::max_priority_queue<DistType, idType>;
template <typename DistType>
using candidatesLabelsMaxHeap = vecsim_stl::abstract_priority_queue<DistType, labelType>;

template <typename DataType, typename DistType>
class HNSWIndex : public VecSimIndexAbstract<DistType>, public VecSimIndexTombstone {
protected:
    // Index build parameters
    size_t max_elements_;
    size_t M_;
    size_t maxM_;
    size_t maxM0_;
    size_t ef_construction_;

    // Index search parameter
    size_t ef_;
    double epsilon_;

    // Index meta-data (based on the data dimensionality and index parameters)
    size_t data_size_;
    size_t size_data_per_element_;
    size_t size_links_per_element_;
    size_t size_links_level0_;
    size_t label_offset_;
    size_t offsetData_, offsetLevel0_;
    size_t incoming_links_offset0;
    size_t incoming_links_offset;
    double mult_;

    // Index level generator of the top level for a new element
    std::default_random_engine level_generator_;

    // Index state
    size_t cur_element_count;
    size_t maxlevel_;
	std::set<idType> ids_in_process;

    // Index data structures
    idType entrypoint_node_;
    char *data_level0_memory_;
    char **linkLists_;
    vecsim_stl::vector<size_t> element_levels_;
    std::shared_ptr<VisitedNodesHandler> visited_nodes_handler;

    // used for synchronization only when parallel indexing / searching is enabled.
#ifdef ENABLE_PARALLELIZATION_READ
    std::unique_ptr<VisitedNodesHandlerPool> visited_nodes_handler_pool;
    size_t pool_initial_size;
#endif
#ifdef ENABLE_PARALLELIZATION
    mutable std::mutex global;
    std::mutex cur_element_count_guard_;
    mutable std::vector<std::mutex> link_list_locks_;
#endif

#ifdef BUILD_TESTS
    friend class HNSWIndexSerializer;
#include "VecSim/algorithms/hnsw/hnsw_base_tests_friends.h"
#endif

    HNSWIndex() = delete;                  // default constructor is disabled.
    HNSWIndex(const HNSWIndex &) = delete; // default (shallow) copy constructor is disabled.
    inline void setExternalLabel(idType internal_id, labelType label);
    inline labelType *getExternalLabelPtr(idType internal_id) const;
    inline size_t getRandomLevel(double reverse_size);
    inline vecsim_stl::vector<idType> *getIncomingEdgesPtr(idType internal_id, size_t level) const;
    inline void setIncomingEdgesPtr(idType internal_id, size_t level, void *edges_ptr);
    inline elementFlags *get_flags(idType internal_id) const;
    inline linklistsizeint *get_linklist0(idType internal_id) const;
    inline linklistsizeint *get_linklist(idType internal_id, size_t level) const;
    inline void setListCount(linklistsizeint *ptr, unsigned short int size);
    inline void removeExtraLinks(linklistsizeint *node_ll, candidatesMaxHeap<DistType> candidates,
                                 size_t Mcurmax, idType *node_neighbors,
                                 const vecsim_stl::vector<bool> &bitmap, idType *removed_links,
                                 size_t *removed_links_num);
    template <bool has_marked_deleted, typename Identifier> // Either idType or labelType
    inline DistType
    processCandidate(idType curNodeId, const void *data_point, size_t layer, size_t ef,
                     tag_t visited_tag, tag_t *elements_tags,
                     vecsim_stl::abstract_priority_queue<DistType, Identifier> &top_candidates,
                     candidatesMaxHeap<DistType> &candidates_set, DistType lowerBound) const;
    template <bool has_marked_deleted>
    inline void processCandidate_RangeSearch(
        idType curNodeId, const void *data_point, size_t layer, double epsilon, tag_t visited_tag,
        tag_t *elements_tags, std::unique_ptr<vecsim_stl::abstract_results_container> &top_candidates,
        candidatesMaxHeap<DistType> &candidate_set, DistType lowerBound, double radius) const;
    template <bool has_marked_deleted>
    candidatesMaxHeap<DistType> searchLayer(idType ep_id, const void *data_point, size_t layer,
                                            size_t ef) const;
    template <bool has_marked_deleted>
    candidatesLabelsMaxHeap<DistType> *
    searchBottomLayer_WithTimeout(idType ep_id, const void *data_point, size_t ef, size_t k,
                                  void *timeoutCtx, VecSimQueryResult_Code *rc) const;
    template <bool has_marked_deleted>
    VecSimQueryResult *searchRangeBottomLayer_WithTimeout(idType ep_id, const void *data_point,
                                                          double epsilon, double radius,
                                                          void *timeoutCtx,
                                                          VecSimQueryResult_Code *rc) const;
    void getNeighborsByHeuristic2(candidatesMaxHeap<DistType> &top_candidates, size_t M);
    inline idType mutuallyConnectNewElement(idType cur_c,
                                            candidatesMaxHeap<DistType> &top_candidates,
                                            size_t level);
    void repairConnectionsForDeletion(idType element_internal_id, idType neighbour_id,
                                      linklistsizeint *neighbours_list,
                                      linklistsizeint *neighbour_neighbours_list, size_t level,
                                      vecsim_stl::vector<bool> &neighbours_bitmap);
    inline void replaceEntryPoint();
    inline void resizeIndex(size_t new_max_elements);
    inline void SwapLastIdWithDeletedId(idType element_internal_id);

    // Protected internal function that implements generic single vector insertion.
    int appendVector(const void *vector_data, labelType label);

    // Protected internal function that implements generic single vector deletion.
    int removeVector(idType id);

    inline void emplaceToHeap(vecsim_stl::abstract_priority_queue<DistType, idType> &heap,
                              DistType dist, idType id) const;
    inline void emplaceToHeap(vecsim_stl::abstract_priority_queue<DistType, labelType> &heap,
                              DistType dist, idType id) const;

public:
    HNSWIndex(const HNSWParams *params, std::shared_ptr<VecSimAllocator> allocator,
              size_t random_seed = 100, size_t initial_pool_size = 1);
    virtual ~HNSWIndex();

	size_t max_gap;  // For stats/debugging
    inline void setEf(size_t ef);
    inline size_t getEf() const;
    inline void setEpsilon(double epsilon);
    inline double getEpsilon() const;
    inline size_t indexSize() const override;
    inline size_t getIndexCapacity() const;
    inline size_t getEfConstruction() const;
    inline size_t getM() const;
    inline size_t getMaxLevel() const;
    inline idType getEntryPointId() const;
    inline labelType getEntryPointLabel() const;
    inline labelType getExternalLabel(idType internal_id) const;
    inline VisitedNodesHandler *getVisitedList() const;
#ifdef ENABLE_PARALLELIZATION_READ
	inline void returnVisitedList(VisitedNodesHandler *visited_nodes_handler) const;
#endif
    VecSimIndexInfo info() const override;
    VecSimInfoIterator *infoIterator() const override;
    bool preferAdHocSearch(size_t subsetSize, size_t k, bool initial_check) override;
    char *getDataByInternalId(idType internal_id) const;
    inline linklistsizeint *get_linklist_at_level(idType internal_id, size_t level) const;
    inline linklistsizeint getListCount(const linklistsizeint *ptr) const;
    inline idType searchBottomLayerEP(const void *query_data, void *timeoutCtx,
                                      VecSimQueryResult_Code *rc) const;

    VecSimQueryResult_List topKQuery(const void *query_data, size_t k,
                                     VecSimQueryParams *queryParams) override;
    VecSimQueryResult_List rangeQuery(const void *query_data, double radius,
                                      VecSimQueryParams *queryParams) override;

    inline void markDeletedInternal(idType internalId);
    inline void unmarkDeletedInternal(idType internalId);
    inline bool isMarkedDeleted(idType internalId) const;

    // inline priority queue getter that need to be implemented by derived class
    virtual inline candidatesLabelsMaxHeap<DistType> *getNewMaxPriorityQueue() const = 0;

protected:
    // inline label to id setters that need to be implemented by derived class
    virtual inline std::unique_ptr<vecsim_stl::abstract_results_container>
    getNewResultsContainer(size_t cap) const = 0;
    virtual inline void replaceIdOfLabel(labelType label, idType new_id, idType old_id) = 0;
    virtual inline void setVectorId(labelType label, idType id) = 0;
    virtual inline void resizeLabelLookup(size_t new_max_elements) = 0;
};

/**
 * getters and setters of index data
 */

template <typename DataType, typename DistType>
void HNSWIndex<DataType, DistType>::setEf(size_t ef) {
    ef_ = ef;
}

template <typename DataType, typename DistType>
size_t HNSWIndex<DataType, DistType>::getEf() const {
    return ef_;
}

template <typename DataType, typename DistType>
void HNSWIndex<DataType, DistType>::setEpsilon(double epsilon) {
    epsilon_ = epsilon;
}

template <typename DataType, typename DistType>
double HNSWIndex<DataType, DistType>::getEpsilon() const {
    return epsilon_;
}

template <typename DataType, typename DistType>
size_t HNSWIndex<DataType, DistType>::indexSize() const {
    return cur_element_count - num_marked_deleted;
}

template <typename DataType, typename DistType>
size_t HNSWIndex<DataType, DistType>::getIndexCapacity() const {
    return max_elements_;
}

template <typename DataType, typename DistType>
size_t HNSWIndex<DataType, DistType>::getEfConstruction() const {
    return ef_construction_;
}

template <typename DataType, typename DistType>
size_t HNSWIndex<DataType, DistType>::getM() const {
    return M_;
}

template <typename DataType, typename DistType>
size_t HNSWIndex<DataType, DistType>::getMaxLevel() const {
    return maxlevel_;
}

template <typename DataType, typename DistType>
labelType HNSWIndex<DataType, DistType>::getEntryPointLabel() const {
    if (entrypoint_node_ != HNSW_INVALID_ID)
        return getExternalLabel(entrypoint_node_);
    return SIZE_MAX;
}

template <typename DataType, typename DistType>
labelType HNSWIndex<DataType, DistType>::getExternalLabel(idType internal_id) const {
    labelType return_label;
    memcpy(&return_label,
           (data_level0_memory_ + internal_id * size_data_per_element_ + label_offset_),
           sizeof(labelType));
    return return_label;
}

template <typename DataType, typename DistType>
void HNSWIndex<DataType, DistType>::setExternalLabel(idType internal_id, labelType label) {
    memcpy((data_level0_memory_ + internal_id * size_data_per_element_ + label_offset_), &label,
           sizeof(labelType));
}

template <typename DataType, typename DistType>
labelType *HNSWIndex<DataType, DistType>::getExternalLabelPtr(idType internal_id) const {
    return (labelType *)(data_level0_memory_ + internal_id * size_data_per_element_ +
                         label_offset_);
}

template <typename DataType, typename DistType>
char *HNSWIndex<DataType, DistType>::getDataByInternalId(idType internal_id) const {
    return (data_level0_memory_ + internal_id * size_data_per_element_ + offsetData_);
}

template <typename DataType, typename DistType>
size_t HNSWIndex<DataType, DistType>::getRandomLevel(double reverse_size) {
    std::uniform_real_distribution<double> distribution(0.0, 1.0);
    double r = -log(distribution(level_generator_)) * reverse_size;
    return (size_t)r;
}

template <typename DataType, typename DistType>
vecsim_stl::vector<idType> *HNSWIndex<DataType, DistType>::getIncomingEdgesPtr(idType internal_id,
                                                                               size_t level) const {
    if (level == 0) {
        return reinterpret_cast<vecsim_stl::vector<idType> *>(
            *(void **)(data_level0_memory_ + internal_id * size_data_per_element_ +
                       incoming_links_offset0));
    }
    return reinterpret_cast<vecsim_stl::vector<idType> *>(
        *(void **)(linkLists_[internal_id] + (level - 1) * size_links_per_element_ +
                   incoming_links_offset));
}

template <typename DataType, typename DistType>
void HNSWIndex<DataType, DistType>::setIncomingEdgesPtr(idType internal_id, size_t level,
                                                        void *edges_ptr) {
    if (level == 0) {
        memcpy(data_level0_memory_ + internal_id * size_data_per_element_ + incoming_links_offset0,
               &edges_ptr, sizeof(void *));
    } else {
        memcpy(linkLists_[internal_id] + (level - 1) * size_links_per_element_ +
                   incoming_links_offset,
               &edges_ptr, sizeof(void *));
    }
}

template <typename DataType, typename DistType>
elementFlags *HNSWIndex<DataType, DistType>::get_flags(idType internal_id) const {
    return (elementFlags *)(data_level0_memory_ + internal_id * size_data_per_element_ +
                            offsetLevel0_);
}

template <typename DataType, typename DistType>
linklistsizeint *HNSWIndex<DataType, DistType>::get_linklist0(idType internal_id) const {
    return (linklistsizeint *)(data_level0_memory_ + internal_id * size_data_per_element_ +
                               sizeof(elementFlags) + offsetLevel0_);
}

template <typename DataType, typename DistType>
linklistsizeint *HNSWIndex<DataType, DistType>::get_linklist(idType internal_id,
                                                             size_t level) const {
    return (linklistsizeint *)(linkLists_[internal_id] + (level - 1) * size_links_per_element_);
}

template <typename DataType, typename DistType>
linklistsizeint *HNSWIndex<DataType, DistType>::get_linklist_at_level(idType internal_id,
                                                                      size_t level) const {
    return level == 0 ? get_linklist0(internal_id) : get_linklist(internal_id, level);
}

template <typename DataType, typename DistType>
linklistsizeint HNSWIndex<DataType, DistType>::getListCount(const linklistsizeint *ptr) const {
    return *ptr;
}

template <typename DataType, typename DistType>
void HNSWIndex<DataType, DistType>::setListCount(linklistsizeint *ptr, unsigned short int size) {
    *((unsigned short int *)(ptr)) = *((unsigned short int *)&size);
}

template <typename DataType, typename DistType>
idType HNSWIndex<DataType, DistType>::getEntryPointId() const {
    return entrypoint_node_;
}

template <typename DataType, typename DistType>
VisitedNodesHandler *HNSWIndex<DataType, DistType>::getVisitedList() const {
#ifdef ENABLE_PARALLELIZATION_READ
    return visited_nodes_handler_pool->getAvailableVisitedNodesHandler();
#else
    return visited_nodes_handler.get();
#endif
}

#ifdef ENABLE_PARALLELIZATION_READ
template <typename DataType, typename DistType>
void HNSWIndex<DataType, DistType>::returnVisitedList(VisitedNodesHandler *visited_nodes_handler) const {
    visited_nodes_handler_pool->returnVisitedNodesHandlerToPool(visited_nodes_handler);
}
#endif

template <typename DataType, typename DistType>
void HNSWIndex<DataType, DistType>::markDeletedInternal(idType internalId) {
    assert(internalId < this->cur_element_count);
    if (!isMarkedDeleted(internalId)) {
        elementFlags *flags = get_flags(internalId);
        *flags |= DELETE_MARK;
        this->num_marked_deleted++;
    }
}

template <typename DataType, typename DistType>
void HNSWIndex<DataType, DistType>::unmarkDeletedInternal(idType internalId) {
    assert(internalId < this->cur_element_count);
    if (isMarkedDeleted(internalId)) {
        elementFlags *flags = get_flags(internalId);
        *flags &= ~DELETE_MARK;
        this->num_marked_deleted--;
    }
}

template <typename DataType, typename DistType>
bool HNSWIndex<DataType, DistType>::isMarkedDeleted(idType internalId) const {
    elementFlags *flags = get_flags(internalId);
    return *flags & DELETE_MARK;
}

/**
 * helper functions
 */
template <typename DataType, typename DistType>
void HNSWIndex<DataType, DistType>::removeExtraLinks(
    linklistsizeint *node_ll, candidatesMaxHeap<DistType> candidates, size_t Mcurmax,
    idType *node_neighbors, const vecsim_stl::vector<bool> &neighbors_bitmap, idType *removed_links,
    size_t *removed_links_num) {

    auto orig_candidates = candidates;
    // candidates will store the newly selected neighbours (for the relevant node).
    getNeighborsByHeuristic2(candidates, Mcurmax);

    // check the diff in the link list, save the neighbours
    // that were chosen to be removed, and update the new neighbours
    size_t removed_idx = 0;
    size_t link_idx = 0;

    while (orig_candidates.size() > 0) {
        if (orig_candidates.top().second != candidates.top().second) {
            if (neighbors_bitmap[orig_candidates.top().second]) {
                removed_links[removed_idx++] = orig_candidates.top().second;
            }
            orig_candidates.pop();
        } else {
            node_neighbors[link_idx++] = candidates.top().second;
            candidates.pop();
            orig_candidates.pop();
        }
    }
    setListCount(node_ll, link_idx);
    *removed_links_num = removed_idx;
}

template <typename DataType, typename DistType>
void HNSWIndex<DataType, DistType>::emplaceToHeap(
    vecsim_stl::abstract_priority_queue<DistType, idType> &heap, DistType dist, idType id) const {
    heap.emplace(dist, id);
}

template <typename DataType, typename DistType>
void HNSWIndex<DataType, DistType>::emplaceToHeap(
    vecsim_stl::abstract_priority_queue<DistType, labelType> &heap, DistType dist,
    idType id) const {
    heap.emplace(dist, getExternalLabel(id));
}

// This function handles both label heaps and internal ids heaps. It uses the `emplaceToHeap`
// overloading to emplace correctly for both cases.
template <typename DataType, typename DistType>
template <bool has_marked_deleted, typename Identifier>
DistType HNSWIndex<DataType, DistType>::processCandidate(
    idType curNodeId, const void *data_point, size_t layer, size_t ef, tag_t visited_tag, tag_t *elements_tags,
    vecsim_stl::abstract_priority_queue<DistType, Identifier> &top_candidates,
    candidatesMaxHeap<DistType> &candidate_set, DistType lowerBound) const {

#ifdef ENABLE_PARALLELIZATION
    std::unique_lock<std::mutex> lock(link_list_locks_[curNodeId]);
#endif
    linklistsizeint *node_ll = get_linklist_at_level(curNodeId, layer);
    size_t links_num = getListCount(node_ll);
    auto *node_links = (idType *)(node_ll + 1);

    __builtin_prefetch(elements_tags + *(node_ll + 1));
    __builtin_prefetch(getDataByInternalId(*node_links));

    for (size_t j = 0; j < links_num; j++) {
        idType *candidate_pos = node_links + j;
        idType candidate_id = *candidate_pos;
	    idType *next_candidate_pos = node_links + j + 1;

        __builtin_prefetch(elements_tags + *next_candidate_pos);
        __builtin_prefetch(getDataByInternalId(*next_candidate_pos));

        if (elements_tags[candidate_id] == visited_tag || candidate_id > max_id)
            continue;
        elements_tags[candidate_id] = visited_tag;
        char *currObj1 = (getDataByInternalId(candidate_id));

        DistType dist1 = this->dist_func(data_point, currObj1, this->dim);
        if (lowerBound > dist1 || top_candidates.size() < ef) {
            candidate_set.emplace(-dist1, candidate_id);

            if (!has_marked_deleted || !isMarkedDeleted(candidate_id))
                emplaceToHeap(top_candidates, dist1, candidate_id);

            if (top_candidates.size() > ef)
                top_candidates.pop();

            lowerBound = top_candidates.top().first;
        }
    }
    // Pre-fetch the neighbours list of the top candidate (the one that is going
    // to be processed in the next iteration) into memory cache, to improve performance.
    __builtin_prefetch(get_linklist_at_level(candidate_set.top().second, layer));

    return lowerBound;
}

template <typename DataType, typename DistType>
template <bool has_marked_deleted>
void HNSWIndex<DataType, DistType>::processCandidate_RangeSearch(
    idType curNodeId, const void *query_data, size_t layer, double epsilon, tag_t visited_tag,
    tag_t *elements_tags, std::unique_ptr<vecsim_stl::abstract_results_container> &results,
    candidatesMaxHeap<DistType> &candidate_set, DistType dyn_range, double radius) const {

#ifdef ENABLE_PARALLELIZATION
    std::unique_lock<std::mutex> lock(link_list_locks_[curNodeId]);
#endif
    linklistsizeint *node_ll = get_linklist_at_level(curNodeId, layer);
    size_t links_num = getListCount(node_ll);
    auto *node_links = (idType *)(node_ll + 1);

    __builtin_prefetch(elements_tags + *(node_ll + 1));
    __builtin_prefetch(getDataByInternalId(*node_links));

    // Cast radius once instead of each time we check that candidate_dist <= radius_
    DistType radius_ = DistType(radius);
    for (size_t j = 0; j < links_num; j++) {
        idType *candidate_pos = node_links + j;
        idType candidate_id = *candidate_pos;

        // Pre-fetch the next candidate data into memory cache, to improve performance.
	    idType *next_candidate_pos = node_links + j + 1;
        __builtin_prefetch(elements_tags + *next_candidate_pos);
        __builtin_prefetch(getDataByInternalId(*next_candidate_pos));

        if (elements_tags[candidate_id] == visited_tag)
            continue;
        elements_tags[candidate_id] = visited_tag;
        char *candidate_data = getDataByInternalId(candidate_id);

        DistType candidate_dist = this->dist_func(query_data, candidate_data, this->dim);
        if (candidate_dist < dyn_range) {
            candidate_set.emplace(-candidate_dist, candidate_id);

            // If the new candidate is in the requested radius, add it to the results set.
            if (candidate_dist <= radius_ &&
                (!has_marked_deleted || !isMarkedDeleted(candidate_id))) {
                results->emplace(getExternalLabel(candidate_id), candidate_dist);
            }
        }
    }
    // Pre-fetch the neighbours list of the top candidate (the one that is going
    // to be processed in the next iteration) into memory cache, to improve performance.
    __builtin_prefetch(get_linklist_at_level(candidate_set.top().second, layer));
}

template <typename DataType, typename DistType>
template <bool has_marked_deleted>
candidatesMaxHeap<DistType>
HNSWIndex<DataType, DistType>::searchLayer(idType ep_id, const void *data_point, size_t layer,
                                           size_t ef) const {

#ifdef ENABLE_PARALLELIZATION_READ
    auto visited_nodes_handler =
        this->visited_nodes_handler_pool->getAvailableVisitedNodesHandler();
#endif

    tag_t visited_tag = visited_nodes_handler->getFreshTag();

    candidatesMaxHeap<DistType> top_candidates(this->allocator);
    candidatesMaxHeap<DistType> candidate_set(this->allocator);

    DistType lowerBound;
    if (!has_marked_deleted || !isMarkedDeleted(ep_id)) {
        DistType dist = this->dist_func(data_point, getDataByInternalId(ep_id), this->dim);
        lowerBound = dist;
        top_candidates.emplace(dist, ep_id);
        candidate_set.emplace(-dist, ep_id);
    } else {
        lowerBound = std::numeric_limits<DistType>::max();
        candidate_set.emplace(-lowerBound, ep_id);
    }

    visited_nodes_handler->tagNode(ep_id, visited_tag);

    while (!candidate_set.empty()) {
        pair<DistType, idType> curr_el_pair = candidate_set.top();
        if ((-curr_el_pair.first) > lowerBound && top_candidates.size() >= ef) {
            break;
        }
        candidate_set.pop();

<<<<<<< HEAD
        lowerBound = processCandidate(curr_el_pair.second, data_point, layer, ef, visited_tag,
                                      visited_nodes_handler->getElementsTags(), top_candidates,
                                      candidate_set, lowerBound);
=======
        lowerBound = processCandidate<has_marked_deleted>(curr_el_pair.second, data_point, layer,
                                                          ef, visited_tag, top_candidates,
                                                          candidate_set, lowerBound);
>>>>>>> a165cbdb
    }

#ifdef ENABLE_PARALLELIZATION_READ
    visited_nodes_handler_pool->returnVisitedNodesHandlerToPool(visited_nodes_handler);
#endif
    return top_candidates;
}

template <typename DataType, typename DistType>
void HNSWIndex<DataType, DistType>::getNeighborsByHeuristic2(
    candidatesMaxHeap<DistType> &top_candidates, const size_t M) {
    if (top_candidates.size() < M) {
        return;
    }

    candidatesMaxHeap<DistType> queue_closest(this->allocator);
    vecsim_stl::vector<pair<DistType, idType>> return_list(this->allocator);
    while (top_candidates.size() > 0) {
        // the distance is saved negatively to have the queue ordered such that first is closer
        // (higher).
        queue_closest.emplace(-top_candidates.top().first, top_candidates.top().second);
        top_candidates.pop();
    }

    while (queue_closest.size()) {
        if (return_list.size() >= M)
            break;
        pair<DistType, idType> current_pair = queue_closest.top();
        DistType candidate_to_query_dist = -current_pair.first;
        queue_closest.pop();
        bool good = true;

        // a candidate is "good" to become a neighbour, unless we find
        // another item that was already selected to the neighbours set which is closer
        // to both q and the candidate than the distance between the candidate and q.
        for (pair<DistType, idType> second_pair : return_list) {
            DistType candidate_to_selected_dist =
                this->dist_func(getDataByInternalId(second_pair.second),
                                getDataByInternalId(current_pair.second), this->dim);
            if (candidate_to_selected_dist < candidate_to_query_dist) {
                good = false;
                break;
            }
        }
        if (good) {
            return_list.push_back(current_pair);
        }
    }

    for (pair<DistType, idType> current_pair : return_list) {
        top_candidates.emplace(-current_pair.first, current_pair.second);
    }
}

template <typename DataType, typename DistType>
idType HNSWIndex<DataType, DistType>::mutuallyConnectNewElement(
    idType cur_c, candidatesMaxHeap<DistType> &top_candidates, size_t level) {
    size_t Mcurmax = level ? maxM_ : maxM0_;
    getNeighborsByHeuristic2(top_candidates, M_);
    if (top_candidates.size() > M_)
        throw std::runtime_error(
            "Should be not be more than M_ candidates returned by the heuristic");

    vecsim_stl::vector<idType> selectedNeighbors(this->allocator);
    selectedNeighbors.reserve(M_);
    while (top_candidates.size() > 0) {
        selectedNeighbors.push_back(top_candidates.top().second);
        top_candidates.pop();
    }

    idType next_closest_entry_point = selectedNeighbors.back();
    {
#ifdef ENABLE_PARALLELIZATION
        std::unique_lock<std::mutex> el_lock(link_list_locks_[cur_c]);
#endif
        linklistsizeint *ll_cur = get_linklist_at_level(cur_c, level);
        if (*ll_cur) {
            throw std::runtime_error("The newly inserted element should have blank link list");
        }
        setListCount(ll_cur, selectedNeighbors.size());
        auto *data = (idType *)(ll_cur + 1);
        for (size_t idx = 0; idx < selectedNeighbors.size(); idx++) {
            if (data[idx])
                throw std::runtime_error("Possible memory corruption");
            if (level > element_levels_[selectedNeighbors[idx]])
                throw std::runtime_error("Trying to make a link on a non-existent level");
            data[idx] = selectedNeighbors[idx];
        }
        auto *incoming_edges = new (this->allocator) vecsim_stl::vector<idType>(this->allocator);
        setIncomingEdgesPtr(cur_c, level, (void *)incoming_edges);
    }

    // go over the selected neighbours - selectedNeighbor is the neighbour id
    vecsim_stl::vector<bool> neighbors_bitmap(this->allocator);
    for (idType selectedNeighbor : selectedNeighbors) {
#ifdef ENABLE_PARALLELIZATION
        std::unique_lock<std::mutex> neighbours_lock(link_list_locks_[selectedNeighbor]);
#endif
        linklistsizeint *ll_other = get_linklist_at_level(selectedNeighbor, level);
        size_t sz_link_list_other = getListCount(ll_other);

        if (sz_link_list_other > Mcurmax)
            throw std::runtime_error("Bad value of sz_link_list_other");
        if (selectedNeighbor == cur_c)
            throw std::runtime_error("Trying to connect an element to itself");
        if (level > element_levels_[selectedNeighbor])
            throw std::runtime_error("Trying to make a link on a non-existent level");

        // get the array of neighbours - for the current neighbour
        auto *neighbor_neighbors = (idType *)(ll_other + 1);

        // If the selected neighbor can add another link (hasn't reached the max) - add it.
        if (sz_link_list_other < Mcurmax) {
            neighbor_neighbors[sz_link_list_other] = cur_c;
            setListCount(ll_other, sz_link_list_other + 1);
        } else {
            // try finding "weak" elements to replace it with the new one with the heuristic:
            candidatesMaxHeap<DistType> candidates(this->allocator);
            // (re)use the bitmap to represent the set of the original neighbours for the current
            // selected neighbour.
            neighbors_bitmap.assign(cur_element_count, false);
            DistType d_max = this->dist_func(getDataByInternalId(cur_c),
                                             getDataByInternalId(selectedNeighbor), this->dim);
            candidates.emplace(d_max, cur_c);
            // consider cur_c as if it was a link of the selected neighbor
            neighbors_bitmap[cur_c] = true;
            for (size_t j = 0; j < sz_link_list_other; j++) {
                candidates.emplace(this->dist_func(getDataByInternalId(neighbor_neighbors[j]),
                                                   getDataByInternalId(selectedNeighbor),
                                                   this->dim),
                                   neighbor_neighbors[j]);
                neighbors_bitmap[neighbor_neighbors[j]] = true;
            }

            idType removed_links[sz_link_list_other + 1];
            size_t removed_links_num;
            removeExtraLinks(ll_other, candidates, Mcurmax, neighbor_neighbors, neighbors_bitmap,
                             removed_links, &removed_links_num);

            // remove the current neighbor from the incoming list of nodes for the
            // neighbours that were chosen to remove (if edge wasn't bidirectional)
            auto *neighbour_incoming_edges = getIncomingEdgesPtr(selectedNeighbor, level);

#ifdef ENABLE_PARALLELIZATION
			// Take all locks by the order of the ids to avoid deadlocks.
			// Also, we must release the neighbor's lock at this point again to avoid deadlock.
			neighbours_lock.unlock();
			std::sort(removed_links,removed_links + removed_links_num);
			std::unique_lock<std::mutex> link_list_locks[removed_links_num];
			bool selected_neighbor_lock_acquired = false;
			for (size_t i = 0; i < removed_links_num; i++) {
				if (removed_links[i] == cur_c) {
					continue;
				}
				if (removed_links[i] > selectedNeighbor && !selected_neighbor_lock_acquired) {
					neighbours_lock.lock();
					selected_neighbor_lock_acquired = true;
				}
				link_list_locks[i] =
						std::unique_lock<std::mutex>(link_list_locks_[removed_links[i]]);
			}
            if (!selected_neighbor_lock_acquired) {
                neighbours_lock.lock();
            }
#endif
            for (size_t i = 0; i < removed_links_num; i++) {
                idType node_id = removed_links[i];
//#ifdef ENABLE_PARALLELIZATION
//                std::unique_lock<std::mutex> node_lock;
//                neighbours_lock.unlock();
//                size_t lower_id = node_id < selectedNeighbor ? node_id : selectedNeighbor;
//                if (lower_id == selectedNeighbor) {
//                    neighbours_lock.lock();
//                    node_lock = std::unique_lock<std::mutex>(link_list_locks_[node_id]);
//                } else {
//                    node_lock = std::unique_lock<std::mutex>(link_list_locks_[node_id]);
//                    neighbours_lock.lock();
//                }
//#endif
                auto *node_incoming_edges = getIncomingEdgesPtr(node_id, level);
                // if we removed cur_c (the node just inserted), then it points to the current
                // neighbour, but not vise versa.
                if (node_id == cur_c) {
                    neighbour_incoming_edges->push_back(cur_c);
                    continue;
                }

                // if the node id (the neighbour's neighbour to be removed)
                // wasn't pointing to the neighbour (i.e., the edge was uni-directional),
                // we should remove the current neighbor from the node's incoming edges.
                // otherwise, the edge turned from bidirectional to
                // uni-directional, so we insert it to the neighbour's
                // incoming edges set.
                auto it = std::find(node_incoming_edges->begin(), node_incoming_edges->end(),
                                    selectedNeighbor);
                if (it != node_incoming_edges->end()) {
                    node_incoming_edges->erase(it);
                } else {
                    // claim: if node_id is not pointing to selectedNeighbor, other thread has
                    // removed selectedNeighbor from node_id's neighbours, as part of fixing
                    // node_id's who is a selected neighbor of another parallel insert. Then, we
                    // might insert mistakenly node_id to the selectedNeighbor's incoming edges, but
                    // it is guaranteed to be fixed when the other thread will perform the
                    // symmetrical check if node_id's is in the incoming list of selectedNeighbor
                    // (which will be true). (requires formal proof)
                    neighbour_incoming_edges->push_back(node_id);
                }
            }
        }
    }
    return next_closest_entry_point;
}

template <typename DataType, typename DistType>
void HNSWIndex<DataType, DistType>::repairConnectionsForDeletion(
    idType element_internal_id, idType neighbour_id, linklistsizeint *neighbours_list,
    linklistsizeint *neighbour_neighbours_list, size_t level,
    vecsim_stl::vector<bool> &neighbours_bitmap) {

    // put the deleted element's neighbours in the candidates.
    candidatesMaxHeap<DistType> candidates(this->allocator);
    unsigned short neighbours_count = getListCount(neighbours_list);
    auto *neighbours = (idType *)(neighbours_list + 1);
    for (size_t j = 0; j < neighbours_count; j++) {
        // Don't put the neighbor itself in his own candidates
        if (neighbours[j] == neighbour_id) {
            continue;
        }
        candidates.emplace(this->dist_func(getDataByInternalId(neighbours[j]),
                                           getDataByInternalId(neighbour_id), this->dim),
                           neighbours[j]);
    }

    // add the deleted element's neighbour's original neighbors in the candidates.
    vecsim_stl::vector<bool> neighbour_orig_neighbours_set(cur_element_count, false,
                                                           this->allocator);
    unsigned short neighbour_neighbours_count = getListCount(neighbour_neighbours_list);
    auto *neighbour_neighbours = (idType *)(neighbour_neighbours_list + 1);
    for (size_t j = 0; j < neighbour_neighbours_count; j++) {
        neighbour_orig_neighbours_set[neighbour_neighbours[j]] = true;
        // Don't add the removed element to the candidates, nor nodes that are already in the
        // candidates set.
        if (neighbours_bitmap[neighbour_neighbours[j]] ||
            neighbour_neighbours[j] == element_internal_id) {
            continue;
        }
        candidates.emplace(this->dist_func(getDataByInternalId(neighbour_id),
                                           getDataByInternalId(neighbour_neighbours[j]), this->dim),
                           neighbour_neighbours[j]);
    }

    size_t Mcurmax = level ? maxM_ : maxM0_;
    size_t removed_links_num;
    idType removed_links[neighbour_neighbours_count];
    removeExtraLinks(neighbour_neighbours_list, candidates, Mcurmax, neighbour_neighbours,
                     neighbour_orig_neighbours_set, removed_links, &removed_links_num);

    // remove neighbour id from the incoming list of nodes for his
    // neighbours that were chosen to remove
    auto *neighbour_incoming_edges = getIncomingEdgesPtr(neighbour_id, level);

    for (size_t i = 0; i < removed_links_num; i++) {
        idType node_id = removed_links[i];
        auto *node_incoming_edges = getIncomingEdgesPtr(node_id, level);

        // if the node id (the neighbour's neighbour to be removed)
        // wasn't pointing to the neighbour (edge was one directional),
        // we should remove it from the node's incoming edges.
        // otherwise, edge turned from bidirectional to one directional,
        // and it should be saved in the neighbor's incoming edges.
        auto it = std::find(node_incoming_edges->begin(), node_incoming_edges->end(), neighbour_id);
        if (it != node_incoming_edges->end()) {
            node_incoming_edges->erase(it);
        } else {
            neighbour_incoming_edges->push_back(node_id);
        }
    }

    // updates for the new edges created
    unsigned short updated_links_num = getListCount(neighbour_neighbours_list);
    for (size_t i = 0; i < updated_links_num; i++) {
        idType node_id = neighbour_neighbours[i];
        if (!neighbour_orig_neighbours_set[node_id]) {
            auto *node_incoming_edges = getIncomingEdgesPtr(node_id, level);
            // if the node has an edge to the neighbour as well, remove it
            // from the incoming nodes of the neighbour
            // otherwise, need to update the edge as incoming.
            linklistsizeint *node_links_list = get_linklist_at_level(node_id, level);
            unsigned short node_links_size = getListCount(node_links_list);
            auto *node_links = (idType *)(node_links_list + 1);
            bool bidirectional_edge = false;
            for (size_t j = 0; j < node_links_size; j++) {
                if (node_links[j] == neighbour_id) {
                    neighbour_incoming_edges->erase(std::find(neighbour_incoming_edges->begin(),
                                                              neighbour_incoming_edges->end(),
                                                              node_id));
                    bidirectional_edge = true;
                    break;
                }
            }
            if (!bidirectional_edge) {
                node_incoming_edges->push_back(neighbour_id);
            }
        }
    }
}

template <typename DataType, typename DistType>
void HNSWIndex<DataType, DistType>::replaceEntryPoint() {
    idType old_entry = entrypoint_node_;
    // Sets an (arbitrary) new entry point, after deleting the current entry point.
    while (old_entry == entrypoint_node_) {
        linklistsizeint *top_level_list = get_linklist_at_level(old_entry, maxlevel_);
        if (getListCount(top_level_list) > 0) {
            // Tries to set the (arbitrary) first neighbor as the entry point, if exists.
            entrypoint_node_ = ((idType *)(top_level_list + 1))[0];
        } else {
            // If there is no neighbors in the current level, check for any vector at
            // this level to be the new entry point.
            for (idType cur_id = 0; cur_id < cur_element_count; cur_id++) {
                if (element_levels_[cur_id] == maxlevel_ && cur_id != old_entry) {
                    entrypoint_node_ = cur_id;
                    break;
                }
            }
        }
        // If we didn't find any vector at the top level, decrease the maxlevel_ and try again,
        // until we find a new entry point, or the index is empty.
        if (old_entry == entrypoint_node_) {
            maxlevel_--;
            if ((int)maxlevel_ < 0) {
                maxlevel_ = HNSW_INVALID_LEVEL;
                entrypoint_node_ = HNSW_INVALID_ID;
            }
        }
    }
}

template <typename DataType, typename DistType>
void HNSWIndex<DataType, DistType>::SwapLastIdWithDeletedId(idType element_internal_id) {
    // swap label
    replaceIdOfLabel(getExternalLabel(cur_element_count), element_internal_id, cur_element_count);

    // swap neighbours
    size_t last_element_top_level = element_levels_[cur_element_count];
    for (size_t level = 0; level <= last_element_top_level; level++) {
        linklistsizeint *neighbours_list = get_linklist_at_level(cur_element_count, level);
        unsigned short neighbours_count = getListCount(neighbours_list);
        auto *neighbours = (idType *)(neighbours_list + 1);

        // go over the neighbours that also points back to the last element whose is going to
        // change, and update the id.
        for (size_t i = 0; i < neighbours_count; i++) {
            idType neighbour_id = neighbours[i];
            linklistsizeint *neighbour_neighbours_list = get_linklist_at_level(neighbour_id, level);
            unsigned short neighbour_neighbours_count = getListCount(neighbour_neighbours_list);

            auto *neighbour_neighbours = (idType *)(neighbour_neighbours_list + 1);
            bool bidirectional_edge = false;
            for (size_t j = 0; j < neighbour_neighbours_count; j++) {
                // if the edge is bidirectional, update for this neighbor
                if (neighbour_neighbours[j] == cur_element_count) {
                    bidirectional_edge = true;
                    neighbour_neighbours[j] = element_internal_id;
                    break;
                }
            }

            // if this edge is uni-directional, we should update the id in the neighbor's
            // incoming edges.
            if (!bidirectional_edge) {
                auto *neighbour_incoming_edges = getIncomingEdgesPtr(neighbour_id, level);
                auto it = std::find(neighbour_incoming_edges->begin(),
                                    neighbour_incoming_edges->end(), cur_element_count);
                assert(it != neighbour_incoming_edges->end());
                neighbour_incoming_edges->erase(it);
                neighbour_incoming_edges->push_back(element_internal_id);
            }
        }

        // next, go over the rest of incoming edges (the ones that are not bidirectional) and make
        // updates.
        auto *incoming_edges = getIncomingEdgesPtr(cur_element_count, level);
        for (auto incoming_edge : *incoming_edges) {
            linklistsizeint *incoming_neighbour_neighbours_list =
                get_linklist_at_level(incoming_edge, level);
            unsigned short incoming_neighbour_neighbours_count =
                getListCount(incoming_neighbour_neighbours_list);
            auto *incoming_neighbour_neighbours =
                (idType *)(incoming_neighbour_neighbours_list + 1);
            for (size_t j = 0; j < incoming_neighbour_neighbours_count; j++) {
                if (incoming_neighbour_neighbours[j] == cur_element_count) {
                    incoming_neighbour_neighbours[j] = element_internal_id;
                    break;
                }
            }
        }
    }

    // swap the last_id level 0 data, and invalidate the deleted id's data
    memcpy(data_level0_memory_ + element_internal_id * size_data_per_element_ + offsetLevel0_,
           data_level0_memory_ + cur_element_count * size_data_per_element_ + offsetLevel0_,
           size_data_per_element_);
    memset(data_level0_memory_ + cur_element_count * size_data_per_element_ + offsetLevel0_, 0,
           size_data_per_element_);

    // swap pointer of higher levels links
    linkLists_[element_internal_id] = linkLists_[cur_element_count];
    linkLists_[cur_element_count] = nullptr;

    // swap top element level
    element_levels_[element_internal_id] = element_levels_[cur_element_count];
    element_levels_[cur_element_count] = HNSW_INVALID_LEVEL;

    if (cur_element_count == this->entrypoint_node_) {
        this->entrypoint_node_ = element_internal_id;
    }
}

/* typedef struct {
    VecSimType type;     // Datatype to index.
    size_t dim;          // Vector's dimension.
    VecSimMetric metric; // Distance metric to use in the index.
    size_t initialCapacity;
    size_t blockSize;
    size_t M;
    size_t efConstruction;
    size_t efRuntime;
    double epsilon;
} HNSWParams; */
template <typename DataType, typename DistType>
HNSWIndex<DataType, DistType>::HNSWIndex(const HNSWParams *params,
                                         std::shared_ptr<VecSimAllocator> allocator,
                                         size_t random_seed, size_t pool_initial_size)
    : VecSimIndexAbstract<DistType>(allocator, params->dim, params->type, params->metric,
                                    params->blockSize, params->multi),
      VecSimIndexTombstone(), max_elements_(params->initialCapacity),
      data_size_(VecSimType_sizeof(params->type) * this->dim),
      element_levels_(max_elements_, allocator)

#ifdef ENABLE_PARALLELIZATION
      ,
      link_list_locks_(max_elements_)
#endif
{
    size_t M = params->M ? params->M : HNSW_DEFAULT_M;
    if (M > UINT16_MAX / 2)
        throw std::runtime_error("HNSW index parameter M is too large: argument overflow");
    M_ = M;
    maxM_ = M_;
    maxM0_ = M_ * 2;

    size_t ef_construction = params->efConstruction ? params->efConstruction : HNSW_DEFAULT_EF_C;
    ef_construction_ = std::max(ef_construction, M_);
    ef_ = params->efRuntime ? params->efRuntime : HNSW_DEFAULT_EF_RT;
    epsilon_ = params->epsilon > 0.0 ? params->epsilon : HNSW_DEFAULT_EPSILON;

    cur_element_count = 0;
<<<<<<< HEAD
    max_id = HNSW_INVALID_ID;
#ifdef ENABLE_PARALLELIZATION_READ
    this->pool_initial_size = pool_initial_size;
    visited_nodes_handler_pool = std::unique_ptr<VisitedNodesHandlerPool>(new (
        this->allocator) VisitedNodesHandlerPool(pool_initial_size, max_elements_, this->allocator));
    max_gap = 0;
=======
    num_marked_deleted = 0;
#ifdef ENABLE_PARALLELIZATION
    pool_initial_size = pool_initial_size;
    visited_nodes_handler_pool = std::unique_ptr<VisitedNodesHandlerPool>(
        new (this->allocator)
            VisitedNodesHandlerPool(pool_initial_size, max_elements_, this->allocator));
>>>>>>> a165cbdb
#else
    visited_nodes_handler = std::shared_ptr<VisitedNodesHandler>(
        new (this->allocator) VisitedNodesHandler(max_elements_, this->allocator));
#endif

    // initializations for special treatment of the first node
    entrypoint_node_ = HNSW_INVALID_ID;
    maxlevel_ = HNSW_INVALID_LEVEL;

    if (M <= 1)
        throw std::runtime_error("HNSW index parameter M cannot be 1");
    mult_ = 1 / log(1.0 * M_);
    level_generator_.seed(random_seed);

    // data_level0_memory will look like this:
    // | ---2--- | -----2----- | -----4*M0----------- | ---------8-------- |-data_size_-| ---8--- |
    // | <flags> | <links_len> | <link_1> <link_2>... |<incoming_links_ptr>|   <data>   | <label> |

    size_links_level0_ =
        sizeof(linklistsizeint) + sizeof(elementFlags) + maxM0_ * sizeof(idType) + sizeof(void *);
    size_data_per_element_ = size_links_level0_ + data_size_ + sizeof(labelType);

    // No need to test for overflow because we passed the test for size_links_level0_ and this is
    // less.
    incoming_links_offset0 =
        maxM0_ * sizeof(idType) + sizeof(linklistsizeint) + sizeof(elementFlags);
    offsetData_ = size_links_level0_;
    label_offset_ = size_links_level0_ + data_size_;
    offsetLevel0_ = 0;

    data_level0_memory_ =
        (char *)this->allocator->callocate(max_elements_ * size_data_per_element_);
    if (data_level0_memory_ == nullptr)
        throw std::runtime_error("Not enough memory");

    linkLists_ = (char **)this->allocator->callocate(sizeof(void *) * max_elements_);
    if (linkLists_ == nullptr)
        throw std::runtime_error("Not enough memory: HNSWIndex failed to allocate linklists");

    // The i-th entry in linkLists array points to max_level[i] (continuous)
    // chunks of memory, each one will look like this:
    // | -----2----- | -----4*M-------------- | ----------8--------- |
    // | <links_len> | <link_1> <link_2> ...  | <incoming_links_ptr> |
    size_links_per_element_ = sizeof(linklistsizeint) + maxM_ * sizeof(idType) + sizeof(void *);
    // No need to test for overflow because we passed the test for incoming_links_offset0 and this
    // is less.
    incoming_links_offset = maxM_ * sizeof(idType) + sizeof(linklistsizeint);
}

template <typename DataType, typename DistType>
HNSWIndex<DataType, DistType>::~HNSWIndex() {
    for (idType id = 0; id < cur_element_count; id++) {
        for (size_t level = 0; level <= element_levels_[id]; level++) {
            delete getIncomingEdgesPtr(id, level);
        }
        if (element_levels_[id] > 0)
            this->allocator->free_allocation(linkLists_[id]);
    }

    this->allocator->free_allocation(linkLists_);
    this->allocator->free_allocation(data_level0_memory_);
}

/**
 * Index API functions
 */
template <typename DataType, typename DistType>
void HNSWIndex<DataType, DistType>::resizeIndex(size_t new_max_elements) {
    element_levels_.resize(new_max_elements);
    element_levels_.shrink_to_fit();
    resizeLabelLookup(new_max_elements);
#ifdef ENABLE_PARALLELIZATION
    std::vector<std::mutex>(new_max_elements).swap(link_list_locks_);
#endif
#ifdef ENABLE_PARALLELIZATION_READ
    visited_nodes_handler_pool = std::unique_ptr<VisitedNodesHandlerPool>(
        new (this->allocator)
            VisitedNodesHandlerPool(this->pool_initial_size, new_max_elements, this->allocator));
#else
    visited_nodes_handler = std::unique_ptr<VisitedNodesHandler>(
        new (this->allocator) VisitedNodesHandler(new_max_elements, this->allocator));
#endif
    // Reallocate base layer
    char *data_level0_memory_new = (char *)this->allocator->reallocate(
        data_level0_memory_, new_max_elements * size_data_per_element_);
    if (data_level0_memory_new == nullptr)
        throw std::runtime_error("Not enough memory: resizeIndex failed to allocate base layer");
    data_level0_memory_ = data_level0_memory_new;

    // Reallocate all other layers
    char **linkLists_new =
        (char **)this->allocator->reallocate(linkLists_, sizeof(void *) * new_max_elements);
    if (linkLists_new == nullptr)
        throw std::runtime_error("Not enough memory: resizeIndex failed to allocate other layers");
    linkLists_ = linkLists_new;

    max_elements_ = new_max_elements;
}

template <typename DataType, typename DistType>
int HNSWIndex<DataType, DistType>::removeVector(const idType element_internal_id) {

    vecsim_stl::vector<bool> neighbours_bitmap(this->allocator);

    // go over levels and repair connections
    size_t element_top_level = element_levels_[element_internal_id];
    for (size_t level = 0; level <= element_top_level; level++) {
        linklistsizeint *neighbours_list = get_linklist_at_level(element_internal_id, level);
        unsigned short neighbours_count = getListCount(neighbours_list);
        auto *neighbours = (idType *)(neighbours_list + 1);
        // reset the neighbours' bitmap for the current level.
        neighbours_bitmap.assign(cur_element_count, false);
        // store the deleted element's neighbours set in a bitmap for fast access.
        for (size_t j = 0; j < neighbours_count; j++) {
            neighbours_bitmap[neighbours[j]] = true;
        }
        // go over the neighbours that also points back to the removed point and make a local
        // repair.
        for (size_t i = 0; i < neighbours_count; i++) {
            idType neighbour_id = neighbours[i];
            linklistsizeint *neighbour_neighbours_list = get_linklist_at_level(neighbour_id, level);
            unsigned short neighbour_neighbours_count = getListCount(neighbour_neighbours_list);

            auto *neighbour_neighbours = (idType *)(neighbour_neighbours_list + 1);
            bool bidirectional_edge = false;
            for (size_t j = 0; j < neighbour_neighbours_count; j++) {
                // if the edge is bidirectional, do repair for this neighbor
                if (neighbour_neighbours[j] == element_internal_id) {
                    bidirectional_edge = true;
                    repairConnectionsForDeletion(element_internal_id, neighbour_id, neighbours_list,
                                                 neighbour_neighbours_list, level,
                                                 neighbours_bitmap);
                    break;
                }
            }

            // if this edge is uni-directional, we should remove the element from the neighbor's
            // incoming edges.
            if (!bidirectional_edge) {
                auto *neighbour_incoming_edges = getIncomingEdgesPtr(neighbour_id, level);
                neighbour_incoming_edges->erase(std::find(neighbour_incoming_edges->begin(),
                                                          neighbour_incoming_edges->end(),
                                                          element_internal_id));
            }
        }

        // next, go over the rest of incoming edges (the ones that are not bidirectional) and make
        // repairs.
        auto *incoming_edges = getIncomingEdgesPtr(element_internal_id, level);
        for (auto incoming_edge : *incoming_edges) {
            linklistsizeint *incoming_node_neighbours_list =
                get_linklist_at_level(incoming_edge, level);
            repairConnectionsForDeletion(element_internal_id, incoming_edge, neighbours_list,
                                         incoming_node_neighbours_list, level, neighbours_bitmap);
        }
        delete incoming_edges;
    }

    // replace the entry point with another one, if we are deleting the current entry point.
    if (element_internal_id == entrypoint_node_) {
        assert(element_top_level == maxlevel_);
        replaceEntryPoint();
    }

    // We can say now that the element was deleted
    --cur_element_count;

    // Swap the last id with the deleted one, and invalidate the last id data.
    if (element_levels_[element_internal_id] > 0) {
        this->allocator->free_allocation(linkLists_[element_internal_id]);
        linkLists_[element_internal_id] = nullptr;
    }
    if (cur_element_count == element_internal_id) {
        // we're deleting the last internal id, just invalidate data without swapping.
        memset(data_level0_memory_ + cur_element_count * size_data_per_element_ + offsetLevel0_, 0,
               size_data_per_element_);
    } else {
        SwapLastIdWithDeletedId(element_internal_id);
    }

    // If we need to free a complete block & there is a least one block between the
    // capacity and the size.
    if (cur_element_count % this->blockSize == 0 &&
        cur_element_count + this->blockSize <= max_elements_) {

        // Check if the capacity is aligned to block size.
        size_t extra_space_to_free = max_elements_ % this->blockSize;

        // Remove one block from the capacity.
        this->resizeIndex(max_elements_ - this->blockSize - extra_space_to_free);
    }
    return true;
}

template <typename DataType, typename DistType>
int HNSWIndex<DataType, DistType>::appendVector(const void *vector_data, const labelType label) {

    idType cur_c;
    // choose randomly the maximum level in which the new element will be in the index.
    size_t element_max_level = getRandomLevel(mult_);

    DataType normalized_blob[this->dim]; // This will be use only if metric == VecSimMetric_Cosine
    if (this->metric == VecSimMetric_Cosine) {
        memcpy(normalized_blob, vector_data, this->dim * sizeof(DataType));
        normalizeVector(normalized_blob, this->dim);
        vector_data = normalized_blob;
    }

    {
#ifdef ENABLE_PARALLELIZATION
        std::unique_lock<std::mutex> templock_curr(cur_element_count_guard_);
#endif

        if (cur_element_count >= max_elements_) {
	        // this should not occur in multi-threaded scenario
	        size_t vectors_to_add = this->blockSize - max_elements_ % this->blockSize;
            resizeIndex(max_elements_ + vectors_to_add);
        }
        cur_c = cur_element_count++;
        setVectorId(label, cur_c);
        ids_in_process.insert(cur_c);
        element_levels_[cur_c] = element_max_level;
    }

#ifdef ENABLE_PARALLELIZATION
    std::unique_lock<std::mutex> entry_point_lock(global);
#endif
    size_t maxlevelcopy = maxlevel_;
    size_t currObj = entrypoint_node_;

#ifdef ENABLE_PARALLELIZATION
    if (element_max_level <= (size_t)maxlevelcopy)
        entry_point_lock.unlock();
#endif

    memset(data_level0_memory_ + cur_c * size_data_per_element_ + offsetLevel0_, 0,
           size_data_per_element_);

    // Initialisation of the data and label
    setExternalLabel(cur_c, label);
    memcpy(getDataByInternalId(cur_c), vector_data, data_size_);

    if (element_max_level > 0) {
        linkLists_[cur_c] =
            (char *)this->allocator->allocate(size_links_per_element_ * element_max_level);
        if (linkLists_[cur_c] == nullptr)
            throw std::runtime_error("Not enough memory: addPoint failed to allocate linklist");
        memset(linkLists_[cur_c], 0, size_links_per_element_ * element_max_level);
    }

    // this condition only means that we are not inserting the first element.
    if (currObj != HNSW_INVALID_ID) {
        if (element_max_level < maxlevelcopy) {
            DistType cur_dist =
                this->dist_func(vector_data, getDataByInternalId(currObj), this->dim);
            for (size_t level = maxlevelcopy; level > element_max_level; level--) {
                // this is done for the levels which are above the max level
                // to which we are going to insert the new element. We do
                // a greedy search in the graph starting from the entry point
                // at each level, and move on with the closest element we can find.
                // When there is no improvement to do, we take a step down.
                bool changed = true;
                while (changed) {
                    changed = false;
                    unsigned short *data;
#ifdef ENABLE_PARALLELIZATION
                    std::unique_lock<std::mutex> lock(link_list_locks_[currObj]);
#endif
                    data = get_linklist(currObj, level);
                    int size = getListCount(data);

                    auto *datal = (idType *)(data + 1);
                    for (int i = 0; i < size; i++) {
                        idType cand = datal[i];
                        if (cand < 0 || cand > max_elements_) {
	                        throw std::runtime_error("candidate error: candidate id is out of index range");
                        }
	                    if (cand > max_id) {
		                    continue; // this candidate is still being indexed at this time.
	                    }
                        DistType d =
                            this->dist_func(vector_data, getDataByInternalId(cand), this->dim);
                        if (d < cur_dist) {
                            cur_dist = d;
                            currObj = cand;
                            changed = true;
                        }
                    }
                }
            }
        }

        for (size_t level = std::min(element_max_level, maxlevelcopy); (int)level >= 0; level--) {
            if (level > maxlevelcopy || level < 0) // possible?
                throw std::runtime_error("Level error");
            if (this->num_marked_deleted) {
                candidatesMaxHeap<DistType> top_candidates =
                    searchLayer<true>(currObj, vector_data, level, ef_construction_);
                currObj = mutuallyConnectNewElement(cur_c, top_candidates, level);
            } else {
                candidatesMaxHeap<DistType> top_candidates =
                    searchLayer<false>(currObj, vector_data, level, ef_construction_);
                currObj = mutuallyConnectNewElement(cur_c, top_candidates, level);
            }
        }

        // updating the maximum level (holding a global lock)
        if (element_max_level > maxlevelcopy) {
            entrypoint_node_ = cur_c;
            maxlevel_ = element_max_level;
            // create the incoming edges set for the new levels.
            for (size_t level_idx = maxlevelcopy + 1; level_idx <= element_max_level; level_idx++) {
                auto *incoming_edges =
                    new (this->allocator) vecsim_stl::vector<idType>(this->allocator);
                setIncomingEdgesPtr(cur_c, level_idx, incoming_edges);
            }
        }
    } else {
        // Do nothing for the first element
        entrypoint_node_ = cur_c;
        for (size_t level_idx = maxlevel_ + 1; level_idx <= element_max_level; level_idx++) {
            auto *incoming_edges =
                new (this->allocator) vecsim_stl::vector<idType>(this->allocator);
            setIncomingEdgesPtr(cur_c, level_idx, incoming_edges);
        }
        maxlevel_ = element_max_level;
    }
#ifdef ENABLE_PARALLELIZATION
    std::unique_lock<std::mutex> lock(cur_element_count_guard_);
    if (cur_c == *ids_in_process.begin()) {
        max_id = cur_c;
    }
    ids_in_process.erase(cur_c);
    if (cur_element_count - (int)max_id > max_gap) {
        max_gap = cur_element_count - (int)max_id;
    }
#endif
	return true;

}

template <typename DataType, typename DistType>
idType HNSWIndex<DataType, DistType>::searchBottomLayerEP(const void *query_data, void *timeoutCtx,
                                                          VecSimQueryResult_Code *rc) const {

#ifdef ENABLE_PARALLELIZATION
    std::unique_lock<std::mutex> lock(global);
#endif
    if (cur_element_count == 0) {
        return entrypoint_node_;
    }
    idType currObj = entrypoint_node_;
#ifdef ENABLE_PARALLELIZATION
    lock.unlock();
#endif
    DistType cur_dist =
        this->dist_func(query_data, getDataByInternalId(currObj), this->dim);
    for (size_t level = maxlevel_; level > 0; level--) {
        bool changed = true;
        while (changed) {
            if (__builtin_expect(VecSimIndexAbstract<DistType>::timeoutCallback(timeoutCtx), 0)) {
                *rc = VecSim_QueryResult_TimedOut;
                return HNSW_INVALID_ID;
            }
            changed = false;
#ifdef ENABLE_PARALLELIZATION
            std::unique_lock<std::mutex> obj_lock(link_list_locks_[currObj]);
#endif
            linklistsizeint *node_ll = get_linklist(currObj, level);
            unsigned short links_count = getListCount(node_ll);
            auto *node_links = (idType *)(node_ll + 1);
            for (int i = 0; i < links_count; i++) {
                idType candidate = node_links[i];
                if (candidate > max_elements_)
                    throw std::runtime_error("candidate error: out of index range");

                DistType d = this->dist_func(query_data, getDataByInternalId(candidate), this->dim);
                if (d < cur_dist) {
                    cur_dist = d;
                    currObj = candidate;
                    changed = true;
                }
            }
        }
    }
    *rc = VecSim_QueryResult_OK;
    return currObj;
}

template <typename DataType, typename DistType>
template <bool has_marked_deleted>
candidatesLabelsMaxHeap<DistType> *
HNSWIndex<DataType, DistType>::searchBottomLayer_WithTimeout(idType ep_id, const void *data_point,
                                                             size_t ef, size_t k, void *timeoutCtx,
                                                             VecSimQueryResult_Code *rc) const {

#ifdef ENABLE_PARALLELIZATION_READ
    auto visited_nodes_handler =
        this->visited_nodes_handler_pool->getAvailableVisitedNodesHandler();
#endif

    tag_t visited_tag = visited_nodes_handler->getFreshTag();

    candidatesLabelsMaxHeap<DistType> *top_candidates = getNewMaxPriorityQueue();
    candidatesMaxHeap<DistType> candidate_set(this->allocator);

    DistType lowerBound;
    if (!has_marked_deleted || !isMarkedDeleted(ep_id)) {
        DistType dist = this->dist_func(data_point, getDataByInternalId(ep_id), this->dim);
        lowerBound = dist;
        top_candidates->emplace(dist, getExternalLabel(ep_id));
        candidate_set.emplace(-dist, ep_id);
    } else {
        lowerBound = std::numeric_limits<DistType>::max();
        candidate_set.emplace(-lowerBound, ep_id);
    }

    visited_nodes_handler->tagNode(ep_id, visited_tag);

    while (!candidate_set.empty()) {
        pair<DistType, idType> curr_el_pair = candidate_set.top();
        if ((-curr_el_pair.first) > lowerBound && top_candidates->size() >= ef) {
            break;
        }
        if (__builtin_expect(VecSimIndexAbstract<DistType>::timeoutCallback(timeoutCtx), 0)) {
            *rc = VecSim_QueryResult_TimedOut;
            return top_candidates;
        }
        candidate_set.pop();

<<<<<<< HEAD
        lowerBound = processCandidate(curr_el_pair.second, data_point, 0, ef, visited_tag,
                                      visited_nodes_handler->getElementsTags(), *top_candidates, candidate_set, lowerBound);
=======
        lowerBound = processCandidate<has_marked_deleted>(curr_el_pair.second, data_point, 0, ef,
                                                          visited_tag, *top_candidates,
                                                          candidate_set, lowerBound);
>>>>>>> a165cbdb
    }
#ifdef ENABLE_PARALLELIZATION_READ
    visited_nodes_handler_pool->returnVisitedNodesHandlerToPool(visited_nodes_handler);
#endif
    while (top_candidates->size() > k) {
        top_candidates->pop();
    }
    *rc = VecSim_QueryResult_OK;
    return top_candidates;
}

template <typename DataType, typename DistType>
VecSimQueryResult_List HNSWIndex<DataType, DistType>::topKQuery(const void *query_data, size_t k,
                                                                VecSimQueryParams *queryParams) {

    VecSimQueryResult_List rl = {0};
    this->last_mode = STANDARD_KNN;

    if (cur_element_count == 0 || k == 0) {
        rl.code = VecSim_QueryResult_OK;
        rl.results = array_new<VecSimQueryResult>(0);
        return rl;
    }

    void *timeoutCtx = nullptr;

    DataType normalized_blob[this->dim]; // This will be use only if metric == VecSimMetric_Cosine.
    if (this->metric == VecSimMetric_Cosine) {
        memcpy(normalized_blob, query_data, this->dim * sizeof(DataType));
        normalizeVector(normalized_blob, this->dim);
        query_data = normalized_blob;
    }
    // Get original efRuntime and store it.
    size_t ef = ef_;

    if (queryParams) {
        timeoutCtx = queryParams->timeoutCtx;
        if (queryParams->hnswRuntimeParams.efRuntime != 0) {
            ef = queryParams->hnswRuntimeParams.efRuntime;
        }
    }

    idType bottom_layer_ep = searchBottomLayerEP(query_data, timeoutCtx, &rl.code);
    if (VecSim_OK != rl.code) {
        return rl;
    }

    // We now oun the results heap, we need to free (delete) it when we done
    candidatesLabelsMaxHeap<DistType> *results;
    if (this->num_marked_deleted) {
        results = searchBottomLayer_WithTimeout<true>(bottom_layer_ep, query_data, std::max(ef, k),
                                                      k, timeoutCtx, &rl.code);
    } else {
        results = searchBottomLayer_WithTimeout<false>(bottom_layer_ep, query_data, std::max(ef, k),
                                                       k, timeoutCtx, &rl.code);
    }

    if (VecSim_OK == rl.code) {
        rl.results = array_new_len<VecSimQueryResult>(results->size(), results->size());
        for (int i = (int)results->size() - 1; i >= 0; --i) {
            VecSimQueryResult_SetId(rl.results[i], results->top().second);
            VecSimQueryResult_SetScore(rl.results[i], results->top().first);
            results->pop();
        }
    }
    delete results;
    return rl;
}

template <typename DataType, typename DistType>
template <bool has_marked_deleted>
VecSimQueryResult *HNSWIndex<DataType, DistType>::searchRangeBottomLayer_WithTimeout(
    idType ep_id, const void *data_point, double epsilon, double radius, void *timeoutCtx,
    VecSimQueryResult_Code *rc) const {

    *rc = VecSim_QueryResult_OK;
    auto res_container = getNewResultsContainer(10); // arbitrary initial cap.

#ifdef ENABLE_PARALLELIZATION_READ
    auto visited_nodes_handler =
        this->visited_nodes_handler_pool->getAvailableVisitedNodesHandler();
#endif

    tag_t visited_tag = visited_nodes_handler->getFreshTag();
    candidatesMaxHeap<DistType> candidate_set(this->allocator);

    // Set the initial effective-range to be at least the distance from the entry-point.
    DistType ep_dist, dynamic_range, dynamic_range_search_boundaries;
    if (has_marked_deleted && isMarkedDeleted(ep_id)) {
        ep_dist = std::numeric_limits<DistType>::max();
        dynamic_range_search_boundaries = dynamic_range = ep_dist;
    } else {
        ep_dist = this->dist_func(data_point, getDataByInternalId(ep_id), this->dim);
        dynamic_range = ep_dist;
        if (ep_dist <= radius) {
            // Entry-point is within the radius - add it to the results.
            res_container->emplace(getExternalLabel(ep_id), ep_dist);
            dynamic_range = radius; // to ensure that dyn_range >= radius.
        }
        dynamic_range_search_boundaries = dynamic_range * (1.0 + epsilon);
    }

    candidate_set.emplace(-ep_dist, ep_id);
    visited_nodes_handler->tagNode(ep_id, visited_tag);

    // Cast radius once instead of each time we check that -curr_el_pair.first >= radius_.
    DistType radius_ = DistType(radius);
    while (!candidate_set.empty()) {
        pair<DistType, idType> curr_el_pair = candidate_set.top();
        // If the best candidate is outside the dynamic range in more than epsilon (relatively) - we
        // finish the search.
        if ((-curr_el_pair.first) > dynamic_range_search_boundaries) {
            break;
        }
        if (__builtin_expect(VecSimIndexAbstract<DistType>::timeoutCallback(timeoutCtx), 0)) {
            *rc = VecSim_QueryResult_TimedOut;
            break;
        }
        candidate_set.pop();

        // Decrease the effective range, but keep dyn_range >= radius.
        if (-curr_el_pair.first < dynamic_range && -curr_el_pair.first >= radius_) {
            dynamic_range = -curr_el_pair.first;
            dynamic_range_search_boundaries = dynamic_range * (1.0 + epsilon);
        }

        // Go over the candidate neighbours, add them to the candidates list if they are within the
        // epsilon environment of the dynamic range, and add them to the results if they are in the
        // requested radius.
        // Here we send the radius as double to match the function arguments type.
<<<<<<< HEAD
        processCandidate_RangeSearch(curr_el_pair.second, data_point, 0, epsilon, visited_tag,
                                     visited_nodes_handler->getElementsTags(), res_container, candidate_set, dynamic_range_search_boundaries,
                                     radius);
=======
        processCandidate_RangeSearch<has_marked_deleted>(
            curr_el_pair.second, data_point, 0, epsilon, visited_tag, res_container, candidate_set,
            dynamic_range_search_boundaries, radius);
>>>>>>> a165cbdb
    }
#ifdef ENABLE_PARALLELIZATION_READ
    visited_nodes_handler_pool->returnVisitedNodesHandlerToPool(visited_nodes_handler);
#endif
    return res_container->get_results();
}

template <typename DataType, typename DistType>
VecSimQueryResult_List HNSWIndex<DataType, DistType>::rangeQuery(const void *query_data,
                                                                 double radius,
                                                                 VecSimQueryParams *queryParams) {
    VecSimQueryResult_List rl = {0};
    this->last_mode = RANGE_QUERY;

    if (cur_element_count == 0) {
        rl.code = VecSim_QueryResult_OK;
        rl.results = array_new<VecSimQueryResult>(0);
        return rl;
    }
    void *timeoutCtx = nullptr;

    DataType normalized_blob[this->dim]; // This will be use only if metric == VecSimMetric_Cosine
    if (this->metric == VecSimMetric_Cosine) {
        memcpy(normalized_blob, query_data, this->dim * sizeof(DataType));
        normalizeVector(normalized_blob, this->dim);
        query_data = normalized_blob;
    }

    double epsilon = epsilon_;
    if (queryParams) {
        timeoutCtx = queryParams->timeoutCtx;
        if (queryParams->hnswRuntimeParams.epsilon != 0.0) {
            epsilon = queryParams->hnswRuntimeParams.epsilon;
        }
    }

    idType bottom_layer_ep = searchBottomLayerEP(query_data, timeoutCtx, &rl.code);
    if (VecSim_OK != rl.code) {
        rl.results = array_new<VecSimQueryResult>(0);
        return rl;
    }

    // search bottom layer
    // Here we send the radius as double to match the function arguments type.
    if (this->num_marked_deleted)
        rl.results = searchRangeBottomLayer_WithTimeout<true>(bottom_layer_ep, query_data, epsilon,
                                                              radius, timeoutCtx, &rl.code);
    else
        rl.results = searchRangeBottomLayer_WithTimeout<false>(bottom_layer_ep, query_data, epsilon,
                                                               radius, timeoutCtx, &rl.code);

    return rl;
}

template <typename DataType, typename DistType>
VecSimIndexInfo HNSWIndex<DataType, DistType>::info() const {

    VecSimIndexInfo info;
    info.algo = VecSimAlgo_HNSWLIB;
    info.hnswInfo.dim = this->dim;
    info.hnswInfo.type = this->vecType;
    info.hnswInfo.isMulti = this->isMulti;
    info.hnswInfo.metric = this->metric;
    info.hnswInfo.blockSize = this->blockSize;
    info.hnswInfo.M = this->getM();
    info.hnswInfo.efConstruction = this->getEfConstruction();
    info.hnswInfo.efRuntime = this->getEf();
    info.hnswInfo.epsilon = this->epsilon_;
    info.hnswInfo.indexSize = this->indexSize();
    info.hnswInfo.indexLabelCount = this->indexLabelCount();
    info.hnswInfo.max_level = this->getMaxLevel();
    info.hnswInfo.entrypoint = this->getEntryPointLabel();
    info.hnswInfo.memory = this->allocator->getAllocationSize();
    info.hnswInfo.last_mode = this->last_mode;
    return info;
}

template <typename DataType, typename DistType>
VecSimInfoIterator *HNSWIndex<DataType, DistType>::infoIterator() const {
    VecSimIndexInfo info = this->info();
    // For readability. Update this number when needed.
    size_t numberOfInfoFields = 12;
    VecSimInfoIterator *infoIterator = new VecSimInfoIterator(numberOfInfoFields);

    infoIterator->addInfoField(VecSim_InfoField{
        .fieldName = VecSimCommonStrings::ALGORITHM_STRING,
        .fieldType = INFOFIELD_STRING,
        .fieldValue = {FieldValue{.stringValue = VecSimAlgo_ToString(info.algo)}}});
    infoIterator->addInfoField(VecSim_InfoField{
        .fieldName = VecSimCommonStrings::TYPE_STRING,
        .fieldType = INFOFIELD_STRING,
        .fieldValue = {FieldValue{.stringValue = VecSimType_ToString(info.hnswInfo.type)}}});
    infoIterator->addInfoField(
        VecSim_InfoField{.fieldName = VecSimCommonStrings::DIMENSION_STRING,
                         .fieldType = INFOFIELD_UINT64,
                         .fieldValue = {FieldValue{.uintegerValue = info.hnswInfo.dim}}});
    infoIterator->addInfoField(VecSim_InfoField{
        .fieldName = VecSimCommonStrings::METRIC_STRING,
        .fieldType = INFOFIELD_STRING,
        .fieldValue = {FieldValue{.stringValue = VecSimMetric_ToString(info.hnswInfo.metric)}}});

    infoIterator->addInfoField(
        VecSim_InfoField{.fieldName = VecSimCommonStrings::IS_MULTI_STRING,
                         .fieldType = INFOFIELD_UINT64,
                         .fieldValue = {FieldValue{.uintegerValue = info.hnswInfo.isMulti}}});
    infoIterator->addInfoField(
        VecSim_InfoField{.fieldName = VecSimCommonStrings::INDEX_SIZE_STRING,
                         .fieldType = INFOFIELD_UINT64,
                         .fieldValue = {FieldValue{.uintegerValue = info.hnswInfo.indexSize}}});
    infoIterator->addInfoField(VecSim_InfoField{
        .fieldName = VecSimCommonStrings::INDEX_LABEL_COUNT_STRING,
        .fieldType = INFOFIELD_UINT64,
        .fieldValue = {FieldValue{.uintegerValue = info.hnswInfo.indexLabelCount}}});
    infoIterator->addInfoField(
        VecSim_InfoField{.fieldName = VecSimCommonStrings::HNSW_M_STRING,
                         .fieldType = INFOFIELD_UINT64,
                         .fieldValue = {FieldValue{.uintegerValue = info.hnswInfo.M}}});
    infoIterator->addInfoField(VecSim_InfoField{
        .fieldName = VecSimCommonStrings::HNSW_EF_CONSTRUCTION_STRING,
        .fieldType = INFOFIELD_UINT64,
        .fieldValue = {FieldValue{.uintegerValue = info.hnswInfo.efConstruction}}});
    infoIterator->addInfoField(
        VecSim_InfoField{.fieldName = VecSimCommonStrings::HNSW_EF_RUNTIME_STRING,
                         .fieldType = INFOFIELD_UINT64,
                         .fieldValue = {FieldValue{.uintegerValue = info.hnswInfo.efRuntime}}});
    infoIterator->addInfoField(
        VecSim_InfoField{.fieldName = VecSimCommonStrings::HNSW_MAX_LEVEL,
                         .fieldType = INFOFIELD_UINT64,
                         .fieldValue = {FieldValue{.uintegerValue = info.hnswInfo.max_level}}});
    infoIterator->addInfoField(
        VecSim_InfoField{.fieldName = VecSimCommonStrings::HNSW_ENTRYPOINT,
                         .fieldType = INFOFIELD_UINT64,
                         .fieldValue = {FieldValue{.uintegerValue = info.hnswInfo.entrypoint}}});
    infoIterator->addInfoField(
        VecSim_InfoField{.fieldName = VecSimCommonStrings::MEMORY_STRING,
                         .fieldType = INFOFIELD_UINT64,
                         .fieldValue = {FieldValue{.uintegerValue = info.hnswInfo.memory}}});
    infoIterator->addInfoField(
        VecSim_InfoField{.fieldName = VecSimCommonStrings::SEARCH_MODE_STRING,
                         .fieldType = INFOFIELD_STRING,
                         .fieldValue = {FieldValue{
                             .stringValue = VecSimSearchMode_ToString(info.hnswInfo.last_mode)}}});
    infoIterator->addInfoField(
        VecSim_InfoField{.fieldName = VecSimCommonStrings::HNSW_EPSILON_STRING,
                         .fieldType = INFOFIELD_FLOAT64,
                         .fieldValue = {FieldValue{.floatingPointValue = info.hnswInfo.epsilon}}});

    return infoIterator;
}

template <typename DataType, typename DistType>
bool HNSWIndex<DataType, DistType>::preferAdHocSearch(size_t subsetSize, size_t k,
                                                      bool initial_check) {
    // This heuristic is based on sklearn decision tree classifier (with 20 leaves nodes) -
    // see scripts/HNSW_batches_clf.py
    size_t index_size = this->indexSize();
    if (subsetSize > index_size) {
        throw std::runtime_error("internal error: subset size cannot be larger than index size");
    }
    size_t d = this->dim;
    size_t M = this->getM();
    float r = (index_size == 0) ? 0.0f : (float)(subsetSize) / (float)this->indexLabelCount();
    bool res;

    // node 0
    if (index_size <= 30000) {
        // node 1
        if (index_size <= 5500) {
            // node 5
            res = true;
        } else {
            // node 6
            if (r <= 0.17) {
                // node 11
                res = true;
            } else {
                // node 12
                if (k <= 12) {
                    // node 13
                    if (d <= 55) {
                        // node 17
                        res = false;
                    } else {
                        // node 18
                        if (M <= 10) {
                            // node 19
                            res = false;
                        } else {
                            // node 20
                            res = true;
                        }
                    }
                } else {
                    // node 14
                    res = true;
                }
            }
        }
    } else {
        // node 2
        if (r < 0.07) {
            // node 3
            if (index_size <= 750000) {
                // node 15
                res = true;
            } else {
                // node 16
                if (k <= 7) {
                    // node 21
                    res = false;
                } else {
                    // node 22
                    if (r <= 0.03) {
                        // node 23
                        res = true;
                    } else {
                        // node 24
                        res = false;
                    }
                }
            }
        } else {
            // node 4
            if (d <= 75) {
                // node 7
                res = false;
            } else {
                // node 8
                if (k <= 12) {
                    // node 9
                    if (r <= 0.21) {
                        // node 27
                        if (M <= 57) {
                            // node 29
                            if (index_size <= 75000) {
                                // node 31
                                res = true;
                            } else {
                                // node 32
                                res = false;
                            }
                        } else {
                            // node 30
                            res = true;
                        }
                    } else {
                        // node 28
                        res = false;
                    }
                } else {
                    // node 10
                    if (M <= 10) {
                        // node 25
                        if (r <= 0.17) {
                            // node 33
                            res = true;
                        } else {
                            // node 34
                            res = false;
                        }
                    } else {
                        // node 26
                        if (index_size <= 300000) {
                            // node 35
                            res = true;
                        } else {
                            // node 36
                            if (r <= 0.17) {
                                // node 37
                                res = true;
                            } else {
                                // node 38
                                res = false;
                            }
                        }
                    }
                }
            }
        }
    }
    // Set the mode - if this isn't the initial check, we switched mode form batches to ad-hoc.
    this->last_mode =
        res ? (initial_check ? HYBRID_ADHOC_BF : HYBRID_BATCHES_TO_ADHOC_BF) : HYBRID_BATCHES;
    return res;
}<|MERGE_RESOLUTION|>--- conflicted
+++ resolved
@@ -80,6 +80,11 @@
 
     // Index state
     size_t cur_element_count;
+    // TODO: after introducing the memory reclaim upon delete, max_id is redundant since the valid
+    // internal ids are being kept as a continuous sequence [0, 1, ..,, cur_element_count-1].
+    // We can remove this field completely if we change the serialization version, as the decoding
+    // relies on this field.
+    idType max_id;
     size_t maxlevel_;
 	std::set<idType> ids_in_process;
 
@@ -599,15 +604,9 @@
         }
         candidate_set.pop();
 
-<<<<<<< HEAD
-        lowerBound = processCandidate(curr_el_pair.second, data_point, layer, ef, visited_tag,
-                                      visited_nodes_handler->getElementsTags(), top_candidates,
-                                      candidate_set, lowerBound);
-=======
         lowerBound = processCandidate<has_marked_deleted>(curr_el_pair.second, data_point, layer,
-                                                          ef, visited_tag, top_candidates,
+                                                          ef, visited_tag, visited_nodes_handler->getElementsTags(),top_candidates,
                                                           candidate_set, lowerBound);
->>>>>>> a165cbdb
     }
 
 #ifdef ENABLE_PARALLELIZATION_READ
@@ -1066,21 +1065,14 @@
     epsilon_ = params->epsilon > 0.0 ? params->epsilon : HNSW_DEFAULT_EPSILON;
 
     cur_element_count = 0;
-<<<<<<< HEAD
     max_id = HNSW_INVALID_ID;
+	num_marked_deleted = 0;
 #ifdef ENABLE_PARALLELIZATION_READ
     this->pool_initial_size = pool_initial_size;
-    visited_nodes_handler_pool = std::unique_ptr<VisitedNodesHandlerPool>(new (
-        this->allocator) VisitedNodesHandlerPool(pool_initial_size, max_elements_, this->allocator));
-    max_gap = 0;
-=======
-    num_marked_deleted = 0;
-#ifdef ENABLE_PARALLELIZATION
-    pool_initial_size = pool_initial_size;
     visited_nodes_handler_pool = std::unique_ptr<VisitedNodesHandlerPool>(
         new (this->allocator)
             VisitedNodesHandlerPool(pool_initial_size, max_elements_, this->allocator));
->>>>>>> a165cbdb
+	max_gap = 0;
 #else
     visited_nodes_handler = std::shared_ptr<VisitedNodesHandler>(
         new (this->allocator) VisitedNodesHandler(max_elements_, this->allocator));
@@ -1511,14 +1503,9 @@
         }
         candidate_set.pop();
 
-<<<<<<< HEAD
-        lowerBound = processCandidate(curr_el_pair.second, data_point, 0, ef, visited_tag,
-                                      visited_nodes_handler->getElementsTags(), *top_candidates, candidate_set, lowerBound);
-=======
         lowerBound = processCandidate<has_marked_deleted>(curr_el_pair.second, data_point, 0, ef,
-                                                          visited_tag, *top_candidates,
+                                                          visited_tag, visited_nodes_handler->getElementsTags(), *top_candidates,
                                                           candidate_set, lowerBound);
->>>>>>> a165cbdb
     }
 #ifdef ENABLE_PARALLELIZATION_READ
     visited_nodes_handler_pool->returnVisitedNodesHandlerToPool(visited_nodes_handler);
@@ -1649,15 +1636,9 @@
         // epsilon environment of the dynamic range, and add them to the results if they are in the
         // requested radius.
         // Here we send the radius as double to match the function arguments type.
-<<<<<<< HEAD
-        processCandidate_RangeSearch(curr_el_pair.second, data_point, 0, epsilon, visited_tag,
-                                     visited_nodes_handler->getElementsTags(), res_container, candidate_set, dynamic_range_search_boundaries,
-                                     radius);
-=======
         processCandidate_RangeSearch<has_marked_deleted>(
-            curr_el_pair.second, data_point, 0, epsilon, visited_tag, res_container, candidate_set,
+            curr_el_pair.second, data_point, 0, epsilon, visited_tag, visited_nodes_handler->getElementsTags(), res_container, candidate_set,
             dynamic_range_search_boundaries, radius);
->>>>>>> a165cbdb
     }
 #ifdef ENABLE_PARALLELIZATION_READ
     visited_nodes_handler_pool->returnVisitedNodesHandlerToPool(visited_nodes_handler);
