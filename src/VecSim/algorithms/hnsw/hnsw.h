--- conflicted
+++ resolved
@@ -1402,21 +1402,17 @@
 
     // Access and update the index global data structures with the new vector.
     std::unique_lock<std::mutex> index_data_lock(index_data_guard_);
-<<<<<<< HEAD
     if (new_element_id == HNSW_INVALID_ID) {
         // Unless there is main index (such as tiered index) that has already updated the index size
         // and sent the element id from outside, we do it now and use a fresh id.
         new_element_id = cur_element_count++;
     }
-=======
-    idType new_element_id = cur_element_count++;
     memset(data_level0_memory_ + new_element_id * size_data_per_element_ + offsetLevel0_, 0,
            size_data_per_element_);
     // We mark id as in process *before* we set it in the label lookup, otherwise we might check
     // that the label exist with safeCheckIfLabelExistsInIndex and see that IN_PROCESS flag is
     // clear.
     markInProcess(new_element_id);
->>>>>>> 7500ef34
     setVectorId(label, new_element_id);
     element_levels_[new_element_id] = element_max_level;
     index_data_lock.unlock();
