/*
 *Copyright Redis Ltd. 2021 - present
 *Licensed under your choice of the Redis Source Available License 2.0 (RSALv2) or
 *the Server Side Public License v1 (SSPLv1).
 */

#pragma once

#include "visited_nodes_handler.h"
#include "VecSim/spaces/spaces.h"
#include "VecSim/utils/arr_cpp.h"
#include "VecSim/memory/vecsim_malloc.h"
#include "VecSim/utils/vecsim_stl.h"
#include "VecSim/utils/vec_utils.h"
#include "VecSim/utils/vecsim_results_container.h"
#include "VecSim/query_result_struct.h"
#include "VecSim/vec_sim_common.h"
#include "VecSim/vec_sim_index.h"
#include "VecSim/tombstone_interface.h"

#ifdef BUILD_TESTS
#include "hnsw_serialization_utils.h"
#include "VecSim/utils/serializer.h"
#endif

#include <deque>
#include <memory>
#include <cassert>
#include <climits>
#include <queue>
#include <random>
#include <iostream>
#include <algorithm>
#include <unordered_map>
#include <sys/resource.h>
#include <fstream>
#include <shared_mutex>

using std::pair;

typedef uint16_t linkListSize;
typedef uint16_t elementFlags;

template <typename DistType>
using candidatesMaxHeap = vecsim_stl::max_priority_queue<DistType, idType>;
template <typename DistType>
using candidatesLabelsMaxHeap = vecsim_stl::abstract_priority_queue<DistType, labelType>;
using graphNodeType = pair<idType, ushort>; // represented as: (element_id, level)

// Vectors flags (for marking a specific vector)
typedef enum {
    DELETE_MARK = 0x1, // element is logically deleted, but still exists in the graph
    IN_PROCESS = 0x2,  // element is being inserted into the graph
} Flags;

// The state of the index and the newly inserted vector to be passed into addVector API in case that
// the index global data structures are updated atomically from an external scope (such as in
// tiered index),
// TODO: this might need to be generalized for future usages of async indexing.
struct AddVectorCtx {
    idType newElementId;
    int elementMaxLevel;
    idType currEntryPoint;
    int currMaxLevel;
};

template <typename DataType, typename DistType>
class HNSWIndex : public VecSimIndexAbstract<DistType>,
                  public VecSimIndexTombstone
#ifdef BUILD_TESTS
    ,
                  public Serializer
#endif
{
protected:
    // Index build parameters
    size_t max_elements_;
    size_t M_;
    size_t maxM_;
    size_t maxM0_;
    size_t ef_construction_;

    // Index search parameter
    size_t ef_;
    double epsilon_;

    // Index meta-data (based on the data dimensionality and index parameters)
    size_t data_size_;
    size_t size_data_per_element_;
    size_t size_links_per_element_;
    size_t size_links_level0_;
    size_t label_offset_;
    size_t offsetData_, offsetLevel0_;
    size_t incoming_links_offset0;
    size_t incoming_links_offset;
    double mult_;

    // Index level generator of the top level for a new element
    std::default_random_engine level_generator_;

    // Index global state - these should be guarded by the index_data_guard_ lock in
    // multithreaded scenario.
    size_t cur_element_count;
    vecsim_stl::vector<size_t> element_levels_;
    idType entrypoint_node_;
    size_t max_level_; // this is the top level of the entry point's element

    // Index data
    char *data_level0_memory_; // neighbors in level 0, element label, flags and data (vector)
    char **linkLists_;         // neighbors in level higher than 0

    // Used for marking the visited nodes in graph scans (the pool supports parallel graph scans).
    // This is mutable since the object changes upon search operations as well (which are const).
    mutable VisitedNodesHandlerPool visited_nodes_handler_pool;

    mutable std::shared_mutex index_data_guard_;
    mutable vecsim_stl::vector<std::mutex> element_neighbors_locks_;

#ifdef BUILD_TESTS
#include "VecSim/algorithms/hnsw/hnsw_base_tests_friends.h"

#include "hnsw_serializer_declarations.h"
#endif

protected:
    HNSWIndex() = delete;                  // default constructor is disabled.
    HNSWIndex(const HNSWIndex &) = delete; // default (shallow) copy constructor is disabled.
    inline void setExternalLabel(idType internal_id, labelType label);
    inline labelType *getExternalLabelPtr(idType internal_id) const;
    inline size_t getRandomLevel(double reverse_size);
    inline vecsim_stl::vector<idType> *getIncomingEdgesPtr(idType internal_id, size_t level) const;
    inline void setIncomingEdgesPtr(idType internal_id, size_t level, void *edges_ptr);
    inline elementFlags *getElementFlags(idType internal_id) const;
    inline idType *getNodeNeighborsAtBaseLevel(idType internal_id) const;
    inline idType *getNodeNeighborsAtNonBaseLevel(idType internal_id, size_t level) const;
    inline void setNodeNeighborsCount(idType *list, linkListSize size);
    inline void removeExtraLinks(candidatesMaxHeap<DistType> candidates, size_t Mcurmax,
                                 idType *node_neighbors, const vecsim_stl::vector<bool> &bitmap,
                                 idType *removed_links, size_t *removed_links_num);
    template <bool has_marked_deleted, typename Identifier> // Either idType or labelType
    inline DistType
    processCandidate(idType curNodeId, const void *data_point, size_t layer, size_t ef,
                     tag_t visited_tag, tag_t *elements_tags,
                     vecsim_stl::abstract_priority_queue<DistType, Identifier> &top_candidates,
                     candidatesMaxHeap<DistType> &candidates_set, DistType lowerBound) const;
    template <bool has_marked_deleted>
    inline void processCandidate_RangeSearch(
        idType curNodeId, const void *data_point, size_t layer, double epsilon, tag_t visited_tag,
        tag_t *elements_tags,
        std::unique_ptr<vecsim_stl::abstract_results_container> &top_candidates,
        candidatesMaxHeap<DistType> &candidate_set, DistType lowerBound, double radius) const;
    template <bool has_marked_deleted>
    candidatesMaxHeap<DistType> searchLayer(idType ep_id, const void *data_point, size_t layer,
                                            size_t ef) const;
    template <bool has_marked_deleted>
    candidatesLabelsMaxHeap<DistType> *
    searchBottomLayer_WithTimeout(idType ep_id, const void *data_point, size_t ef, size_t k,
                                  void *timeoutCtx, VecSimQueryResult_Code *rc) const;
    template <bool has_marked_deleted>
    VecSimQueryResult *searchRangeBottomLayer_WithTimeout(idType ep_id, const void *data_point,
                                                          double epsilon, double radius,
                                                          void *timeoutCtx,
                                                          VecSimQueryResult_Code *rc) const;
    void getNeighborsByHeuristic2(candidatesMaxHeap<DistType> &top_candidates, size_t M);
    // Helper function for re-selecting node's neighbors which was selected as a neighbor for
    // a newly inserted node. Also, responsible for mutually connect the new node and the neighbor
    // (unidirectional or bidirectional connection).
    // *Note that node_lock and neighbor_lock should be locked upon calling this function*
    void revisitNeighborConnections(size_t level, idType new_node_id,
                                    const std::pair<DistType, idType> &neighbor_data,
                                    idType *new_node_neighbors_list,
                                    idType *neighbor_neighbors_list,
                                    std::unique_lock<std::mutex> &node_lock,
                                    std::unique_lock<std::mutex> &neighbor_lock);
    inline idType mutuallyConnectNewElement(idType new_node_id,
                                            candidatesMaxHeap<DistType> &top_candidates,
                                            size_t level);
    void mutuallyUpdateForRepairedNode(idType node_id, size_t level,
                                       vecsim_stl::vector<idType> &neighbors_to_remove,
                                       vecsim_stl::vector<idType> &nodes_to_update,
                                       vecsim_stl::vector<idType> &chosen_neighbors,
                                       size_t max_M_cur);

    template <bool running_query>
    void greedySearchLevel(const void *vector_data, size_t level, idType &curObj, DistType &curDist,
                           void *timeoutCtx = nullptr, VecSimQueryResult_Code *rc = nullptr) const;
    void repairConnectionsForDeletion(idType element_internal_id, idType neighbour_id,
                                      idType *neighbours_list, idType *neighbour_neighbours_list,
                                      size_t level, vecsim_stl::vector<bool> &neighbours_bitmap);
    inline void replaceEntryPoint();
    inline void resizeIndexInternal(size_t new_max_elements);

    template <bool has_marked_deleted>
    inline void SwapLastIdWithDeletedId(idType element_internal_id);

    // Protected internal function that implements generic single vector insertion.
    void appendVector(const void *vector_data, labelType label,
                      AddVectorCtx *auxiliaryCtx = nullptr);

    // Protected internal function that implements generic single vector deletion.
    void removeVectorInPlace(idType id);

    inline void emplaceToHeap(vecsim_stl::abstract_priority_queue<DistType, idType> &heap,
                              DistType dist, idType id) const;
    inline void emplaceToHeap(vecsim_stl::abstract_priority_queue<DistType, labelType> &heap,
                              DistType dist, idType id) const;
    // Helper method that swaps the last element in the ids list with the given one (equivalent to
    // removing the given element id from the list).
    inline bool removeIdFromList(vecsim_stl::vector<idType> &element_ids_list, idType element_id);

    template <bool has_marked_deleted>
    void removeAndSwap(idType internalId);

public:
    HNSWIndex(const HNSWParams *params, const AbstractIndexInitParams &abstractInitParams,
              size_t random_seed = 100, size_t initial_pool_size = 1);
    virtual ~HNSWIndex();

    inline void setEf(size_t ef);
    inline size_t getEf() const;
    inline void setEpsilon(double epsilon);
    inline double getEpsilon() const;
    inline size_t indexSize() const override;
    inline size_t indexCapacity() const override;
    inline size_t getEfConstruction() const;
    inline size_t getM() const;
    inline size_t getMaxLevel() const;
    inline labelType getEntryPointLabel() const;
    inline labelType getExternalLabel(idType internal_id) const;
    // Check if the given label exists in the labels lookup while holding the index data lock.
    // Optionally validate that the associated vector(s) are not in process and done indexing
    // (this option is used currently for tests).
    virtual inline bool safeCheckIfLabelExistsInIndex(labelType label,
                                                      bool also_done_processing = false) const = 0;
    inline idType safeGetEntryPointCopy() const;
    inline void lockIndexDataGuard() const;
    inline void unlockIndexDataGuard() const;
    inline void lockNodeLinks(idType node_id) const;
    inline void unlockNodeLinks(idType node_id) const;
    inline VisitedNodesHandler *getVisitedList() const;
    inline void returnVisitedList(VisitedNodesHandler *visited_nodes_handler) const;
    VecSimIndexInfo info() const override;
    VecSimInfoIterator *infoIterator() const override;
    bool preferAdHocSearch(size_t subsetSize, size_t k, bool initial_check) override;
    char *getDataByInternalId(idType internal_id) const;
    inline idType *getNodeNeighborsAtLevel(idType internal_id, size_t level) const;
    inline linkListSize getNodeNeighborsCount(const idType *list) const;
    inline idType searchBottomLayerEP(const void *query_data, void *timeoutCtx,
                                      VecSimQueryResult_Code *rc) const;

    VecSimQueryResult_List topKQuery(const void *query_data, size_t k,
                                     VecSimQueryParams *queryParams) override;
    VecSimQueryResult_List rangeQuery(const void *query_data, double radius,
                                      VecSimQueryParams *queryParams) override;

    inline void markDeletedInternal(idType internalId);
    inline bool isMarkedDeleted(idType internalId) const;
    inline bool isInProcess(idType internalId) const;
    inline void markInProcess(idType internalId);
    inline void unmarkInProcess(idType internalId);
    void increaseCapacity() override;
    AddVectorCtx storeNewElement(labelType label);
<<<<<<< HEAD

=======
    void removeAndSwapDeletedElement(idType internalId);
>>>>>>> ce8b3908
    void repairNodeConnections(idType node_id, size_t level);
    inline size_t getElementTopLevel(idType internalId);
    vecsim_stl::vector<graphNodeType> safeCollectAllNodeIncomingNeighbors(idType node_id,
                                                                          size_t node_top_level);
    // Return all the labels in the index - this should be used for computing the number of distinct
    // labels in a tiered index, and caller should hold the index data guard.
    virtual inline vecsim_stl::set<labelType> getLabelsSet() const = 0;

    // Inline priority queue getter that need to be implemented by derived class.
    virtual inline candidatesLabelsMaxHeap<DistType> *getNewMaxPriorityQueue() const = 0;
    virtual double safeGetDistanceFrom(labelType label, const void *vector_data) const = 0;

#ifdef BUILD_TESTS
    /**
     * @brief Used for testing - store vector(s) data associated with a given label. This function
     * copies the vector(s)' data buffer(s) and place it in the output vector
     *
     * @param label
     * @param vectors_output empty vector to be modified, should store the blob(s) associated with
     * the label.
     */
    virtual void getDataByLabel(labelType label,
                                std::vector<std::vector<DataType>> &vectors_output) const = 0;
#endif

protected:
    // inline label to id setters that need to be implemented by derived class
    virtual inline std::unique_ptr<vecsim_stl::abstract_results_container>
    getNewResultsContainer(size_t cap) const = 0;
    virtual inline void replaceIdOfLabel(labelType label, idType new_id, idType old_id) = 0;
    virtual inline void setVectorId(labelType label, idType id) = 0;
    virtual inline void resizeLabelLookup(size_t new_max_elements) = 0;
};

/**
 * getters and setters of index data
 */

template <typename DataType, typename DistType>
void HNSWIndex<DataType, DistType>::setEf(size_t ef) {
    ef_ = ef;
}

template <typename DataType, typename DistType>
size_t HNSWIndex<DataType, DistType>::getEf() const {
    return ef_;
}

template <typename DataType, typename DistType>
void HNSWIndex<DataType, DistType>::setEpsilon(double epsilon) {
    epsilon_ = epsilon;
}

template <typename DataType, typename DistType>
double HNSWIndex<DataType, DistType>::getEpsilon() const {
    return epsilon_;
}

template <typename DataType, typename DistType>
size_t HNSWIndex<DataType, DistType>::indexSize() const {
    return cur_element_count;
}

template <typename DataType, typename DistType>
size_t HNSWIndex<DataType, DistType>::indexCapacity() const {
    return max_elements_;
}

template <typename DataType, typename DistType>
size_t HNSWIndex<DataType, DistType>::getEfConstruction() const {
    return ef_construction_;
}

template <typename DataType, typename DistType>
size_t HNSWIndex<DataType, DistType>::getM() const {
    return M_;
}

template <typename DataType, typename DistType>
size_t HNSWIndex<DataType, DistType>::getMaxLevel() const {
    return max_level_;
}

template <typename DataType, typename DistType>
labelType HNSWIndex<DataType, DistType>::getEntryPointLabel() const {
    if (entrypoint_node_ != INVALID_ID)
        return getExternalLabel(entrypoint_node_);
    return SIZE_MAX;
}

template <typename DataType, typename DistType>
labelType HNSWIndex<DataType, DistType>::getExternalLabel(idType internal_id) const {
    labelType return_label;
    memcpy(&return_label,
           (data_level0_memory_ + internal_id * size_data_per_element_ + label_offset_),
           sizeof(labelType));
    return return_label;
}

template <typename DataType, typename DistType>
void HNSWIndex<DataType, DistType>::setExternalLabel(idType internal_id, labelType label) {
    memcpy((data_level0_memory_ + internal_id * size_data_per_element_ + label_offset_), &label,
           sizeof(labelType));
}

template <typename DataType, typename DistType>
labelType *HNSWIndex<DataType, DistType>::getExternalLabelPtr(idType internal_id) const {
    return (labelType *)(data_level0_memory_ + internal_id * size_data_per_element_ +
                         label_offset_);
}

template <typename DataType, typename DistType>
char *HNSWIndex<DataType, DistType>::getDataByInternalId(idType internal_id) const {
    return (data_level0_memory_ + internal_id * size_data_per_element_ + offsetData_);
}

template <typename DataType, typename DistType>
size_t HNSWIndex<DataType, DistType>::getRandomLevel(double reverse_size) {
    std::uniform_real_distribution<double> distribution(0.0, 1.0);
    double r = -log(distribution(level_generator_)) * reverse_size;
    return (size_t)r;
}

template <typename DataType, typename DistType>
vecsim_stl::vector<idType> *HNSWIndex<DataType, DistType>::getIncomingEdgesPtr(idType internal_id,
                                                                               size_t level) const {
    if (level == 0) {
        return reinterpret_cast<vecsim_stl::vector<idType> *>(
            *(void **)(data_level0_memory_ + internal_id * size_data_per_element_ +
                       incoming_links_offset0));
    }
    return reinterpret_cast<vecsim_stl::vector<idType> *>(
        *(void **)(linkLists_[internal_id] + (level - 1) * size_links_per_element_ +
                   incoming_links_offset));
}

template <typename DataType, typename DistType>
void HNSWIndex<DataType, DistType>::setIncomingEdgesPtr(idType internal_id, size_t level,
                                                        void *edges_ptr) {
    if (level == 0) {
        memcpy(data_level0_memory_ + internal_id * size_data_per_element_ + incoming_links_offset0,
               &edges_ptr, sizeof(void *));
    } else {
        memcpy(linkLists_[internal_id] + (level - 1) * size_links_per_element_ +
                   incoming_links_offset,
               &edges_ptr, sizeof(void *));
    }
}

template <typename DataType, typename DistType>
elementFlags *HNSWIndex<DataType, DistType>::getElementFlags(idType internal_id) const {
    // elementFlags offset is 0 from the start of the element metadata
    return (elementFlags *)(data_level0_memory_ + internal_id * size_data_per_element_ +
                            offsetLevel0_);
}

template <typename DataType, typename DistType>
idType *HNSWIndex<DataType, DistType>::getNodeNeighborsAtBaseLevel(idType internal_id) const {
    // links offset at level 0 is `sizeof(elementFlags) + sizeof(linkListSize)` from the start of
    // the element metadata
    return (idType *)(data_level0_memory_ + internal_id * size_data_per_element_ +
                      sizeof(elementFlags) + sizeof(linkListSize) + offsetLevel0_);
}

template <typename DataType, typename DistType>
idType *HNSWIndex<DataType, DistType>::getNodeNeighborsAtNonBaseLevel(idType internal_id,
                                                                      size_t level) const {
    // links offset at level >0 is `sizeof(linkListSize)` from the start of the element metadata
    return (idType *)(linkLists_[internal_id] + (level - 1) * size_links_per_element_ +
                      sizeof(linkListSize));
}

template <typename DataType, typename DistType>
idType *HNSWIndex<DataType, DistType>::getNodeNeighborsAtLevel(idType internal_id,
                                                               size_t level) const {
    return level == 0 ? getNodeNeighborsAtBaseLevel(internal_id)
                      : getNodeNeighborsAtNonBaseLevel(internal_id, level);
}

template <typename DataType, typename DistType>
linkListSize HNSWIndex<DataType, DistType>::getNodeNeighborsCount(const idType *list) const {
    return *(((linkListSize *)list) - 1);
}

template <typename DataType, typename DistType>
void HNSWIndex<DataType, DistType>::setNodeNeighborsCount(idType *list, const linkListSize size) {
    *(((linkListSize *)list) - 1) = size;
}

template <typename DataType, typename DistType>
VisitedNodesHandler *HNSWIndex<DataType, DistType>::getVisitedList() const {
    return visited_nodes_handler_pool.getAvailableVisitedNodesHandler();
}

template <typename DataType, typename DistType>
void HNSWIndex<DataType, DistType>::returnVisitedList(
    VisitedNodesHandler *visited_nodes_handler) const {
    visited_nodes_handler_pool.returnVisitedNodesHandlerToPool(visited_nodes_handler);
}

template <typename DataType, typename DistType>
void HNSWIndex<DataType, DistType>::markDeletedInternal(idType internalId) {
    // Here we are holding the global index data guard (and the main index lock of the tiered index
    // for shared ownership).
    assert(internalId < this->cur_element_count);
    if (!isMarkedDeleted(internalId)) {
        if (internalId == entrypoint_node_) {
            // Internally, we hold and release the entrypoint neighbors lock.
            replaceEntryPoint();
        }
        // Atomically set the deletion mark flag (note that other parallel threads may set the flags
        // at the same time (for changing the IN_PROCESS flag).
        bool ret = false;
        do {
            elementFlags flags = *(getElementFlags(internalId));
            elementFlags updated_flags = flags | DELETE_MARK;
            ret = __atomic_compare_exchange(getElementFlags(internalId), &flags, &updated_flags, 0,
                                            0, 0);
        } while (!ret);
        this->num_marked_deleted++;
    }
}

template <typename DataType, typename DistType>
bool HNSWIndex<DataType, DistType>::isMarkedDeleted(idType internalId) const {
    elementFlags *flags = getElementFlags(internalId);
    return *flags & DELETE_MARK;
}

template <typename DataType, typename DistType>
bool HNSWIndex<DataType, DistType>::isInProcess(idType internalId) const {
    elementFlags *flags = getElementFlags(internalId);
    return *flags & IN_PROCESS;
}

template <typename DataType, typename DistType>
void HNSWIndex<DataType, DistType>::markInProcess(idType internalId) {
    // Atomically set the IN_PROCESS mark flag. Even though other threads shouldn't modify the flags
    // at that time (we're holding index global data guard, so this element cannot be marked as
    // deleted in parallel), we do it for safety.
    bool ret = false;
    do {
        elementFlags flags = *(getElementFlags(internalId));
        elementFlags updated_flags = flags | IN_PROCESS;
        ret =
            __atomic_compare_exchange(getElementFlags(internalId), &flags, &updated_flags, 0, 0, 0);
    } while (!ret);
}

template <typename DataType, typename DistType>
void HNSWIndex<DataType, DistType>::unmarkInProcess(idType internalId) {
<<<<<<< HEAD
    elementFlags *flags = getElementFlags(internalId);
    *flags &= ~IN_PROCESS; // reset the IN_PROCESS flag.
=======
    // Atomically unset the IN_PROCESS mark flag (note that other parallel threads may set the flags
    // at the same time (for marking the element with MARK_DELETE flag).
    bool ret = false;
    do {
        elementFlags flags = *(getElementFlags(internalId));
        elementFlags updated_flags = flags & ~IN_PROCESS; // reset the IN_PROCESS flag.
        ret =
            __atomic_compare_exchange(getElementFlags(internalId), &flags, &updated_flags, 0, 0, 0);
    } while (!ret);
>>>>>>> ce8b3908
}

template <typename DataType, typename DistType>
void HNSWIndex<DataType, DistType>::lockIndexDataGuard() const {
    index_data_guard_.lock();
}

template <typename DataType, typename DistType>
void HNSWIndex<DataType, DistType>::unlockIndexDataGuard() const {
    index_data_guard_.unlock();
}

template <typename DataType, typename DistType>
void HNSWIndex<DataType, DistType>::lockNodeLinks(idType node_id) const {
    element_neighbors_locks_[node_id].lock();
}

template <typename DataType, typename DistType>
void HNSWIndex<DataType, DistType>::unlockNodeLinks(idType node_id) const {
    element_neighbors_locks_[node_id].unlock();
}

template <typename DataType, typename DistType>
inline size_t HNSWIndex<DataType, DistType>::getElementTopLevel(idType internalId) {
    return element_levels_[internalId];
}

/**
 * helper functions
 */
template <typename DataType, typename DistType>
void HNSWIndex<DataType, DistType>::removeExtraLinks(
    candidatesMaxHeap<DistType> candidates, size_t Mcurmax, idType *node_neighbors,
    const vecsim_stl::vector<bool> &neighbors_bitmap, idType *removed_links,
    size_t *removed_links_num) {

    auto orig_candidates = candidates;
    // candidates will store the newly selected neighbours (for the relevant node).
    getNeighborsByHeuristic2(candidates, Mcurmax);

    // check the diff in the link list, save the neighbours
    // that were chosen to be removed, and update the new neighbours
    size_t removed_idx = 0;
    size_t link_idx = 0;

    while (orig_candidates.size() > 0) {
        if (orig_candidates.top().second != candidates.top().second) {
            if (neighbors_bitmap[orig_candidates.top().second]) {
                removed_links[removed_idx++] = orig_candidates.top().second;
            }
            orig_candidates.pop();
        } else {
            node_neighbors[link_idx++] = candidates.top().second;
            candidates.pop();
            orig_candidates.pop();
        }
    }
    setNodeNeighborsCount(node_neighbors, link_idx);
    *removed_links_num = removed_idx;
}

template <typename DataType, typename DistType>
void HNSWIndex<DataType, DistType>::emplaceToHeap(
    vecsim_stl::abstract_priority_queue<DistType, idType> &heap, DistType dist, idType id) const {
    heap.emplace(dist, id);
}

template <typename DataType, typename DistType>
void HNSWIndex<DataType, DistType>::emplaceToHeap(
    vecsim_stl::abstract_priority_queue<DistType, labelType> &heap, DistType dist,
    idType id) const {
    heap.emplace(dist, getExternalLabel(id));
}

// This function handles both label heaps and internal ids heaps. It uses the `emplaceToHeap`
// overloading to emplace correctly for both cases.
template <typename DataType, typename DistType>
template <bool has_marked_deleted, typename Identifier>
DistType HNSWIndex<DataType, DistType>::processCandidate(
    idType curNodeId, const void *data_point, size_t layer, size_t ef, tag_t visited_tag,
    tag_t *elements_tags, vecsim_stl::abstract_priority_queue<DistType, Identifier> &top_candidates,
    candidatesMaxHeap<DistType> &candidate_set, DistType lowerBound) const {

    std::unique_lock<std::mutex> lock(element_neighbors_locks_[curNodeId]);
    idType *node_links = getNodeNeighborsAtLevel(curNodeId, layer);
    linkListSize links_num = getNodeNeighborsCount(node_links);

    __builtin_prefetch(elements_tags + *node_links);
    __builtin_prefetch(getDataByInternalId(*node_links));

    for (size_t j = 0; j < links_num; j++) {
        idType *candidate_pos = node_links + j;
        idType candidate_id = *candidate_pos;
        idType *next_candidate_pos = node_links + j + 1;

        __builtin_prefetch(elements_tags + *next_candidate_pos);
        __builtin_prefetch(getDataByInternalId(*next_candidate_pos));

        if (elements_tags[candidate_id] == visited_tag || isInProcess(candidate_id))
            continue;

        elements_tags[candidate_id] = visited_tag;
        char *currObj1 = (getDataByInternalId(candidate_id));

        DistType dist1 = this->dist_func(data_point, currObj1, this->dim);
        if (lowerBound > dist1 || top_candidates.size() < ef) {
            candidate_set.emplace(-dist1, candidate_id);

            // Insert the candidate to the top candidates heap only if it is not marked as deleted.
            if (!has_marked_deleted || !isMarkedDeleted(candidate_id))
                emplaceToHeap(top_candidates, dist1, candidate_id);

            if (top_candidates.size() > ef)
                top_candidates.pop();

            // If we have marked deleted elements, we need to verify that `top_candidates` is not
            // empty (since we might have not added any non-deleted element yet).
            if (!has_marked_deleted || !top_candidates.empty())
                lowerBound = top_candidates.top().first;
        }
    }
    // Pre-fetch the neighbours list of the top candidate (the one that is going
    // to be processed in the next iteration) into memory cache, to improve performance.
    __builtin_prefetch(getNodeNeighborsAtLevel(candidate_set.top().second, layer));

    return lowerBound;
}

template <typename DataType, typename DistType>
template <bool has_marked_deleted>
void HNSWIndex<DataType, DistType>::processCandidate_RangeSearch(
    idType curNodeId, const void *query_data, size_t layer, double epsilon, tag_t visited_tag,
    tag_t *elements_tags, std::unique_ptr<vecsim_stl::abstract_results_container> &results,
    candidatesMaxHeap<DistType> &candidate_set, DistType dyn_range, double radius) const {

    std::unique_lock<std::mutex> lock(element_neighbors_locks_[curNodeId]);
    idType *node_links = getNodeNeighborsAtLevel(curNodeId, layer);
    linkListSize links_num = getNodeNeighborsCount(node_links);

    __builtin_prefetch(elements_tags + *node_links);
    __builtin_prefetch(getDataByInternalId(*node_links));

    // Cast radius once instead of each time we check that candidate_dist <= radius_
    DistType radius_ = DistType(radius);
    for (size_t j = 0; j < links_num; j++) {
        idType *candidate_pos = node_links + j;
        idType candidate_id = *candidate_pos;

        // Pre-fetch the next candidate data into memory cache, to improve performance.
        idType *next_candidate_pos = node_links + j + 1;
        __builtin_prefetch(elements_tags + *next_candidate_pos);
        __builtin_prefetch(getDataByInternalId(*next_candidate_pos));

        if (elements_tags[candidate_id] == visited_tag || isInProcess(candidate_id))
            continue;
        elements_tags[candidate_id] = visited_tag;
        char *candidate_data = getDataByInternalId(candidate_id);

        DistType candidate_dist = this->dist_func(query_data, candidate_data, this->dim);
        if (candidate_dist < dyn_range) {
            candidate_set.emplace(-candidate_dist, candidate_id);

            // If the new candidate is in the requested radius, add it to the results set.
            if (candidate_dist <= radius_ &&
                (!has_marked_deleted || !isMarkedDeleted(candidate_id))) {
                results->emplace(getExternalLabel(candidate_id), candidate_dist);
            }
        }
    }
    // Pre-fetch the neighbours list of the top candidate (the one that is going
    // to be processed in the next iteration) into memory cache, to improve performance.
    __builtin_prefetch(getNodeNeighborsAtLevel(candidate_set.top().second, layer));
}

template <typename DataType, typename DistType>
template <bool has_marked_deleted>
candidatesMaxHeap<DistType>
HNSWIndex<DataType, DistType>::searchLayer(idType ep_id, const void *data_point, size_t layer,
                                           size_t ef) const {

    auto *visited_nodes_handler = getVisitedList();
    tag_t visited_tag = visited_nodes_handler->getFreshTag();

    candidatesMaxHeap<DistType> top_candidates(this->allocator);
    candidatesMaxHeap<DistType> candidate_set(this->allocator);

    DistType lowerBound;
    if (!has_marked_deleted || !isMarkedDeleted(ep_id)) {
        DistType dist = this->dist_func(data_point, getDataByInternalId(ep_id), this->dim);
        lowerBound = dist;
        top_candidates.emplace(dist, ep_id);
        candidate_set.emplace(-dist, ep_id);
    } else {
        lowerBound = std::numeric_limits<DistType>::max();
        candidate_set.emplace(-lowerBound, ep_id);
    }

    visited_nodes_handler->tagNode(ep_id, visited_tag);

    while (!candidate_set.empty()) {
        pair<DistType, idType> curr_el_pair = candidate_set.top();
        if ((-curr_el_pair.first) > lowerBound && top_candidates.size() >= ef) {
            break;
        }
        candidate_set.pop();

        lowerBound = processCandidate<has_marked_deleted>(
            curr_el_pair.second, data_point, layer, ef, visited_tag,
            visited_nodes_handler->getElementsTags(), top_candidates, candidate_set, lowerBound);
    }
    returnVisitedList(visited_nodes_handler);

    return top_candidates;
}

template <typename DataType, typename DistType>
void HNSWIndex<DataType, DistType>::getNeighborsByHeuristic2(
    candidatesMaxHeap<DistType> &top_candidates, const size_t M) {
    if (top_candidates.size() < M) {
        return;
    }

    candidatesMaxHeap<DistType> queue_closest(this->allocator);
    vecsim_stl::vector<pair<DistType, idType>> return_list(this->allocator);
    while (top_candidates.size() > 0) {
        // the distance is saved negatively to have the queue ordered such that first is closer
        // (higher).
        queue_closest.emplace(-top_candidates.top().first, top_candidates.top().second);
        top_candidates.pop();
    }

    while (queue_closest.size()) {
        if (return_list.size() >= M)
            break;
        pair<DistType, idType> current_pair = queue_closest.top();
        DistType candidate_to_query_dist = -current_pair.first;
        queue_closest.pop();
        bool good = true;

        // a candidate is "good" to become a neighbour, unless we find
        // another item that was already selected to the neighbours set which is closer
        // to both q and the candidate than the distance between the candidate and q.
        for (pair<DistType, idType> second_pair : return_list) {
            DistType candidate_to_selected_dist =
                this->dist_func(getDataByInternalId(second_pair.second),
                                getDataByInternalId(current_pair.second), this->dim);
            if (candidate_to_selected_dist < candidate_to_query_dist) {
                good = false;
                break;
            }
        }
        if (good) {
            return_list.push_back(current_pair);
        }
    }

    for (pair<DistType, idType> current_pair : return_list) {
        top_candidates.emplace(-current_pair.first, current_pair.second);
    }
}

template <typename DataType, typename DistType>
void HNSWIndex<DataType, DistType>::revisitNeighborConnections(
    size_t level, idType new_node_id, const std::pair<DistType, idType> &neighbor_data,
    idType *new_node_neighbors_list, idType *neighbor_neighbors_list,
    std::unique_lock<std::mutex> &node_lock, std::unique_lock<std::mutex> &neighbor_lock) {
    // Note - expect that node_lock and neighbor_lock are locked at that point.

    // Collect the existing neighbors and the new node as the neighbor's neighbors candidates.
    candidatesMaxHeap<DistType> candidates(this->allocator);
    // Add the new node along with the pre-calculated distance to the current neighbor,
    candidates.emplace(neighbor_data.first, new_node_id);

    idType selected_neighbor = neighbor_data.second;
    for (size_t j = 0; j < getNodeNeighborsCount(neighbor_neighbors_list); j++) {
        candidates.emplace(this->dist_func(getDataByInternalId(neighbor_neighbors_list[j]),
                                           getDataByInternalId(selected_neighbor), this->dim),
                           neighbor_neighbors_list[j]);
    }

    std::vector<idType> nodes_to_update;
    auto orig_candidates = candidates;

    // Candidates will store the newly selected neighbours (for the neighbor).
    size_t max_M_cur = level ? maxM_ : maxM0_;
    getNeighborsByHeuristic2(candidates, max_M_cur);

    // Go over the original candidates set, and save the ones chosen to be removed to update later
    // on.
    bool cur_node_chosen = false;
    while (orig_candidates.size() > 0) {
        idType orig_candidate = orig_candidates.top().second;
        // If the current original candidate was not selected as neighbor by the heuristics, it
        // should be updated and removed from the neighbor's neighbors.
        if (candidates.empty() || orig_candidate != candidates.top().second) {
            // Don't add the new_node_id to nodes_to_update, it will be inserted either way later.
            if (orig_candidate != new_node_id) {
                nodes_to_update.push_back(orig_candidate);
            }
            orig_candidates.pop();
            // Otherwise, the original candidate was selected to remain a neighbor - no need to
            // update.
        } else {
            candidates.pop();
            orig_candidates.pop();
            if (orig_candidate == new_node_id) {
                cur_node_chosen = true;
            }
        }
    }

    // Acquire all relevant locks for making the updates for the selected neighbor - all its removed
    // neighbors, along with the neighbors itself and the cur node.
    // but first, we release the node and neighbors lock to avoid deadlocks.
    node_lock.unlock();
    neighbor_lock.unlock();

    nodes_to_update.push_back(selected_neighbor);
    nodes_to_update.push_back(new_node_id);

    std::sort(nodes_to_update.begin(), nodes_to_update.end());
    size_t nodes_to_update_count = nodes_to_update.size();
    std::unique_lock<std::mutex> locks[nodes_to_update_count];
    for (size_t i = 0; i < nodes_to_update_count; i++) {
        locks[i] = std::unique_lock<std::mutex>(element_neighbors_locks_[nodes_to_update[i]]);
    }

    auto *neighbour_incoming_edges = getIncomingEdgesPtr(selected_neighbor, level);
    size_t neighbor_neighbors_count = getNodeNeighborsCount(neighbor_neighbors_list);

    size_t neighbour_neighbours_idx = 0;
    bool update_cur_node_required = true;
    for (size_t i = 0; i < neighbor_neighbors_count; i++) {
        if (!std::binary_search(nodes_to_update.begin(), nodes_to_update.end(),
                                neighbor_neighbors_list[i])) {
            // The neighbor is not in the "to_update" nodes list - leave it as is.
            neighbor_neighbors_list[neighbour_neighbours_idx++] = neighbor_neighbors_list[i];
            continue;
        } else if (neighbor_neighbors_list[i] == new_node_id) {
            // The new node got into the neighbor's neighbours - this means there was an update in
            // another thread during between we released and reacquire the locks - leave it
            // as is.
            neighbor_neighbors_list[neighbour_neighbours_idx++] = neighbor_neighbors_list[i];
            update_cur_node_required = false;
            continue;
        }
        // Now we know that we are looking at a node to be removed from the neighbor's neighbors.
        auto removed_node = neighbor_neighbors_list[i];
        auto *removed_node_incoming_edges = getIncomingEdgesPtr(removed_node, level);
        // Perform the mutual update:
        // if the removed node id (the neighbour's neighbour to be removed)
        // wasn't pointing to the neighbour (i.e., the edge was uni-directional),
        // we should remove the current neighbor from the node's incoming edges.
        // otherwise, the edge turned from bidirectional to uni-directional, so we insert it to the
        // neighbour's incoming edges set. Note: we assume that every update is performed atomically
        // mutually, so it should be sufficient to look at the removed node's incoming edges set
        // alone.
        if (!removeIdFromList(*removed_node_incoming_edges, selected_neighbor)) {
            neighbour_incoming_edges->push_back(removed_node);
        }
    }

    size_t cur_node_neighbors_count = getNodeNeighborsCount(new_node_neighbors_list);
    if (update_cur_node_required && cur_node_neighbors_count < max_M_cur &&
        !isMarkedDeleted(new_node_id) && !isMarkedDeleted(selected_neighbor)) {
        // update the connection between the new node and the neighbor.
        new_node_neighbors_list[cur_node_neighbors_count++] = selected_neighbor;
        setNodeNeighborsCount(new_node_neighbors_list, cur_node_neighbors_count);
        if (cur_node_chosen && neighbour_neighbours_idx < max_M_cur) {
            // connection is mutual - both new node and the selected neighbor in each other's list.
            neighbor_neighbors_list[neighbour_neighbours_idx++] = new_node_id;
        } else {
            // unidirectional connection - put the new node in the neighbour's incoming edges.
            neighbour_incoming_edges->push_back(new_node_id);
        }
    }
    // Done updating the neighbor's neighbors.
    setNodeNeighborsCount(neighbor_neighbors_list, neighbour_neighbours_idx);
}

template <typename DataType, typename DistType>
idType HNSWIndex<DataType, DistType>::mutuallyConnectNewElement(
    idType new_node_id, candidatesMaxHeap<DistType> &top_candidates, size_t level) {

    // The maximum number of neighbors allowed for an existing neighbor (not new).
    size_t max_M_cur = level ? maxM_ : maxM0_;

    // Filter the top candidates to the selected neighbors by the algorithm heuristics.
    getNeighborsByHeuristic2(top_candidates, M_);
    assert(top_candidates.size() <= M_ &&
           "Should be not be more than M_ candidates returned by the heuristic");

    // Hold (distance_from_new_node_id, neighbor_id) pair for every selected neighbor.
    vecsim_stl::vector<std::pair<DistType, idType>> selected_neighbors(this->allocator);
    selected_neighbors.reserve(M_);
    while (!top_candidates.empty()) {
        selected_neighbors.push_back(top_candidates.top());
        top_candidates.pop();
    }

    // The closest vector that has found to be returned (and start the scan from it in the next
    // level).
    idType next_closest_entry_point = selected_neighbors.back().second;
    idType *new_node_neighbors_list = getNodeNeighborsAtLevel(new_node_id, level);
    assert(getNodeNeighborsCount(new_node_neighbors_list) == 0 &&
           "The newly inserted element should have blank link list");

    // Create the incoming edges for the new node in the current level.
    auto *incoming_edges = new (this->allocator) vecsim_stl::vector<idType>(this->allocator);
    setIncomingEdgesPtr(new_node_id, level, (void *)incoming_edges);

    for (auto &neighbor_data : selected_neighbors) {
        idType selected_neighbor = neighbor_data.second; // neighbor's id
        std::unique_lock<std::mutex> node_lock;
        std::unique_lock<std::mutex> neighbor_lock;
        idType lower_id = (new_node_id < selected_neighbor) ? new_node_id : selected_neighbor;
        if (lower_id == new_node_id) {
            node_lock = std::unique_lock<std::mutex>(element_neighbors_locks_[new_node_id]);
            neighbor_lock =
                std::unique_lock<std::mutex>(element_neighbors_locks_[selected_neighbor]);
        } else {
            neighbor_lock =
                std::unique_lock<std::mutex>(element_neighbors_locks_[selected_neighbor]);
            node_lock = std::unique_lock<std::mutex>(element_neighbors_locks_[new_node_id]);
        }

        // get the updated count - this may change between iterations due to releasing the lock.
        linkListSize cur_node_neighbors_count = getNodeNeighborsCount(new_node_neighbors_list);
        idType *neighbor_neighbors_list = getNodeNeighborsAtLevel(selected_neighbor, level);
        linkListSize neighbor_neighbors_count = getNodeNeighborsCount(neighbor_neighbors_list);

        // validations...
        assert(cur_node_neighbors_count <= max_M_cur && "Neighbors number exceeds limit");
        assert(selected_neighbor != new_node_id && "Trying to connect an element to itself");

        if (cur_node_neighbors_count == max_M_cur) {
            // The new node cannot add more neighbors
            break;
        }

        // If one of the two nodes has already deleted - skip the operation.
        if (isMarkedDeleted(new_node_id) || isMarkedDeleted(selected_neighbor)) {
            continue;
        }

        // if the neighbor's neighbors list has the capacity to add the new node, make the update
        // and finish.
        if (neighbor_neighbors_count < max_M_cur) {
            new_node_neighbors_list[cur_node_neighbors_count] = selected_neighbor;
            setNodeNeighborsCount(new_node_neighbors_list, cur_node_neighbors_count + 1);
            neighbor_neighbors_list[neighbor_neighbors_count] = new_node_id;
            setNodeNeighborsCount(neighbor_neighbors_list, neighbor_neighbors_count + 1);
            continue;
        }

        // Otherwise - we need to re-evaluate the neighbor's neighbors.
        // We collect all the existing neighbors and the new node as candidates, and mutually update
        // the neighbor's neighbors.
        revisitNeighborConnections(level, new_node_id, neighbor_data, new_node_neighbors_list,
                                   neighbor_neighbors_list, node_lock, neighbor_lock);
    }
    return next_closest_entry_point;
}

template <typename DataType, typename DistType>
void HNSWIndex<DataType, DistType>::repairConnectionsForDeletion(
    idType element_internal_id, idType neighbour_id, idType *neighbours,
    idType *neighbour_neighbours, size_t level, vecsim_stl::vector<bool> &neighbours_bitmap) {

    // put the deleted element's neighbours in the candidates.
    candidatesMaxHeap<DistType> candidates(this->allocator);
    linkListSize neighbours_count = getNodeNeighborsCount(neighbours);
    for (size_t j = 0; j < neighbours_count; j++) {
        // Don't put the neighbor itself in his own candidates
        if (neighbours[j] == neighbour_id) {
            continue;
        }
        candidates.emplace(this->dist_func(getDataByInternalId(neighbours[j]),
                                           getDataByInternalId(neighbour_id), this->dim),
                           neighbours[j]);
    }

    // add the deleted element's neighbour's original neighbors in the candidates.
    vecsim_stl::vector<bool> neighbour_orig_neighbours_set(cur_element_count, false,
                                                           this->allocator);
    linkListSize neighbour_neighbours_count = getNodeNeighborsCount(neighbour_neighbours);

    for (size_t j = 0; j < neighbour_neighbours_count; j++) {
        neighbour_orig_neighbours_set[neighbour_neighbours[j]] = true;
        // Don't add the removed element to the candidates, nor nodes that are already in the
        // candidates set.
        if (neighbours_bitmap[neighbour_neighbours[j]] ||
            neighbour_neighbours[j] == element_internal_id) {
            continue;
        }
        candidates.emplace(this->dist_func(getDataByInternalId(neighbour_id),
                                           getDataByInternalId(neighbour_neighbours[j]), this->dim),
                           neighbour_neighbours[j]);
    }

    size_t Mcurmax = level ? maxM_ : maxM0_;
    size_t removed_links_num;
    idType removed_links[neighbour_neighbours_count];
    removeExtraLinks(candidates, Mcurmax, neighbour_neighbours, neighbour_orig_neighbours_set,
                     removed_links, &removed_links_num);

    // remove neighbour id from the incoming list of nodes for his
    // neighbours that were chosen to remove
    auto *neighbour_incoming_edges = getIncomingEdgesPtr(neighbour_id, level);

    for (size_t i = 0; i < removed_links_num; i++) {
        idType node_id = removed_links[i];
        auto *node_incoming_edges = getIncomingEdgesPtr(node_id, level);

        // if the node id (the neighbour's neighbour to be removed)
        // wasn't pointing to the neighbour (edge was one directional),
        // we should remove it from the node's incoming edges.
        // otherwise, edge turned from bidirectional to one directional,
        // and it should be saved in the neighbor's incoming edges.
        if (!removeIdFromList(*node_incoming_edges, neighbour_id)) {
            neighbour_incoming_edges->push_back(node_id);
        }
    }

    // updates for the new edges created
    linkListSize updated_links_num = getNodeNeighborsCount(neighbour_neighbours);
    for (size_t i = 0; i < updated_links_num; i++) {
        idType node_id = neighbour_neighbours[i];
        if (!neighbour_orig_neighbours_set[node_id]) {
            auto *node_incoming_edges = getIncomingEdgesPtr(node_id, level);
            // if the node has an edge to the neighbour as well, remove it
            // from the incoming nodes of the neighbour
            // otherwise, need to update the edge as incoming.
            idType *node_links = getNodeNeighborsAtLevel(node_id, level);
            unsigned short node_links_size = getNodeNeighborsCount(node_links);

            bool bidirectional_edge = false;
            for (size_t j = 0; j < node_links_size; j++) {
                if (node_links[j] == neighbour_id) {
                    // Swap the last element with the current one (equivalent to removing the
                    // neighbor from the list) - this should always succeed and return true.
                    removeIdFromList(*neighbour_incoming_edges, node_id);
                    bidirectional_edge = true;
                    break;
                }
            }
            if (!bidirectional_edge) {
                node_incoming_edges->push_back(neighbour_id);
            }
        }
    }
}

template <typename DataType, typename DistType>
void HNSWIndex<DataType, DistType>::replaceEntryPoint() {
    idType old_entry = entrypoint_node_;
    // Sets an (arbitrary) new entry point, after deleting the current entry point.
    while (old_entry == entrypoint_node_) {
<<<<<<< HEAD
        idType candidate_in_process = INVALID_ID;
=======
        // Use volatile for this variable, so that in case we would have to busy wait for this
        // element to finish its indexing, the compiler will not use optimizations. Otherwise,
        // the compiler might evaluate 'isInProcess(candidate_in_process)' once instead of calling
        // it multiple times in a busy wait manner, and we'll run into an infinite loop if the
        // candidate is in process when we reach the loop.
        volatile idType candidate_in_process = INVALID_ID;
>>>>>>> ce8b3908
        {
            // Go over the entry point's neighbors at the top level.
            std::unique_lock<std::mutex> lock(this->element_neighbors_locks_[entrypoint_node_]);
            idType *top_level_list = getNodeNeighborsAtLevel(old_entry, max_level_);
            auto neighbors_count = getNodeNeighborsCount(top_level_list);
            // Tries to set the (arbitrary) first neighbor as the entry point which is not deleted,
            // if exists.
            for (size_t i = 0; i < neighbors_count; i++) {
                if (!isMarkedDeleted(top_level_list[i])) {
                    if (!isInProcess(top_level_list[i])) {
                        entrypoint_node_ = top_level_list[i];
                        return;
                    } else {
                        // Store this candidate which is currently being inserted into the graph in
                        // case we won't find other candidate at the top level.
                        candidate_in_process = top_level_list[i];
                    }
                }
            }
        }
        // If there is no neighbors in the current level, check for any vector at
        // this level to be the new entry point.
        for (idType cur_id = 0; cur_id < cur_element_count; cur_id++) {
            if (element_levels_[cur_id] == max_level_ && cur_id != old_entry &&
                !isMarkedDeleted(cur_id)) {
                // Found a non element in the current max level.
                if (!isInProcess(cur_id)) {
                    entrypoint_node_ = cur_id;
                    return;
                } else if (candidate_in_process == INVALID_ID) {
                    // This element is still in process, and there hasn't been another candidate in
                    // process that has found in this level.
                    candidate_in_process = cur_id;
                }
            }
        }
        // If we only found candidates which are in process at this level, do busy wait until they
<<<<<<< HEAD
        // are done being processed (this should happen in very rare cases...)
=======
        // are done being processed (this should happen in very rare cases...). Since
        // candidate_in_process was declared volatile, we can be sure that isInProcess is called in
        // every iteration.
>>>>>>> ce8b3908
        if (candidate_in_process != INVALID_ID) {
            while (isInProcess(candidate_in_process))
                ;
            entrypoint_node_ = candidate_in_process;
            return;
        }
        // If we didn't find any vector at the top level, decrease the max_level_ and try again,
        // until we find a new entry point, or the index is empty.
        assert(old_entry == entrypoint_node_);
        max_level_--;
        if ((int)max_level_ < 0) {
            max_level_ = HNSW_INVALID_LEVEL;
            entrypoint_node_ = INVALID_ID;
        }
    }
}

template <typename DataType, typename DistType>
template <bool has_marked_deleted>
void HNSWIndex<DataType, DistType>::SwapLastIdWithDeletedId(idType element_internal_id) {
    // Swap label - this is relevant when the last element's label exists (it is not marked as
    // deleted). For inplace delete, this is always the case.
    if (!has_marked_deleted || !isMarkedDeleted(cur_element_count)) {
        replaceIdOfLabel(getExternalLabel(cur_element_count), element_internal_id,
                         cur_element_count);
    }

    // Swap neighbours
    size_t last_element_top_level = element_levels_[cur_element_count];
    for (size_t level = 0; level <= last_element_top_level; level++) {
        idType *neighbours = getNodeNeighborsAtLevel(cur_element_count, level);
        linkListSize neighbours_count = getNodeNeighborsCount(neighbours);

        // Go over the neighbours that also points back to the last element whose is going to
        // change, and update the id.
        for (size_t i = 0; i < neighbours_count; i++) {
            idType neighbour_id = neighbours[i];
            idType *neighbour_neighbours = getNodeNeighborsAtLevel(neighbour_id, level);
            linkListSize neighbour_neighbours_count = getNodeNeighborsCount(neighbour_neighbours);

            bool bidirectional_edge = false;
            for (size_t j = 0; j < neighbour_neighbours_count; j++) {
                // if the edge is bidirectional, update for this neighbor
                if (neighbour_neighbours[j] == cur_element_count) {
                    bidirectional_edge = true;
                    neighbour_neighbours[j] = element_internal_id;
                    break;
                }
            }

            // If this edge is uni-directional, we should update the id in the neighbor's
            // incoming edges.
            if (!bidirectional_edge) {
                auto *neighbour_incoming_edges = getIncomingEdgesPtr(neighbour_id, level);
                // This should always succeed and return true.
                removeIdFromList(*neighbour_incoming_edges, cur_element_count);
                neighbour_incoming_edges->push_back(element_internal_id);
            }
        }

        // Next, go over the rest of incoming edges (the ones that are not bidirectional) and make
        // updates.
        auto *incoming_edges = getIncomingEdgesPtr(cur_element_count, level);
        for (auto incoming_edge : *incoming_edges) {
            idType *incoming_neighbour_neighbours = getNodeNeighborsAtLevel(incoming_edge, level);
            linkListSize incoming_neighbour_neighbours_count =
                getNodeNeighborsCount(incoming_neighbour_neighbours);
            for (size_t j = 0; j < incoming_neighbour_neighbours_count; j++) {
                if (incoming_neighbour_neighbours[j] == cur_element_count) {
                    incoming_neighbour_neighbours[j] = element_internal_id;
                    break;
                }
            }
        }
    }

    // Swap the last_id level 0 data, and invalidate the deleted id's data.
    memcpy(data_level0_memory_ + element_internal_id * size_data_per_element_ + offsetLevel0_,
           data_level0_memory_ + cur_element_count * size_data_per_element_ + offsetLevel0_,
           size_data_per_element_);
    memset(data_level0_memory_ + cur_element_count * size_data_per_element_ + offsetLevel0_, 0,
           size_data_per_element_);

    // Swap pointer of higher levels links.
    linkLists_[element_internal_id] = linkLists_[cur_element_count];
    linkLists_[cur_element_count] = nullptr;

    // Swap top element level.
    element_levels_[element_internal_id] = element_levels_[cur_element_count];
    element_levels_[cur_element_count] = HNSW_INVALID_LEVEL;

    if (cur_element_count == this->entrypoint_node_) {
        this->entrypoint_node_ = element_internal_id;
    }
}

// This function is greedily searching for the closest candidate to the given data point at the
// given level, starting at the given node. It sets `curObj` to the closest node found, and
// `curDist` to the distance to this node. If `running_query` is true, the search will check for
// timeout and return if it has occurred. `timeoutCtx` and `rc` must be valid if `running_query` is
// true. *Note that we assume that level is higher than 0*. Also, if we're not running a query (we
// are searching neighbors for a new vector), then bestCand should be a non-deleted element!
template <typename DataType, typename DistType>
template <bool running_query>
void HNSWIndex<DataType, DistType>::greedySearchLevel(const void *vector_data, size_t level,
                                                      idType &bestCand, DistType &curDist,
                                                      void *timeoutCtx,
                                                      VecSimQueryResult_Code *rc) const {
    bool changed;
    // Don't allow choosing a deleted node as an entry point upon searching for neighbors
    // candidates (that is, we're NOT running a query, but inserting a new vector).
    idType bestNonDeletedCand = bestCand;

    do {
        if (running_query && VECSIM_TIMEOUT(timeoutCtx)) {
            *rc = VecSim_QueryResult_TimedOut;
            bestCand = INVALID_ID;
            return;
        }

        changed = false;
        std::unique_lock<std::mutex> lock(element_neighbors_locks_[bestCand]);
        idType *node_links = getNodeNeighborsAtNonBaseLevel(bestCand, level);
        linkListSize links_count = getNodeNeighborsCount(node_links);

        for (int i = 0; i < links_count; i++) {
            idType candidate = node_links[i];
            assert(candidate < this->cur_element_count && "candidate error: out of index range");
            if (isInProcess(candidate)) {
                continue;
            }
            DistType d = this->dist_func(vector_data, getDataByInternalId(candidate), this->dim);
            if (d < curDist) {
                curDist = d;
                bestCand = candidate;
                changed = true;
                // Run this code only for non-query code - update the best non deleted cand as well.
                // Upon running a query, we don't mind having a deleted element as an entry point
                // for the next level, as eventually we return non-deleted elements in level 0.
                if (!running_query && !isMarkedDeleted(candidate)) {
                    bestNonDeletedCand = bestCand;
                }
            }
        }
    } while (changed);
    if (!running_query) {
        bestCand = bestNonDeletedCand;
    }
}

template <typename DataType, typename DistType>
vecsim_stl::vector<graphNodeType>
HNSWIndex<DataType, DistType>::safeCollectAllNodeIncomingNeighbors(idType node_id,
                                                                   size_t node_top_level) {
    vecsim_stl::vector<graphNodeType> incoming_neighbors(this->allocator);

    for (size_t level = 0; level <= node_top_level; level++) {
        // Save the node neighbor's in the current level while holding its neighbors lock.
        std::vector<idType> neighbors_copy;
        std::unique_lock<std::mutex> element_lock(element_neighbors_locks_[node_id]);
        auto *neighbours = getNodeNeighborsAtLevel(node_id, level);
        unsigned short neighbours_count = getNodeNeighborsCount(neighbours);
        // Store the deleted element's neighbours.
        neighbors_copy.assign(neighbours, neighbours + neighbours_count);
        element_lock.unlock();

        // Go over the neighbours and collect tho ones that also points back to the removed node.
        for (auto neighbour_id : neighbors_copy) {
            // Hold the neighbor's lock while we are going over its neighbors.
            std::unique_lock<std::mutex> neighbor_lock(element_neighbors_locks_[neighbour_id]);
            auto *neighbour_neighbours = getNodeNeighborsAtLevel(neighbour_id, level);
            unsigned short neighbour_neighbours_count = getNodeNeighborsCount(neighbour_neighbours);
            for (size_t j = 0; j < neighbour_neighbours_count; j++) {
                // A bidirectional edge was found - this connection should be repaired.
                if (neighbour_neighbours[j] == node_id) {
                    incoming_neighbors.emplace_back(neighbour_id, (ushort)level);
                    break;
                }
            }
        }

        // Next, collect the rest of incoming edges (the ones that are not bidirectional) in the
        // current level to repair them.
        element_lock.lock();
        auto *incoming_edges = getIncomingEdgesPtr(node_id, level);
        for (auto incoming_edge : *incoming_edges) {
            incoming_neighbors.emplace_back(incoming_edge, (ushort)level);
        }
    }
    return incoming_neighbors;
}

template <typename DataType, typename DistType>
void HNSWIndex<DataType, DistType>::resizeIndexInternal(size_t new_max_elements) {
    element_levels_.resize(new_max_elements);
    element_levels_.shrink_to_fit();
    resizeLabelLookup(new_max_elements);
    visited_nodes_handler_pool.resize(new_max_elements);
    vecsim_stl::vector<std::mutex>(new_max_elements, this->allocator)
        .swap(element_neighbors_locks_);
    // Reallocate base layer
    char *data_level0_memory_new = (char *)this->allocator->reallocate(
        data_level0_memory_, new_max_elements * size_data_per_element_);
    if (data_level0_memory_new == nullptr)
        throw std::runtime_error("Not enough memory: resizeIndex failed to allocate base layer");
    data_level0_memory_ = data_level0_memory_new;

    // Reallocate all other layers
    char **linkLists_new =
        (char **)this->allocator->reallocate(linkLists_, sizeof(void *) * new_max_elements);
    if (linkLists_new == nullptr)
        throw std::runtime_error("Not enough memory: resizeIndex failed to allocate other layers");
    linkLists_ = linkLists_new;

    max_elements_ = new_max_elements;
}

template <typename DataType, typename DistType>
void HNSWIndex<DataType, DistType>::mutuallyUpdateForRepairedNode(
    idType node_id, size_t level, vecsim_stl::vector<idType> &neighbors_to_remove,
    vecsim_stl::vector<idType> &nodes_to_update, vecsim_stl::vector<idType> &chosen_neighbors,
    size_t max_M_cur) {
    // Sort the nodes to remove set for fast lookup.
    std::sort(neighbors_to_remove.begin(), neighbors_to_remove.end());

    // Acquire the required locks for the updates, after sorting the nodes to update
    // (to avoid deadlocks)
    nodes_to_update.push_back(node_id);
    std::sort(nodes_to_update.begin(), nodes_to_update.end());
    size_t nodes_to_update_count = nodes_to_update.size();
    std::unique_lock<std::mutex> locks[nodes_to_update_count];
    for (size_t i = 0; i < nodes_to_update_count; i++) {
        locks[i] = std::unique_lock<std::mutex>(element_neighbors_locks_[nodes_to_update[i]]);
    }

    idType *node_neighbors = getNodeNeighborsAtLevel(node_id, level);
    linkListSize node_neighbors_count = getNodeNeighborsCount(node_neighbors);
    auto *node_incoming_edges = getIncomingEdgesPtr(node_id, level);

    // Perform mutual updates: go over the node's neighbors and overwrite the neighbors to remove
    // that are still exist.
    size_t node_neighbors_idx = 0;
    for (size_t i = 0; i < node_neighbors_count; i++) {
        if (!std::binary_search(nodes_to_update.begin(), nodes_to_update.end(),
                                node_neighbors[i])) {
            // The repaired node added a new neighbor that we didn't account for before in the
            // meantime - leave it as is.
            node_neighbors[node_neighbors_idx++] = node_neighbors[i];
            continue;
        }
        // Check if the current neighbor is in the chosen neighbors list, and remove it from there
        // if so.
        if (removeIdFromList(chosen_neighbors, node_neighbors[i])) {
            // A chosen neighbor is already connected to the node - leave it as is.
            node_neighbors[node_neighbors_idx++] = node_neighbors[i];
            continue;
        }
        // Now we know that we are looking at a neighbor that needs to be removed.
        auto removed_node = node_neighbors[i];
        auto *removed_node_incoming_edges = getIncomingEdgesPtr(removed_node, level);
        // Perform the mutual update:
        // if the removed node id (the node's neighbour to be removed)
        // wasn't pointing to the node (i.e., the edge was uni-directional),
        // we should remove the current neighbor from the node's incoming edges.
        // otherwise, the edge turned from bidirectional to uni-directional, so we insert it to the
        // neighbour's incoming edges set. Note: we assume that every update is performed atomically
        // mutually, so it should be sufficient to look at the removed node's incoming edges set
        // alone.
        if (!removeIdFromList(*removed_node_incoming_edges, node_id)) {
            node_incoming_edges->push_back(removed_node);
        }
    }

    // Go over the chosen new neighbors that are not connected yet and perform updates.
    for (auto chosen_id : chosen_neighbors) {
        if (node_neighbors_idx == max_M_cur) {
            // Cannot add more new neighbors, we reached the capacity.
            // TODO: move this message to a log.
            std::cout << "couldn't add all the chosen new nodes upon updating " << node_id
                      << std::endl;
            break;
        }
        // We don't add new neighbors for deleted nodes - if node_id is deleted we can finish.
        // Also, don't add new neighbors to a node who is currently being indexed in parallel, as it
        // may choose the same element as its neighbor right after the repair is done and connect it
        // to it, and have a duplicate neighbor as a result.
        if (isMarkedDeleted(node_id) || isInProcess(node_id)) {
            break;
        }
        // If this specific new neighbor is deleted, we don't add this connection and continue.
        // Also, don't add a new node whose being indexed in parallel, as it may choose this node
        // as its neighbor and create a double connection (then this node will have a duplicate
        // neighbor).
        if (isMarkedDeleted(chosen_id) || isInProcess(chosen_id)) {
            continue;
        }
        auto *new_neighbor_incoming_edges = getIncomingEdgesPtr(chosen_id, level);
        node_neighbors[node_neighbors_idx++] = chosen_id;
        // If the node is in the chosen new node incoming edges, there is a unidirectional
        // connection from the chosen node to the repaired node that turns into bidirectional. Then,
        // remove it from the incoming edges set. Otherwise, the edge is created unidirectional, so
        // we add it to the unidirectional edges set. Note: we assume that all updates occur
        // mutually and atomically, then can rely on this assumption.
        if (!removeIdFromList(*node_incoming_edges, chosen_id)) {
            new_neighbor_incoming_edges->push_back(node_id);
        }
    }
    // Done updating the node's neighbors.
    setNodeNeighborsCount(node_neighbors, node_neighbors_idx);
}

template <typename DataType, typename DistType>
void HNSWIndex<DataType, DistType>::repairNodeConnections(idType node_id, size_t level) {

    candidatesMaxHeap<DistType> neighbors_candidates(this->allocator);
    // Use bitmaps for fast accesses:
    // node_orig_neighbours_set is used to diffrentiate between the neighboes that will *not* be
    // selected by the heuritics - only the ones that were originally neighbors should be removed.
    vecsim_stl::vector<bool> node_orig_neighbours_set(max_elements_, false, this->allocator);
    // neighbors_candidates_set is used to store the nodes that were already collected as
    // candidates, so we will not collect them again as candidates if we run into them from another
    // path.
    vecsim_stl::vector<bool> neighbors_candidates_set(max_elements_, false, this->allocator);
    vecsim_stl::vector<idType> deleted_neighbors(this->allocator);

    // Go over the repaired node neighbors, collect the non-deleted ones to be neighbors candidates
    // after the repair as well.
    {
        std::unique_lock<std::mutex> node_lock(element_neighbors_locks_[node_id]);
        idType *node_neighbors = getNodeNeighborsAtLevel(node_id, level);
        linkListSize node_neighbors_count = getNodeNeighborsCount(node_neighbors);
        for (size_t j = 0; j < node_neighbors_count; j++) {
            node_orig_neighbours_set[node_neighbors[j]] = true;
            // Don't add the removed element to the candidates.
            if (isMarkedDeleted(node_neighbors[j])) {
                deleted_neighbors.push_back(node_neighbors[j]);
                continue;
            }
            neighbors_candidates_set[node_neighbors[j]] = true;
            neighbors_candidates.emplace(this->dist_func(getDataByInternalId(node_id),
                                                         getDataByInternalId(node_neighbors[j]),
                                                         this->dim),
                                         node_neighbors[j]);
        }
    }
    // If there are not deleted neighbors at that point the repair job has already been made by
    // another parallel job, and there is no need to repair the node anymore.
    if (deleted_neighbors.empty()) {
        return;
    }

    // Hold 3 sets of nodes - all the original neighbors at that point to later (potentially)
    // update, subset of these which are the chosen neighbors nodes, and a subset of the original
    // neighbors that are going to be removed.
    vecsim_stl::vector<idType> nodes_to_update(this->allocator);
    vecsim_stl::vector<idType> chosen_neighbors(this->allocator);
    vecsim_stl::vector<idType> neighbors_to_remove(this->allocator);

    // Go over the deleted nodes and collect their neighbors to the candidates set.
    for (idType deleted_neighbor_id : deleted_neighbors) {
        nodes_to_update.push_back(deleted_neighbor_id);
        neighbors_to_remove.push_back(deleted_neighbor_id);

        std::unique_lock<std::mutex> neighbor_lock(
            this->element_neighbors_locks_[deleted_neighbor_id]);
        idType *neighbor_neighbours = getNodeNeighborsAtLevel(deleted_neighbor_id, level);
        linkListSize neighbor_neighbours_count = getNodeNeighborsCount(neighbor_neighbours);

        for (size_t j = 0; j < neighbor_neighbours_count; j++) {
            // Don't add removed elements to the candidates, nor nodes that are already in the
            // candidates set, nor the original node to repair itself.
            if (isMarkedDeleted(neighbor_neighbours[j]) ||
                neighbors_candidates_set[neighbor_neighbours[j]] ||
                neighbor_neighbours[j] == node_id) {
                continue;
            }
            neighbors_candidates_set[neighbor_neighbours[j]] = true;
            neighbors_candidates.emplace(
                this->dist_func(getDataByInternalId(node_id),
                                getDataByInternalId(neighbor_neighbours[j]), this->dim),
                neighbor_neighbours[j]);
        }
    }

    // Copy the original candidates, and run the heuristics. Afterwards, neighbors_candidates will
    // store the newly selected neighbours (for the node), while candidates which were originally
    // neighbors and are not going to be selected, are going to be removed.
    auto orig_candidates = neighbors_candidates;
    size_t max_M_cur = level ? maxM_ : maxM0_;
    getNeighborsByHeuristic2(neighbors_candidates, max_M_cur);

    while (!orig_candidates.empty()) {
        idType orig_candidate = orig_candidates.top().second;
        if (neighbors_candidates.empty() || orig_candidate != neighbors_candidates.top().second) {
            if (node_orig_neighbours_set[orig_candidate]) {
                neighbors_to_remove.push_back(orig_candidate);
                nodes_to_update.push_back(orig_candidate);
            }
            orig_candidates.pop();
        } else {
            chosen_neighbors.push_back(orig_candidate);
            nodes_to_update.push_back(orig_candidate);
            neighbors_candidates.pop();
            orig_candidates.pop();
        }
    }

    // Perform the actual updates for the node and the impacted neighbors while holding the nodes'
    // locks.
    mutuallyUpdateForRepairedNode(node_id, level, neighbors_to_remove, nodes_to_update,
                                  chosen_neighbors, max_M_cur);
}

template <typename DataType, typename DistType>
inline bool
HNSWIndex<DataType, DistType>::removeIdFromList(vecsim_stl::vector<idType> &element_ids_list,
                                                idType element_id) {
    auto it = std::find(element_ids_list.begin(), element_ids_list.end(), element_id);
    if (it != element_ids_list.end()) {
        // Swap the last element with the current one (equivalent to removing the element id from
        // the list).
        *it = element_ids_list.back();
        element_ids_list.pop_back();
        return true;
    }
    return false;
}

/**
 * Ctor / Dtor
 */
/* typedef struct {
    VecSimType type;     // Datatype to index.
    size_t dim;          // Vector's dimension.
    VecSimMetric metric; // Distance metric to use in the index.
    size_t initialCapacity;
    size_t blockSize;
    size_t M;
    size_t efConstruction;
    size_t efRuntime;
    double epsilon;
} HNSWParams; */
template <typename DataType, typename DistType>
HNSWIndex<DataType, DistType>::HNSWIndex(const HNSWParams *params,
                                         const AbstractIndexInitParams &abstractInitParams,
                                         size_t random_seed, size_t pool_initial_size)
    : VecSimIndexAbstract<DistType>(abstractInitParams), VecSimIndexTombstone(),
      max_elements_(params->initialCapacity),
      data_size_(VecSimType_sizeof(params->type) * this->dim),
      element_levels_(max_elements_, this->allocator),
      visited_nodes_handler_pool(pool_initial_size, max_elements_, this->allocator),
      element_neighbors_locks_(max_elements_, this->allocator) {
    size_t M = params->M ? params->M : HNSW_DEFAULT_M;
    if (M > UINT16_MAX / 2)
        throw std::runtime_error("HNSW index parameter M is too large: argument overflow");
    M_ = M;
    maxM_ = M_;
    maxM0_ = M_ * 2;

    size_t ef_construction = params->efConstruction ? params->efConstruction : HNSW_DEFAULT_EF_C;
    ef_construction_ = std::max(ef_construction, M_);
    ef_ = params->efRuntime ? params->efRuntime : HNSW_DEFAULT_EF_RT;
    epsilon_ = params->epsilon > 0.0 ? params->epsilon : HNSW_DEFAULT_EPSILON;

    cur_element_count = 0;
    num_marked_deleted = 0;

    // initializations for special treatment of the first node
    entrypoint_node_ = INVALID_ID;
    max_level_ = HNSW_INVALID_LEVEL;

    if (M <= 1)
        throw std::runtime_error("HNSW index parameter M cannot be 1");
    mult_ = 1 / log(1.0 * M_);
    level_generator_.seed(random_seed);

    // data_level0_memory will look like this:
    // | ---2--- | -----2----- | -----4*M0----------- | ---------8-------- |-data_size_-| ---8--- |
    // | <flags> | <links_len> | <link_1> <link_2>... |<incoming_links_ptr>|   <data>   | <label> |

    size_links_level0_ =
        sizeof(linkListSize) + sizeof(elementFlags) + maxM0_ * sizeof(idType) + sizeof(void *);
    size_data_per_element_ = size_links_level0_ + data_size_ + sizeof(labelType);

    // No need to test for overflow because we passed the test for size_links_level0_ and this is
    // less.
    incoming_links_offset0 = maxM0_ * sizeof(idType) + sizeof(linkListSize) + sizeof(elementFlags);
    offsetData_ = size_links_level0_;
    label_offset_ = size_links_level0_ + data_size_;
    offsetLevel0_ = 0;

    data_level0_memory_ =
        (char *)this->allocator->callocate(max_elements_ * size_data_per_element_);
    if (data_level0_memory_ == nullptr)
        throw std::runtime_error("Not enough memory");

    linkLists_ = (char **)this->allocator->callocate(sizeof(void *) * max_elements_);
    if (linkLists_ == nullptr)
        throw std::runtime_error("Not enough memory: HNSWIndex failed to allocate linklists");

    // The i-th entry in linkLists array points to max_level[i] (continuous)
    // chunks of memory, each one will look like this:
    // | -----2----- | -----4*M-------------- | ----------8--------- |
    // | <links_len> | <link_1> <link_2> ...  | <incoming_links_ptr> |
    size_links_per_element_ = sizeof(linkListSize) + maxM_ * sizeof(idType) + sizeof(void *);
    // No need to test for overflow because we passed the test for incoming_links_offset0 and this
    // is less.
    incoming_links_offset = maxM_ * sizeof(idType) + sizeof(linkListSize);
}

template <typename DataType, typename DistType>
HNSWIndex<DataType, DistType>::~HNSWIndex() {
    for (idType id = 0; id < cur_element_count; id++) {
        for (size_t level = 0; level <= element_levels_[id]; level++) {
            delete getIncomingEdgesPtr(id, level);
        }
        if (element_levels_[id] > 0)
            this->allocator->free_allocation(linkLists_[id]);
    }

    this->allocator->free_allocation(linkLists_);
    this->allocator->free_allocation(data_level0_memory_);
}

/**
 * Index API functions
 */
template <typename DataType, typename DistType>
void HNSWIndex<DataType, DistType>::increaseCapacity() {
    size_t vectors_to_add = this->blockSize - max_elements_ % this->blockSize;
    resizeIndexInternal(max_elements_ + vectors_to_add);
}

template <typename DataType, typename DistType>
template <bool has_marked_deleted>
void HNSWIndex<DataType, DistType>::removeAndSwap(idType internalId) {

    // Delete the incoming edges sets for this element at every level.
    size_t element_top_level = element_levels_[internalId];
    for (size_t level = 0; level <= element_top_level; level++) {
        auto *incoming_edges = getIncomingEdgesPtr(internalId, level);
        assert(!has_marked_deleted || incoming_edges->size() == 0);
        delete incoming_edges;
    }

    if (has_marked_deleted) {
        // If the index allows marking vectors as deleted (as in tiered HNSW), the id to remove
        // cannot be the entry point, as it should have been replaced upon marking it as deleted.
        assert(entrypoint_node_ != internalId);
    } else if (internalId == entrypoint_node_) {
        // For inplace delete, we replace entry point now.
        assert(element_top_level == max_level_);
        replaceEntryPoint();
    }

    // We can say now that the element has removed completely from index.
    --cur_element_count;
    if (has_marked_deleted) {
        --num_marked_deleted;
    }

    // Remove the deleted id form the relevant incoming edges sets in which it appears.
    for (size_t level = 0; level <= element_top_level; level++) {
        auto *neighbours = getNodeNeighborsAtLevel(internalId, level);
        auto neighbours_count = getNodeNeighborsCount(neighbours);
        for (size_t i = 0; i < neighbours_count; i++) {
            idType neighbour_id = neighbours[i];
            // This should always succeed, since every outgoing edge should be unidirectional at
            // this point (after all the repair jobs are done).
            auto *neighbour_incoming_edges = getIncomingEdgesPtr(neighbour_id, level);
            removeIdFromList(*neighbour_incoming_edges, internalId);
        }
    }

    // Swap the last id with the deleted one, and invalidate the last id data.
    if (element_levels_[internalId] > 0) {
        this->allocator->free_allocation(linkLists_[internalId]);
        linkLists_[internalId] = nullptr;
    }
    if (cur_element_count == internalId) {
        // We're deleting the last internal id, just invalidate data without swapping.
        memset(data_level0_memory_ + cur_element_count * size_data_per_element_ + offsetLevel0_, 0,
               size_data_per_element_);
    } else {
        SwapLastIdWithDeletedId<has_marked_deleted>(internalId);
    }

    // If we need to free a complete block and there is at least one block between the
    // capacity and the size.
    if (cur_element_count % this->blockSize == 0 &&
        cur_element_count + this->blockSize <= max_elements_) {

        // Check if the capacity is aligned to block size.
        size_t extra_space_to_free = max_elements_ % this->blockSize;

        // Remove one block from the capacity.
        this->resizeIndexInternal(max_elements_ - this->blockSize - extra_space_to_free);
    }
}

template <typename DataType, typename DistType>
void HNSWIndex<DataType, DistType>::removeAndSwapDeletedElement(idType internalId) {
    removeAndSwap<true>(internalId);
}

template <typename DataType, typename DistType>
void HNSWIndex<DataType, DistType>::removeVectorInPlace(const idType element_internal_id) {

    vecsim_stl::vector<bool> neighbours_bitmap(this->allocator);

    // Go over the element's nodes at every level and repair the effected connections.
    size_t element_top_level = element_levels_[element_internal_id];
    for (size_t level = 0; level <= element_top_level; level++) {
        idType *neighbours = getNodeNeighborsAtLevel(element_internal_id, level);
        linkListSize neighbours_count = getNodeNeighborsCount(neighbours);
        // Reset the neighbours' bitmap for the current level.
        neighbours_bitmap.assign(cur_element_count, false);
        // Store the deleted element's neighbours set in a bitmap for fast access.
        for (size_t j = 0; j < neighbours_count; j++) {
            neighbours_bitmap[neighbours[j]] = true;
        }
        // Go over the neighbours that also points back to the removed point and make a local
        // repair.
        for (size_t i = 0; i < neighbours_count; i++) {
            idType neighbour_id = neighbours[i];
            idType *neighbour_neighbours = getNodeNeighborsAtLevel(neighbour_id, level);
            linkListSize neighbour_neighbours_count = getNodeNeighborsCount(neighbour_neighbours);

            bool bidirectional_edge = false;
            for (size_t j = 0; j < neighbour_neighbours_count; j++) {
                // If the edge is bidirectional, do repair for this neighbor.
                if (neighbour_neighbours[j] == element_internal_id) {
                    bidirectional_edge = true;
                    repairConnectionsForDeletion(element_internal_id, neighbour_id, neighbours,
                                                 neighbour_neighbours, level, neighbours_bitmap);
                    break;
                }
            }

            // If this edge is uni-directional, we should remove the element from the neighbor's
            // incoming edges.
            if (!bidirectional_edge) {
                auto *neighbour_incoming_edges = getIncomingEdgesPtr(neighbour_id, level);
                // This should always return true (remove should succeed).
                removeIdFromList(*neighbour_incoming_edges, element_internal_id);
            }
        }

        // Next, go over the rest of incoming edges (the ones that are not bidirectional) and make
        // repairs.
        auto *incoming_edges = getIncomingEdgesPtr(element_internal_id, level);
        for (auto incoming_edge : *incoming_edges) {
            idType *incoming_node_neighbours = getNodeNeighborsAtLevel(incoming_edge, level);
            repairConnectionsForDeletion(element_internal_id, incoming_edge, neighbours,
                                         incoming_node_neighbours, level, neighbours_bitmap);
        }
    }
    // Finally, remove the element from the index and make a swap with the last internal id to
    // avoid fragmentation and reclaim memory when needed.
    removeAndSwap<false>(element_internal_id);
}

// Store the new element in the global data structures and keep the new state. In multithreaded
// scenario, the index data guard should be held by the caller (exclusive lock).
template <typename DataType, typename DistType>
AddVectorCtx HNSWIndex<DataType, DistType>::storeNewElement(labelType label) {
    AddVectorCtx state{};

    // Choose randomly the maximum level in which the new element will be in the index.
    state.elementMaxLevel = getRandomLevel(mult_);

    // Access and update the index global data structures with the new element meta-data.
    state.newElementId = cur_element_count++;
    assert(indexCapacity() >= indexSize());
    // Reset the data (and meta-data) for id=state.newElementId in the index.
    memset(data_level0_memory_ + state.newElementId * size_data_per_element_ + offsetLevel0_, 0,
           size_data_per_element_);
    // We mark id as in process *before* we set it in the label lookup, otherwise we might check
    // that the label exist with safeCheckIfLabelExistsInIndex and see that IN_PROCESS flag is
    // clear.
    markInProcess(state.newElementId);
    setVectorId(label, state.newElementId);
    element_levels_[state.newElementId] = state.elementMaxLevel;

    state.currMaxLevel = (int)max_level_;
    state.currEntryPoint = entrypoint_node_;
    if (state.elementMaxLevel > state.currMaxLevel) {
        if (entrypoint_node_ == INVALID_ID && max_level_ != HNSW_INVALID_LEVEL) {
            throw std::runtime_error("Internal error - inserting the first element to the graph,"
                                     " but the current max level is not INVALID");
        }
        // If the new elements max level is higher than the maximum level the currently exists in
        // the graph, update the max level and set the new element as entry point.
        entrypoint_node_ = state.newElementId;
        max_level_ = state.elementMaxLevel;
    }
    return state;
}

// Store the new element in the global data structures and keep the new state. In multithreaded
// scenario, the index data guard should be held by the caller (exclusive lock).
template <typename DataType, typename DistType>
<<<<<<< HEAD
AddVectorCtx HNSWIndex<DataType, DistType>::storeNewElement(labelType label) {
    AddVectorCtx state{};

    // Choose randomly the maximum level in which the new element will be in the index.
    state.elementMaxLevel = getRandomLevel(mult_);

    // Access and update the index global data structures with the new element meta-data.
    state.newElementId = cur_element_count++;
    assert(indexCapacity() >= indexSize());
    // Reset the data (and meta-data) for id=state.newElementId in the index.
    memset(data_level0_memory_ + state.newElementId * size_data_per_element_ + offsetLevel0_, 0,
           size_data_per_element_);
    // We mark id as in process *before* we set it in the label lookup, otherwise we might check
    // that the label exist with safeCheckIfLabelExistsInIndex and see that IN_PROCESS flag is
    // clear.
    markInProcess(state.newElementId);
    setVectorId(label, state.newElementId);
    element_levels_[state.newElementId] = state.elementMaxLevel;

    state.currMaxLevel = (int)max_level_;
    state.currEntryPoint = entrypoint_node_;
    if (state.elementMaxLevel > state.currMaxLevel) {
        if (entrypoint_node_ == INVALID_ID && max_level_ != HNSW_INVALID_LEVEL) {
            throw std::runtime_error("Internal error - inserting the first element to the graph,"
                                     " but the current max level is not INVALID");
        }
        // If the new elements max level is higher than the maximum level the currently exists in
        // the graph, update the max level and set the new element as entry point.
        entrypoint_node_ = state.newElementId;
        max_level_ = state.elementMaxLevel;
    }
    return state;
}

template <typename DataType, typename DistType>
=======
>>>>>>> ce8b3908
void HNSWIndex<DataType, DistType>::appendVector(const void *vector_data, const labelType label,
                                                 AddVectorCtx *auxiliaryCtx) {

    // If auxiliaryCtx is not NULL, the index state has already been updated from outside (such as
    // in tiered index). Also, the synchronization responsibility in this case is on the caller,
    // otherwise, this function should acquire and release the lock to ensure proper parallelism.
    AddVectorCtx state{};
    if (auxiliaryCtx == nullptr) {
        this->lockIndexDataGuard();
        state = storeNewElement(label);
        if (state.currMaxLevel >= state.elementMaxLevel) {
            this->unlockIndexDataGuard();
        }
    } else {
        state = *auxiliaryCtx;
    }
    // Deconstruct the state variables from the auxiliaryCtx. prev_entry_point and prev_max_level
    // are the entry point and index max level at the point of time when the element was stored, and
    // they may (or may not) have changed due to the insertion.
    auto [new_element_id, element_max_level, prev_entry_point, prev_max_level] = state;
    // Initialisation of the vector data and its label.
    setExternalLabel(new_element_id, label);
    DataType normalized_blob[this->dim]; // will be use only if metric is 'Cosine'
    if (this->metric == VecSimMetric_Cosine) {
        memcpy(normalized_blob, vector_data, this->dim * sizeof(DataType));
        normalizeVector(normalized_blob, this->dim);
        vector_data = normalized_blob;
    }
    memcpy(getDataByInternalId(new_element_id), vector_data, data_size_);
    if (element_max_level > 0) {
        linkLists_[new_element_id] =
            (char *)this->allocator->allocate(size_links_per_element_ * element_max_level);
        if (linkLists_[new_element_id] == nullptr) {
            throw std::runtime_error("Not enough memory: addPoint failed to allocate linklist");
        }
        memset(linkLists_[new_element_id], 0, size_links_per_element_ * element_max_level);
    }

    // Start scanning the graph from the current entry point.
    idType curr_element = prev_entry_point;
    // This condition only means that we are not inserting the first (non-deleted) element.
    if (curr_element != INVALID_ID) {
        DistType cur_dist = std::numeric_limits<DistType>::max();
        if (element_max_level < prev_max_level) {
            cur_dist = this->dist_func(vector_data, getDataByInternalId(curr_element), this->dim);
            for (int level = prev_max_level; level > element_max_level; level--) {
                // this is done for the levels which are above the max level
                // to which we are going to insert the new element. We do
                // a greedy search in the graph starting from the entry point
                // at each level, and move on with the closest element we can find.
                // When there is no improvement to do, we take a step down.
                greedySearchLevel<false>(vector_data, level, curr_element, cur_dist);
            }
        }

        auto max_common_level = std::min(element_max_level, prev_max_level);
        for (int level = max_common_level; (int)level >= 0; level--) {
            candidatesMaxHeap<DistType> top_candidates =
                searchLayer<false>(curr_element, vector_data, level, ef_construction_);
            curr_element = mutuallyConnectNewElement(new_element_id, top_candidates, level);
        }

        if (element_max_level > prev_max_level) {
            // Create the incoming edges sets for the new levels.
            for (int level_idx = prev_max_level + 1; level_idx <= element_max_level; level_idx++) {
                auto *incoming_edges =
                    new (this->allocator) vecsim_stl::vector<idType>(this->allocator);
                setIncomingEdgesPtr(new_element_id, level_idx, incoming_edges);
            }
        }
    } else {
        // Inserting the first (non-deleted) element to the graph - only need to allocate incoming
        // neighbors sets without creating any connections.
        for (int level_idx = 0; level_idx <= element_max_level; level_idx++) {
            auto *incoming_edges =
                new (this->allocator) vecsim_stl::vector<idType>(this->allocator);
            setIncomingEdgesPtr(new_element_id, level_idx, incoming_edges);
        }
    }
    unmarkInProcess(new_element_id);
    if (auxiliaryCtx == nullptr && state.currMaxLevel < state.elementMaxLevel) {
        // No external auxiliaryCtx, so it's this function responsibility to release the lock.
        this->unlockIndexDataGuard();
    }
}

template <typename DataType, typename DistType>
idType HNSWIndex<DataType, DistType>::safeGetEntryPointCopy() const {
    std::shared_lock<std::shared_mutex> lock(index_data_guard_);
    return entrypoint_node_;
}

template <typename DataType, typename DistType>
idType HNSWIndex<DataType, DistType>::searchBottomLayerEP(const void *query_data, void *timeoutCtx,
                                                          VecSimQueryResult_Code *rc) const {
    *rc = VecSim_QueryResult_OK;

    idType curr_element = safeGetEntryPointCopy();
    if (curr_element == INVALID_ID)
        return curr_element; // index is empty.

    DistType cur_dist = this->dist_func(query_data, getDataByInternalId(curr_element), this->dim);
    for (size_t level = max_level_; level > 0 && curr_element != INVALID_ID; level--) {
        greedySearchLevel<true>(query_data, level, curr_element, cur_dist, timeoutCtx, rc);
    }
    return curr_element;
}

template <typename DataType, typename DistType>
template <bool has_marked_deleted>
candidatesLabelsMaxHeap<DistType> *
HNSWIndex<DataType, DistType>::searchBottomLayer_WithTimeout(idType ep_id, const void *data_point,
                                                             size_t ef, size_t k, void *timeoutCtx,
                                                             VecSimQueryResult_Code *rc) const {

    auto *visited_nodes_handler = getVisitedList();
    tag_t visited_tag = visited_nodes_handler->getFreshTag();

    candidatesLabelsMaxHeap<DistType> *top_candidates = getNewMaxPriorityQueue();
    candidatesMaxHeap<DistType> candidate_set(this->allocator);

    DistType lowerBound;
    if (!has_marked_deleted || !isMarkedDeleted(ep_id)) {
        // If ep is not marked as deleted, get its distance and set lower bound and heaps
        // accordingly
        DistType dist = this->dist_func(data_point, getDataByInternalId(ep_id), this->dim);
        lowerBound = dist;
        top_candidates->emplace(dist, getExternalLabel(ep_id));
        candidate_set.emplace(-dist, ep_id);
    } else {
        // If ep is marked as deleted, set initial lower bound to max, and don't insert to top
        // candidates heap
        lowerBound = std::numeric_limits<DistType>::max();
        candidate_set.emplace(-lowerBound, ep_id);
    }

    visited_nodes_handler->tagNode(ep_id, visited_tag);

    while (!candidate_set.empty()) {
        pair<DistType, idType> curr_el_pair = candidate_set.top();
        if ((-curr_el_pair.first) > lowerBound && top_candidates->size() >= ef) {
            break;
        }
        if (VECSIM_TIMEOUT(timeoutCtx)) {
            returnVisitedList(visited_nodes_handler);
            *rc = VecSim_QueryResult_TimedOut;
            return top_candidates;
        }
        candidate_set.pop();

        lowerBound = processCandidate<has_marked_deleted>(
            curr_el_pair.second, data_point, 0, ef, visited_tag,
            visited_nodes_handler->getElementsTags(), *top_candidates, candidate_set, lowerBound);
    }
    returnVisitedList(visited_nodes_handler);
    while (top_candidates->size() > k) {
        top_candidates->pop();
    }
    *rc = VecSim_QueryResult_OK;
    return top_candidates;
}

template <typename DataType, typename DistType>
VecSimQueryResult_List HNSWIndex<DataType, DistType>::topKQuery(const void *query_data, size_t k,
                                                                VecSimQueryParams *queryParams) {

    VecSimQueryResult_List rl = {0};
    this->last_mode = STANDARD_KNN;

    if (cur_element_count == 0 || k == 0) {
        rl.code = VecSim_QueryResult_OK;
        rl.results = array_new<VecSimQueryResult>(0);
        return rl;
    }

    void *timeoutCtx = nullptr;

    DataType normalized_blob[this->dim]; // This will be use only if metric == VecSimMetric_Cosine.
    if (this->metric == VecSimMetric_Cosine) {
        memcpy(normalized_blob, query_data, this->dim * sizeof(DataType));
        normalizeVector(normalized_blob, this->dim);
        query_data = normalized_blob;
    }
    // Get original efRuntime and store it.
    size_t ef = ef_;

    if (queryParams) {
        timeoutCtx = queryParams->timeoutCtx;
        if (queryParams->hnswRuntimeParams.efRuntime != 0) {
            ef = queryParams->hnswRuntimeParams.efRuntime;
        }
    }

    idType bottom_layer_ep = searchBottomLayerEP(query_data, timeoutCtx, &rl.code);
    if (VecSim_OK != rl.code) {
        return rl;
    } else if (bottom_layer_ep == INVALID_ID) {
        // Although we checked that the index is not empty (cur_element_count == 0), it might be
        // that another thread deleted all the elements or didn't finish inserting the first element
        // yet. Anyway, we observed that the index is empty, so we return an empty result list.
        rl.results = array_new<VecSimQueryResult>(0);
        return rl;
    }

    // We now oun the results heap, we need to free (delete) it when we done
    candidatesLabelsMaxHeap<DistType> *results;
    if (this->num_marked_deleted) {
        results = searchBottomLayer_WithTimeout<true>(bottom_layer_ep, query_data, std::max(ef, k),
                                                      k, timeoutCtx, &rl.code);
    } else {
        results = searchBottomLayer_WithTimeout<false>(bottom_layer_ep, query_data, std::max(ef, k),
                                                       k, timeoutCtx, &rl.code);
    }

    if (VecSim_OK == rl.code) {
        rl.results = array_new_len<VecSimQueryResult>(results->size(), results->size());
        for (int i = (int)results->size() - 1; i >= 0; --i) {
            VecSimQueryResult_SetId(rl.results[i], results->top().second);
            VecSimQueryResult_SetScore(rl.results[i], results->top().first);
            results->pop();
        }
    }
    delete results;
    return rl;
}

template <typename DataType, typename DistType>
template <bool has_marked_deleted>
VecSimQueryResult *HNSWIndex<DataType, DistType>::searchRangeBottomLayer_WithTimeout(
    idType ep_id, const void *data_point, double epsilon, double radius, void *timeoutCtx,
    VecSimQueryResult_Code *rc) const {

    *rc = VecSim_QueryResult_OK;
    auto res_container = getNewResultsContainer(10); // arbitrary initial cap.

    auto *visited_nodes_handler = getVisitedList();
    tag_t visited_tag = visited_nodes_handler->getFreshTag();

    candidatesMaxHeap<DistType> candidate_set(this->allocator);

    // Set the initial effective-range to be at least the distance from the entry-point.
    DistType ep_dist, dynamic_range, dynamic_range_search_boundaries;
    if (has_marked_deleted && isMarkedDeleted(ep_id)) {
        // If ep is marked as deleted, set initial ranges to max
        ep_dist = std::numeric_limits<DistType>::max();
        dynamic_range_search_boundaries = dynamic_range = ep_dist;
    } else {
        // If ep is not marked as deleted, get its distance and set ranges accordingly
        ep_dist = this->dist_func(data_point, getDataByInternalId(ep_id), this->dim);
        dynamic_range = ep_dist;
        if (ep_dist <= radius) {
            // Entry-point is within the radius - add it to the results.
            res_container->emplace(getExternalLabel(ep_id), ep_dist);
            dynamic_range = radius; // to ensure that dyn_range >= radius.
        }
        dynamic_range_search_boundaries = dynamic_range * (1.0 + epsilon);
    }

    candidate_set.emplace(-ep_dist, ep_id);
    visited_nodes_handler->tagNode(ep_id, visited_tag);

    // Cast radius once instead of each time we check that -curr_el_pair.first >= radius_.
    DistType radius_ = DistType(radius);
    while (!candidate_set.empty()) {
        pair<DistType, idType> curr_el_pair = candidate_set.top();
        // If the best candidate is outside the dynamic range in more than epsilon (relatively) - we
        // finish the search.
        if ((-curr_el_pair.first) > dynamic_range_search_boundaries) {
            break;
        }
        if (VECSIM_TIMEOUT(timeoutCtx)) {
            *rc = VecSim_QueryResult_TimedOut;
            break;
        }
        candidate_set.pop();

        // Decrease the effective range, but keep dyn_range >= radius.
        if (-curr_el_pair.first < dynamic_range && -curr_el_pair.first >= radius_) {
            dynamic_range = -curr_el_pair.first;
            dynamic_range_search_boundaries = dynamic_range * (1.0 + epsilon);
        }

        // Go over the candidate neighbours, add them to the candidates list if they are within the
        // epsilon environment of the dynamic range, and add them to the results if they are in the
        // requested radius.
        // Here we send the radius as double to match the function arguments type.
        processCandidate_RangeSearch<has_marked_deleted>(
            curr_el_pair.second, data_point, 0, epsilon, visited_tag,
            visited_nodes_handler->getElementsTags(), res_container, candidate_set,
            dynamic_range_search_boundaries, radius);
    }
    returnVisitedList(visited_nodes_handler);
    return res_container->get_results();
}

template <typename DataType, typename DistType>
VecSimQueryResult_List HNSWIndex<DataType, DistType>::rangeQuery(const void *query_data,
                                                                 double radius,
                                                                 VecSimQueryParams *queryParams) {

    VecSimQueryResult_List rl = {0};
    this->last_mode = RANGE_QUERY;

    if (cur_element_count == 0) {
        rl.code = VecSim_QueryResult_OK;
        rl.results = array_new<VecSimQueryResult>(0);
        return rl;
    }
    void *timeoutCtx = nullptr;

    DataType normalized_blob[this->dim]; // This will be use only if metric == VecSimMetric_Cosine
    if (this->metric == VecSimMetric_Cosine) {
        memcpy(normalized_blob, query_data, this->dim * sizeof(DataType));
        normalizeVector(normalized_blob, this->dim);
        query_data = normalized_blob;
    }

    double epsilon = epsilon_;
    if (queryParams) {
        timeoutCtx = queryParams->timeoutCtx;
        if (queryParams->hnswRuntimeParams.epsilon != 0.0) {
            epsilon = queryParams->hnswRuntimeParams.epsilon;
        }
    }

    idType bottom_layer_ep = searchBottomLayerEP(query_data, timeoutCtx, &rl.code);
    if (VecSim_OK != rl.code) {
        rl.results = array_new<VecSimQueryResult>(0);
        return rl;
    }

    // search bottom layer
    // Here we send the radius as double to match the function arguments type.
    if (this->num_marked_deleted)
        rl.results = searchRangeBottomLayer_WithTimeout<true>(bottom_layer_ep, query_data, epsilon,
                                                              radius, timeoutCtx, &rl.code);
    else
        rl.results = searchRangeBottomLayer_WithTimeout<false>(bottom_layer_ep, query_data, epsilon,
                                                               radius, timeoutCtx, &rl.code);
    return rl;
}

template <typename DataType, typename DistType>
VecSimIndexInfo HNSWIndex<DataType, DistType>::info() const {

    VecSimIndexInfo info;
    info.algo = VecSimAlgo_HNSWLIB;
    info.hnswInfo.dim = this->dim;
    info.hnswInfo.type = this->vecType;
    info.hnswInfo.isMulti = this->isMulti;
    info.hnswInfo.metric = this->metric;
    info.hnswInfo.blockSize = this->blockSize;
    info.hnswInfo.M = this->getM();
    info.hnswInfo.efConstruction = this->getEfConstruction();
    info.hnswInfo.efRuntime = this->getEf();
    info.hnswInfo.epsilon = this->epsilon_;
    info.hnswInfo.indexSize = this->indexSize();
    info.hnswInfo.indexLabelCount = this->indexLabelCount();
    info.hnswInfo.max_level = this->getMaxLevel();
    info.hnswInfo.entrypoint = this->getEntryPointLabel();
    info.hnswInfo.memory = this->getAllocationSize();
    info.hnswInfo.last_mode = this->last_mode;
    info.hnswInfo.visitedNodesPoolSize = this->visited_nodes_handler_pool.getPoolSize();
    return info;
}

template <typename DataType, typename DistType>
VecSimInfoIterator *HNSWIndex<DataType, DistType>::infoIterator() const {
    VecSimIndexInfo info = this->info();
    // For readability. Update this number when needed.
    size_t numberOfInfoFields = 12;
    VecSimInfoIterator *infoIterator = new VecSimInfoIterator(numberOfInfoFields);

    infoIterator->addInfoField(VecSim_InfoField{
        .fieldName = VecSimCommonStrings::ALGORITHM_STRING,
        .fieldType = INFOFIELD_STRING,
        .fieldValue = {FieldValue{.stringValue = VecSimAlgo_ToString(info.algo)}}});
    infoIterator->addInfoField(VecSim_InfoField{
        .fieldName = VecSimCommonStrings::TYPE_STRING,
        .fieldType = INFOFIELD_STRING,
        .fieldValue = {FieldValue{.stringValue = VecSimType_ToString(info.hnswInfo.type)}}});
    infoIterator->addInfoField(
        VecSim_InfoField{.fieldName = VecSimCommonStrings::DIMENSION_STRING,
                         .fieldType = INFOFIELD_UINT64,
                         .fieldValue = {FieldValue{.uintegerValue = info.hnswInfo.dim}}});
    infoIterator->addInfoField(VecSim_InfoField{
        .fieldName = VecSimCommonStrings::METRIC_STRING,
        .fieldType = INFOFIELD_STRING,
        .fieldValue = {FieldValue{.stringValue = VecSimMetric_ToString(info.hnswInfo.metric)}}});

    infoIterator->addInfoField(
        VecSim_InfoField{.fieldName = VecSimCommonStrings::IS_MULTI_STRING,
                         .fieldType = INFOFIELD_UINT64,
                         .fieldValue = {FieldValue{.uintegerValue = info.hnswInfo.isMulti}}});
    infoIterator->addInfoField(
        VecSim_InfoField{.fieldName = VecSimCommonStrings::INDEX_SIZE_STRING,
                         .fieldType = INFOFIELD_UINT64,
                         .fieldValue = {FieldValue{.uintegerValue = info.hnswInfo.indexSize}}});
    infoIterator->addInfoField(VecSim_InfoField{
        .fieldName = VecSimCommonStrings::INDEX_LABEL_COUNT_STRING,
        .fieldType = INFOFIELD_UINT64,
        .fieldValue = {FieldValue{.uintegerValue = info.hnswInfo.indexLabelCount}}});
    infoIterator->addInfoField(
        VecSim_InfoField{.fieldName = VecSimCommonStrings::HNSW_M_STRING,
                         .fieldType = INFOFIELD_UINT64,
                         .fieldValue = {FieldValue{.uintegerValue = info.hnswInfo.M}}});
    infoIterator->addInfoField(VecSim_InfoField{
        .fieldName = VecSimCommonStrings::HNSW_EF_CONSTRUCTION_STRING,
        .fieldType = INFOFIELD_UINT64,
        .fieldValue = {FieldValue{.uintegerValue = info.hnswInfo.efConstruction}}});
    infoIterator->addInfoField(
        VecSim_InfoField{.fieldName = VecSimCommonStrings::HNSW_EF_RUNTIME_STRING,
                         .fieldType = INFOFIELD_UINT64,
                         .fieldValue = {FieldValue{.uintegerValue = info.hnswInfo.efRuntime}}});
    infoIterator->addInfoField(
        VecSim_InfoField{.fieldName = VecSimCommonStrings::HNSW_MAX_LEVEL,
                         .fieldType = INFOFIELD_UINT64,
                         .fieldValue = {FieldValue{.uintegerValue = info.hnswInfo.max_level}}});
    infoIterator->addInfoField(
        VecSim_InfoField{.fieldName = VecSimCommonStrings::HNSW_ENTRYPOINT,
                         .fieldType = INFOFIELD_UINT64,
                         .fieldValue = {FieldValue{.uintegerValue = info.hnswInfo.entrypoint}}});
    infoIterator->addInfoField(
        VecSim_InfoField{.fieldName = VecSimCommonStrings::MEMORY_STRING,
                         .fieldType = INFOFIELD_UINT64,
                         .fieldValue = {FieldValue{.uintegerValue = info.hnswInfo.memory}}});
    infoIterator->addInfoField(
        VecSim_InfoField{.fieldName = VecSimCommonStrings::SEARCH_MODE_STRING,
                         .fieldType = INFOFIELD_STRING,
                         .fieldValue = {FieldValue{
                             .stringValue = VecSimSearchMode_ToString(info.hnswInfo.last_mode)}}});
    infoIterator->addInfoField(
        VecSim_InfoField{.fieldName = VecSimCommonStrings::HNSW_EPSILON_STRING,
                         .fieldType = INFOFIELD_FLOAT64,
                         .fieldValue = {FieldValue{.floatingPointValue = info.hnswInfo.epsilon}}});

    return infoIterator;
}

template <typename DataType, typename DistType>
bool HNSWIndex<DataType, DistType>::preferAdHocSearch(size_t subsetSize, size_t k,
                                                      bool initial_check) {
    // This heuristic is based on sklearn decision tree classifier (with 20 leaves nodes) -
    // see scripts/HNSW_batches_clf.py
    size_t index_size = this->indexSize();
    if (subsetSize > index_size) {
        throw std::runtime_error("internal error: subset size cannot be larger than index size");
    }
    size_t d = this->dim;
    size_t M = this->getM();
    float r = (index_size == 0) ? 0.0f : (float)(subsetSize) / (float)this->indexLabelCount();
    bool res;

    // node 0
    if (index_size <= 30000) {
        // node 1
        if (index_size <= 5500) {
            // node 5
            res = true;
        } else {
            // node 6
            if (r <= 0.17) {
                // node 11
                res = true;
            } else {
                // node 12
                if (k <= 12) {
                    // node 13
                    if (d <= 55) {
                        // node 17
                        res = false;
                    } else {
                        // node 18
                        if (M <= 10) {
                            // node 19
                            res = false;
                        } else {
                            // node 20
                            res = true;
                        }
                    }
                } else {
                    // node 14
                    res = true;
                }
            }
        }
    } else {
        // node 2
        if (r < 0.07) {
            // node 3
            if (index_size <= 750000) {
                // node 15
                res = true;
            } else {
                // node 16
                if (k <= 7) {
                    // node 21
                    res = false;
                } else {
                    // node 22
                    if (r <= 0.03) {
                        // node 23
                        res = true;
                    } else {
                        // node 24
                        res = false;
                    }
                }
            }
        } else {
            // node 4
            if (d <= 75) {
                // node 7
                res = false;
            } else {
                // node 8
                if (k <= 12) {
                    // node 9
                    if (r <= 0.21) {
                        // node 27
                        if (M <= 57) {
                            // node 29
                            if (index_size <= 75000) {
                                // node 31
                                res = true;
                            } else {
                                // node 32
                                res = false;
                            }
                        } else {
                            // node 30
                            res = true;
                        }
                    } else {
                        // node 28
                        res = false;
                    }
                } else {
                    // node 10
                    if (M <= 10) {
                        // node 25
                        if (r <= 0.17) {
                            // node 33
                            res = true;
                        } else {
                            // node 34
                            res = false;
                        }
                    } else {
                        // node 26
                        if (index_size <= 300000) {
                            // node 35
                            res = true;
                        } else {
                            // node 36
                            if (r <= 0.17) {
                                // node 37
                                res = true;
                            } else {
                                // node 38
                                res = false;
                            }
                        }
                    }
                }
            }
        }
    }
    // Set the mode - if this isn't the initial check, we switched mode form batches to ad-hoc.
    this->last_mode =
        res ? (initial_check ? HYBRID_ADHOC_BF : HYBRID_BATCHES_TO_ADHOC_BF) : HYBRID_BATCHES;
    return res;
}

#ifdef BUILD_TESTS
#include "hnsw_serializer.h"
#endif<|MERGE_RESOLUTION|>--- conflicted
+++ resolved
@@ -260,11 +260,7 @@
     inline void unmarkInProcess(idType internalId);
     void increaseCapacity() override;
     AddVectorCtx storeNewElement(labelType label);
-<<<<<<< HEAD
-
-=======
     void removeAndSwapDeletedElement(idType internalId);
->>>>>>> ce8b3908
     void repairNodeConnections(idType node_id, size_t level);
     inline size_t getElementTopLevel(idType internalId);
     vecsim_stl::vector<graphNodeType> safeCollectAllNodeIncomingNeighbors(idType node_id,
@@ -516,10 +512,6 @@
 
 template <typename DataType, typename DistType>
 void HNSWIndex<DataType, DistType>::unmarkInProcess(idType internalId) {
-<<<<<<< HEAD
-    elementFlags *flags = getElementFlags(internalId);
-    *flags &= ~IN_PROCESS; // reset the IN_PROCESS flag.
-=======
     // Atomically unset the IN_PROCESS mark flag (note that other parallel threads may set the flags
     // at the same time (for marking the element with MARK_DELETE flag).
     bool ret = false;
@@ -529,7 +521,6 @@
         ret =
             __atomic_compare_exchange(getElementFlags(internalId), &flags, &updated_flags, 0, 0, 0);
     } while (!ret);
->>>>>>> ce8b3908
 }
 
 template <typename DataType, typename DistType>
@@ -1088,16 +1079,12 @@
     idType old_entry = entrypoint_node_;
     // Sets an (arbitrary) new entry point, after deleting the current entry point.
     while (old_entry == entrypoint_node_) {
-<<<<<<< HEAD
-        idType candidate_in_process = INVALID_ID;
-=======
         // Use volatile for this variable, so that in case we would have to busy wait for this
         // element to finish its indexing, the compiler will not use optimizations. Otherwise,
         // the compiler might evaluate 'isInProcess(candidate_in_process)' once instead of calling
         // it multiple times in a busy wait manner, and we'll run into an infinite loop if the
         // candidate is in process when we reach the loop.
         volatile idType candidate_in_process = INVALID_ID;
->>>>>>> ce8b3908
         {
             // Go over the entry point's neighbors at the top level.
             std::unique_lock<std::mutex> lock(this->element_neighbors_locks_[entrypoint_node_]);
@@ -1135,13 +1122,9 @@
             }
         }
         // If we only found candidates which are in process at this level, do busy wait until they
-<<<<<<< HEAD
-        // are done being processed (this should happen in very rare cases...)
-=======
         // are done being processed (this should happen in very rare cases...). Since
         // candidate_in_process was declared volatile, we can be sure that isInProcess is called in
         // every iteration.
->>>>>>> ce8b3908
         if (candidate_in_process != INVALID_ID) {
             while (isInProcess(candidate_in_process))
                 ;
@@ -1841,47 +1824,7 @@
     return state;
 }
 
-// Store the new element in the global data structures and keep the new state. In multithreaded
-// scenario, the index data guard should be held by the caller (exclusive lock).
-template <typename DataType, typename DistType>
-<<<<<<< HEAD
-AddVectorCtx HNSWIndex<DataType, DistType>::storeNewElement(labelType label) {
-    AddVectorCtx state{};
-
-    // Choose randomly the maximum level in which the new element will be in the index.
-    state.elementMaxLevel = getRandomLevel(mult_);
-
-    // Access and update the index global data structures with the new element meta-data.
-    state.newElementId = cur_element_count++;
-    assert(indexCapacity() >= indexSize());
-    // Reset the data (and meta-data) for id=state.newElementId in the index.
-    memset(data_level0_memory_ + state.newElementId * size_data_per_element_ + offsetLevel0_, 0,
-           size_data_per_element_);
-    // We mark id as in process *before* we set it in the label lookup, otherwise we might check
-    // that the label exist with safeCheckIfLabelExistsInIndex and see that IN_PROCESS flag is
-    // clear.
-    markInProcess(state.newElementId);
-    setVectorId(label, state.newElementId);
-    element_levels_[state.newElementId] = state.elementMaxLevel;
-
-    state.currMaxLevel = (int)max_level_;
-    state.currEntryPoint = entrypoint_node_;
-    if (state.elementMaxLevel > state.currMaxLevel) {
-        if (entrypoint_node_ == INVALID_ID && max_level_ != HNSW_INVALID_LEVEL) {
-            throw std::runtime_error("Internal error - inserting the first element to the graph,"
-                                     " but the current max level is not INVALID");
-        }
-        // If the new elements max level is higher than the maximum level the currently exists in
-        // the graph, update the max level and set the new element as entry point.
-        entrypoint_node_ = state.newElementId;
-        max_level_ = state.elementMaxLevel;
-    }
-    return state;
-}
-
-template <typename DataType, typename DistType>
-=======
->>>>>>> ce8b3908
+template <typename DataType, typename DistType>
 void HNSWIndex<DataType, DistType>::appendVector(const void *vector_data, const labelType label,
                                                  AddVectorCtx *auxiliaryCtx) {
 
