/*
 *Copyright Redis Ltd. 2021 - present
 *Licensed under your choice of the Redis Source Available License 2.0 (RSALv2) or
 *the Server Side Public License v1 (SSPLv1).
 */

#pragma once

#include "visited_nodes_handler.h"
#include "VecSim/spaces/spaces.h"
#include "VecSim/utils/arr_cpp.h"
#include "VecSim/memory/vecsim_malloc.h"
#include "VecSim/utils/vecsim_stl.h"
#include "VecSim/utils/vec_utils.h"
#include "VecSim/utils/vecsim_results_container.h"
#include "VecSim/query_result_struct.h"
#include "VecSim/vec_sim_common.h"
#include "VecSim/vec_sim_index.h"

#include <deque>
#include <memory>
#include <cassert>
#include <climits>
#include <queue>
#include <random>
#include <iostream>
#include <algorithm>
#include <unordered_map>
#include <sys/resource.h>
#include <fstream>
#include <set>

#define ENABLE_PARALLELIZATION

#ifdef ENABLE_PARALLELIZATION
#define ENABLE_PARALLELIZATION_READ
#endif

using std::pair;

#define HNSW_INVALID_ID    UINT_MAX
#define HNSW_INVALID_LEVEL SIZE_MAX

// This type is strongly bounded to `idType` because of the way we get the link list:
//
// linklistsizeint *neighbours_list = get_linklist_at_level(element_internal_id, level);
// unsigned short neighbours_count = getListCount(neighbours_list);
// auto *neighbours = (idType *)(neighbours_list + 1);
//
// TODO: reduce the type to smaller type when possible
typedef idType linklistsizeint;

template <typename DistType>
using candidatesMaxHeap = vecsim_stl::max_priority_queue<DistType, idType>;
template <typename DistType>
using candidatesLabelsMaxHeap = vecsim_stl::abstract_priority_queue<DistType, labelType>;

template <typename DataType, typename DistType>
class HNSWIndex : public VecSimIndexAbstract<DistType> {
protected:
    // Index build parameters
    size_t max_elements_;
    size_t M_;
    size_t maxM_;
    size_t maxM0_;
    size_t ef_construction_;

    // Index search parameter
    size_t ef_;
    double epsilon_;

    // Index meta-data (based on the data dimensionality and index parameters)
    size_t data_size_;
    size_t size_data_per_element_;
    size_t size_links_per_element_;
    size_t size_links_level0_;
    size_t label_offset_;
    size_t offsetData_, offsetLevel0_;
    size_t incoming_links_offset0;
    size_t incoming_links_offset;
    double mult_;

    // Index level generator of the top level for a new element
    std::default_random_engine level_generator_;

    // Index state
    size_t cur_element_count;
    // TODO: after introducing the memory reclaim upon delete, max_id is redundant since the valid
    // internal ids are being kept as a continuous sequence [0, 1, ..,, cur_element_count-1].
    // We can remove this field completely if we change the serialization version, as the decoding
    // relies on this field.
    idType max_id;
    size_t maxlevel_;
	std::set<idType> ids_in_process;

    // Index data structures
    idType entrypoint_node_;
    char *data_level0_memory_;
    char **linkLists_;
    vecsim_stl::vector<size_t> element_levels_;
    std::shared_ptr<VisitedNodesHandler> visited_nodes_handler;

    // used for synchronization only when parallel indexing / searching is enabled.
#ifdef ENABLE_PARALLELIZATION_READ
    std::unique_ptr<VisitedNodesHandlerPool> visited_nodes_handler_pool;
    size_t pool_initial_size;
#endif
#ifdef ENABLE_PARALLELIZATION
    mutable std::mutex global;
    std::mutex cur_element_count_guard_;
    mutable std::vector<std::mutex> link_list_locks_;
#endif

#ifdef BUILD_TESTS
    friend class HNSWIndexSerializer;
#include "VecSim/algorithms/hnsw/hnsw_base_tests_friends.h"
#endif

    HNSWIndex() = delete;                  // default constructor is disabled.
    HNSWIndex(const HNSWIndex &) = delete; // default (shallow) copy constructor is disabled.
    inline void setExternalLabel(idType internal_id, labelType label);
    inline labelType *getExternalLabelPtr(idType internal_id) const;
    inline size_t getRandomLevel(double reverse_size);
    inline vecsim_stl::vector<idType> *getIncomingEdgesPtr(idType internal_id, size_t level) const;
    inline void setIncomingEdgesPtr(idType internal_id, size_t level, void *edges_ptr);
    inline linklistsizeint *get_linklist0(idType internal_id) const;
    inline linklistsizeint *get_linklist(idType internal_id, size_t level) const;
    inline void setListCount(linklistsizeint *ptr, unsigned short int size);
    inline void removeExtraLinks(linklistsizeint *node_ll, candidatesMaxHeap<DistType> candidates,
                                 size_t Mcurmax, idType *node_neighbors,
                                 const vecsim_stl::vector<bool> &bitmap, idType *removed_links,
                                 size_t *removed_links_num);
<<<<<<< HEAD
    inline DistType processCandidate(idType curNodeId, const void *data_point, size_t layer,
                                     size_t ef, tag_t visited_tag,
                                     tag_t *elements_tags,
                                     candidatesMaxHeap<DistType> &top_candidates,
                                     candidatesMaxHeap<DistType> &candidates_set,
                                     DistType lowerBound) const;
    inline void processCandidate_RangeSearch(
		    idType curNodeId, const void *query_data, size_t layer, double epsilon, tag_t visited_tag,
		    tag_t *elements_tags, VecSimQueryResult **results, candidatesMaxHeap<DistType> &candidate_set, DistType dyn_range,
		    double radius) const;
=======
    template <typename Identifier> // Either idType or labelType
    inline DistType
    processCandidate(idType curNodeId, const void *data_point, size_t layer, size_t ef,
                     tag_t visited_tag,
                     vecsim_stl::abstract_priority_queue<DistType, Identifier> &top_candidates,
                     candidatesMaxHeap<DistType> &candidates_set, DistType lowerBound) const;
    inline void processCandidate_RangeSearch(
        idType curNodeId, const void *data_point, size_t layer, double epsilon, tag_t visited_tag,
        std::unique_ptr<vecsim_stl::abstract_results_container> &top_candidates,
        candidatesMaxHeap<DistType> &candidate_set, DistType lowerBound, double radius) const;
>>>>>>> 1931b53f
    candidatesMaxHeap<DistType> searchLayer(idType ep_id, const void *data_point, size_t layer,
                                            size_t ef) const;
    candidatesLabelsMaxHeap<DistType> *
    searchBottomLayer_WithTimeout(idType ep_id, const void *data_point, size_t ef, size_t k,
                                  void *timeoutCtx, VecSimQueryResult_Code *rc) const;
    VecSimQueryResult *searchRangeBottomLayer_WithTimeout(idType ep_id, const void *data_point,
                                                          double epsilon, double radius,
                                                          void *timeoutCtx,
                                                          VecSimQueryResult_Code *rc) const;
    void getNeighborsByHeuristic2(candidatesMaxHeap<DistType> &top_candidates, size_t M);
    inline idType mutuallyConnectNewElement(idType cur_c,
                                            candidatesMaxHeap<DistType> &top_candidates,
                                            size_t level);
    void repairConnectionsForDeletion(idType element_internal_id, idType neighbour_id,
                                      idType *neighbours_list, idType *neighbour_neighbours_list,
                                      size_t level, vecsim_stl::vector<bool> &neighbours_bitmap);
    inline void replaceEntryPoint();
    inline void resizeIndex(size_t new_max_elements);
    inline void SwapLastIdWithDeletedId(idType element_internal_id);

    // Protected internal function that implements generic single vector insertion.
    int appendVector(const void *vector_data, labelType label);

    // Protected internal function that implements generic single vector deletion.
    int removeVector(idType id);

    inline void emplaceToHeap(vecsim_stl::abstract_priority_queue<DistType, idType> &heap,
                              DistType dist, idType id) const;
    inline void emplaceToHeap(vecsim_stl::abstract_priority_queue<DistType, labelType> &heap,
                              DistType dist, idType id) const;

public:
    HNSWIndex(const HNSWParams *params, std::shared_ptr<VecSimAllocator> allocator,
              size_t random_seed = 100, size_t initial_pool_size = 1);
    virtual ~HNSWIndex();

	size_t max_gap;  // For stats/debugging
    inline void setEf(size_t ef);
    inline size_t getEf() const;
    inline void setEpsilon(double epsilon);
    inline double getEpsilon() const;
    inline size_t indexSize() const override;
    inline size_t getIndexCapacity() const;
    inline size_t getEfConstruction() const;
    inline size_t getM() const;
    inline size_t getMaxLevel() const;
    inline idType getEntryPointId() const;
    inline labelType getEntryPointLabel() const;
    inline labelType getExternalLabel(idType internal_id) const;
    inline VisitedNodesHandler *getVisitedList() const;
#ifdef ENABLE_PARALLELIZATION_READ
	inline void returnVisitedList(VisitedNodesHandler *visited_nodes_handler) const;
#endif
    VecSimIndexInfo info() const override;
    VecSimInfoIterator *infoIterator() const override;
    bool preferAdHocSearch(size_t subsetSize, size_t k, bool initial_check) override;
    char *getDataByInternalId(idType internal_id) const;
	char *getDataByLabel(labelType label);
    inline linklistsizeint *get_linklist_at_level(idType internal_id, size_t level) const;
    inline unsigned short int getListCount(const linklistsizeint *ptr) const;
    inline idType searchBottomLayerEP(const void *query_data, void *timeoutCtx,
                                      VecSimQueryResult_Code *rc) const;

    VecSimQueryResult_List topKQuery(const void *query_data, size_t k,
                                     VecSimQueryParams *queryParams) override;
    VecSimQueryResult_List rangeQuery(const void *query_data, double radius,
                                      VecSimQueryParams *queryParams) override;

    // inline priority queue getter that need to be implemented by derived class
    virtual inline candidatesLabelsMaxHeap<DistType> *getNewMaxPriorityQueue() const = 0;

protected:
    // inline label to id setters that need to be implemented by derived class
    virtual inline std::unique_ptr<vecsim_stl::abstract_results_container>
    getNewResultsContainer(size_t cap) const = 0;
    virtual inline void replaceIdOfLabel(labelType label, idType new_id, idType old_id) = 0;
    virtual inline void setVectorId(labelType label, idType id) = 0;
    virtual inline void resizeLabelLookup(size_t new_max_elements) = 0;
};

/**
 * getters and setters of index data
 */

template <typename DataType, typename DistType>
void HNSWIndex<DataType, DistType>::setEf(size_t ef) {
    ef_ = ef;
}

template <typename DataType, typename DistType>
size_t HNSWIndex<DataType, DistType>::getEf() const {
    return ef_;
}

template <typename DataType, typename DistType>
void HNSWIndex<DataType, DistType>::setEpsilon(double epsilon) {
    epsilon_ = epsilon;
}

template <typename DataType, typename DistType>
double HNSWIndex<DataType, DistType>::getEpsilon() const {
    return epsilon_;
}

template <typename DataType, typename DistType>
size_t HNSWIndex<DataType, DistType>::indexSize() const {
    return cur_element_count;
}

template <typename DataType, typename DistType>
size_t HNSWIndex<DataType, DistType>::getIndexCapacity() const {
    return max_elements_;
}

template <typename DataType, typename DistType>
size_t HNSWIndex<DataType, DistType>::getEfConstruction() const {
    return ef_construction_;
}

template <typename DataType, typename DistType>
size_t HNSWIndex<DataType, DistType>::getM() const {
    return M_;
}

template <typename DataType, typename DistType>
size_t HNSWIndex<DataType, DistType>::getMaxLevel() const {
    return maxlevel_;
}

template <typename DataType, typename DistType>
labelType HNSWIndex<DataType, DistType>::getEntryPointLabel() const {
    if (entrypoint_node_ != HNSW_INVALID_ID)
        return getExternalLabel(entrypoint_node_);
    return SIZE_MAX;
}

template <typename DataType, typename DistType>
labelType HNSWIndex<DataType, DistType>::getExternalLabel(idType internal_id) const {
    labelType return_label;
    memcpy(&return_label,
           (data_level0_memory_ + internal_id * size_data_per_element_ + label_offset_),
           sizeof(labelType));
    return return_label;
}

template <typename DataType, typename DistType>
void HNSWIndex<DataType, DistType>::setExternalLabel(idType internal_id, labelType label) {
    memcpy((data_level0_memory_ + internal_id * size_data_per_element_ + label_offset_), &label,
           sizeof(labelType));
}

template <typename DataType, typename DistType>
labelType *HNSWIndex<DataType, DistType>::getExternalLabelPtr(idType internal_id) const {
    return (labelType *)(data_level0_memory_ + internal_id * size_data_per_element_ +
                         label_offset_);
}

template <typename DataType, typename DistType>
char *HNSWIndex<DataType, DistType>::getDataByInternalId(idType internal_id) const {
    return (data_level0_memory_ + internal_id * size_data_per_element_ + offsetData_);
}

template <typename DataType, typename DistType>
char *HNSWIndex<DataType, DistType>::getDataByLabel(labelType label) {
	idType internal_id = label_lookup_[label];
	return (data_level0_memory_ + internal_id * size_data_per_element_ + offsetData_);
}

template <typename DataType, typename DistType>
size_t HNSWIndex<DataType, DistType>::getRandomLevel(double reverse_size) {
    std::uniform_real_distribution<double> distribution(0.0, 1.0);
    double r = -log(distribution(level_generator_)) * reverse_size;
    return (size_t)r;
}

template <typename DataType, typename DistType>
vecsim_stl::vector<idType> *HNSWIndex<DataType, DistType>::getIncomingEdgesPtr(idType internal_id,
                                                                               size_t level) const {
    if (level == 0) {
        return reinterpret_cast<vecsim_stl::vector<idType> *>(
            *(void **)(data_level0_memory_ + internal_id * size_data_per_element_ +
                       incoming_links_offset0));
    }
    return reinterpret_cast<vecsim_stl::vector<idType> *>(
        *(void **)(linkLists_[internal_id] + (level - 1) * size_links_per_element_ +
                   incoming_links_offset));
}

template <typename DataType, typename DistType>
void HNSWIndex<DataType, DistType>::setIncomingEdgesPtr(idType internal_id, size_t level,
                                                        void *edges_ptr) {
    if (level == 0) {
        memcpy(data_level0_memory_ + internal_id * size_data_per_element_ + incoming_links_offset0,
               &edges_ptr, sizeof(void *));
    } else {
        memcpy(linkLists_[internal_id] + (level - 1) * size_links_per_element_ +
                   incoming_links_offset,
               &edges_ptr, sizeof(void *));
    }
}

template <typename DataType, typename DistType>
linklistsizeint *HNSWIndex<DataType, DistType>::get_linklist0(idType internal_id) const {
    return (linklistsizeint *)(data_level0_memory_ + internal_id * size_data_per_element_ +
                               offsetLevel0_);
}

template <typename DataType, typename DistType>
linklistsizeint *HNSWIndex<DataType, DistType>::get_linklist(idType internal_id,
                                                             size_t level) const {
    return (linklistsizeint *)(linkLists_[internal_id] + (level - 1) * size_links_per_element_);
}

template <typename DataType, typename DistType>
linklistsizeint *HNSWIndex<DataType, DistType>::get_linklist_at_level(idType internal_id,
                                                                      size_t level) const {
    return level == 0 ? get_linklist0(internal_id) : get_linklist(internal_id, level);
}

template <typename DataType, typename DistType>
unsigned short int HNSWIndex<DataType, DistType>::getListCount(const linklistsizeint *ptr) const {
    return *((unsigned short int *)ptr);
}

template <typename DataType, typename DistType>
void HNSWIndex<DataType, DistType>::setListCount(linklistsizeint *ptr, unsigned short int size) {
    *((unsigned short int *)(ptr)) = *((unsigned short int *)&size);
}

template <typename DataType, typename DistType>
idType HNSWIndex<DataType, DistType>::getEntryPointId() const {
    return entrypoint_node_;
}

template <typename DataType, typename DistType>
VisitedNodesHandler *HNSWIndex<DataType, DistType>::getVisitedList() const {
#ifdef ENABLE_PARALLELIZATION_READ
    return visited_nodes_handler_pool->getAvailableVisitedNodesHandler();
#else
    return visited_nodes_handler.get();
#endif
}

#ifdef ENABLE_PARALLELIZATION_READ
template <typename DataType, typename DistType>
void HNSWIndex<DataType, DistType>::returnVisitedList(VisitedNodesHandler *visited_nodes_handler) const {
    visited_nodes_handler_pool->returnVisitedNodesHandlerToPool(visited_nodes_handler);
}
#endif

/**
 * helper functions
 */
template <typename DataType, typename DistType>
void HNSWIndex<DataType, DistType>::removeExtraLinks(
    linklistsizeint *node_ll, candidatesMaxHeap<DistType> candidates, size_t Mcurmax,
    idType *node_neighbors, const vecsim_stl::vector<bool> &neighbors_bitmap, idType *removed_links,
    size_t *removed_links_num) {

    auto orig_candidates = candidates;
    // candidates will store the newly selected neighbours (for the relevant node).
    getNeighborsByHeuristic2(candidates, Mcurmax);

    // check the diff in the link list, save the neighbours
    // that were chosen to be removed, and update the new neighbours
    size_t removed_idx = 0;
    size_t link_idx = 0;

    while (orig_candidates.size() > 0) {
        if (orig_candidates.top().second != candidates.top().second) {
            if (neighbors_bitmap[orig_candidates.top().second]) {
                removed_links[removed_idx++] = orig_candidates.top().second;
            }
            orig_candidates.pop();
        } else {
            node_neighbors[link_idx++] = candidates.top().second;
            candidates.pop();
            orig_candidates.pop();
        }
    }
    setListCount(node_ll, link_idx);
    *removed_links_num = removed_idx;
}

template <typename DataType, typename DistType>
<<<<<<< HEAD
DistType HNSWIndex<DataType, DistType>::processCandidate(idType curNodeId, const void *data_point,
                                                 size_t layer, size_t ef, tag_t visited_tag,
                                                 tag_t *elements_tags,
                                                 candidatesMaxHeap<DistType> &top_candidates,
                                                 candidatesMaxHeap<DistType> &candidate_set,
                                                 DistType lowerBound) const {
=======
void HNSWIndex<DataType, DistType>::emplaceToHeap(
    vecsim_stl::abstract_priority_queue<DistType, idType> &heap, DistType dist, idType id) const {
    heap.emplace(dist, id);
}

template <typename DataType, typename DistType>
void HNSWIndex<DataType, DistType>::emplaceToHeap(
    vecsim_stl::abstract_priority_queue<DistType, labelType> &heap, DistType dist,
    idType id) const {
    heap.emplace(dist, getExternalLabel(id));
}

// This function handles both label heaps and internal ids heaps. It uses the `emplaceToHeap`
// overloading to emplace correctly for both cases.
template <typename DataType, typename DistType>
template <typename Identifier>
DistType HNSWIndex<DataType, DistType>::processCandidate(
    idType curNodeId, const void *data_point, size_t layer, size_t ef, tag_t visited_tag,
    vecsim_stl::abstract_priority_queue<DistType, Identifier> &top_candidates,
    candidatesMaxHeap<DistType> &candidate_set, DistType lowerBound) const {
>>>>>>> 1931b53f

#ifdef ENABLE_PARALLELIZATION
    std::unique_lock<std::mutex> lock(link_list_locks_[curNodeId]);
#endif
    linklistsizeint *node_ll = get_linklist_at_level(curNodeId, layer);
    size_t links_num = getListCount(node_ll);
    auto *node_links = (idType *)(node_ll + 1);

    __builtin_prefetch(elements_tags + *(node_ll + 1));
    __builtin_prefetch(getDataByInternalId(*node_links));

    for (size_t j = 0; j < links_num; j++) {
        idType *candidate_pos = node_links + j;
        idType candidate_id = *candidate_pos;
	    idType *next_candidate_pos = node_links + j + 1;

        __builtin_prefetch(elements_tags + *next_candidate_pos);
        __builtin_prefetch(getDataByInternalId(*next_candidate_pos));

<<<<<<< HEAD
        if (elements_tags[candidate_id] == visited_tag || candidate_id > max_id)
            continue;
        elements_tags[candidate_id] = visited_tag;
=======
        if (this->visited_nodes_handler->getNodeTag(candidate_id) == visited_tag)
            continue;

        this->visited_nodes_handler->tagNode(candidate_id, visited_tag);
>>>>>>> 1931b53f
        char *currObj1 = (getDataByInternalId(candidate_id));

        DistType dist1 = this->dist_func(data_point, currObj1, this->dim);
        if (lowerBound > dist1 || top_candidates.size() < ef) {
            candidate_set.emplace(-dist1, candidate_id);

            emplaceToHeap(top_candidates, dist1, candidate_id);

            if (top_candidates.size() > ef)
                top_candidates.pop();

            lowerBound = top_candidates.top().first;
        }
    }
    // Pre-fetch the neighbours list of the top candidate (the one that is going
    // to be processed in the next iteration) into memory cache, to improve performance.
    __builtin_prefetch(get_linklist_at_level(candidate_set.top().second, layer));

    return lowerBound;
}

template <typename DataType, typename DistType>
void HNSWIndex<DataType, DistType>::processCandidate_RangeSearch(
    idType curNodeId, const void *query_data, size_t layer, double epsilon, tag_t visited_tag,
<<<<<<< HEAD
    tag_t *elements_tags, VecSimQueryResult **results, candidatesMaxHeap<DistType> &candidate_set, DistType dyn_range,
    double radius) const {
=======
    std::unique_ptr<vecsim_stl::abstract_results_container> &results,
    candidatesMaxHeap<DistType> &candidate_set, DistType dyn_range, double radius) const {
>>>>>>> 1931b53f

#ifdef ENABLE_PARALLELIZATION
    std::unique_lock<std::mutex> lock(link_list_locks_[curNodeId]);
#endif
    linklistsizeint *node_ll = get_linklist_at_level(curNodeId, layer);
    size_t links_num = getListCount(node_ll);
    auto *node_links = (idType *)(node_ll + 1);

    __builtin_prefetch(elements_tags + *(node_ll + 1));
    __builtin_prefetch(getDataByInternalId(*node_links));

    // Cast radius once instead of each time we check that candidate_dist <= radius_
    DistType radius_ = DistType(radius);
    for (size_t j = 0; j < links_num; j++) {
        idType *candidate_pos = node_links + j;
        idType candidate_id = *candidate_pos;

        // Pre-fetch the next candidate data into memory cache, to improve performance.
	    idType *next_candidate_pos = node_links + j + 1;
        __builtin_prefetch(elements_tags + *next_candidate_pos);
        __builtin_prefetch(getDataByInternalId(*next_candidate_pos));

        if (elements_tags[candidate_id] == visited_tag)
            continue;
        elements_tags[candidate_id] = visited_tag;
        char *candidate_data = getDataByInternalId(candidate_id);

        DistType candidate_dist = this->dist_func(query_data, candidate_data, this->dim);
        if (candidate_dist < dyn_range) {
            candidate_set.emplace(-candidate_dist, candidate_id);

            // If the new candidate is in the requested radius, add it to the results set.
            if (candidate_dist <= radius_) {
                results->emplace(getExternalLabel(candidate_id), candidate_dist);
            }
        }
    }
    // Pre-fetch the neighbours list of the top candidate (the one that is going
    // to be processed in the next iteration) into memory cache, to improve performance.
    __builtin_prefetch(get_linklist_at_level(candidate_set.top().second, layer));
}

template <typename DataType, typename DistType>
candidatesMaxHeap<DistType>
HNSWIndex<DataType, DistType>::searchLayer(idType ep_id, const void *data_point, size_t layer,
                                           size_t ef) const {

#ifdef ENABLE_PARALLELIZATION_READ
    auto visited_nodes_handler =
        this->visited_nodes_handler_pool->getAvailableVisitedNodesHandler();
#endif

    tag_t visited_tag = visited_nodes_handler->getFreshTag();

    candidatesMaxHeap<DistType> top_candidates(this->allocator);
    candidatesMaxHeap<DistType> candidate_set(this->allocator);

    DistType dist = this->dist_func(data_point, getDataByInternalId(ep_id), this->dim);
    DistType lowerBound = dist;
    top_candidates.emplace(dist, ep_id);
    candidate_set.emplace(-dist, ep_id);

    visited_nodes_handler->tagNode(ep_id, visited_tag);

    while (!candidate_set.empty()) {
        pair<DistType, idType> curr_el_pair = candidate_set.top();
        if ((-curr_el_pair.first) > lowerBound && top_candidates.size() >= ef) {
            break;
        }
        candidate_set.pop();

        lowerBound = processCandidate(curr_el_pair.second, data_point, layer, ef, visited_tag,
                                      visited_nodes_handler->getElementsTags(), top_candidates,
                                      candidate_set, lowerBound);
    }

#ifdef ENABLE_PARALLELIZATION_READ
    visited_nodes_handler_pool->returnVisitedNodesHandlerToPool(visited_nodes_handler);
#endif
    return top_candidates;
}

template <typename DataType, typename DistType>
void HNSWIndex<DataType, DistType>::getNeighborsByHeuristic2(
    candidatesMaxHeap<DistType> &top_candidates, const size_t M) {
    if (top_candidates.size() < M) {
        return;
    }

    candidatesMaxHeap<DistType> queue_closest(this->allocator);
    vecsim_stl::vector<pair<DistType, idType>> return_list(this->allocator);
    while (top_candidates.size() > 0) {
        // the distance is saved negatively to have the queue ordered such that first is closer
        // (higher).
        queue_closest.emplace(-top_candidates.top().first, top_candidates.top().second);
        top_candidates.pop();
    }

    while (queue_closest.size()) {
        if (return_list.size() >= M)
            break;
        pair<DistType, idType> current_pair = queue_closest.top();
        DistType candidate_to_query_dist = -current_pair.first;
        queue_closest.pop();
        bool good = true;

        // a candidate is "good" to become a neighbour, unless we find
        // another item that was already selected to the neighbours set which is closer
        // to both q and the candidate than the distance between the candidate and q.
        for (pair<DistType, idType> second_pair : return_list) {
            DistType candidate_to_selected_dist =
                this->dist_func(getDataByInternalId(second_pair.second),
                                getDataByInternalId(current_pair.second), this->dim);
            if (candidate_to_selected_dist < candidate_to_query_dist) {
                good = false;
                break;
            }
        }
        if (good) {
            return_list.push_back(current_pair);
        }
    }

    for (pair<DistType, idType> current_pair : return_list) {
        top_candidates.emplace(-current_pair.first, current_pair.second);
    }
}

template <typename DataType, typename DistType>
idType HNSWIndex<DataType, DistType>::mutuallyConnectNewElement(
    idType cur_c, candidatesMaxHeap<DistType> &top_candidates, size_t level) {
    size_t Mcurmax = level ? maxM_ : maxM0_;
    getNeighborsByHeuristic2(top_candidates, M_);
    if (top_candidates.size() > M_)
        throw std::runtime_error(
            "Should be not be more than M_ candidates returned by the heuristic");

    vecsim_stl::vector<idType> selectedNeighbors(this->allocator);
    selectedNeighbors.reserve(M_);
    while (top_candidates.size() > 0) {
        selectedNeighbors.push_back(top_candidates.top().second);
        top_candidates.pop();
    }

    idType next_closest_entry_point = selectedNeighbors.back();
    {
#ifdef ENABLE_PARALLELIZATION
        std::unique_lock<std::mutex> el_lock(link_list_locks_[cur_c]);
#endif
        linklistsizeint *ll_cur = get_linklist_at_level(cur_c, level);
        if (*ll_cur) {
            throw std::runtime_error("The newly inserted element should have blank link list");
        }
        setListCount(ll_cur, selectedNeighbors.size());
        auto *data = (idType *)(ll_cur + 1);
        for (size_t idx = 0; idx < selectedNeighbors.size(); idx++) {
            if (data[idx])
                throw std::runtime_error("Possible memory corruption");
            if (level > element_levels_[selectedNeighbors[idx]])
                throw std::runtime_error("Trying to make a link on a non-existent level");
            data[idx] = selectedNeighbors[idx];
        }
        auto *incoming_edges = new (this->allocator) vecsim_stl::vector<idType>(this->allocator);
        setIncomingEdgesPtr(cur_c, level, (void *)incoming_edges);
    }

    // go over the selected neighbours - selectedNeighbor is the neighbour id
    vecsim_stl::vector<bool> neighbors_bitmap(this->allocator);
    for (idType selectedNeighbor : selectedNeighbors) {
#ifdef ENABLE_PARALLELIZATION
        std::unique_lock<std::mutex> neighbours_lock(link_list_locks_[selectedNeighbor]);
#endif
        linklistsizeint *ll_other = get_linklist_at_level(selectedNeighbor, level);
        size_t sz_link_list_other = getListCount(ll_other);

        if (sz_link_list_other > Mcurmax)
            throw std::runtime_error("Bad value of sz_link_list_other");
        if (selectedNeighbor == cur_c)
            throw std::runtime_error("Trying to connect an element to itself");
        if (level > element_levels_[selectedNeighbor])
            throw std::runtime_error("Trying to make a link on a non-existent level");

        // get the array of neighbours - for the current neighbour
        auto *neighbor_neighbors = (idType *)(ll_other + 1);

        // If the selected neighbor can add another link (hasn't reached the max) - add it.
        if (sz_link_list_other < Mcurmax) {
            neighbor_neighbors[sz_link_list_other] = cur_c;
            setListCount(ll_other, sz_link_list_other + 1);
        } else {
            // try finding "weak" elements to replace it with the new one with the heuristic:
            candidatesMaxHeap<DistType> candidates(this->allocator);
            // (re)use the bitmap to represent the set of the original neighbours for the current
            // selected neighbour.
            neighbors_bitmap.assign(cur_element_count, false);
            DistType d_max = this->dist_func(getDataByInternalId(cur_c),
                                             getDataByInternalId(selectedNeighbor), this->dim);
            candidates.emplace(d_max, cur_c);
            // consider cur_c as if it was a link of the selected neighbor
            neighbors_bitmap[cur_c] = true;
            for (size_t j = 0; j < sz_link_list_other; j++) {
                candidates.emplace(this->dist_func(getDataByInternalId(neighbor_neighbors[j]),
                                                   getDataByInternalId(selectedNeighbor),
                                                   this->dim),
                                   neighbor_neighbors[j]);
                neighbors_bitmap[neighbor_neighbors[j]] = true;
            }

            idType removed_links[sz_link_list_other + 1];
            size_t removed_links_num;
            removeExtraLinks(ll_other, candidates, Mcurmax, neighbor_neighbors, neighbors_bitmap,
                             removed_links, &removed_links_num);

            // remove the current neighbor from the incoming list of nodes for the
            // neighbours that were chosen to remove (if edge wasn't bidirectional)
            auto *neighbour_incoming_edges = getIncomingEdgesPtr(selectedNeighbor, level);

#ifdef ENABLE_PARALLELIZATION
			// Take all locks by the order of the ids to avoid deadlocks.
			// Also, we must release the neighbor's lock at this point again to avoid deadlock.
			neighbours_lock.unlock();
			std::sort(removed_links,removed_links + removed_links_num);
			std::unique_lock<std::mutex> link_list_locks[removed_links_num];
			bool selected_neighbor_lock_acquired = false;
			for (size_t i = 0; i < removed_links_num; i++) {
				if (removed_links[i] == cur_c) {
					continue;
				}
				if (removed_links[i] > selectedNeighbor && !selected_neighbor_lock_acquired) {
					neighbours_lock.lock();
					selected_neighbor_lock_acquired = true;
				}
				link_list_locks[i] =
						std::unique_lock<std::mutex>(link_list_locks_[removed_links[i]]);
			}
            if (!selected_neighbor_lock_acquired) {
                neighbours_lock.lock();
            }
#endif
            for (size_t i = 0; i < removed_links_num; i++) {
                idType node_id = removed_links[i];
//#ifdef ENABLE_PARALLELIZATION
//                std::unique_lock<std::mutex> node_lock;
//                neighbours_lock.unlock();
//                size_t lower_id = node_id < selectedNeighbor ? node_id : selectedNeighbor;
//                if (lower_id == selectedNeighbor) {
//                    neighbours_lock.lock();
//                    node_lock = std::unique_lock<std::mutex>(link_list_locks_[node_id]);
//                } else {
//                    node_lock = std::unique_lock<std::mutex>(link_list_locks_[node_id]);
//                    neighbours_lock.lock();
//                }
//#endif
                auto *node_incoming_edges = getIncomingEdgesPtr(node_id, level);
                // if we removed cur_c (the node just inserted), then it points to the current
                // neighbour, but not vise versa.
                if (node_id == cur_c) {
                    neighbour_incoming_edges->push_back(cur_c);
                    continue;
                }

                // if the node id (the neighbour's neighbour to be removed)
                // wasn't pointing to the neighbour (i.e., the edge was uni-directional),
                // we should remove the current neighbor from the node's incoming edges.
                // otherwise, the edge turned from bidirectional to
                // uni-directional, so we insert it to the neighbour's
                // incoming edges set.
                auto it = std::find(node_incoming_edges->begin(), node_incoming_edges->end(),
                                    selectedNeighbor);
                if (it != node_incoming_edges->end()) {
                    node_incoming_edges->erase(it);
                } else {
                    // claim: if node_id is not pointing to selectedNeighbor, other thread has
                    // removed selectedNeighbor from node_id's neighbours, as part of fixing
                    // node_id's who is a selected neighbor of another parallel insert. Then, we
                    // might insert mistakenly node_id to the selectedNeighbor's incoming edges, but
                    // it is guaranteed to be fixed when the other thread will perform the
                    // symmetrical check if node_id's is in the incoming list of selectedNeighbor
                    // (which will be true). (requires formal proof)
                    neighbour_incoming_edges->push_back(node_id);
                }
            }
        }
    }
    return next_closest_entry_point;
}

template <typename DataType, typename DistType>
void HNSWIndex<DataType, DistType>::repairConnectionsForDeletion(
    idType element_internal_id, idType neighbour_id, idType *neighbours_list,
    idType *neighbour_neighbours_list, size_t level, vecsim_stl::vector<bool> &neighbours_bitmap) {

    // put the deleted element's neighbours in the candidates.
    candidatesMaxHeap<DistType> candidates(this->allocator);
    unsigned short neighbours_count = getListCount(neighbours_list);
    auto *neighbours = (idType *)(neighbours_list + 1);
    for (size_t j = 0; j < neighbours_count; j++) {
        // Don't put the neighbor itself in his own candidates
        if (neighbours[j] == neighbour_id) {
            continue;
        }
        candidates.emplace(this->dist_func(getDataByInternalId(neighbours[j]),
                                           getDataByInternalId(neighbour_id), this->dim),
                           neighbours[j]);
    }

    // add the deleted element's neighbour's original neighbors in the candidates.
    vecsim_stl::vector<bool> neighbour_orig_neighbours_set(max_id + 1, false, this->allocator);
    unsigned short neighbour_neighbours_count = getListCount(neighbour_neighbours_list);
    auto *neighbour_neighbours = (idType *)(neighbour_neighbours_list + 1);
    for (size_t j = 0; j < neighbour_neighbours_count; j++) {
        neighbour_orig_neighbours_set[neighbour_neighbours[j]] = true;
        // Don't add the removed element to the candidates, nor nodes that are already in the
        // candidates set.
        if (neighbours_bitmap[neighbour_neighbours[j]] ||
            neighbour_neighbours[j] == element_internal_id) {
            continue;
        }
        candidates.emplace(this->dist_func(getDataByInternalId(neighbour_id),
                                           getDataByInternalId(neighbour_neighbours[j]), this->dim),
                           neighbour_neighbours[j]);
    }

    size_t Mcurmax = level ? maxM_ : maxM0_;
    size_t removed_links_num;
    idType removed_links[neighbour_neighbours_count];
    removeExtraLinks(neighbour_neighbours_list, candidates, Mcurmax, neighbour_neighbours,
                     neighbour_orig_neighbours_set, removed_links, &removed_links_num);

    // remove neighbour id from the incoming list of nodes for his
    // neighbours that were chosen to remove
    auto *neighbour_incoming_edges = getIncomingEdgesPtr(neighbour_id, level);

    for (size_t i = 0; i < removed_links_num; i++) {
        idType node_id = removed_links[i];
        auto *node_incoming_edges = getIncomingEdgesPtr(node_id, level);

        // if the node id (the neighbour's neighbour to be removed)
        // wasn't pointing to the neighbour (edge was one directional),
        // we should remove it from the node's incoming edges.
        // otherwise, edge turned from bidirectional to one directional,
        // and it should be saved in the neighbor's incoming edges.
        auto it = std::find(node_incoming_edges->begin(), node_incoming_edges->end(), neighbour_id);
        if (it != node_incoming_edges->end()) {
            node_incoming_edges->erase(it);
        } else {
            neighbour_incoming_edges->push_back(node_id);
        }
    }

    // updates for the new edges created
    unsigned short updated_links_num = getListCount(neighbour_neighbours_list);
    for (size_t i = 0; i < updated_links_num; i++) {
        idType node_id = neighbour_neighbours[i];
        if (!neighbour_orig_neighbours_set[node_id]) {
            auto *node_incoming_edges = getIncomingEdgesPtr(node_id, level);
            // if the node has an edge to the neighbour as well, remove it
            // from the incoming nodes of the neighbour
            // otherwise, need to update the edge as incoming.
            linklistsizeint *node_links_list = get_linklist_at_level(node_id, level);
            unsigned short node_links_size = getListCount(node_links_list);
            auto *node_links = (idType *)(node_links_list + 1);
            bool bidirectional_edge = false;
            for (size_t j = 0; j < node_links_size; j++) {
                if (node_links[j] == neighbour_id) {
                    neighbour_incoming_edges->erase(std::find(neighbour_incoming_edges->begin(),
                                                              neighbour_incoming_edges->end(),
                                                              node_id));
                    bidirectional_edge = true;
                    break;
                }
            }
            if (!bidirectional_edge) {
                node_incoming_edges->push_back(neighbour_id);
            }
        }
    }
}

template <typename DataType, typename DistType>
void HNSWIndex<DataType, DistType>::replaceEntryPoint() {
    idType old_entry = entrypoint_node_;
    // Sets an (arbitrary) new entry point, after deleting the current entry point.
    while (old_entry == entrypoint_node_) {
        linklistsizeint *top_level_list = get_linklist_at_level(old_entry, maxlevel_);
        if (getListCount(top_level_list) > 0) {
            // Tries to set the (arbitrary) first neighbor as the entry point, if exists.
            entrypoint_node_ = ((idType *)(top_level_list + 1))[0];
        } else {
            // If there is no neighbors in the current level, check for any vector at
            // this level to be the new entry point.
            for (idType cur_id = 0; cur_id < cur_element_count; cur_id++) {
                if (element_levels_[cur_id] == maxlevel_ && cur_id != old_entry) {
                    entrypoint_node_ = cur_id;
                    break;
                }
            }
        }
        // If we didn't find any vector at the top level, decrease the maxlevel_ and try again,
        // until we find a new entry point, or the index is empty.
        if (old_entry == entrypoint_node_) {
            maxlevel_--;
            if ((int)maxlevel_ < 0) {
                maxlevel_ = HNSW_INVALID_LEVEL;
                entrypoint_node_ = HNSW_INVALID_ID;
            }
        }
    }
}

template <typename DataType, typename DistType>
void HNSWIndex<DataType, DistType>::SwapLastIdWithDeletedId(idType element_internal_id) {
    // swap label
    replaceIdOfLabel(getExternalLabel(max_id), element_internal_id, max_id);

    // swap neighbours
    size_t last_element_top_level = element_levels_[max_id];
    for (size_t level = 0; level <= last_element_top_level; level++) {
        linklistsizeint *neighbours_list = get_linklist_at_level(max_id, level);
        unsigned short neighbours_count = getListCount(neighbours_list);
        auto *neighbours = (idType *)(neighbours_list + 1);

        // go over the neighbours that also points back to the last element whose is going to
        // change, and update the id.
        for (size_t i = 0; i < neighbours_count; i++) {
            idType neighbour_id = neighbours[i];
            linklistsizeint *neighbour_neighbours_list = get_linklist_at_level(neighbour_id, level);
            unsigned short neighbour_neighbours_count = getListCount(neighbour_neighbours_list);

            auto *neighbour_neighbours = (idType *)(neighbour_neighbours_list + 1);
            bool bidirectional_edge = false;
            for (size_t j = 0; j < neighbour_neighbours_count; j++) {
                // if the edge is bidirectional, update for this neighbor
                if (neighbour_neighbours[j] == max_id) {
                    bidirectional_edge = true;
                    neighbour_neighbours[j] = element_internal_id;
                    break;
                }
            }

            // if this edge is uni-directional, we should update the id in the neighbor's
            // incoming edges.
            if (!bidirectional_edge) {
                auto *neighbour_incoming_edges = getIncomingEdgesPtr(neighbour_id, level);
                auto it = std::find(neighbour_incoming_edges->begin(),
                                    neighbour_incoming_edges->end(), max_id);
                assert(it != neighbour_incoming_edges->end());
                neighbour_incoming_edges->erase(it);
                neighbour_incoming_edges->push_back(element_internal_id);
            }
        }

        // next, go over the rest of incoming edges (the ones that are not bidirectional) and make
        // updates.
        auto *incoming_edges = getIncomingEdgesPtr(max_id, level);
        for (auto incoming_edge : *incoming_edges) {
            linklistsizeint *incoming_neighbour_neighbours_list =
                get_linklist_at_level(incoming_edge, level);
            unsigned short incoming_neighbour_neighbours_count =
                getListCount(incoming_neighbour_neighbours_list);
            auto *incoming_neighbour_neighbours =
                (idType *)(incoming_neighbour_neighbours_list + 1);
            for (size_t j = 0; j < incoming_neighbour_neighbours_count; j++) {
                if (incoming_neighbour_neighbours[j] == max_id) {
                    incoming_neighbour_neighbours[j] = element_internal_id;
                    break;
                }
            }
        }
    }

    // swap the last_id level 0 data, and invalidate the deleted id's data
    memcpy(data_level0_memory_ + element_internal_id * size_data_per_element_ + offsetLevel0_,
           data_level0_memory_ + max_id * size_data_per_element_ + offsetLevel0_,
           size_data_per_element_);
    memset(data_level0_memory_ + max_id * size_data_per_element_ + offsetLevel0_, 0,
           size_data_per_element_);

    // swap pointer of higher levels links
    linkLists_[element_internal_id] = linkLists_[max_id];
    linkLists_[max_id] = nullptr;

    // swap top element level
    element_levels_[element_internal_id] = element_levels_[max_id];
    element_levels_[max_id] = HNSW_INVALID_LEVEL;

    if (max_id == this->entrypoint_node_) {
        this->entrypoint_node_ = element_internal_id;
    }
}

/* typedef struct {
    VecSimType type;     // Datatype to index.
    size_t dim;          // Vector's dimension.
    VecSimMetric metric; // Distance metric to use in the index.
    size_t initialCapacity;
    size_t blockSize;
    size_t M;
    size_t efConstruction;
    size_t efRuntime;
    double epsilon;
} HNSWParams; */
template <typename DataType, typename DistType>
HNSWIndex<DataType, DistType>::HNSWIndex(const HNSWParams *params,
                                         std::shared_ptr<VecSimAllocator> allocator,
                                         size_t random_seed, size_t pool_initial_size)
    : VecSimIndexAbstract<DistType>(allocator, params->dim, params->type, params->metric,
                                    params->blockSize, params->multi),
      max_elements_(params->initialCapacity),
      data_size_(VecSimType_sizeof(params->type) * this->dim),
      element_levels_(max_elements_, allocator)

#ifdef ENABLE_PARALLELIZATION
      ,
      link_list_locks_(max_elements_)
#endif
{
    size_t M = params->M ? params->M : HNSW_DEFAULT_M;
    if (M > SIZE_MAX / 2)
        throw std::runtime_error("HNSW index parameter M is too large: argument overflow");
    M_ = M;
    maxM_ = M_;
    maxM0_ = M_ * 2;

    size_t ef_construction = params->efConstruction ? params->efConstruction : HNSW_DEFAULT_EF_C;
    ef_construction_ = std::max(ef_construction, M_);
    ef_ = params->efRuntime ? params->efRuntime : HNSW_DEFAULT_EF_RT;
    epsilon_ = params->epsilon > 0.0 ? params->epsilon : HNSW_DEFAULT_EPSILON;

    cur_element_count = 0;
    max_id = HNSW_INVALID_ID;
#ifdef ENABLE_PARALLELIZATION_READ
    this->pool_initial_size = pool_initial_size;
    visited_nodes_handler_pool = std::unique_ptr<VisitedNodesHandlerPool>(new (
        this->allocator) VisitedNodesHandlerPool(pool_initial_size, max_elements_, this->allocator));
    max_gap = 0;
#else
    visited_nodes_handler = std::shared_ptr<VisitedNodesHandler>(
        new (this->allocator) VisitedNodesHandler(max_elements_, this->allocator));
#endif

    // initializations for special treatment of the first node
    entrypoint_node_ = HNSW_INVALID_ID;
    maxlevel_ = HNSW_INVALID_LEVEL;

    if (M <= 1)
        throw std::runtime_error("HNSW index parameter M cannot be 1");
    mult_ = 1 / log(1.0 * M_);
    level_generator_.seed(random_seed);

    // data_level0_memory will look like this:
    // | -----4------ | -----4*M0----------- | ----------8----------| --data_size_-- | ----8---- |
    // | <links_len>  | <link_1> <link_2>... | <incoming_links_ptr> |     <data>     |  <label>  |
    if (maxM0_ > ((SIZE_MAX - sizeof(void *) - sizeof(linklistsizeint)) / sizeof(idType)) + 1)
        throw std::runtime_error("HNSW index parameter M is too large: argument overflow");
    size_links_level0_ = sizeof(linklistsizeint) + maxM0_ * sizeof(idType) + sizeof(void *);

    if (size_links_level0_ > SIZE_MAX - data_size_ - sizeof(labelType))
        throw std::runtime_error("HNSW index parameter M is too large: argument overflow");
    size_data_per_element_ = size_links_level0_ + data_size_ + sizeof(labelType);

    // No need to test for overflow because we passed the test for size_links_level0_ and this is
    // less.
    incoming_links_offset0 = maxM0_ * sizeof(idType) + sizeof(linklistsizeint);
    offsetData_ = size_links_level0_;
    label_offset_ = size_links_level0_ + data_size_;
    offsetLevel0_ = 0;

    data_level0_memory_ =
        (char *)this->allocator->callocate(max_elements_ * size_data_per_element_);
    if (data_level0_memory_ == nullptr)
        throw std::runtime_error("Not enough memory");

    linkLists_ = (char **)this->allocator->callocate(sizeof(void *) * max_elements_);
    if (linkLists_ == nullptr)
        throw std::runtime_error("Not enough memory: HNSWIndex failed to allocate linklists");

    // The i-th entry in linkLists array points to max_level[i] (continuous)
    // chunks of memory, each one will look like this:
    // | -----4----- | -----4*M-------------- | ----------8--------- |
    // | <links_len> | <link_1> <link_2> ...  | <incoming_links_ptr> |
    size_links_per_element_ = sizeof(linklistsizeint) + maxM_ * sizeof(idType) + sizeof(void *);
    // No need to test for overflow because we passed the test for incoming_links_offset0 and this
    // is less.
    incoming_links_offset = maxM_ * sizeof(idType) + sizeof(linklistsizeint);
}

template <typename DataType, typename DistType>
HNSWIndex<DataType, DistType>::~HNSWIndex() {
    if (max_id != HNSW_INVALID_ID) {
        for (idType id = 0; id <= max_id; id++) {
            for (size_t level = 0; level <= element_levels_[id]; level++) {
                delete getIncomingEdgesPtr(id, level);
            }
            if (element_levels_[id] > 0)
                this->allocator->free_allocation(linkLists_[id]);
        }
    }

    this->allocator->free_allocation(linkLists_);
    this->allocator->free_allocation(data_level0_memory_);
}

/**
 * Index API functions
 */
template <typename DataType, typename DistType>
void HNSWIndex<DataType, DistType>::resizeIndex(size_t new_max_elements) {
    element_levels_.resize(new_max_elements);
    element_levels_.shrink_to_fit();
    resizeLabelLookup(new_max_elements);
#ifdef ENABLE_PARALLELIZATION
    std::vector<std::mutex>(new_max_elements).swap(link_list_locks_);
#endif
#ifdef ENABLE_PARALLELIZATION_READ
    visited_nodes_handler_pool = std::unique_ptr<VisitedNodesHandlerPool>(
        new (this->allocator)
            VisitedNodesHandlerPool(this->pool_initial_size, new_max_elements, this->allocator));
#else
    visited_nodes_handler = std::unique_ptr<VisitedNodesHandler>(
        new (this->allocator) VisitedNodesHandler(new_max_elements, this->allocator));
#endif
    // Reallocate base layer
    char *data_level0_memory_new = (char *)this->allocator->reallocate(
        data_level0_memory_, new_max_elements * size_data_per_element_);
    if (data_level0_memory_new == nullptr)
        throw std::runtime_error("Not enough memory: resizeIndex failed to allocate base layer");
    data_level0_memory_ = data_level0_memory_new;

    // Reallocate all other layers
    char **linkLists_new =
        (char **)this->allocator->reallocate(linkLists_, sizeof(void *) * new_max_elements);
    if (linkLists_new == nullptr)
        throw std::runtime_error("Not enough memory: resizeIndex failed to allocate other layers");
    linkLists_ = linkLists_new;

    max_elements_ = new_max_elements;
}

template <typename DataType, typename DistType>
int HNSWIndex<DataType, DistType>::removeVector(const idType element_internal_id) {

    vecsim_stl::vector<bool> neighbours_bitmap(this->allocator);

    // go over levels and repair connections
    size_t element_top_level = element_levels_[element_internal_id];
    for (size_t level = 0; level <= element_top_level; level++) {
        linklistsizeint *neighbours_list = get_linklist_at_level(element_internal_id, level);
        unsigned short neighbours_count = getListCount(neighbours_list);
        auto *neighbours = (idType *)(neighbours_list + 1);
        // reset the neighbours' bitmap for the current level.
        neighbours_bitmap.assign(max_id + 1, false);
        // store the deleted element's neighbours set in a bitmap for fast access.
        for (size_t j = 0; j < neighbours_count; j++) {
            neighbours_bitmap[neighbours[j]] = true;
        }
        // go over the neighbours that also points back to the removed point and make a local
        // repair.
        for (size_t i = 0; i < neighbours_count; i++) {
            idType neighbour_id = neighbours[i];
            linklistsizeint *neighbour_neighbours_list = get_linklist_at_level(neighbour_id, level);
            unsigned short neighbour_neighbours_count = getListCount(neighbour_neighbours_list);

            auto *neighbour_neighbours = (idType *)(neighbour_neighbours_list + 1);
            bool bidirectional_edge = false;
            for (size_t j = 0; j < neighbour_neighbours_count; j++) {
                // if the edge is bidirectional, do repair for this neighbor
                if (neighbour_neighbours[j] == element_internal_id) {
                    bidirectional_edge = true;
                    repairConnectionsForDeletion(element_internal_id, neighbour_id, neighbours_list,
                                                 neighbour_neighbours_list, level,
                                                 neighbours_bitmap);
                    break;
                }
            }

            // if this edge is uni-directional, we should remove the element from the neighbor's
            // incoming edges.
            if (!bidirectional_edge) {
                auto *neighbour_incoming_edges = getIncomingEdgesPtr(neighbour_id, level);
                neighbour_incoming_edges->erase(std::find(neighbour_incoming_edges->begin(),
                                                          neighbour_incoming_edges->end(),
                                                          element_internal_id));
            }
        }

        // next, go over the rest of incoming edges (the ones that are not bidirectional) and make
        // repairs.
        auto *incoming_edges = getIncomingEdgesPtr(element_internal_id, level);
        for (auto incoming_edge : *incoming_edges) {
            linklistsizeint *incoming_node_neighbours_list =
                get_linklist_at_level(incoming_edge, level);
            repairConnectionsForDeletion(element_internal_id, incoming_edge, neighbours_list,
                                         incoming_node_neighbours_list, level, neighbours_bitmap);
        }
        delete incoming_edges;
    }

    // replace the entry point with another one, if we are deleting the current entry point.
    if (element_internal_id == entrypoint_node_) {
        assert(element_top_level == maxlevel_);
        replaceEntryPoint();
    }

    // Swap the last id with the deleted one, and invalidate the last id data.
    if (element_levels_[element_internal_id] > 0) {
        this->allocator->free_allocation(linkLists_[element_internal_id]);
        linkLists_[element_internal_id] = nullptr;
    }
    if (max_id == element_internal_id) {
        // we're deleting the last internal id, just invalidate data without swapping.
        memset(data_level0_memory_ + max_id * size_data_per_element_ + offsetLevel0_, 0,
               size_data_per_element_);
    } else {
        SwapLastIdWithDeletedId(element_internal_id);
    }
    --cur_element_count;
    --max_id;

    // If we need to free a complete block & there is a least one block between the
    // capacity and the size.
    if (cur_element_count % this->blockSize == 0 &&
        cur_element_count + this->blockSize <= max_elements_) {

        // Check if the capacity is aligned to block size.
        size_t extra_space_to_free = max_elements_ % this->blockSize;

        // Remove one block from the capacity.
        this->resizeIndex(max_elements_ - this->blockSize - extra_space_to_free);
    }
    return true;
}

template <typename DataType, typename DistType>
int HNSWIndex<DataType, DistType>::appendVector(const void *vector_data, const labelType label) {

    idType cur_c;
    // choose randomly the maximum level in which the new element will be in the index.
    size_t element_max_level = getRandomLevel(mult_);

    DataType normalized_blob[this->dim]; // This will be use only if metric == VecSimMetric_Cosine
    if (this->metric == VecSimMetric_Cosine) {
        memcpy(normalized_blob, vector_data, this->dim * sizeof(DataType));
        normalizeVector(normalized_blob, this->dim);
        vector_data = normalized_blob;
    }

    {
#ifdef ENABLE_PARALLELIZATION
        std::unique_lock<std::mutex> templock_curr(cur_element_count_guard_);
#endif

<<<<<<< HEAD
        // Checking if an element with the given label already exists. if so, remove it.
        if (label_lookup_.find(label) != label_lookup_.end()) {
            // this should not occur in multi-threaded scenario
			deleteVector(label);
        }
=======
>>>>>>> 1931b53f
        if (cur_element_count >= max_elements_) {
	        // this should not occur in multi-threaded scenario
	        size_t vectors_to_add = this->blockSize - max_elements_ % this->blockSize;
            resizeIndex(max_elements_ + vectors_to_add);
        }
<<<<<<< HEAD
		cur_c = cur_element_count++;
        label_lookup_[label] = cur_c;
        ids_in_process.insert(cur_c);
        element_levels_[cur_c] = element_max_level;
=======
        cur_c = max_id = cur_element_count++;
        setVectorId(label, cur_c);
>>>>>>> 1931b53f
    }

#ifdef ENABLE_PARALLELIZATION
    std::unique_lock<std::mutex> entry_point_lock(global);
#endif
    size_t maxlevelcopy = maxlevel_;
    size_t currObj = entrypoint_node_;

#ifdef ENABLE_PARALLELIZATION
    if (element_max_level <= (size_t)maxlevelcopy)
        entry_point_lock.unlock();
#endif

    memset(data_level0_memory_ + cur_c * size_data_per_element_ + offsetLevel0_, 0,
           size_data_per_element_);

    // Initialisation of the data and label
    setExternalLabel(cur_c, label);
    memcpy(getDataByInternalId(cur_c), vector_data, data_size_);

    if (element_max_level > 0) {
        linkLists_[cur_c] =
            (char *)this->allocator->allocate(size_links_per_element_ * element_max_level);
        if (linkLists_[cur_c] == nullptr)
            throw std::runtime_error("Not enough memory: addPoint failed to allocate linklist");
        memset(linkLists_[cur_c], 0, size_links_per_element_ * element_max_level);
    }

    // this condition only means that we are not inserting the first element.
    if (currObj != HNSW_INVALID_ID) {
        if (element_max_level < maxlevelcopy) {
            DistType cur_dist =
                this->dist_func(vector_data, getDataByInternalId(currObj), this->dim);
            for (size_t level = maxlevelcopy; level > element_max_level; level--) {
                // this is done for the levels which are above the max level
                // to which we are going to insert the new element. We do
                // a greedy search in the graph starting from the entry point
                // at each level, and move on with the closest element we can find.
                // When there is no improvement to do, we take a step down.
                bool changed = true;
                while (changed) {
                    changed = false;
                    unsigned int *data;
#ifdef ENABLE_PARALLELIZATION
                    std::unique_lock<std::mutex> lock(link_list_locks_[currObj]);
#endif
                    data = get_linklist(currObj, level);
                    int size = getListCount(data);

                    auto *datal = (idType *)(data + 1);
                    for (int i = 0; i < size; i++) {
                        idType cand = datal[i];
                        if (cand < 0 || cand > max_elements_) {
	                        throw std::runtime_error("candidate error: candidate id is out of index range");
                        }
	                    if (cand > max_id) {
		                    continue; // this candidate is still being indexed at this time.
	                    }
                        DistType d =
                            this->dist_func(vector_data, getDataByInternalId(cand), this->dim);
                        if (d < cur_dist) {
                            cur_dist = d;
                            currObj = cand;
                            changed = true;
                        }
                    }
                }
            }
        }

        for (size_t level = std::min(element_max_level, maxlevelcopy); (int)level >= 0; level--) {
            if (level > maxlevelcopy || level < 0) // possible?
                throw std::runtime_error("Level error");

            candidatesMaxHeap<DistType> top_candidates =
                searchLayer(currObj, vector_data, level, ef_construction_);
            currObj = mutuallyConnectNewElement(cur_c, top_candidates, level);
        }

        // updating the maximum level (holding a global lock)
        if (element_max_level > maxlevelcopy) {
            entrypoint_node_ = cur_c;
            maxlevel_ = element_max_level;
            // create the incoming edges set for the new levels.
            for (size_t level_idx = maxlevelcopy + 1; level_idx <= element_max_level; level_idx++) {
                auto *incoming_edges =
                    new (this->allocator) vecsim_stl::vector<idType>(this->allocator);
                setIncomingEdgesPtr(cur_c, level_idx, incoming_edges);
            }
        }
    } else {
        // Do nothing for the first element
        entrypoint_node_ = cur_c;
        for (size_t level_idx = maxlevel_ + 1; level_idx <= element_max_level; level_idx++) {
            auto *incoming_edges =
                new (this->allocator) vecsim_stl::vector<idType>(this->allocator);
            setIncomingEdgesPtr(cur_c, level_idx, incoming_edges);
        }
        maxlevel_ = element_max_level;
    }
#ifdef ENABLE_PARALLELIZATION
    std::unique_lock<std::mutex> lock(cur_element_count_guard_);
    if (cur_c == *ids_in_process.begin()) {
        max_id = cur_c;
    }
    ids_in_process.erase(cur_c);
    if (cur_element_count - (int)max_id > max_gap) {
        max_gap = cur_element_count - (int)max_id;
    }
#endif
	return true;

}

template <typename DataType, typename DistType>
idType HNSWIndex<DataType, DistType>::searchBottomLayerEP(const void *query_data, void *timeoutCtx,
                                                          VecSimQueryResult_Code *rc) const {

#ifdef ENABLE_PARALLELIZATION
    std::unique_lock<std::mutex> lock(global);
#endif
    if (cur_element_count == 0) {
        return entrypoint_node_;
    }
    idType currObj = entrypoint_node_;
#ifdef ENABLE_PARALLELIZATION
    lock.unlock();
#endif
    DistType cur_dist =
        this->dist_func(query_data, getDataByInternalId(currObj), this->dim);
    for (size_t level = maxlevel_; level > 0; level--) {
        bool changed = true;
        while (changed) {
            if (__builtin_expect(VecSimIndexAbstract<DistType>::timeoutCallback(timeoutCtx), 0)) {
                *rc = VecSim_QueryResult_TimedOut;
                return HNSW_INVALID_ID;
            }
            changed = false;
#ifdef ENABLE_PARALLELIZATION
            std::unique_lock<std::mutex> obj_lock(link_list_locks_[currObj]);
#endif
            linklistsizeint *node_ll = get_linklist(currObj, level);
            unsigned short links_count = getListCount(node_ll);
            auto *node_links = (idType *)(node_ll + 1);
            for (int i = 0; i < links_count; i++) {
                idType candidate = node_links[i];
                if (candidate > max_elements_)
                    throw std::runtime_error("candidate error: out of index range");

                DistType d = this->dist_func(query_data, getDataByInternalId(candidate), this->dim);
                if (d < cur_dist) {
                    cur_dist = d;
                    currObj = candidate;
                    changed = true;
                }
            }
        }
    }
    *rc = VecSim_QueryResult_OK;
    return currObj;
}

template <typename DataType, typename DistType>
candidatesLabelsMaxHeap<DistType> *
HNSWIndex<DataType, DistType>::searchBottomLayer_WithTimeout(idType ep_id, const void *data_point,
                                                             size_t ef, size_t k, void *timeoutCtx,
                                                             VecSimQueryResult_Code *rc) const {

#ifdef ENABLE_PARALLELIZATION_READ
    auto visited_nodes_handler =
        this->visited_nodes_handler_pool->getAvailableVisitedNodesHandler();
#endif

    tag_t visited_tag = visited_nodes_handler->getFreshTag();

    candidatesLabelsMaxHeap<DistType> *top_candidates = getNewMaxPriorityQueue();
    candidatesMaxHeap<DistType> candidate_set(this->allocator);

    DistType dist = this->dist_func(data_point, getDataByInternalId(ep_id), this->dim);
    DistType lowerBound = dist;
    top_candidates->emplace(dist, getExternalLabel(ep_id));
    candidate_set.emplace(-dist, ep_id);

    visited_nodes_handler->tagNode(ep_id, visited_tag);

    while (!candidate_set.empty()) {
        pair<DistType, idType> curr_el_pair = candidate_set.top();
        if ((-curr_el_pair.first) > lowerBound && top_candidates->size() >= ef) {
            break;
        }
        if (__builtin_expect(VecSimIndexAbstract<DistType>::timeoutCallback(timeoutCtx), 0)) {
            *rc = VecSim_QueryResult_TimedOut;
            return top_candidates;
        }
        candidate_set.pop();

        lowerBound = processCandidate(curr_el_pair.second, data_point, 0, ef, visited_tag,
<<<<<<< HEAD
                                      visited_nodes_handler->getElementsTags(), top_candidates,
                                      candidate_set, lowerBound);
=======
                                      *top_candidates, candidate_set, lowerBound);
>>>>>>> 1931b53f
    }
#ifdef ENABLE_PARALLELIZATION_READ
    visited_nodes_handler_pool->returnVisitedNodesHandlerToPool(visited_nodes_handler);
#endif
    while (top_candidates->size() > k) {
        top_candidates->pop();
    }
    *rc = VecSim_QueryResult_OK;
    return top_candidates;
}

template <typename DataType, typename DistType>
VecSimQueryResult_List HNSWIndex<DataType, DistType>::topKQuery(const void *query_data, size_t k,
                                                                VecSimQueryParams *queryParams) {

    VecSimQueryResult_List rl = {0};
    this->last_mode = STANDARD_KNN;

    if (cur_element_count == 0 || k == 0) {
        rl.code = VecSim_QueryResult_OK;
        rl.results = array_new<VecSimQueryResult>(0);
        return rl;
    }

    void *timeoutCtx = nullptr;

    DataType normalized_blob[this->dim]; // This will be use only if metric == VecSimMetric_Cosine.
    if (this->metric == VecSimMetric_Cosine) {
        memcpy(normalized_blob, query_data, this->dim * sizeof(DataType));
        normalizeVector(normalized_blob, this->dim);
        query_data = normalized_blob;
    }
    // Get original efRuntime and store it.
    size_t ef = ef_;

    if (queryParams) {
        timeoutCtx = queryParams->timeoutCtx;
        if (queryParams->hnswRuntimeParams.efRuntime != 0) {
            ef = queryParams->hnswRuntimeParams.efRuntime;
        }
    }

    idType bottom_layer_ep = searchBottomLayerEP(query_data, timeoutCtx, &rl.code);
    if (VecSim_OK != rl.code) {
        return rl;
    }

    // We now oun the results heap, we need to free (delete) it when we done
    candidatesLabelsMaxHeap<DistType> *results = searchBottomLayer_WithTimeout(
        bottom_layer_ep, query_data, std::max(ef, k), k, timeoutCtx, &rl.code);

    if (VecSim_OK == rl.code) {
        rl.results = array_new_len<VecSimQueryResult>(results->size(), results->size());
        for (int i = (int)results->size() - 1; i >= 0; --i) {
            VecSimQueryResult_SetId(rl.results[i], results->top().second);
            VecSimQueryResult_SetScore(rl.results[i], results->top().first);
            results->pop();
        }
    }
    delete results;
    return rl;
}

template <typename DataType, typename DistType>
VecSimQueryResult *HNSWIndex<DataType, DistType>::searchRangeBottomLayer_WithTimeout(
    idType ep_id, const void *data_point, double epsilon, double radius, void *timeoutCtx,
    VecSimQueryResult_Code *rc) const {

    *rc = VecSim_QueryResult_OK;
    auto res_container = getNewResultsContainer(10); // arbitrary initial cap.

#ifdef ENABLE_PARALLELIZATION_READ
    auto visited_nodes_handler =
        this->visited_nodes_handler_pool->getAvailableVisitedNodesHandler();
#endif

    tag_t visited_tag = visited_nodes_handler->getFreshTag();
    candidatesMaxHeap<DistType> candidate_set(this->allocator);

    // Set the initial effective-range to be at least the distance from the entry-point.
    DistType ep_dist = this->dist_func(data_point, getDataByInternalId(ep_id), this->dim);
    DistType dynamic_range = ep_dist;

    if (ep_dist <= radius) {
        // Entry-point is within the radius - add it to the results.
        res_container->emplace(getExternalLabel(ep_id), ep_dist);
        dynamic_range = radius; // to ensure that dyn_range >= radius.
    }

    DistType dynamic_range_search_boundaries = dynamic_range * (1.0 + epsilon);
    candidate_set.emplace(-ep_dist, ep_id);
    visited_nodes_handler->tagNode(ep_id, visited_tag);

    // Cast radius once instead of each time we check that -curr_el_pair.first >= radius_.
    DistType radius_ = DistType(radius);
    while (!candidate_set.empty()) {
        pair<DistType, idType> curr_el_pair = candidate_set.top();
        // If the best candidate is outside the dynamic range in more than epsilon (relatively) - we
        // finish the search.
        if ((-curr_el_pair.first) > dynamic_range_search_boundaries) {
            break;
        }
        if (__builtin_expect(VecSimIndexAbstract<DistType>::timeoutCallback(timeoutCtx), 0)) {
            *rc = VecSim_QueryResult_TimedOut;
            break;
        }
        candidate_set.pop();

        // Decrease the effective range, but keep dyn_range >= radius.
        if (-curr_el_pair.first < dynamic_range && -curr_el_pair.first >= radius_) {
            dynamic_range = -curr_el_pair.first;
            dynamic_range_search_boundaries = dynamic_range * (1.0 + epsilon);
        }

        // Go over the candidate neighbours, add them to the candidates list if they are within the
        // epsilon environment of the dynamic range, and add them to the results if they are in the
        // requested radius.
        // Here we send the radius as double to match the function arguments type.
        processCandidate_RangeSearch(curr_el_pair.second, data_point, 0, epsilon, visited_tag,
<<<<<<< HEAD
                                     visited_nodes_handler->getElementsTags(), &results,
                                     candidate_set, dynamic_range_search_boundaries, radius);
    }
#ifdef ENABLE_PARALLELIZATION_READ
    visited_nodes_handler_pool->returnVisitedNodesHandlerToPool(visited_nodes_handler);
=======
                                     res_container, candidate_set, dynamic_range_search_boundaries,
                                     radius);
    }

#ifdef ENABLE_PARALLELIZATION
    visited_nodes_handler_pool->returnVisitedNodesHandlerToPool(this->visited_nodes_handler);
>>>>>>> 1931b53f
#endif
    return res_container->get_results();
}

template <typename DataType, typename DistType>
VecSimQueryResult_List HNSWIndex<DataType, DistType>::rangeQuery(const void *query_data,
                                                                 double radius,
                                                                 VecSimQueryParams *queryParams) {
    VecSimQueryResult_List rl = {0};
    this->last_mode = RANGE_QUERY;

    if (cur_element_count == 0) {
        rl.code = VecSim_QueryResult_OK;
        rl.results = array_new<VecSimQueryResult>(0);
        return rl;
    }
    void *timeoutCtx = nullptr;

    DataType normalized_blob[this->dim]; // This will be use only if metric == VecSimMetric_Cosine
    if (this->metric == VecSimMetric_Cosine) {
        memcpy(normalized_blob, query_data, this->dim * sizeof(DataType));
        normalizeVector(normalized_blob, this->dim);
        query_data = normalized_blob;
    }

    double epsilon = epsilon_;
    if (queryParams) {
        timeoutCtx = queryParams->timeoutCtx;
        if (queryParams->hnswRuntimeParams.epsilon != 0.0) {
            epsilon = queryParams->hnswRuntimeParams.epsilon;
        }
    }

    idType bottom_layer_ep = searchBottomLayerEP(query_data, timeoutCtx, &rl.code);
    if (VecSim_OK != rl.code) {
        rl.results = array_new<VecSimQueryResult>(0);
        return rl;
    }

    // search bottom layer
    // Here we send the radius as double to match the function arguments type.
    rl.results = searchRangeBottomLayer_WithTimeout(bottom_layer_ep, query_data, epsilon, radius,
                                                    timeoutCtx, &rl.code);

    return rl;
}

template <typename DataType, typename DistType>
VecSimIndexInfo HNSWIndex<DataType, DistType>::info() const {

    VecSimIndexInfo info;
    info.algo = VecSimAlgo_HNSWLIB;
    info.hnswInfo.dim = this->dim;
    info.hnswInfo.type = this->vecType;
    info.hnswInfo.isMulti = this->isMulti;
    info.hnswInfo.metric = this->metric;
    info.hnswInfo.blockSize = this->blockSize;
    info.hnswInfo.M = this->getM();
    info.hnswInfo.efConstruction = this->getEfConstruction();
    info.hnswInfo.efRuntime = this->getEf();
    info.hnswInfo.epsilon = this->epsilon_;
    info.hnswInfo.indexSize = this->indexSize();
    info.hnswInfo.indexLabelCount = this->indexLabelCount();
    info.hnswInfo.max_level = this->getMaxLevel();
    info.hnswInfo.entrypoint = this->getEntryPointLabel();
    info.hnswInfo.memory = this->allocator->getAllocationSize();
    info.hnswInfo.last_mode = this->last_mode;
    return info;
}

template <typename DataType, typename DistType>
VecSimInfoIterator *HNSWIndex<DataType, DistType>::infoIterator() const {
    VecSimIndexInfo info = this->info();
    // For readability. Update this number when needed.
    size_t numberOfInfoFields = 12;
    VecSimInfoIterator *infoIterator = new VecSimInfoIterator(numberOfInfoFields);

    infoIterator->addInfoField(VecSim_InfoField{
        .fieldName = VecSimCommonStrings::ALGORITHM_STRING,
        .fieldType = INFOFIELD_STRING,
        .fieldValue = {FieldValue{.stringValue = VecSimAlgo_ToString(info.algo)}}});
    infoIterator->addInfoField(VecSim_InfoField{
        .fieldName = VecSimCommonStrings::TYPE_STRING,
        .fieldType = INFOFIELD_STRING,
        .fieldValue = {FieldValue{.stringValue = VecSimType_ToString(info.hnswInfo.type)}}});
    infoIterator->addInfoField(
        VecSim_InfoField{.fieldName = VecSimCommonStrings::DIMENSION_STRING,
                         .fieldType = INFOFIELD_UINT64,
                         .fieldValue = {FieldValue{.uintegerValue = info.hnswInfo.dim}}});
    infoIterator->addInfoField(VecSim_InfoField{
        .fieldName = VecSimCommonStrings::METRIC_STRING,
        .fieldType = INFOFIELD_STRING,
        .fieldValue = {FieldValue{.stringValue = VecSimMetric_ToString(info.hnswInfo.metric)}}});

    infoIterator->addInfoField(
        VecSim_InfoField{.fieldName = VecSimCommonStrings::IS_MULTI_STRING,
                         .fieldType = INFOFIELD_UINT64,
                         .fieldValue = {FieldValue{.uintegerValue = info.hnswInfo.isMulti}}});
    infoIterator->addInfoField(
        VecSim_InfoField{.fieldName = VecSimCommonStrings::INDEX_SIZE_STRING,
                         .fieldType = INFOFIELD_UINT64,
                         .fieldValue = {FieldValue{.uintegerValue = info.hnswInfo.indexSize}}});
    infoIterator->addInfoField(VecSim_InfoField{
        .fieldName = VecSimCommonStrings::INDEX_LABEL_COUNT_STRING,
        .fieldType = INFOFIELD_UINT64,
        .fieldValue = {FieldValue{.uintegerValue = info.hnswInfo.indexLabelCount}}});
    infoIterator->addInfoField(
        VecSim_InfoField{.fieldName = VecSimCommonStrings::HNSW_M_STRING,
                         .fieldType = INFOFIELD_UINT64,
                         .fieldValue = {FieldValue{.uintegerValue = info.hnswInfo.M}}});
    infoIterator->addInfoField(VecSim_InfoField{
        .fieldName = VecSimCommonStrings::HNSW_EF_CONSTRUCTION_STRING,
        .fieldType = INFOFIELD_UINT64,
        .fieldValue = {FieldValue{.uintegerValue = info.hnswInfo.efConstruction}}});
    infoIterator->addInfoField(
        VecSim_InfoField{.fieldName = VecSimCommonStrings::HNSW_EF_RUNTIME_STRING,
                         .fieldType = INFOFIELD_UINT64,
                         .fieldValue = {FieldValue{.uintegerValue = info.hnswInfo.efRuntime}}});
    infoIterator->addInfoField(
        VecSim_InfoField{.fieldName = VecSimCommonStrings::HNSW_MAX_LEVEL,
                         .fieldType = INFOFIELD_UINT64,
                         .fieldValue = {FieldValue{.uintegerValue = info.hnswInfo.max_level}}});
    infoIterator->addInfoField(
        VecSim_InfoField{.fieldName = VecSimCommonStrings::HNSW_ENTRYPOINT,
                         .fieldType = INFOFIELD_UINT64,
                         .fieldValue = {FieldValue{.uintegerValue = info.hnswInfo.entrypoint}}});
    infoIterator->addInfoField(
        VecSim_InfoField{.fieldName = VecSimCommonStrings::MEMORY_STRING,
                         .fieldType = INFOFIELD_UINT64,
                         .fieldValue = {FieldValue{.uintegerValue = info.hnswInfo.memory}}});
    infoIterator->addInfoField(
        VecSim_InfoField{.fieldName = VecSimCommonStrings::SEARCH_MODE_STRING,
                         .fieldType = INFOFIELD_STRING,
                         .fieldValue = {FieldValue{
                             .stringValue = VecSimSearchMode_ToString(info.hnswInfo.last_mode)}}});
    infoIterator->addInfoField(
        VecSim_InfoField{.fieldName = VecSimCommonStrings::HNSW_EPSILON_STRING,
                         .fieldType = INFOFIELD_FLOAT64,
                         .fieldValue = {FieldValue{.floatingPointValue = info.hnswInfo.epsilon}}});

    return infoIterator;
}

template <typename DataType, typename DistType>
bool HNSWIndex<DataType, DistType>::preferAdHocSearch(size_t subsetSize, size_t k,
                                                      bool initial_check) {
    // This heuristic is based on sklearn decision tree classifier (with 20 leaves nodes) -
    // see scripts/HNSW_batches_clf.py
    size_t index_size = this->indexSize();
    if (subsetSize > index_size) {
        throw std::runtime_error("internal error: subset size cannot be larger than index size");
    }
    size_t d = this->dim;
    size_t M = this->getM();
    float r = (index_size == 0) ? 0.0f : (float)(subsetSize) / (float)this->indexLabelCount();
    bool res;

    // node 0
    if (index_size <= 30000) {
        // node 1
        if (index_size <= 5500) {
            // node 5
            res = true;
        } else {
            // node 6
            if (r <= 0.17) {
                // node 11
                res = true;
            } else {
                // node 12
                if (k <= 12) {
                    // node 13
                    if (d <= 55) {
                        // node 17
                        res = false;
                    } else {
                        // node 18
                        if (M <= 10) {
                            // node 19
                            res = false;
                        } else {
                            // node 20
                            res = true;
                        }
                    }
                } else {
                    // node 14
                    res = true;
                }
            }
        }
    } else {
        // node 2
        if (r < 0.07) {
            // node 3
            if (index_size <= 750000) {
                // node 15
                res = true;
            } else {
                // node 16
                if (k <= 7) {
                    // node 21
                    res = false;
                } else {
                    // node 22
                    if (r <= 0.03) {
                        // node 23
                        res = true;
                    } else {
                        // node 24
                        res = false;
                    }
                }
            }
        } else {
            // node 4
            if (d <= 75) {
                // node 7
                res = false;
            } else {
                // node 8
                if (k <= 12) {
                    // node 9
                    if (r <= 0.21) {
                        // node 27
                        if (M <= 57) {
                            // node 29
                            if (index_size <= 75000) {
                                // node 31
                                res = true;
                            } else {
                                // node 32
                                res = false;
                            }
                        } else {
                            // node 30
                            res = true;
                        }
                    } else {
                        // node 28
                        res = false;
                    }
                } else {
                    // node 10
                    if (M <= 10) {
                        // node 25
                        if (r <= 0.17) {
                            // node 33
                            res = true;
                        } else {
                            // node 34
                            res = false;
                        }
                    } else {
                        // node 26
                        if (index_size <= 300000) {
                            // node 35
                            res = true;
                        } else {
                            // node 36
                            if (r <= 0.17) {
                                // node 37
                                res = true;
                            } else {
                                // node 38
                                res = false;
                            }
                        }
                    }
                }
            }
        }
    }
    // Set the mode - if this isn't the initial check, we switched mode form batches to ad-hoc.
    this->last_mode =
        res ? (initial_check ? HYBRID_ADHOC_BF : HYBRID_BATCHES_TO_ADHOC_BF) : HYBRID_BATCHES;
    return res;
}<|MERGE_RESOLUTION|>--- conflicted
+++ resolved
@@ -130,29 +130,16 @@
                                  size_t Mcurmax, idType *node_neighbors,
                                  const vecsim_stl::vector<bool> &bitmap, idType *removed_links,
                                  size_t *removed_links_num);
-<<<<<<< HEAD
-    inline DistType processCandidate(idType curNodeId, const void *data_point, size_t layer,
-                                     size_t ef, tag_t visited_tag,
-                                     tag_t *elements_tags,
-                                     candidatesMaxHeap<DistType> &top_candidates,
-                                     candidatesMaxHeap<DistType> &candidates_set,
-                                     DistType lowerBound) const;
-    inline void processCandidate_RangeSearch(
-		    idType curNodeId, const void *query_data, size_t layer, double epsilon, tag_t visited_tag,
-		    tag_t *elements_tags, VecSimQueryResult **results, candidatesMaxHeap<DistType> &candidate_set, DistType dyn_range,
-		    double radius) const;
-=======
     template <typename Identifier> // Either idType or labelType
     inline DistType
     processCandidate(idType curNodeId, const void *data_point, size_t layer, size_t ef,
-                     tag_t visited_tag,
+                     tag_t visited_tag, tag_t *elements_tags,
                      vecsim_stl::abstract_priority_queue<DistType, Identifier> &top_candidates,
                      candidatesMaxHeap<DistType> &candidates_set, DistType lowerBound) const;
     inline void processCandidate_RangeSearch(
         idType curNodeId, const void *data_point, size_t layer, double epsilon, tag_t visited_tag,
-        std::unique_ptr<vecsim_stl::abstract_results_container> &top_candidates,
+        tag_t *elements_tags, std::unique_ptr<vecsim_stl::abstract_results_container> &top_candidates,
         candidatesMaxHeap<DistType> &candidate_set, DistType lowerBound, double radius) const;
->>>>>>> 1931b53f
     candidatesMaxHeap<DistType> searchLayer(idType ep_id, const void *data_point, size_t layer,
                                             size_t ef) const;
     candidatesLabelsMaxHeap<DistType> *
@@ -210,7 +197,6 @@
     VecSimInfoIterator *infoIterator() const override;
     bool preferAdHocSearch(size_t subsetSize, size_t k, bool initial_check) override;
     char *getDataByInternalId(idType internal_id) const;
-	char *getDataByLabel(labelType label);
     inline linklistsizeint *get_linklist_at_level(idType internal_id, size_t level) const;
     inline unsigned short int getListCount(const linklistsizeint *ptr) const;
     inline idType searchBottomLayerEP(const void *query_data, void *timeoutCtx,
@@ -313,12 +299,6 @@
 template <typename DataType, typename DistType>
 char *HNSWIndex<DataType, DistType>::getDataByInternalId(idType internal_id) const {
     return (data_level0_memory_ + internal_id * size_data_per_element_ + offsetData_);
-}
-
-template <typename DataType, typename DistType>
-char *HNSWIndex<DataType, DistType>::getDataByLabel(labelType label) {
-	idType internal_id = label_lookup_[label];
-	return (data_level0_memory_ + internal_id * size_data_per_element_ + offsetData_);
 }
 
 template <typename DataType, typename DistType>
@@ -438,14 +418,6 @@
 }
 
 template <typename DataType, typename DistType>
-<<<<<<< HEAD
-DistType HNSWIndex<DataType, DistType>::processCandidate(idType curNodeId, const void *data_point,
-                                                 size_t layer, size_t ef, tag_t visited_tag,
-                                                 tag_t *elements_tags,
-                                                 candidatesMaxHeap<DistType> &top_candidates,
-                                                 candidatesMaxHeap<DistType> &candidate_set,
-                                                 DistType lowerBound) const {
-=======
 void HNSWIndex<DataType, DistType>::emplaceToHeap(
     vecsim_stl::abstract_priority_queue<DistType, idType> &heap, DistType dist, idType id) const {
     heap.emplace(dist, id);
@@ -463,10 +435,9 @@
 template <typename DataType, typename DistType>
 template <typename Identifier>
 DistType HNSWIndex<DataType, DistType>::processCandidate(
-    idType curNodeId, const void *data_point, size_t layer, size_t ef, tag_t visited_tag,
+    idType curNodeId, const void *data_point, size_t layer, size_t ef, tag_t visited_tag, tag_t *elements_tags,
     vecsim_stl::abstract_priority_queue<DistType, Identifier> &top_candidates,
     candidatesMaxHeap<DistType> &candidate_set, DistType lowerBound) const {
->>>>>>> 1931b53f
 
 #ifdef ENABLE_PARALLELIZATION
     std::unique_lock<std::mutex> lock(link_list_locks_[curNodeId]);
@@ -486,16 +457,9 @@
         __builtin_prefetch(elements_tags + *next_candidate_pos);
         __builtin_prefetch(getDataByInternalId(*next_candidate_pos));
 
-<<<<<<< HEAD
         if (elements_tags[candidate_id] == visited_tag || candidate_id > max_id)
             continue;
         elements_tags[candidate_id] = visited_tag;
-=======
-        if (this->visited_nodes_handler->getNodeTag(candidate_id) == visited_tag)
-            continue;
-
-        this->visited_nodes_handler->tagNode(candidate_id, visited_tag);
->>>>>>> 1931b53f
         char *currObj1 = (getDataByInternalId(candidate_id));
 
         DistType dist1 = this->dist_func(data_point, currObj1, this->dim);
@@ -520,13 +484,8 @@
 template <typename DataType, typename DistType>
 void HNSWIndex<DataType, DistType>::processCandidate_RangeSearch(
     idType curNodeId, const void *query_data, size_t layer, double epsilon, tag_t visited_tag,
-<<<<<<< HEAD
-    tag_t *elements_tags, VecSimQueryResult **results, candidatesMaxHeap<DistType> &candidate_set, DistType dyn_range,
-    double radius) const {
-=======
-    std::unique_ptr<vecsim_stl::abstract_results_container> &results,
+    tag_t *elements_tags, std::unique_ptr<vecsim_stl::abstract_results_container> &results,
     candidatesMaxHeap<DistType> &candidate_set, DistType dyn_range, double radius) const {
->>>>>>> 1931b53f
 
 #ifdef ENABLE_PARALLELIZATION
     std::unique_lock<std::mutex> lock(link_list_locks_[curNodeId]);
@@ -1279,28 +1238,15 @@
         std::unique_lock<std::mutex> templock_curr(cur_element_count_guard_);
 #endif
 
-<<<<<<< HEAD
-        // Checking if an element with the given label already exists. if so, remove it.
-        if (label_lookup_.find(label) != label_lookup_.end()) {
-            // this should not occur in multi-threaded scenario
-			deleteVector(label);
-        }
-=======
->>>>>>> 1931b53f
         if (cur_element_count >= max_elements_) {
 	        // this should not occur in multi-threaded scenario
 	        size_t vectors_to_add = this->blockSize - max_elements_ % this->blockSize;
             resizeIndex(max_elements_ + vectors_to_add);
         }
-<<<<<<< HEAD
-		cur_c = cur_element_count++;
-        label_lookup_[label] = cur_c;
+        cur_c = cur_element_count++;
+        setVectorId(label, cur_c);
         ids_in_process.insert(cur_c);
         element_levels_[cur_c] = element_max_level;
-=======
-        cur_c = max_id = cur_element_count++;
-        setVectorId(label, cur_c);
->>>>>>> 1931b53f
     }
 
 #ifdef ENABLE_PARALLELIZATION
@@ -1498,12 +1444,7 @@
         candidate_set.pop();
 
         lowerBound = processCandidate(curr_el_pair.second, data_point, 0, ef, visited_tag,
-<<<<<<< HEAD
-                                      visited_nodes_handler->getElementsTags(), top_candidates,
-                                      candidate_set, lowerBound);
-=======
-                                      *top_candidates, candidate_set, lowerBound);
->>>>>>> 1931b53f
+                                      visited_nodes_handler->getElementsTags(), *top_candidates, candidate_set, lowerBound);
     }
 #ifdef ENABLE_PARALLELIZATION_READ
     visited_nodes_handler_pool->returnVisitedNodesHandlerToPool(visited_nodes_handler);
@@ -1623,20 +1564,11 @@
         // requested radius.
         // Here we send the radius as double to match the function arguments type.
         processCandidate_RangeSearch(curr_el_pair.second, data_point, 0, epsilon, visited_tag,
-<<<<<<< HEAD
-                                     visited_nodes_handler->getElementsTags(), &results,
-                                     candidate_set, dynamic_range_search_boundaries, radius);
+                                     visited_nodes_handler->getElementsTags(), res_container, candidate_set, dynamic_range_search_boundaries,
+                                     radius);
     }
 #ifdef ENABLE_PARALLELIZATION_READ
     visited_nodes_handler_pool->returnVisitedNodesHandlerToPool(visited_nodes_handler);
-=======
-                                     res_container, candidate_set, dynamic_range_search_boundaries,
-                                     radius);
-    }
-
-#ifdef ENABLE_PARALLELIZATION
-    visited_nodes_handler_pool->returnVisitedNodesHandlerToPool(this->visited_nodes_handler);
->>>>>>> 1931b53f
 #endif
     return res_container->get_results();
 }
