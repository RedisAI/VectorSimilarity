--- conflicted
+++ resolved
@@ -1599,18 +1599,10 @@
                                          const AbstractIndexInitParams &abstractInitParams,
                                          const IndexComponents<DataType, DistType> &components,
                                          size_t random_seed, size_t pool_initial_size)
-<<<<<<< HEAD
-    : VecSimIndexAbstract<DataType, DistType>(abstractInitParams), VecSimIndexTombstone(),
-      maxElements(0), vectorBlocks(this->allocator), graphDataBlocks(this->allocator),
-      idToMetaData(this->allocator), visitedNodesHandlerPool(0, maxElements, this->allocator) {
-=======
     : VecSimIndexAbstract<DataType, DistType>(abstractInitParams, components),
-      VecSimIndexTombstone(),
-      maxElements(RoundUpInitialCapacity(params->initialCapacity, this->blockSize)),
-      vectorBlocks(this->allocator), graphDataBlocks(this->allocator),
-      idToMetaData(maxElements, this->allocator),
+      VecSimIndexTombstone(), maxElements(0), vectorBlocks(this->allocator),
+      graphDataBlocks(this->allocator), idToMetaData(maxElements, this->allocator),
       visitedNodesHandlerPool(pool_initial_size, maxElements, this->allocator) {
->>>>>>> 5011de86
 
     M = params->M ? params->M : HNSW_DEFAULT_M;
     M0 = M * 2;
