--- conflicted
+++ resolved
@@ -1296,16 +1296,6 @@
         // current level to repair them.
         element_lock.lock();
         auto *incoming_edges = getIncomingEdgesPtr(node_id, level);
-<<<<<<< HEAD
-        // alon: temp solution
-        if (!linkLists_[node_id] && level > 0) {
-            continue;
-        }
-        if (incoming_edges) {
-            for (auto incoming_edge : *incoming_edges) {
-                incoming_neighbors.emplace_back(incoming_edge, (ushort)level);
-            }
-=======
         // Note that the deleted element might be in the process of indexing into the graph in the
         // meantime (in async mode). Since the incoming_edges lists in every level are allocated
         // while the element is being indexed into that level (in lazy mode), we may find ourselves
@@ -1316,7 +1306,6 @@
             continue;
         for (auto incoming_edge : *incoming_edges) {
             incoming_neighbors.emplace_back(incoming_edge, (ushort)level);
->>>>>>> 14bd2635
         }
     }
     return incoming_neighbors;
