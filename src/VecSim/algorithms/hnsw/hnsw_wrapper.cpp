--- conflicted
+++ resolved
@@ -19,14 +19,7 @@
     : VecSimIndex(allocator), dim(params->dim), vecType(params->type), metric(params->metric),
       blockSize(params->blockSize ? params->blockSize : DEFAULT_BLOCK_SIZE),
       hnsw(new (allocator) hnswlib::HierarchicalNSW<float>(params, allocator)),
-<<<<<<< HEAD
-      last_mode(EMPTY_MODE) {
-    hnsw->setEf(params->efRuntime ? params->efRuntime : HNSW_DEFAULT_EF_RT);
-    hnsw->setEpsilon((params->epsilon > 0.0) ? params->epsilon : HNSW_DEFAULT_EPSILON);
-}
-=======
       last_mode(EMPTY_MODE) {}
->>>>>>> cf81d982
 
 /******************** Implementation **************/
 size_t HNSWIndex::estimateInitialSize(const HNSWParams *params) {
