--- conflicted
+++ resolved
@@ -117,11 +117,7 @@
 
         // Take the current node out of the candidates queue and go over his neighbours.
         candidates.pop();
-<<<<<<< HEAD
         this->index->lockNodeLinks(curr_node_id);
-        idType *node_links = this->index->getNodeNeighborsAtLevel(curr_node_id, 0);
-        linkListSize links_num = this->index->getNodeNeighborsCount(node_links);
-=======
         level_data &node_meta = this->index->getLevelData(curr_node_id, 0);
         if (node_meta.numLinks > 0) {
 
@@ -132,7 +128,6 @@
 
             for (linkListSize j = 0; j < node_meta.numLinks - 1; j++) {
                 idType candidate_id = node_meta.links[j];
->>>>>>> a307b406
 
                 // Pre-fetch next candidate tag address.
                 __builtin_prefetch(visited_list->getElementsTags() + node_meta.links[j + 1]);
@@ -160,17 +155,8 @@
                 DistType candidate_dist =
                     dist_func(this->getQueryBlob(), (const void *)candidate_data, dim);
 
-<<<<<<< HEAD
-            this->visitNode(candidate_id);
-            char *candidate_data = this->index->getDataByInternalId(candidate_id);
-            DistType candidate_dist =
-                dist_func(this->getQueryBlob(), (const void *)candidate_data, dim);
-            candidates.emplace(candidate_dist, candidate_id);
-            __builtin_prefetch(index->getNodeNeighborsAtLevel(candidates.top().second, 0));
-=======
                 candidates.emplace(candidate_dist, candidate_id);
             }
->>>>>>> a307b406
         }
         this->index->unlockNodeLinks(curr_node_id);
     }
