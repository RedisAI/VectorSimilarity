/*
 *Copyright Redis Ltd. 2021 - present
 *Licensed under your choice of the Redis Source Available License 2.0 (RSALv2) or
 *the Server Side Public License v1 (SSPLv1).
 */

#pragma once

#include "VecSim/batch_iterator.h"
#include "hnsw.h"
#include "VecSim/spaces/spaces.h"
#include "VecSim/query_result_struct.h"
#include "VecSim/utils/vec_utils.h"
#include "VecSim/algorithms/hnsw/visited_nodes_handler.h"
#include <limits>

using spaces::dist_func_t;

template <typename DataType, typename DistType>
class HNSW_BatchIterator : public VecSimBatchIterator {
protected:
    const HNSWIndex<DataType, DistType> *index;
    dist_func_t<DistType> distFunc;
    size_t dim;
    VisitedNodesHandler *visited_list; // Pointer to the hnsw visitedList structure.
    tag_t visited_tag;                 // Used to mark nodes that were scanned.
    idType entry_point;                // Internal id of the node to begin the scan from.
    bool depleted;
    size_t ef; // EF Runtime value for this query.

    // Data structure that holds the search state between iterations.
    template <typename Identifier>
    using candidatesMinHeap = vecsim_stl::min_priority_queue<DistType, Identifier>;

    DistType lower_bound;
    candidatesMinHeap<labelType> top_candidates_extras;
    candidatesMinHeap<idType> candidates;

    template <bool has_marked_deleted>
    VecSimQueryResult_Code scanGraphInternal(candidatesLabelsMaxHeap<DistType> *top_candidates);
    candidatesLabelsMaxHeap<DistType> *scanGraph(VecSimQueryResult_Code *rc);
    virtual inline VecSimQueryResult_List
    prepareResults(candidatesLabelsMaxHeap<DistType> *top_candidates, size_t n_res) = 0;
    inline void visitNode(idType node_id) {
        this->visited_list->tagNode(node_id, this->visited_tag);
    }
    inline bool hasVisitedNode(idType node_id) const {
        return this->visited_list->getNodeTag(node_id) == this->visited_tag;
    }

    virtual inline void fillFromExtras(candidatesLabelsMaxHeap<DistType> *top_candidates) = 0;
    virtual inline void updateHeaps(candidatesLabelsMaxHeap<DistType> *top_candidates,
                                    DistType dist, idType id) = 0;

public:
    HNSW_BatchIterator(void *query_vector, const HNSWIndex<DataType, DistType> *index,
                       VecSimQueryParams *queryParams, std::shared_ptr<VecSimAllocator> allocator);

    VecSimQueryResult_List getNextResults(size_t n_res, VecSimQueryResult_Order order) override;

    bool isDepleted() override;

    void reset() override;

    virtual ~HNSW_BatchIterator() { index->returnVisitedList(this->visited_list); }
};

/******************** Ctor / Dtor **************/

template <typename DataType, typename DistType>
HNSW_BatchIterator<DataType, DistType>::HNSW_BatchIterator(
    void *query_vector, const HNSWIndex<DataType, DistType> *index, VecSimQueryParams *queryParams,
    std::shared_ptr<VecSimAllocator> allocator)
    : VecSimBatchIterator(query_vector, queryParams ? queryParams->timeoutCtx : nullptr,
                          std::move(allocator)),
      index(index), depleted(false), top_candidates_extras(this->allocator),
      candidates(this->allocator) {

    this->distFunc = index->getDistFunc();
    this->dim = index->getDim();
    this->entry_point = INVALID_ID; // temporary until we store the entry point to level 0.
    // Use "fresh" tag to mark nodes that were visited along the search in some iteration.
    this->visited_list = index->getVisitedList();
    this->visited_tag = this->visited_list->getFreshTag();

    if (queryParams && queryParams->hnswRuntimeParams.efRuntime > 0) {
        this->ef = queryParams->hnswRuntimeParams.efRuntime;
    } else {
        this->ef = this->index->getEf();
    }
}

/******************** Implementation **************/

template <typename DataType, typename DistType>
template <bool has_marked_deleted>
VecSimQueryResult_Code HNSW_BatchIterator<DataType, DistType>::scanGraphInternal(
    candidatesLabelsMaxHeap<DistType> *top_candidates) {
    while (!candidates.empty()) {
        DistType curr_node_dist = candidates.top().first;
        idType curr_node_id = candidates.top().second;

<<<<<<< HEAD
        __builtin_prefetch(this->index->getMetaDataByInternalId(curr_node_id));
=======
        __builtin_prefetch(this->index->getGraphDataByInternalId(curr_node_id));
>>>>>>> e2f28305
        __builtin_prefetch(this->index->getMetaDataAddress(curr_node_id));
        // If the closest element in the candidates set is further than the furthest element in the
        // top candidates set, and we have enough results, we finish the search.
        if (curr_node_dist > this->lower_bound && top_candidates->size() >= this->ef) {
            break;
        }
        if (VECSIM_TIMEOUT(this->getTimeoutCtx())) {
            return VecSim_QueryResult_TimedOut;
        }
        // Checks if we need to add the current id to the top_candidates heap,
        // and updates the extras heap accordingly.
        if (!has_marked_deleted || !index->isMarkedDeleted(curr_node_id))
            updateHeaps(top_candidates, curr_node_dist, curr_node_id);

        // Take the current node out of the candidates queue and go over his neighbours.
        candidates.pop();
        this->index->lockNodeLinks(curr_node_id);
<<<<<<< HEAD
        level_data &node_meta = this->index->getLevelData(curr_node_id, 0);
=======
        LevelData &node_meta = this->index->getLevelData(curr_node_id, 0);
>>>>>>> e2f28305
        if (node_meta.numLinks > 0) {

            // Pre-fetch first candidate tag address.
            __builtin_prefetch(visited_list->getElementsTags() + node_meta.links[0]);
            // // Pre-fetch first candidate data block address.
            __builtin_prefetch(index->getDataByInternalId(node_meta.links[0]));

            for (linkListSize j = 0; j < node_meta.numLinks - 1; j++) {
                idType candidate_id = node_meta.links[j];

                // Pre-fetch next candidate tag address.
                __builtin_prefetch(visited_list->getElementsTags() + node_meta.links[j + 1]);
                // Pre-fetch next candidate data block address.
                __builtin_prefetch(index->getDataByInternalId(node_meta.links[j + 1]));

                if (this->hasVisitedNode(candidate_id)) {
                    continue;
                }
                this->visitNode(candidate_id);

                const char *candidate_data = this->index->getDataByInternalId(candidate_id);
                DistType candidate_dist =
<<<<<<< HEAD
                    dist_func(this->getQueryBlob(), (const void *)candidate_data, dim);
=======
                    distFunc(this->getQueryBlob(), (const void *)candidate_data, dim);
>>>>>>> e2f28305

                candidates.emplace(candidate_dist, candidate_id);
            }
            // Running the last candidate outside the loop to avoid prefetching invalid candidate
            idType candidate_id = node_meta.links[node_meta.numLinks - 1];

            if (!this->hasVisitedNode(candidate_id)) {
                this->visitNode(candidate_id);

                const char *candidate_data = this->index->getDataByInternalId(candidate_id);
                DistType candidate_dist =
<<<<<<< HEAD
                    dist_func(this->getQueryBlob(), (const void *)candidate_data, dim);
=======
                    distFunc(this->getQueryBlob(), (const void *)candidate_data, dim);
>>>>>>> e2f28305

                candidates.emplace(candidate_dist, candidate_id);
            }
        }
        this->index->unlockNodeLinks(curr_node_id);
    }
    return VecSim_QueryResult_OK;
}

template <typename DataType, typename DistType>
candidatesLabelsMaxHeap<DistType> *
HNSW_BatchIterator<DataType, DistType>::scanGraph(VecSimQueryResult_Code *rc) {

    candidatesLabelsMaxHeap<DistType> *top_candidates = this->index->getNewMaxPriorityQueue();
    if (this->entry_point == INVALID_ID) {
        this->depleted = true;
        return top_candidates;
    }

    // In the first iteration, add the entry point to the empty candidates set.
    if (this->getResultsCount() == 0 && this->top_candidates_extras.empty() &&
        this->candidates.empty()) {
        if (!index->isMarkedDeleted(this->entry_point)) {
            this->lower_bound = distFunc(this->getQueryBlob(),
                                         this->index->getDataByInternalId(this->entry_point), dim);
        } else {
            this->lower_bound = std::numeric_limits<DistType>::max();
        }
        this->visitNode(this->entry_point);
        candidates.emplace(this->lower_bound, this->entry_point);
    }
    // Checks that we didn't got timeout between iterations.
    if (VECSIM_TIMEOUT(this->getTimeoutCtx())) {
        *rc = VecSim_QueryResult_TimedOut;
        return top_candidates;
    }

    // Move extras from previous iteration to the top candidates.
    fillFromExtras(top_candidates);
    if (top_candidates->size() == this->ef) {
        return top_candidates;
    }

    if (index->getNumMarkedDeleted())
        *rc = this->scanGraphInternal<true>(top_candidates);
    else
        *rc = this->scanGraphInternal<false>(top_candidates);

    // If we found fewer results than wanted, mark the search as depleted.
    if (top_candidates->size() < this->ef) {
        this->depleted = true;
    }
    return top_candidates;
}

template <typename DataType, typename DistType>
VecSimQueryResult_List
HNSW_BatchIterator<DataType, DistType>::getNextResults(size_t n_res,
                                                       VecSimQueryResult_Order order) {

    VecSimQueryResult_List batch = {0};
    // If ef_runtime lower than the number of results to return, increase it. Therefore, we assume
    // that the number of results that return from the graph scan is at least n_res (if exist).
    size_t orig_ef = this->ef;
    if (orig_ef < n_res) {
        this->ef = n_res;
    }

    // In the first iteration, we search the graph from top bottom to find the initial entry point,
    // and then we scan the graph to get results (layer 0).
    if (this->getResultsCount() == 0) {
        idType bottom_layer_ep = this->index->searchBottomLayerEP(
            this->getQueryBlob(), this->getTimeoutCtx(), &batch.code);
        if (VecSim_OK != batch.code) {
            return batch;
        }
        this->entry_point = bottom_layer_ep;
    }
    // We ask for at least n_res candidate from the scan. In fact, at most ef results will return,
    // and it could be that ef > n_res.
    auto *top_candidates = this->scanGraph(&batch.code);
    if (VecSim_OK != batch.code) {
        delete top_candidates;
        return batch;
    }
    // Move the spare results to the "extras" queue if needed, and create the batch results array.
    batch = this->prepareResults(top_candidates, n_res);
    delete top_candidates;

    this->updateResultsCount(VecSimQueryResult_Len(batch));
    if (this->getResultsCount() == this->index->indexLabelCount()) {
        this->depleted = true;
    }
    // By default, results are ordered by score.
    if (order == BY_ID) {
        sort_results_by_id(batch);
    }
    this->ef = orig_ef;
    return batch;
}

template <typename DataType, typename DistType>
bool HNSW_BatchIterator<DataType, DistType>::isDepleted() {
    return this->depleted && this->top_candidates_extras.empty();
}

template <typename DataType, typename DistType>
void HNSW_BatchIterator<DataType, DistType>::reset() {
    this->resetResultsCount();
    this->depleted = false;

    // Reset the visited nodes handler.
    this->visited_tag = this->visited_list->getFreshTag();
    this->lower_bound = std::numeric_limits<DistType>::infinity();
    // Clear the queues.
    this->candidates = candidatesMinHeap<idType>(this->allocator);
    this->top_candidates_extras = candidatesMinHeap<labelType>(this->allocator);
}<|MERGE_RESOLUTION|>--- conflicted
+++ resolved
@@ -100,11 +100,7 @@
         DistType curr_node_dist = candidates.top().first;
         idType curr_node_id = candidates.top().second;
 
-<<<<<<< HEAD
-        __builtin_prefetch(this->index->getMetaDataByInternalId(curr_node_id));
-=======
         __builtin_prefetch(this->index->getGraphDataByInternalId(curr_node_id));
->>>>>>> e2f28305
         __builtin_prefetch(this->index->getMetaDataAddress(curr_node_id));
         // If the closest element in the candidates set is further than the furthest element in the
         // top candidates set, and we have enough results, we finish the search.
@@ -121,26 +117,23 @@
 
         // Take the current node out of the candidates queue and go over his neighbours.
         candidates.pop();
-        this->index->lockNodeLinks(curr_node_id);
-<<<<<<< HEAD
-        level_data &node_meta = this->index->getLevelData(curr_node_id, 0);
-=======
-        LevelData &node_meta = this->index->getLevelData(curr_node_id, 0);
->>>>>>> e2f28305
-        if (node_meta.numLinks > 0) {
+        auto *node_graph_data = this->index->getGraphDataByInternalId(curr_node_id);
+        this->index->lockNodeLinks(node_graph_data);
+        LevelData &node_level_data = this->index->getLevelData(node_graph_data, 0);
+        if (node_level_data.numLinks > 0) {
 
             // Pre-fetch first candidate tag address.
-            __builtin_prefetch(visited_list->getElementsTags() + node_meta.links[0]);
+            __builtin_prefetch(visited_list->getElementsTags() + node_level_data.links[0]);
             // // Pre-fetch first candidate data block address.
-            __builtin_prefetch(index->getDataByInternalId(node_meta.links[0]));
-
-            for (linkListSize j = 0; j < node_meta.numLinks - 1; j++) {
-                idType candidate_id = node_meta.links[j];
+            __builtin_prefetch(index->getDataByInternalId(node_level_data.links[0]));
+
+            for (linkListSize j = 0; j < node_level_data.numLinks - 1; j++) {
+                idType candidate_id = node_level_data.links[j];
 
                 // Pre-fetch next candidate tag address.
-                __builtin_prefetch(visited_list->getElementsTags() + node_meta.links[j + 1]);
+                __builtin_prefetch(visited_list->getElementsTags() + node_level_data.links[j + 1]);
                 // Pre-fetch next candidate data block address.
-                __builtin_prefetch(index->getDataByInternalId(node_meta.links[j + 1]));
+                __builtin_prefetch(index->getDataByInternalId(node_level_data.links[j + 1]));
 
                 if (this->hasVisitedNode(candidate_id)) {
                     continue;
@@ -149,27 +142,19 @@
 
                 const char *candidate_data = this->index->getDataByInternalId(candidate_id);
                 DistType candidate_dist =
-<<<<<<< HEAD
-                    dist_func(this->getQueryBlob(), (const void *)candidate_data, dim);
-=======
                     distFunc(this->getQueryBlob(), (const void *)candidate_data, dim);
->>>>>>> e2f28305
 
                 candidates.emplace(candidate_dist, candidate_id);
             }
             // Running the last candidate outside the loop to avoid prefetching invalid candidate
-            idType candidate_id = node_meta.links[node_meta.numLinks - 1];
+            idType candidate_id = node_level_data.links[node_level_data.numLinks - 1];
 
             if (!this->hasVisitedNode(candidate_id)) {
                 this->visitNode(candidate_id);
 
                 const char *candidate_data = this->index->getDataByInternalId(candidate_id);
                 DistType candidate_dist =
-<<<<<<< HEAD
-                    dist_func(this->getQueryBlob(), (const void *)candidate_data, dim);
-=======
                     distFunc(this->getQueryBlob(), (const void *)candidate_data, dim);
->>>>>>> e2f28305
 
                 candidates.emplace(candidate_dist, candidate_id);
             }
