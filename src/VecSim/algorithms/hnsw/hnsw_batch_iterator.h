/*
 *Copyright Redis Ltd. 2021 - present
 *Licensed under your choice of the Redis Source Available License 2.0 (RSALv2) or
 *the Server Side Public License v1 (SSPLv1).
 */

#pragma once

#include "VecSim/batch_iterator.h"
#include "hnsw.h"
#include "VecSim/spaces/spaces.h"
#include "VecSim/query_result_struct.h"
#include "VecSim/utils/vec_utils.h"
#include "VecSim/algorithms/hnsw/visited_nodes_handler.h"
#include <limits>

using spaces::dist_func_t;

template <typename DataType, typename DistType>
class HNSW_BatchIterator : public VecSimBatchIterator {
protected:
    const HNSWIndex<DataType, DistType> *index;
    dist_func_t<DistType> dist_func;
    size_t dim;
    VisitedNodesHandler *visited_list; // Pointer to the hnsw visitedList structure.
    tag_t visited_tag;                 // Used to mark nodes that were scanned.
    idType entry_point;                // Internal id of the node to begin the scan from.
    bool depleted;
    size_t ef; // EF Runtime value for this query.

    // Data structure that holds the search state between iterations.
    template <typename Identifier>
    using candidatesMinHeap = vecsim_stl::min_priority_queue<DistType, Identifier>;

    DistType lower_bound;
    candidatesMinHeap<labelType> top_candidates_extras;
    candidatesMinHeap<idType> candidates;

    candidatesLabelsMaxHeap<DistType> *scanGraph(VecSimQueryResult_Code *rc);
    virtual inline VecSimQueryResult_List
    prepareResults(candidatesLabelsMaxHeap<DistType> *top_candidates, size_t n_res) = 0;
    inline void visitNode(idType node_id) {
        this->visited_list->tagNode(node_id, this->visited_tag);
    }
    inline bool hasVisitedNode(idType node_id) const {
        return this->visited_list->getNodeTag(node_id) == this->visited_tag;
    }

    virtual inline void fillFromExtras(candidatesLabelsMaxHeap<DistType> *top_candidates) = 0;
    virtual inline void updateHeaps(candidatesLabelsMaxHeap<DistType> *top_candidates,
                                    DistType dist, idType id) = 0;

public:
    HNSW_BatchIterator(void *query_vector, const HNSWIndex<DataType, DistType> *index,
                       VecSimQueryParams *queryParams, std::shared_ptr<VecSimAllocator> allocator);

    VecSimQueryResult_List getNextResults(size_t n_res, VecSimQueryResult_Order order) override;

    bool isDepleted() override;

    void reset() override;

    ~HNSW_BatchIterator() override {}
};

/******************** Ctor / Dtor **************/

template <typename DataType, typename DistType>
HNSW_BatchIterator<DataType, DistType>::HNSW_BatchIterator(
    void *query_vector, const HNSWIndex<DataType, DistType> *index, VecSimQueryParams *queryParams,
    std::shared_ptr<VecSimAllocator> allocator)
    : VecSimBatchIterator(query_vector, queryParams ? queryParams->timeoutCtx : nullptr,
                          std::move(allocator)),
      index(index), depleted(false), top_candidates_extras(this->allocator),
      candidates(this->allocator) {

    this->dist_func = index->GetDistFunc();
    this->dim = index->GetDim();
    this->entry_point = index->getEntryPointId();
    // Use "fresh" tag to mark nodes that were visited along the search in some iteration.
    this->visited_list = index->getVisitedList();
    this->visited_tag = this->visited_list->getFreshTag();

    if (queryParams && queryParams->hnswRuntimeParams.efRuntime > 0) {
        this->ef = queryParams->hnswRuntimeParams.efRuntime;
    } else {
        this->ef = this->index->getEf();
    }
}

/******************** Implementation **************/

template <typename DataType, typename DistType>
candidatesLabelsMaxHeap<DistType> *
HNSW_BatchIterator<DataType, DistType>::scanGraph(VecSimQueryResult_Code *rc) {

    candidatesLabelsMaxHeap<DistType> *top_candidates = this->index->getNewMaxPriorityQueue();
    if (this->entry_point == HNSW_INVALID_ID) {
        this->depleted = true;
        return top_candidates;
    }

    // In the first iteration, add the entry point to the empty candidates set.
    if (this->getResultsCount() == 0 && this->top_candidates_extras.empty() &&
        this->candidates.empty()) {
        DistType dist = dist_func(this->getQueryBlob(),
                                  this->index->getDataByInternalId(this->entry_point), dim);
        this->lower_bound = dist;
        this->visitNode(this->entry_point);
        candidates.emplace(dist, this->entry_point);
    }
    // Checks that we didn't got timeout between iterations.
    if (__builtin_expect(VecSimIndex::timeoutCallback(this->getTimeoutCtx()), 0)) {
        *rc = VecSim_QueryResult_TimedOut;
        return top_candidates;
    }

    // Move extras from previous iteration to the top candidates.
    fillFromExtras(top_candidates);
    if (top_candidates->size() == this->ef) {
        return top_candidates;
    }

    while (!candidates.empty()) {
        DistType curr_node_dist = candidates.top().first;
        idType curr_node_id = candidates.top().second;
        // If the closest element in the candidates set is further than the furthest element in the
        // top candidates set, and we have enough results, we finish the search.
        if (curr_node_dist > this->lower_bound && top_candidates->size() >= this->ef) {
            break;
        }
        if (__builtin_expect(VecSimIndex::timeoutCallback(this->getTimeoutCtx()), 0)) {
            *rc = VecSim_QueryResult_TimedOut;
            return top_candidates;
        }
        // Checks if we need to add the current id to the top_candidates heap,
        // and updates the extras heap accordingly.
        updateHeaps(top_candidates, curr_node_dist, curr_node_id);

        // Take the current node out of the candidates queue and go over his neighbours.
        candidates.pop();
        linklistsizeint *cur_node_links_header =
            this->index->get_linklist_at_level(curr_node_id, 0);
        unsigned short links_num = this->index->getListCount(cur_node_links_header);
        auto *node_links = (linklistsizeint *)(cur_node_links_header + 1);

        __builtin_prefetch(visited_list->getElementsTags() + *node_links);
        __builtin_prefetch(index->getDataByInternalId(*node_links));

        for (size_t j = 0; j < links_num; j++) {
            idType candidate_id = *(node_links + j);

            if (this->hasVisitedNode(candidate_id)) {
                continue;
            }

            __builtin_prefetch(visited_list->getElementsTags() + *(node_links + j + 1));
            __builtin_prefetch(index->getDataByInternalId(*(node_links + j + 1)));

            this->visitNode(candidate_id);
            char *candidate_data = this->index->getDataByInternalId(candidate_id);
            DistType candidate_dist =
                dist_func(this->getQueryBlob(), (const void *)candidate_data, dim);
            candidates.emplace(candidate_dist, candidate_id);
            __builtin_prefetch(index->get_linklist_at_level(candidates.top().second, 0));
        }
    }

    // If we found fewer results than wanted, mark the search as depleted.
    if (top_candidates->size() < this->ef) {
        this->depleted = true;
    }
    return top_candidates;
}

template <typename DataType, typename DistType>
VecSimQueryResult_List
HNSW_BatchIterator<DataType, DistType>::getNextResults(size_t n_res,
                                                       VecSimQueryResult_Order order) {

    VecSimQueryResult_List batch = {0};
    // If ef_runtime lower than the number of results to return, increase it. Therefore, we assume
    // that the number of results that return from the graph scan is at least n_res (if exist).
    size_t orig_ef = this->ef;
    if (orig_ef < n_res) {
        this->ef = n_res;
    }

    // In the first iteration, we search the graph from top bottom to find the initial entry point,
    // and then we scan the graph to get results (layer 0).
    if (this->getResultsCount() == 0) {
        idType bottom_layer_ep = this->index->searchBottomLayerEP(
            this->getQueryBlob(), this->getTimeoutCtx(), &batch.code);
        if (VecSim_OK != batch.code) {
            return batch;
        }
        this->entry_point = bottom_layer_ep;
    }
    // We ask for at least n_res candidate from the scan. In fact, at most ef results will return,
    // and it could be that ef > n_res.
    auto *top_candidates = this->scanGraph(&batch.code);
    if (VecSim_OK != batch.code) {
        delete top_candidates;
        return batch;
    }
    // Move the spare results to the "extras" queue if needed, and create the batch results array.
    batch = this->prepareResults(top_candidates, n_res);
    delete top_candidates;

    this->updateResultsCount(VecSimQueryResult_Len(batch));
    if (this->getResultsCount() == this->index->indexLabelCount()) {
        this->depleted = true;
    }
    // By default, results are ordered by score.
    if (order == BY_ID) {
        sort_results_by_id(batch);
    }
    this->ef = orig_ef;
    return batch;
}

template <typename DataType, typename DistType>
bool HNSW_BatchIterator<DataType, DistType>::isDepleted() {
    return this->depleted && this->top_candidates_extras.empty();
}

template <typename DataType, typename DistType>
void HNSW_BatchIterator<DataType, DistType>::reset() {
    this->resetResultsCount();
    this->depleted = false;
    this->visited_tag = this->visited_list->getFreshTag();
    this->lower_bound = std::numeric_limits<DistType>::infinity();
    // Clear the queues.
<<<<<<< HEAD
    this->candidates = candidatesMinHeap(this->allocator);
    this->top_candidates_extras = candidatesMinHeap(this->allocator);
}

template <typename DataType, typename DistType>
HNSW_BatchIterator<DataType, DistType>::~HNSW_BatchIterator() {
	this->index->setEf(this->orig_ef_runtime);
#ifdef ENABLE_PARALLELIZATION_READ
	this->index->returnVisitedList(this->visited_list);
#endif
=======
    this->candidates = candidatesMinHeap<idType>(this->allocator);
    this->top_candidates_extras = candidatesMinHeap<labelType>(this->allocator);
>>>>>>> 1931b53f
}<|MERGE_RESOLUTION|>--- conflicted
+++ resolved
@@ -60,7 +60,7 @@
 
     void reset() override;
 
-    ~HNSW_BatchIterator() override {}
+    ~HNSW_BatchIterator() override;
 };
 
 /******************** Ctor / Dtor **************/
@@ -231,19 +231,13 @@
     this->visited_tag = this->visited_list->getFreshTag();
     this->lower_bound = std::numeric_limits<DistType>::infinity();
     // Clear the queues.
-<<<<<<< HEAD
-    this->candidates = candidatesMinHeap(this->allocator);
-    this->top_candidates_extras = candidatesMinHeap(this->allocator);
-}
-
-template <typename DataType, typename DistType>
-HNSW_BatchIterator<DataType, DistType>::~HNSW_BatchIterator() {
-	this->index->setEf(this->orig_ef_runtime);
-#ifdef ENABLE_PARALLELIZATION_READ
-	this->index->returnVisitedList(this->visited_list);
-#endif
-=======
     this->candidates = candidatesMinHeap<idType>(this->allocator);
     this->top_candidates_extras = candidatesMinHeap<labelType>(this->allocator);
->>>>>>> 1931b53f
+}
+
+template <typename DataType, typename DistType>
+HNSW_BatchIterator<DataType, DistType>::~HNSW_BatchIterator() {
+#ifdef ENABLE_PARALLELIZATION_READ
+    this->index->returnVisitedList(this->visited_list);
+#endif
 }