--- conflicted
+++ resolved
@@ -51,11 +51,7 @@
                              .unidirectional_connections = HNSW_INVALID_META_DATA,
                              .min_in_degree = HNSW_INVALID_META_DATA,
                              .max_in_degree = HNSW_INVALID_META_DATA,
-<<<<<<< HEAD
-                             .connection_to_repair = 0};
-=======
                              .connections_to_repair = 0};
->>>>>>> f3ebe855
 
     // Save the current memory usage (before we use additional memory for the integrity check).
     res.memory_usage = this->getAllocationSize();
@@ -75,16 +71,9 @@
                 if (cur_links[j] >= this->cur_element_count || cur_links[j] == i) {
                     return res;
                 }
-<<<<<<< HEAD
-                // If the current element has not been marked deleted, but it has a deleted neighbor
-                // then this connection should be repaired.
-                if (isMarkedDeleted(cur_links[j])) {
-                    res.connection_to_repair++;
-=======
                 // If the neighbor has deleted, then this connection should be repaired.
                 if (isMarkedDeleted(cur_links[j])) {
                     res.connections_to_repair++;
->>>>>>> f3ebe855
                 }
                 inbound_connections_num[cur_links[j]]++;
                 s.insert(cur_links[j]);
