#pragma once

template <typename DataType, typename DistType>
HNSWIndex<DataType, DistType>::HNSWIndex(std::ifstream &input, const HNSWParams *params,
                                         const AbstractIndexInitParams &abstractInitParams,
                                         const IndexComponents<DataType, DistType> &components,
                                         Serializer::EncodingVersion version)
<<<<<<< HEAD
    : VecSimIndexAbstract<DataType, DistType>(abstractInitParams), Serializer(version),
=======
    : VecSimIndexAbstract<DataType, DistType>(abstractInitParams, components), Serializer(version),
      maxElements(RoundUpInitialCapacity(params->initialCapacity, this->blockSize)),
>>>>>>> 5011de86
      epsilon(params->epsilon), vectorBlocks(this->allocator), graphDataBlocks(this->allocator),
      idToMetaData(this->allocator), visitedNodesHandlerPool(0, 0, this->allocator) {

    this->restoreIndexFields(input);
    this->fieldsValidation();

    // Since level generator is implementation-defined, we dont read its value from the file.
    // We use seed = 200 and not the default value (100) to get different sequence of
    // levels value than the loaded index.
    levelGenerator.seed(200);

    maxElements = RoundUpInitialCapacity(this->curElementCount, this->blockSize);
    this->idToMetaData.resize(maxElements);
    this->visitedNodesHandlerPool.resize(maxElements);
    size_t initial_vector_size = maxElements / this->blockSize;
    vectorBlocks.reserve(initial_vector_size);
    graphDataBlocks.reserve(initial_vector_size);
}

template <typename DataType, typename DistType>
void HNSWIndex<DataType, DistType>::saveIndexIMP(std::ofstream &output) {
    this->saveIndexFields(output);
    this->saveGraph(output);
}

template <typename DataType, typename DistType>
void HNSWIndex<DataType, DistType>::fieldsValidation() const {
    if (this->M > UINT16_MAX / 2)
        throw std::runtime_error("HNSW index parameter M is too large: argument overflow");
    if (this->M <= 1)
        throw std::runtime_error("HNSW index parameter M cannot be 1 or 0");
}

template <typename DataType, typename DistType>
HNSWIndexMetaData HNSWIndex<DataType, DistType>::checkIntegrity() const {
    HNSWIndexMetaData res = {.valid_state = false,
                             .memory_usage = -1,
                             .double_connections = HNSW_INVALID_META_DATA,
                             .unidirectional_connections = HNSW_INVALID_META_DATA,
                             .min_in_degree = HNSW_INVALID_META_DATA,
                             .max_in_degree = HNSW_INVALID_META_DATA,
                             .connections_to_repair = 0};

    // Save the current memory usage (before we use additional memory for the integrity check).
    res.memory_usage = this->getAllocationSize();
    size_t connections_checked = 0, double_connections = 0, num_deleted = 0,
           min_in_degree = SIZE_MAX, max_in_degree = 0;
    size_t max_level_in_graph = 0; // including marked deleted elements
    for (size_t i = 0; i < this->curElementCount; i++) {
        if (this->isMarkedDeleted(i)) {
            num_deleted++;
        }
        if (getGraphDataByInternalId(i)->toplevel > max_level_in_graph) {
            max_level_in_graph = getGraphDataByInternalId(i)->toplevel;
        }
    }
    std::vector<std::vector<int>> inbound_connections_num(
        this->curElementCount, std::vector<int>(max_level_in_graph + 1, 0));
    size_t incoming_edges_sets_sizes = 0;
    for (size_t i = 0; i < this->curElementCount; i++) {
        for (size_t l = 0; l <= getGraphDataByInternalId(i)->toplevel; l++) {
            ElementLevelData &cur = this->getElementLevelData(i, l);
            std::set<idType> s;
            for (unsigned int j = 0; j < cur.numLinks; j++) {
                // Check if we found an invalid neighbor.
                if (cur.links[j] >= this->curElementCount || cur.links[j] == i) {
                    return res;
                }
                // If the neighbor has deleted, then this connection should be repaired.
                if (isMarkedDeleted(cur.links[j])) {
                    res.connections_to_repair++;
                }
                inbound_connections_num[cur.links[j]][l]++;
                s.insert(cur.links[j]);
                connections_checked++;

                // Check if this connection is bidirectional.
                ElementLevelData &other = this->getElementLevelData(cur.links[j], l);
                for (int r = 0; r < other.numLinks; r++) {
                    if (other.links[r] == (idType)i) {
                        double_connections++;
                        break;
                    }
                }
            }
            // Check if a certain neighbor appeared more than once.
            if (s.size() != cur.numLinks) {
                return res;
            }
            incoming_edges_sets_sizes += cur.incomingUnidirectionalEdges->size();
        }
    }
    if (num_deleted != this->numMarkedDeleted) {
        return res;
    }

    // Validate that each node's in-degree is coherent with the in-degree observed by the
    // outgoing edges.
    for (size_t i = 0; i < this->curElementCount; i++) {
        for (size_t l = 0; l <= getGraphDataByInternalId(i)->toplevel; l++) {
            if (inbound_connections_num[i][l] > max_in_degree) {
                max_in_degree = inbound_connections_num[i][l];
            }
            if (inbound_connections_num[i][l] < min_in_degree) {
                min_in_degree = inbound_connections_num[i][l];
            }
        }
    }

    res.double_connections = double_connections;
    res.unidirectional_connections = incoming_edges_sets_sizes;
    res.min_in_degree = max_in_degree;
    res.max_in_degree = min_in_degree;
    if (incoming_edges_sets_sizes + double_connections != connections_checked) {
        return res;
    }

    res.valid_state = true;
    return res;
}

template <typename DataType, typename DistType>
void HNSWIndex<DataType, DistType>::restoreIndexFields(std::ifstream &input) {
    // Restore index build parameters
    readBinaryPOD(input, this->M);
    readBinaryPOD(input, this->M0);
    readBinaryPOD(input, this->efConstruction);

    // Restore index search parameter
    readBinaryPOD(input, this->ef);
    readBinaryPOD(input, this->epsilon);

    // Restore index meta-data
    this->elementGraphDataSize = sizeof(ElementGraphData) + sizeof(idType) * this->M0;
    this->levelDataSize = sizeof(ElementLevelData) + sizeof(idType) * this->M;
    readBinaryPOD(input, this->mult);

    // Restore index state
    readBinaryPOD(input, this->curElementCount);
    readBinaryPOD(input, this->numMarkedDeleted);
    readBinaryPOD(input, this->maxLevel);
    readBinaryPOD(input, this->entrypointNode);
}

template <typename DataType, typename DistType>
void HNSWIndex<DataType, DistType>::restoreGraph(std::ifstream &input, EncodingVersion version) {
    // Restore id to metadata vector
    labelType label = 0;
    elementFlags flags = 0;
    for (idType id = 0; id < this->curElementCount; id++) {
        readBinaryPOD(input, label);
        readBinaryPOD(input, flags);
        this->idToMetaData[id].label = label;
        this->idToMetaData[id].flags = flags;

        // Restore label lookup by getting the label from data_level0_memory_
        setVectorId(label, id);
    }

    // Get number of blocks
    unsigned int num_blocks = 0;
    readBinaryPOD(input, num_blocks);
    this->vectorBlocks.reserve(num_blocks);
    this->graphDataBlocks.reserve(num_blocks);

    // Get data blocks
    for (size_t i = 0; i < num_blocks; i++) {
        this->vectorBlocks.emplace_back(this->blockSize, this->dataSize, this->allocator,
                                        this->alignment);
        unsigned int block_len = 0;
        readBinaryPOD(input, block_len);
        for (size_t j = 0; j < block_len; j++) {
            auto cur_vec = this->getAllocator()->allocate_unique(this->dataSize);
            input.read(static_cast<char *>(cur_vec.get()), this->dataSize);
            this->vectorBlocks.back().addElement(cur_vec.get());
        }
    }

    // Get graph data blocks
    ElementGraphData *cur_egt;
    auto tmpData = this->getAllocator()->allocate_unique(this->elementGraphDataSize);
    size_t toplevel = 0;
    for (size_t i = 0; i < num_blocks; i++) {
        this->graphDataBlocks.emplace_back(this->blockSize, this->elementGraphDataSize,
                                           this->allocator);
        unsigned int block_len = 0;
        readBinaryPOD(input, block_len);
        for (size_t j = 0; j < block_len; j++) {
            // Reset tmpData
            memset(tmpData.get(), 0, this->elementGraphDataSize);
            // Read the current element top level
            readBinaryPOD(input, toplevel);
            // Allocate space and structs for the current element
            try {
                new (tmpData.get())
                    ElementGraphData(toplevel, this->levelDataSize, this->allocator);
            } catch (std::runtime_error &e) {
                this->log(VecSimCommonStrings::LOG_WARNING_STRING,
                          "Error - allocating memory for new element failed due to low memory");
                throw e;
            }
            // Add the current element to the current block, and update cur_egt to point to it.
            this->graphDataBlocks.back().addElement(tmpData.get());
            cur_egt = (ElementGraphData *)this->graphDataBlocks.back().getElement(j);

            // Restore the current element's graph data
            for (size_t k = 0; k <= toplevel; k++) {
                restoreLevel(input, getElementLevelData(cur_egt, k), version);
            }
        }
    }
}

template <typename DataType, typename DistType>
void HNSWIndex<DataType, DistType>::restoreLevel(std::ifstream &input, ElementLevelData &data,
                                                 EncodingVersion version) {
    readBinaryPOD(input, data.numLinks);
    for (size_t i = 0; i < data.numLinks; i++) {
        readBinaryPOD(input, data.links[i]);
    }

    // Restore the incoming edges of the current element
    unsigned int size;
    readBinaryPOD(input, size);
    data.incomingUnidirectionalEdges->reserve(size);
    idType id = INVALID_ID;
    for (size_t i = 0; i < size; i++) {
        readBinaryPOD(input, id);
        data.incomingUnidirectionalEdges->push_back(id);
    }
}

template <typename DataType, typename DistType>
void HNSWIndex<DataType, DistType>::saveIndexFields(std::ofstream &output) const {
    // Save index type
    writeBinaryPOD(output, VecSimAlgo_HNSWLIB);

    // Save VecSimIndex fields
    writeBinaryPOD(output, this->dim);
    writeBinaryPOD(output, this->vecType);
    writeBinaryPOD(output, this->metric);
    writeBinaryPOD(output, this->blockSize);
    writeBinaryPOD(output, this->isMulti);
    writeBinaryPOD(output, this->maxElements); // This will be used to restore the index initial
                                               // capacity

    // Save index build parameters
    writeBinaryPOD(output, this->M);
    writeBinaryPOD(output, this->M0);
    writeBinaryPOD(output, this->efConstruction);

    // Save index search parameter
    writeBinaryPOD(output, this->ef);
    writeBinaryPOD(output, this->epsilon);

    // Save index meta-data
    writeBinaryPOD(output, this->mult);

    // Save index state
    writeBinaryPOD(output, this->curElementCount);
    writeBinaryPOD(output, this->numMarkedDeleted);
    writeBinaryPOD(output, this->maxLevel);
    writeBinaryPOD(output, this->entrypointNode);
}

template <typename DataType, typename DistType>
void HNSWIndex<DataType, DistType>::saveGraph(std::ofstream &output) const {
    // Save id to metadata vector
    for (idType id = 0; id < this->curElementCount; id++) {
        labelType label = this->idToMetaData[id].label;
        elementFlags flags = this->idToMetaData[id].flags;
        writeBinaryPOD(output, label);
        writeBinaryPOD(output, flags);
    }

    // Save number of blocks
    unsigned int num_blocks = this->vectorBlocks.size();
    writeBinaryPOD(output, num_blocks);

    // Save data blocks
    for (size_t i = 0; i < num_blocks; i++) {
        auto &block = this->vectorBlocks[i];
        unsigned int block_len = block.getLength();
        writeBinaryPOD(output, block_len);
        for (size_t j = 0; j < block_len; j++) {
            output.write(block.getElement(j), this->dataSize);
        }
    }

    // Save graph data blocks
    for (size_t i = 0; i < num_blocks; i++) {
        auto &block = this->graphDataBlocks[i];
        unsigned int block_len = block.getLength();
        writeBinaryPOD(output, block_len);
        for (size_t j = 0; j < block_len; j++) {
            ElementGraphData *cur_element = (ElementGraphData *)block.getElement(j);
            writeBinaryPOD(output, cur_element->toplevel);

            // Save all the levels of the current element
            for (size_t level = 0; level <= cur_element->toplevel; level++) {
                saveLevel(output, getElementLevelData(cur_element, level));
            }
        }
    }
}

template <typename DataType, typename DistType>
void HNSWIndex<DataType, DistType>::saveLevel(std::ofstream &output, ElementLevelData &data) const {
    // Save the links of the current element
    writeBinaryPOD(output, data.numLinks);
    for (size_t i = 0; i < data.numLinks; i++) {
        writeBinaryPOD(output, data.links[i]);
    }

    // Save the incoming edges of the current element
    unsigned int size = data.incomingUnidirectionalEdges->size();
    writeBinaryPOD(output, size);
    for (idType id : *data.incomingUnidirectionalEdges) {
        writeBinaryPOD(output, id);
    }

    // Shrink the incoming edges vector for integrity check
    data.incomingUnidirectionalEdges->shrink_to_fit();
}<|MERGE_RESOLUTION|>--- conflicted
+++ resolved
@@ -5,12 +5,7 @@
                                          const AbstractIndexInitParams &abstractInitParams,
                                          const IndexComponents<DataType, DistType> &components,
                                          Serializer::EncodingVersion version)
-<<<<<<< HEAD
-    : VecSimIndexAbstract<DataType, DistType>(abstractInitParams), Serializer(version),
-=======
     : VecSimIndexAbstract<DataType, DistType>(abstractInitParams, components), Serializer(version),
-      maxElements(RoundUpInitialCapacity(params->initialCapacity, this->blockSize)),
->>>>>>> 5011de86
       epsilon(params->epsilon), vectorBlocks(this->allocator), graphDataBlocks(this->allocator),
       idToMetaData(this->allocator), visitedNodesHandlerPool(0, 0, this->allocator) {
 
@@ -22,9 +17,11 @@
     // levels value than the loaded index.
     levelGenerator.seed(200);
 
+    // Set the initial capacity based on the number of elements in the loaded index.
     maxElements = RoundUpInitialCapacity(this->curElementCount, this->blockSize);
     this->idToMetaData.resize(maxElements);
     this->visitedNodesHandlerPool.resize(maxElements);
+
     size_t initial_vector_size = maxElements / this->blockSize;
     vectorBlocks.reserve(initial_vector_size);
     graphDataBlocks.reserve(initial_vector_size);
