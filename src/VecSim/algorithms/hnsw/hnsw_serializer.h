#pragma once

template <typename DataType, typename DistType>
HNSWIndex<DataType, DistType>::HNSWIndex(std::ifstream &input, const HNSWParams *params,
                                         const AbstractIndexInitParams &abstractInitParams,
                                         Serializer::EncodingVersion version)
    : VecSimIndexAbstract<DistType>(abstractInitParams), Serializer(version),
<<<<<<< HEAD
      max_elements_(params->initialCapacity), epsilon_(params->epsilon),
      vector_blocks(this->allocator), meta_blocks(this->allocator), idToMetaData(this->allocator),
      visited_nodes_handler_pool(1, max_elements_, this->allocator) {
=======
      maxElements(RoundUpInitialCapacity(params->initialCapacity, this->blockSize)),
      epsilon(params->epsilon), vectorBlocks(this->allocator), graphDataBlocks(this->allocator),
      idToMetaData(maxElements, this->allocator),
      visitedNodesHandlerPool(1, maxElements, this->allocator),
      elementNeighborsLocks(maxElements, this->allocator) {
>>>>>>> e2f28305

    this->restoreIndexFields(input);
    this->fieldsValidation();

    // Since level generator is implementation-defined, we dont read its value from the file.
    // We use seed = 200 and not the default value (100) to get different sequence of
    // levels value than the loaded index.
    levelGenerator.seed(200);

<<<<<<< HEAD
    size_t initial_vector_size = max_elements_ / this->blockSize;
    if (max_elements_ % this->blockSize != 0) {
        initial_vector_size++;
    }
    vector_blocks.reserve(initial_vector_size);
    meta_blocks.reserve(initial_vector_size);

    idToMetaData.resize(max_elements_);
=======
    size_t initial_vector_size = maxElements / this->blockSize;
    vectorBlocks.reserve(initial_vector_size);
    graphDataBlocks.reserve(initial_vector_size);
>>>>>>> e2f28305
}

template <typename DataType, typename DistType>
void HNSWIndex<DataType, DistType>::saveIndexIMP(std::ofstream &output) {
    this->saveIndexFields(output);
    this->saveGraph(output);
}

template <typename DataType, typename DistType>
void HNSWIndex<DataType, DistType>::fieldsValidation() const {
    if (this->M > UINT16_MAX / 2)
        throw std::runtime_error("HNSW index parameter M is too large: argument overflow");
    if (this->M <= 1)
        throw std::runtime_error("HNSW index parameter M cannot be 1 or 0");
}

template <typename DataType, typename DistType>
HNSWIndexMetaData HNSWIndex<DataType, DistType>::checkIntegrity() const {
    HNSWIndexMetaData res = {.valid_state = false,
                             .memory_usage = -1,
                             .double_connections = HNSW_INVALID_META_DATA,
                             .unidirectional_connections = HNSW_INVALID_META_DATA,
                             .min_in_degree = HNSW_INVALID_META_DATA,
                             .max_in_degree = HNSW_INVALID_META_DATA,
                             .connections_to_repair = 0};

    // Save the current memory usage (before we use additional memory for the integrity check).
    res.memory_usage = this->getAllocationSize();
    size_t connections_checked = 0, double_connections = 0, num_deleted = 0;
    std::vector<int> inbound_connections_num(this->curElementCount, 0);
    size_t incoming_edges_sets_sizes = 0;
    for (size_t i = 0; i < this->curElementCount; i++) {
        if (this->isMarkedDeleted(i)) {
            num_deleted++;
        }
<<<<<<< HEAD
        for (size_t l = 0; l <= getMetaDataByInternalId(i)->toplevel; l++) {
            level_data &cur = this->getLevelData(i, l);
            std::set<idType> s;
            for (unsigned int j = 0; j < cur.numLinks; j++) {
                // Check if we found an invalid neighbor.
                if (cur.links[j] >= this->cur_element_count || cur.links[j] == i) {
=======
        for (size_t l = 0; l <= getGraphDataByInternalId(i)->toplevel; l++) {
            LevelData &cur = this->getLevelData(i, l);
            std::set<idType> s;
            for (unsigned int j = 0; j < cur.numLinks; j++) {
                // Check if we found an invalid neighbor.
                if (cur.links[j] >= this->curElementCount || cur.links[j] == i) {
>>>>>>> e2f28305
                    return res;
                }
                // If the neighbor has deleted, then this connection should be repaired.
                if (isMarkedDeleted(cur.links[j])) {
                    res.connections_to_repair++;
                }
                inbound_connections_num[cur.links[j]]++;
                s.insert(cur.links[j]);
                connections_checked++;

                // Check if this connection is bidirectional.
<<<<<<< HEAD
                level_data &other = this->getLevelData(cur.links[j], l);
=======
                LevelData &other = this->getLevelData(cur.links[j], l);
>>>>>>> e2f28305
                for (int r = 0; r < other.numLinks; r++) {
                    if (other.links[r] == (idType)i) {
                        double_connections++;
                        break;
                    }
                }
            }
            // Check if a certain neighbor appeared more than once.
            if (s.size() != cur.numLinks) {
                return res;
            }
<<<<<<< HEAD
            incoming_edges_sets_sizes += cur.incoming_edges->size();
=======
            incoming_edges_sets_sizes += cur.incomingEdges->size();
>>>>>>> e2f28305
        }
    }
    if (num_deleted != this->numMarkedDeleted) {
        return res;
    }
    res.double_connections = double_connections;
    res.unidirectional_connections = incoming_edges_sets_sizes;
    res.min_in_degree =
        !inbound_connections_num.empty()
            ? *std::min_element(inbound_connections_num.begin(), inbound_connections_num.end())
            : 0;
    res.max_in_degree =
        !inbound_connections_num.empty()
            ? *std::max_element(inbound_connections_num.begin(), inbound_connections_num.end())
            : 0;
    if (incoming_edges_sets_sizes + double_connections != connections_checked) {
        return res;
    }

    res.valid_state = true;
    return res;
}

template <typename DataType, typename DistType>
void HNSWIndex<DataType, DistType>::restoreIndexFields(std::ifstream &input) {
    // Restore index build parameters
    readBinaryPOD(input, this->M);
    readBinaryPOD(input, this->M0);
    readBinaryPOD(input, this->efConstruction);

    // Restore index search parameter
<<<<<<< HEAD
    readBinaryPOD(input, this->ef_);
    readBinaryPOD(input, this->epsilon_);

    // Restore index meta-data
    readBinaryPOD(input, this->element_graph_data_size_);
    readBinaryPOD(input, this->level_data_size_);
    readBinaryPOD(input, this->mult_);

    // Restore index state
    readBinaryPOD(input, this->cur_element_count);
    readBinaryPOD(input, this->num_marked_deleted);
    readBinaryPOD(input, this->max_level_);
    readBinaryPOD(input, this->entrypoint_node_);
=======
    readBinaryPOD(input, this->ef);
    readBinaryPOD(input, this->epsilon);

    // Restore index meta-data
    readBinaryPOD(input, this->elementGraphDataSize);
    readBinaryPOD(input, this->levelDataSize);
    readBinaryPOD(input, this->mult);

    // Restore index state
    readBinaryPOD(input, this->curElementCount);
    readBinaryPOD(input, this->numMarkedDeleted);
    readBinaryPOD(input, this->maxLevel);
    readBinaryPOD(input, this->entrypointNode);
>>>>>>> e2f28305
}

template <typename DataType, typename DistType>
void HNSWIndex<DataType, DistType>::restoreGraph(std::ifstream &input) {
    // Restore id to metadata vector
    labelType label = 0;
    elementFlags flags = 0;
<<<<<<< HEAD
    for (idType id = 0; id < this->cur_element_count; id++) {
=======
    for (idType id = 0; id < this->curElementCount; id++) {
>>>>>>> e2f28305
        readBinaryPOD(input, label);
        readBinaryPOD(input, flags);
        this->idToMetaData[id].label = label;
        this->idToMetaData[id].flags = flags;

        // Restore label lookup by getting the label from data_level0_memory_
        setVectorId(label, id);
    }

    // Get number of blocks
    unsigned int num_blocks = 0;
    readBinaryPOD(input, num_blocks);
<<<<<<< HEAD
    this->vector_blocks.reserve(num_blocks);
    this->meta_blocks.reserve(num_blocks);

    // Get data blocks
    for (size_t i = 0; i < num_blocks; i++) {
        this->vector_blocks.emplace_back(this->blockSize, this->data_size, this->allocator);
        unsigned int block_len = 0;
        readBinaryPOD(input, block_len);
        for (size_t j = 0; j < block_len; j++) {
            char cur_vec[this->data_size];
            input.read(cur_vec, this->data_size);
            this->vector_blocks.back().addElement(cur_vec);
=======
    this->vectorBlocks.reserve(num_blocks);
    this->graphDataBlocks.reserve(num_blocks);

    // Get data blocks
    for (size_t i = 0; i < num_blocks; i++) {
        this->vectorBlocks.emplace_back(this->blockSize, this->dataSize, this->allocator);
        unsigned int block_len = 0;
        readBinaryPOD(input, block_len);
        for (size_t j = 0; j < block_len; j++) {
            char cur_vec[this->dataSize];
            input.read(cur_vec, this->dataSize);
            this->vectorBlocks.back().addElement(cur_vec);
>>>>>>> e2f28305
        }
    }

    // Get meta blocks
    idType cur_c = 0;
    for (size_t i = 0; i < num_blocks; i++) {
<<<<<<< HEAD
        this->meta_blocks.emplace_back(this->blockSize, this->element_graph_data_size_,
                                       this->allocator);
        unsigned int block_len = 0;
        readBinaryPOD(input, block_len);
        for (size_t j = 0; j < block_len; j++) {
            char cur_meta_data[this->element_graph_data_size_];
            input.read(cur_meta_data, this->element_graph_data_size_);
            auto cur_meta = (element_graph_data *)cur_meta_data;

            if (cur_meta->toplevel > 0) {
                // Allocate space for the other levels
                cur_meta->others = (level_data *)this->allocator->allocate(this->level_data_size_ *
                                                                           cur_meta->toplevel);
=======
        this->graphDataBlocks.emplace_back(this->blockSize, this->elementGraphDataSize,
                                           this->allocator);
        unsigned int block_len = 0;
        readBinaryPOD(input, block_len);
        for (size_t j = 0; j < block_len; j++) {
            char cur_meta_data[this->elementGraphDataSize];
            input.read(cur_meta_data, this->elementGraphDataSize);
            auto cur_meta = (ElementGraphData *)cur_meta_data;

            if (cur_meta->toplevel > 0) {
                // Allocate space for the other levels
                cur_meta->others = (LevelData *)this->allocator->allocate(this->levelDataSize *
                                                                          cur_meta->toplevel);
>>>>>>> e2f28305
                if (cur_meta->others == nullptr) {
                    throw std::runtime_error(
                        "Not enough memory: loadIndex failed to allocate element meta data.");
                }
<<<<<<< HEAD
                input.read((char *)(cur_meta->others), this->level_data_size_ * cur_meta->toplevel);
=======
                input.read((char *)(cur_meta->others), this->levelDataSize * cur_meta->toplevel);
>>>>>>> e2f28305
            }

            // Save the incoming edges of the current element.
            // Level 0
            unsigned int size = 0;
            readBinaryPOD(input, size);
<<<<<<< HEAD
            cur_meta->level0.incoming_edges =
=======
            cur_meta->level0.incomingEdges =
>>>>>>> e2f28305
                new (this->allocator) vecsim_stl::vector<idType>(size, this->allocator);
            for (size_t k = 0; k < size; k++) {
                idType edge;
                readBinaryPOD(input, edge);
<<<<<<< HEAD
                (*cur_meta->level0.incoming_edges)[k] = edge;
=======
                (*cur_meta->level0.incomingEdges)[k] = edge;
>>>>>>> e2f28305
            }

            // Levels 1 to maxlevel
            for (size_t level_offset = 0; level_offset < cur_meta->toplevel; level_offset++) {
<<<<<<< HEAD
                auto cur = (level_data *)(((char *)cur_meta->others) +
                                          level_offset * this->level_data_size_);
                unsigned int size = 0;
                readBinaryPOD(input, size);
                cur->incoming_edges =
=======
                auto cur =
                    (LevelData *)(((char *)cur_meta->others) + level_offset * this->levelDataSize);
                unsigned int size = 0;
                readBinaryPOD(input, size);
                cur->incomingEdges =
>>>>>>> e2f28305
                    new (this->allocator) vecsim_stl::vector<idType>(size, this->allocator);
                for (size_t k = 0; k < size; k++) {
                    idType edge;
                    readBinaryPOD(input, edge);
<<<<<<< HEAD
                    (*cur->incoming_edges)[k] = edge;
                }
            }

            this->meta_blocks.back().addElement(cur_meta_data);
=======
                    (*cur->incomingEdges)[k] = edge;
                }
            }

            this->graphDataBlocks.back().addElement(cur_meta_data);
>>>>>>> e2f28305
            cur_c++;
        }
    }
}

template <typename DataType, typename DistType>
void HNSWIndex<DataType, DistType>::saveIndexFields(std::ofstream &output) const {
    // Save index type
    writeBinaryPOD(output, VecSimAlgo_HNSWLIB);

    // Save VecSimIndex fields
    writeBinaryPOD(output, this->dim);
    writeBinaryPOD(output, this->vecType);
    writeBinaryPOD(output, this->metric);
    writeBinaryPOD(output, this->blockSize);
    writeBinaryPOD(output, this->isMulti);
<<<<<<< HEAD
    writeBinaryPOD(output, this->max_elements_); // This will be used to restore the index initial
                                                 // capacity

    // Save index build parameters
    writeBinaryPOD(output, this->M_);
    writeBinaryPOD(output, this->maxM_);
    writeBinaryPOD(output, this->maxM0_);
    writeBinaryPOD(output, this->ef_construction_);

    // Save index search parameter
    writeBinaryPOD(output, this->ef_);
    writeBinaryPOD(output, this->epsilon_);

    // Save index meta-data
    writeBinaryPOD(output, this->element_graph_data_size_);
    writeBinaryPOD(output, this->level_data_size_);
    writeBinaryPOD(output, this->mult_);
=======
    writeBinaryPOD(output, this->maxElements); // This will be used to restore the index initial
                                               // capacity

    // Save index build parameters
    writeBinaryPOD(output, this->M);
    writeBinaryPOD(output, this->M0);
    writeBinaryPOD(output, this->efConstruction);

    // Save index search parameter
    writeBinaryPOD(output, this->ef);
    writeBinaryPOD(output, this->epsilon);

    // Save index meta-data
    writeBinaryPOD(output, this->elementGraphDataSize);
    writeBinaryPOD(output, this->levelDataSize);
    writeBinaryPOD(output, this->mult);
>>>>>>> e2f28305

    // Save index state
    writeBinaryPOD(output, this->curElementCount);
    writeBinaryPOD(output, this->numMarkedDeleted);
    writeBinaryPOD(output, this->maxLevel);
    writeBinaryPOD(output, this->entrypointNode);
}

template <typename DataType, typename DistType>
void HNSWIndex<DataType, DistType>::saveGraph(std::ofstream &output) const {
    // Save id to metadata vector
<<<<<<< HEAD
    for (idType id = 0; id < this->cur_element_count; id++) {
=======
    for (idType id = 0; id < this->curElementCount; id++) {
>>>>>>> e2f28305
        labelType label = this->idToMetaData[id].label;
        elementFlags flags = this->idToMetaData[id].flags;
        writeBinaryPOD(output, label);
        writeBinaryPOD(output, flags);
    }

    // Save number of blocks
<<<<<<< HEAD
    unsigned int num_blocks = this->vector_blocks.size();
=======
    unsigned int num_blocks = this->vectorBlocks.size();
>>>>>>> e2f28305
    writeBinaryPOD(output, num_blocks);

    // Save data blocks
    for (size_t i = 0; i < num_blocks; i++) {
<<<<<<< HEAD
        auto &block = this->vector_blocks[i];
        unsigned int block_len = block.getLength();
        writeBinaryPOD(output, block_len);
        for (size_t j = 0; j < block_len; j++) {
            output.write(block.getElement(j), this->data_size);
=======
        auto &block = this->vectorBlocks[i];
        unsigned int block_len = block.getLength();
        writeBinaryPOD(output, block_len);
        for (size_t j = 0; j < block_len; j++) {
            output.write(block.getElement(j), this->dataSize);
>>>>>>> e2f28305
        }
    }

    // Save meta blocks
    for (size_t i = 0; i < num_blocks; i++) {
<<<<<<< HEAD
        auto &block = this->meta_blocks[i];
        unsigned int block_len = block.getLength();
        writeBinaryPOD(output, block_len);
        for (size_t j = 0; j < block_len; j++) {
            element_graph_data *meta = (element_graph_data *)block.getElement(j);
            output.write((char *)meta, this->element_graph_data_size_);
            if (meta->others) // only if there are levels > 0
                output.write((char *)meta->others, this->level_data_size_ * meta->toplevel);

            // Save the incoming edges of the current element.
            // Level 0
            unsigned int size = meta->level0.incoming_edges->size();
            writeBinaryPOD(output, size);
            for (idType id : *meta->level0.incoming_edges) {
                writeBinaryPOD(output, id);
            }
            meta->level0.incoming_edges->shrink_to_fit();
=======
        auto &block = this->graphDataBlocks[i];
        unsigned int block_len = block.getLength();
        writeBinaryPOD(output, block_len);
        for (size_t j = 0; j < block_len; j++) {
            ElementGraphData *meta = (ElementGraphData *)block.getElement(j);
            output.write((char *)meta, this->elementGraphDataSize);
            if (meta->others) // only if there are levels > 0
                output.write((char *)meta->others, this->levelDataSize * meta->toplevel);

            // Save the incoming edges of the current element.
            // Level 0
            unsigned int size = meta->level0.incomingEdges->size();
            writeBinaryPOD(output, size);
            for (idType id : *meta->level0.incomingEdges) {
                writeBinaryPOD(output, id);
            }
            meta->level0.incomingEdges->shrink_to_fit();
>>>>>>> e2f28305

            // Levels 1 to maxlevel
            for (size_t level_offset = 0; level_offset < meta->toplevel; level_offset++) {
                auto cur =
<<<<<<< HEAD
                    (level_data *)(((char *)meta->others) + level_offset * this->level_data_size_);
                unsigned int size = cur->incoming_edges->size();
                writeBinaryPOD(output, size);
                for (idType id : *cur->incoming_edges) {
                    writeBinaryPOD(output, id);
                }
                cur->incoming_edges->shrink_to_fit();
=======
                    (LevelData *)(((char *)meta->others) + level_offset * this->levelDataSize);
                unsigned int size = cur->incomingEdges->size();
                writeBinaryPOD(output, size);
                for (idType id : *cur->incomingEdges) {
                    writeBinaryPOD(output, id);
                }
                cur->incomingEdges->shrink_to_fit();
>>>>>>> e2f28305
            }
        }
    }
}<|MERGE_RESOLUTION|>--- conflicted
+++ resolved
@@ -5,17 +5,10 @@
                                          const AbstractIndexInitParams &abstractInitParams,
                                          Serializer::EncodingVersion version)
     : VecSimIndexAbstract<DistType>(abstractInitParams), Serializer(version),
-<<<<<<< HEAD
-      max_elements_(params->initialCapacity), epsilon_(params->epsilon),
-      vector_blocks(this->allocator), meta_blocks(this->allocator), idToMetaData(this->allocator),
-      visited_nodes_handler_pool(1, max_elements_, this->allocator) {
-=======
       maxElements(RoundUpInitialCapacity(params->initialCapacity, this->blockSize)),
       epsilon(params->epsilon), vectorBlocks(this->allocator), graphDataBlocks(this->allocator),
       idToMetaData(maxElements, this->allocator),
-      visitedNodesHandlerPool(1, maxElements, this->allocator),
-      elementNeighborsLocks(maxElements, this->allocator) {
->>>>>>> e2f28305
+      visitedNodesHandlerPool(1, maxElements, this->allocator) {
 
     this->restoreIndexFields(input);
     this->fieldsValidation();
@@ -25,20 +18,9 @@
     // levels value than the loaded index.
     levelGenerator.seed(200);
 
-<<<<<<< HEAD
-    size_t initial_vector_size = max_elements_ / this->blockSize;
-    if (max_elements_ % this->blockSize != 0) {
-        initial_vector_size++;
-    }
-    vector_blocks.reserve(initial_vector_size);
-    meta_blocks.reserve(initial_vector_size);
-
-    idToMetaData.resize(max_elements_);
-=======
     size_t initial_vector_size = maxElements / this->blockSize;
     vectorBlocks.reserve(initial_vector_size);
     graphDataBlocks.reserve(initial_vector_size);
->>>>>>> e2f28305
 }
 
 template <typename DataType, typename DistType>
@@ -74,21 +56,12 @@
         if (this->isMarkedDeleted(i)) {
             num_deleted++;
         }
-<<<<<<< HEAD
-        for (size_t l = 0; l <= getMetaDataByInternalId(i)->toplevel; l++) {
-            level_data &cur = this->getLevelData(i, l);
-            std::set<idType> s;
-            for (unsigned int j = 0; j < cur.numLinks; j++) {
-                // Check if we found an invalid neighbor.
-                if (cur.links[j] >= this->cur_element_count || cur.links[j] == i) {
-=======
         for (size_t l = 0; l <= getGraphDataByInternalId(i)->toplevel; l++) {
             LevelData &cur = this->getLevelData(i, l);
             std::set<idType> s;
             for (unsigned int j = 0; j < cur.numLinks; j++) {
                 // Check if we found an invalid neighbor.
                 if (cur.links[j] >= this->curElementCount || cur.links[j] == i) {
->>>>>>> e2f28305
                     return res;
                 }
                 // If the neighbor has deleted, then this connection should be repaired.
@@ -100,11 +73,7 @@
                 connections_checked++;
 
                 // Check if this connection is bidirectional.
-<<<<<<< HEAD
-                level_data &other = this->getLevelData(cur.links[j], l);
-=======
                 LevelData &other = this->getLevelData(cur.links[j], l);
->>>>>>> e2f28305
                 for (int r = 0; r < other.numLinks; r++) {
                     if (other.links[r] == (idType)i) {
                         double_connections++;
@@ -116,11 +85,7 @@
             if (s.size() != cur.numLinks) {
                 return res;
             }
-<<<<<<< HEAD
-            incoming_edges_sets_sizes += cur.incoming_edges->size();
-=======
             incoming_edges_sets_sizes += cur.incomingEdges->size();
->>>>>>> e2f28305
         }
     }
     if (num_deleted != this->numMarkedDeleted) {
@@ -152,21 +117,6 @@
     readBinaryPOD(input, this->efConstruction);
 
     // Restore index search parameter
-<<<<<<< HEAD
-    readBinaryPOD(input, this->ef_);
-    readBinaryPOD(input, this->epsilon_);
-
-    // Restore index meta-data
-    readBinaryPOD(input, this->element_graph_data_size_);
-    readBinaryPOD(input, this->level_data_size_);
-    readBinaryPOD(input, this->mult_);
-
-    // Restore index state
-    readBinaryPOD(input, this->cur_element_count);
-    readBinaryPOD(input, this->num_marked_deleted);
-    readBinaryPOD(input, this->max_level_);
-    readBinaryPOD(input, this->entrypoint_node_);
-=======
     readBinaryPOD(input, this->ef);
     readBinaryPOD(input, this->epsilon);
 
@@ -180,7 +130,6 @@
     readBinaryPOD(input, this->numMarkedDeleted);
     readBinaryPOD(input, this->maxLevel);
     readBinaryPOD(input, this->entrypointNode);
->>>>>>> e2f28305
 }
 
 template <typename DataType, typename DistType>
@@ -188,11 +137,7 @@
     // Restore id to metadata vector
     labelType label = 0;
     elementFlags flags = 0;
-<<<<<<< HEAD
-    for (idType id = 0; id < this->cur_element_count; id++) {
-=======
     for (idType id = 0; id < this->curElementCount; id++) {
->>>>>>> e2f28305
         readBinaryPOD(input, label);
         readBinaryPOD(input, flags);
         this->idToMetaData[id].label = label;
@@ -205,20 +150,6 @@
     // Get number of blocks
     unsigned int num_blocks = 0;
     readBinaryPOD(input, num_blocks);
-<<<<<<< HEAD
-    this->vector_blocks.reserve(num_blocks);
-    this->meta_blocks.reserve(num_blocks);
-
-    // Get data blocks
-    for (size_t i = 0; i < num_blocks; i++) {
-        this->vector_blocks.emplace_back(this->blockSize, this->data_size, this->allocator);
-        unsigned int block_len = 0;
-        readBinaryPOD(input, block_len);
-        for (size_t j = 0; j < block_len; j++) {
-            char cur_vec[this->data_size];
-            input.read(cur_vec, this->data_size);
-            this->vector_blocks.back().addElement(cur_vec);
-=======
     this->vectorBlocks.reserve(num_blocks);
     this->graphDataBlocks.reserve(num_blocks);
 
@@ -231,28 +162,12 @@
             char cur_vec[this->dataSize];
             input.read(cur_vec, this->dataSize);
             this->vectorBlocks.back().addElement(cur_vec);
->>>>>>> e2f28305
         }
     }
 
     // Get meta blocks
     idType cur_c = 0;
     for (size_t i = 0; i < num_blocks; i++) {
-<<<<<<< HEAD
-        this->meta_blocks.emplace_back(this->blockSize, this->element_graph_data_size_,
-                                       this->allocator);
-        unsigned int block_len = 0;
-        readBinaryPOD(input, block_len);
-        for (size_t j = 0; j < block_len; j++) {
-            char cur_meta_data[this->element_graph_data_size_];
-            input.read(cur_meta_data, this->element_graph_data_size_);
-            auto cur_meta = (element_graph_data *)cur_meta_data;
-
-            if (cur_meta->toplevel > 0) {
-                // Allocate space for the other levels
-                cur_meta->others = (level_data *)this->allocator->allocate(this->level_data_size_ *
-                                                                           cur_meta->toplevel);
-=======
         this->graphDataBlocks.emplace_back(this->blockSize, this->elementGraphDataSize,
                                            this->allocator);
         unsigned int block_len = 0;
@@ -266,70 +181,41 @@
                 // Allocate space for the other levels
                 cur_meta->others = (LevelData *)this->allocator->allocate(this->levelDataSize *
                                                                           cur_meta->toplevel);
->>>>>>> e2f28305
                 if (cur_meta->others == nullptr) {
                     throw std::runtime_error(
                         "Not enough memory: loadIndex failed to allocate element meta data.");
                 }
-<<<<<<< HEAD
-                input.read((char *)(cur_meta->others), this->level_data_size_ * cur_meta->toplevel);
-=======
                 input.read((char *)(cur_meta->others), this->levelDataSize * cur_meta->toplevel);
->>>>>>> e2f28305
             }
 
             // Save the incoming edges of the current element.
             // Level 0
             unsigned int size = 0;
             readBinaryPOD(input, size);
-<<<<<<< HEAD
-            cur_meta->level0.incoming_edges =
-=======
             cur_meta->level0.incomingEdges =
->>>>>>> e2f28305
                 new (this->allocator) vecsim_stl::vector<idType>(size, this->allocator);
             for (size_t k = 0; k < size; k++) {
                 idType edge;
                 readBinaryPOD(input, edge);
-<<<<<<< HEAD
-                (*cur_meta->level0.incoming_edges)[k] = edge;
-=======
                 (*cur_meta->level0.incomingEdges)[k] = edge;
->>>>>>> e2f28305
             }
 
             // Levels 1 to maxlevel
             for (size_t level_offset = 0; level_offset < cur_meta->toplevel; level_offset++) {
-<<<<<<< HEAD
-                auto cur = (level_data *)(((char *)cur_meta->others) +
-                                          level_offset * this->level_data_size_);
-                unsigned int size = 0;
-                readBinaryPOD(input, size);
-                cur->incoming_edges =
-=======
                 auto cur =
                     (LevelData *)(((char *)cur_meta->others) + level_offset * this->levelDataSize);
                 unsigned int size = 0;
                 readBinaryPOD(input, size);
                 cur->incomingEdges =
->>>>>>> e2f28305
                     new (this->allocator) vecsim_stl::vector<idType>(size, this->allocator);
                 for (size_t k = 0; k < size; k++) {
                     idType edge;
                     readBinaryPOD(input, edge);
-<<<<<<< HEAD
-                    (*cur->incoming_edges)[k] = edge;
-                }
-            }
-
-            this->meta_blocks.back().addElement(cur_meta_data);
-=======
                     (*cur->incomingEdges)[k] = edge;
                 }
             }
 
             this->graphDataBlocks.back().addElement(cur_meta_data);
->>>>>>> e2f28305
             cur_c++;
         }
     }
@@ -346,25 +232,6 @@
     writeBinaryPOD(output, this->metric);
     writeBinaryPOD(output, this->blockSize);
     writeBinaryPOD(output, this->isMulti);
-<<<<<<< HEAD
-    writeBinaryPOD(output, this->max_elements_); // This will be used to restore the index initial
-                                                 // capacity
-
-    // Save index build parameters
-    writeBinaryPOD(output, this->M_);
-    writeBinaryPOD(output, this->maxM_);
-    writeBinaryPOD(output, this->maxM0_);
-    writeBinaryPOD(output, this->ef_construction_);
-
-    // Save index search parameter
-    writeBinaryPOD(output, this->ef_);
-    writeBinaryPOD(output, this->epsilon_);
-
-    // Save index meta-data
-    writeBinaryPOD(output, this->element_graph_data_size_);
-    writeBinaryPOD(output, this->level_data_size_);
-    writeBinaryPOD(output, this->mult_);
-=======
     writeBinaryPOD(output, this->maxElements); // This will be used to restore the index initial
                                                // capacity
 
@@ -381,7 +248,6 @@
     writeBinaryPOD(output, this->elementGraphDataSize);
     writeBinaryPOD(output, this->levelDataSize);
     writeBinaryPOD(output, this->mult);
->>>>>>> e2f28305
 
     // Save index state
     writeBinaryPOD(output, this->curElementCount);
@@ -393,11 +259,7 @@
 template <typename DataType, typename DistType>
 void HNSWIndex<DataType, DistType>::saveGraph(std::ofstream &output) const {
     // Save id to metadata vector
-<<<<<<< HEAD
-    for (idType id = 0; id < this->cur_element_count; id++) {
-=======
     for (idType id = 0; id < this->curElementCount; id++) {
->>>>>>> e2f28305
         labelType label = this->idToMetaData[id].label;
         elementFlags flags = this->idToMetaData[id].flags;
         writeBinaryPOD(output, label);
@@ -405,52 +267,21 @@
     }
 
     // Save number of blocks
-<<<<<<< HEAD
-    unsigned int num_blocks = this->vector_blocks.size();
-=======
     unsigned int num_blocks = this->vectorBlocks.size();
->>>>>>> e2f28305
     writeBinaryPOD(output, num_blocks);
 
     // Save data blocks
     for (size_t i = 0; i < num_blocks; i++) {
-<<<<<<< HEAD
-        auto &block = this->vector_blocks[i];
-        unsigned int block_len = block.getLength();
-        writeBinaryPOD(output, block_len);
-        for (size_t j = 0; j < block_len; j++) {
-            output.write(block.getElement(j), this->data_size);
-=======
         auto &block = this->vectorBlocks[i];
         unsigned int block_len = block.getLength();
         writeBinaryPOD(output, block_len);
         for (size_t j = 0; j < block_len; j++) {
             output.write(block.getElement(j), this->dataSize);
->>>>>>> e2f28305
         }
     }
 
     // Save meta blocks
     for (size_t i = 0; i < num_blocks; i++) {
-<<<<<<< HEAD
-        auto &block = this->meta_blocks[i];
-        unsigned int block_len = block.getLength();
-        writeBinaryPOD(output, block_len);
-        for (size_t j = 0; j < block_len; j++) {
-            element_graph_data *meta = (element_graph_data *)block.getElement(j);
-            output.write((char *)meta, this->element_graph_data_size_);
-            if (meta->others) // only if there are levels > 0
-                output.write((char *)meta->others, this->level_data_size_ * meta->toplevel);
-
-            // Save the incoming edges of the current element.
-            // Level 0
-            unsigned int size = meta->level0.incoming_edges->size();
-            writeBinaryPOD(output, size);
-            for (idType id : *meta->level0.incoming_edges) {
-                writeBinaryPOD(output, id);
-            }
-            meta->level0.incoming_edges->shrink_to_fit();
-=======
         auto &block = this->graphDataBlocks[i];
         unsigned int block_len = block.getLength();
         writeBinaryPOD(output, block_len);
@@ -468,20 +299,10 @@
                 writeBinaryPOD(output, id);
             }
             meta->level0.incomingEdges->shrink_to_fit();
->>>>>>> e2f28305
 
             // Levels 1 to maxlevel
             for (size_t level_offset = 0; level_offset < meta->toplevel; level_offset++) {
                 auto cur =
-<<<<<<< HEAD
-                    (level_data *)(((char *)meta->others) + level_offset * this->level_data_size_);
-                unsigned int size = cur->incoming_edges->size();
-                writeBinaryPOD(output, size);
-                for (idType id : *cur->incoming_edges) {
-                    writeBinaryPOD(output, id);
-                }
-                cur->incoming_edges->shrink_to_fit();
-=======
                     (LevelData *)(((char *)meta->others) + level_offset * this->levelDataSize);
                 unsigned int size = cur->incomingEdges->size();
                 writeBinaryPOD(output, size);
@@ -489,7 +310,6 @@
                     writeBinaryPOD(output, id);
                 }
                 cur->incomingEdges->shrink_to_fit();
->>>>>>> e2f28305
             }
         }
     }
