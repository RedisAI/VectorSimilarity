#pragma once

#include "VecSim/vec_sim_index.h"
#include "VecSim/algorithms/hnsw/hnswlib.h"
#include "VecSim/utils/arr_cpp.h"
#include "VecSim/algorithms/hnsw/hnsw_factory.h" //newBatchIterator

#include <deque>
#include <memory>
#include <cassert>

// using namespace hnswlib;

<<<<<<< HEAD
template <typename DataType, typename DistType>
class HNSWIndex : public VecSimIndexAbstract<DistType> {
=======
class HNSWIndex : public VecSimIndexAbstract<float> {
>>>>>>> 16c8509e
public:
    HNSWIndex(const HNSWParams *params, std::shared_ptr<VecSimAllocator> allocator);
    virtual int addVector(const void *vector_data, size_t label) override;
    virtual int deleteVector(size_t id) override;
    virtual double getDistanceFrom(size_t label, const void *vector_data) const override;
    virtual size_t indexSize() const override { return this->hnsw->getIndexSize(); }
    virtual size_t indexLabelCount() const override { return this->hnsw->getIndexLabelCount(); }
    virtual VecSimQueryResult_List topKQuery(const void *queryBlob, size_t k,
                                             VecSimQueryParams *queryParams) override;
    VecSimQueryResult_List rangeQuery(const void *queryBlob, DistType radius,
                                      VecSimQueryParams *queryParams) override;
    virtual VecSimIndexInfo info() const override;
    virtual VecSimInfoIterator *infoIterator() const override;
    virtual VecSimBatchIterator *newBatchIterator(const void *queryBlob,
                                                  VecSimQueryParams *queryParams) override;
    bool preferAdHocSearch(size_t subsetSize, size_t k, bool initial_check) override;

    void setEf(size_t ef) { this->hnsw->setEf(ef); }
    inline std::shared_ptr<hnswlib::HierarchicalNSW<DistType>> getHNSWIndex() { return hnsw; }

private:
    std::shared_ptr<hnswlib::HierarchicalNSW<DistType>> hnsw;
};

/******************** Ctor / Dtor **************/

template <typename DataType, typename DistType>
HNSWIndex<DataType, DistType>::HNSWIndex(const HNSWParams *params,
                                         std::shared_ptr<VecSimAllocator> allocator)
    : VecSimIndexAbstract<DistType>(allocator, params->dim, params->type, params->metric,
                                    params->blockSize, params->multi),
      hnsw(new (allocator) hnswlib::HierarchicalNSW<float>(params, this->dist_func, allocator)) {}

/******************** Implementation **************/

template <typename DataType, typename DistType>
int HNSWIndex<DataType, DistType>::addVector(const void *vector_data, size_t id) {

    // If id already exists remove and re-add
    if (this->hnsw->isLabelExist(id)) {
        this->hnsw->removePoint(id);
    }

    try {
        DataType
            normalized_data[this->dim]; // This will be use only if metric == VecSimMetric_Cosine.
        if (this->metric == VecSimMetric_Cosine) {
            // TODO: need more generic
            memcpy(normalized_data, vector_data, this->dim * sizeof(DataType));
            float_vector_normalize(normalized_data, this->dim);
            vector_data = normalized_data;
        }
        size_t index_capacity = this->hnsw->getIndexCapacity();
        if (hnsw->getIndexSize() == index_capacity) {
            size_t vectors_to_add = this->blockSize - index_capacity % this->blockSize;
            this->hnsw->resizeIndex(index_capacity + vectors_to_add);
        }
        this->hnsw->addPoint(vector_data, id);
        return true;
    } catch (...) {
        return false;
    }
}

template <typename DataType, typename DistType>
int HNSWIndex<DataType, DistType>::deleteVector(size_t id) {

    // If id doesn't exist.
    if (!this->hnsw->isLabelExist(id)) {
        return false;
    }

    // Else, *delete* it from the graph.
    this->hnsw->removePoint(id);

    size_t index_size = hnsw->getIndexSize();
    size_t curr_capacity = this->hnsw->getIndexCapacity();

    // If we need to free a complete block & there is a least one block between the
    // capacity and the size.
    if (index_size % this->blockSize == 0 && index_size + this->blockSize <= curr_capacity) {

        // Check if the capacity is aligned to block size.
        size_t extra_space_to_free = curr_capacity % this->blockSize;

        // Remove one block from the capacity.
        this->hnsw->resizeIndex(curr_capacity - this->blockSize - extra_space_to_free);
    }
    return true;
}

template <typename DataType, typename DistType>
double HNSWIndex<DataType, DistType>::getDistanceFrom(size_t label, const void *vector_data) const {
    return this->hnsw->getDistanceByLabelFromPoint(label, vector_data);
}

template <typename DataType, typename DistType>
VecSimQueryResult_List HNSWIndex<DataType, DistType>::topKQuery(const void *query_data, size_t k,
                                                                VecSimQueryParams *queryParams) {
    VecSimQueryResult_List rl = {0};
    void *timeoutCtx = nullptr;
    try {
        this->last_mode = STANDARD_KNN;
        DataType
            normalized_data[this->dim]; // This will be use only if metric == VecSimMetric_Cosine.
        if (this->metric == VecSimMetric_Cosine) {
            // TODO: need more generic
            memcpy(normalized_data, query_data, this->dim * sizeof(DataType));
            float_vector_normalize(normalized_data, this->dim);
            query_data = normalized_data;
        }
        // Get original efRuntime and store it.
        size_t originalEF = this->hnsw->getEf();

        if (queryParams) {
            timeoutCtx = queryParams->timeoutCtx;
            if (queryParams->hnswRuntimeParams.efRuntime != 0) {
                hnsw->setEf(queryParams->hnswRuntimeParams.efRuntime);
            }
        }
        auto knn_res = hnsw->searchKnn(query_data, k, timeoutCtx, &rl.code);
        if (VecSim_OK != rl.code) {
            // Restore efRuntime.
            hnsw->setEf(originalEF);
            assert(hnsw->getEf() == originalEF);
            return rl;
        }
        rl.results = array_new_len<VecSimQueryResult>(knn_res.size(), knn_res.size());
        for (int i = (int)knn_res.size() - 1; i >= 0; --i) {
            VecSimQueryResult_SetId(rl.results[i], knn_res.top().second);
            VecSimQueryResult_SetScore(rl.results[i], knn_res.top().first);
            knn_res.pop();
        }
        // Restore efRuntime.
        hnsw->setEf(originalEF);
        assert(hnsw->getEf() == originalEF);

    } catch (...) {
        rl.code = VecSim_QueryResult_Err;
    }
    return rl;
}

template <typename DataType, typename DistType>
VecSimQueryResult_List HNSWIndex<DataType, DistType>::rangeQuery(const void *queryBlob,
                                                                 DistType radius,
                                                                 VecSimQueryParams *queryParams) {
    auto rl = (VecSimQueryResult_List){0};
    void *timeoutCtx = nullptr;
    this->last_mode = RANGE_QUERY;

    DataType normalized_blob[this->dim]; // This will be use only if metric == VecSimMetric_Cosine
    if (this->metric == VecSimMetric_Cosine) {
        // TODO: need more generic when other types will be supported.
        memcpy(normalized_blob, queryBlob, this->dim * sizeof(DataType));
        float_vector_normalize(normalized_blob, this->dim);
        queryBlob = normalized_blob;
    }

    double originalEpsilon = this->hnsw->getEpsilon();
    if (queryParams) {
        timeoutCtx = queryParams->timeoutCtx;
        if (queryParams->hnswRuntimeParams.epsilon != 0.0) {
            hnsw->setEpsilon(queryParams->hnswRuntimeParams.epsilon);
        }
    }
    // Call searchRange internally in HNSWlib to obtains results. This will return and set the
    // rl.code to "TimedOut" if timeout occurs.
    rl.results = hnsw->searchRange(queryBlob, radius, timeoutCtx, &rl.code);

    // Restore the default epsilon.
    hnsw->setEpsilon(originalEpsilon);
    assert(hnsw->getEpsilon() == originalEpsilon);

    return rl;
}

template <typename DataType, typename DistType>
VecSimIndexInfo HNSWIndex<DataType, DistType>::info() const {

    VecSimIndexInfo info;
    info.algo = VecSimAlgo_HNSWLIB;
    info.hnswInfo.dim = this->dim;
    info.hnswInfo.type = this->vecType;
    info.hnswInfo.isMulti = this->isMulti;
    info.hnswInfo.metric = this->metric;
    info.hnswInfo.blockSize = this->blockSize;
    info.hnswInfo.M = this->hnsw->getM();
    info.hnswInfo.efConstruction = this->hnsw->getEfConstruction();
    info.hnswInfo.efRuntime = this->hnsw->getEf();
    info.hnswInfo.epsilon = this->hnsw->getEpsilon();
    info.hnswInfo.indexSize = this->hnsw->getIndexSize();
    info.hnswInfo.indexLabelCount = this->indexLabelCount();
    info.hnswInfo.max_level = this->hnsw->getMaxLevel();
    info.hnswInfo.entrypoint = this->hnsw->getEntryPointLabel();
    info.hnswInfo.memory = this->allocator->getAllocationSize();
    info.hnswInfo.last_mode = this->last_mode;
    return info;
}

template <typename DataType, typename DistType>
VecSimBatchIterator *
HNSWIndex<DataType, DistType>::newBatchIterator(const void *queryBlob,
                                                VecSimQueryParams *queryParams) {
    // As this is the only supported type, we always allocate 4 bytes for every element in the
    // vector.
    assert(this->vecType == VecSimType_FLOAT32);
    auto *queryBlobCopy = this->allocator->allocate(sizeof(DataType) * this->dim);
    memcpy(queryBlobCopy, queryBlob, this->dim * sizeof(DataType));
    if (this->metric == VecSimMetric_Cosine) {
        float_vector_normalize((DataType *)queryBlobCopy, this->dim);
    }
    // Ownership of queryBlobCopy moves to HNSW_BatchIterator that will free it at the end.
    return HNSWFactory::newBatchIterator(queryBlobCopy, queryParams, this->allocator, this);
}

template <typename DataType, typename DistType>
VecSimInfoIterator *HNSWIndex<DataType, DistType>::infoIterator() const {
    VecSimIndexInfo info = this->info();
    // For readability. Update this number when needed.
    size_t numberOfInfoFields = 12;
    VecSimInfoIterator *infoIterator = new VecSimInfoIterator(numberOfInfoFields);

    infoIterator->addInfoField(VecSim_InfoField{
        .fieldName = VecSimCommonStrings::ALGORITHM_STRING,
        .fieldType = INFOFIELD_STRING,
        .fieldValue = {FieldValue{.stringValue = VecSimAlgo_ToString(info.algo)}}});
    infoIterator->addInfoField(VecSim_InfoField{
        .fieldName = VecSimCommonStrings::TYPE_STRING,
        .fieldType = INFOFIELD_STRING,
        .fieldValue = {FieldValue{.stringValue = VecSimType_ToString(info.hnswInfo.type)}}});
    infoIterator->addInfoField(
        VecSim_InfoField{.fieldName = VecSimCommonStrings::DIMENSION_STRING,
                         .fieldType = INFOFIELD_UINT64,
                         .fieldValue = {FieldValue{.uintegerValue = info.hnswInfo.dim}}});
    infoIterator->addInfoField(VecSim_InfoField{
        .fieldName = VecSimCommonStrings::METRIC_STRING,
        .fieldType = INFOFIELD_STRING,
        .fieldValue = {FieldValue{.stringValue = VecSimMetric_ToString(info.hnswInfo.metric)}}});

    infoIterator->addInfoField(
        VecSim_InfoField{.fieldName = VecSimCommonStrings::IS_MULTI_STRING,
                         .fieldType = INFOFIELD_UINT64,
                         .fieldValue = {FieldValue{.uintegerValue = info.bfInfo.isMulti}}});
    infoIterator->addInfoField(
        VecSim_InfoField{.fieldName = VecSimCommonStrings::INDEX_SIZE_STRING,
                         .fieldType = INFOFIELD_UINT64,
                         .fieldValue = {FieldValue{.uintegerValue = info.hnswInfo.indexSize}}});
    infoIterator->addInfoField(VecSim_InfoField{
        .fieldName = VecSimCommonStrings::INDEX_LABEL_COUNT_STRING,
        .fieldType = INFOFIELD_UINT64,
        .fieldValue = {FieldValue{.uintegerValue = info.hnswInfo.indexLabelCount}}});
    infoIterator->addInfoField(
        VecSim_InfoField{.fieldName = VecSimCommonStrings::HNSW_M_STRING,
                         .fieldType = INFOFIELD_UINT64,
                         .fieldValue = {FieldValue{.uintegerValue = info.hnswInfo.M}}});
    infoIterator->addInfoField(VecSim_InfoField{
        .fieldName = VecSimCommonStrings::HNSW_EF_CONSTRUCTION_STRING,
        .fieldType = INFOFIELD_UINT64,
        .fieldValue = {FieldValue{.uintegerValue = info.hnswInfo.efConstruction}}});
    infoIterator->addInfoField(
        VecSim_InfoField{.fieldName = VecSimCommonStrings::HNSW_EF_RUNTIME_STRING,
                         .fieldType = INFOFIELD_UINT64,
                         .fieldValue = {FieldValue{.uintegerValue = info.hnswInfo.efRuntime}}});
    infoIterator->addInfoField(
        VecSim_InfoField{.fieldName = VecSimCommonStrings::HNSW_MAX_LEVEL,
                         .fieldType = INFOFIELD_UINT64,
                         .fieldValue = {FieldValue{.uintegerValue = info.hnswInfo.max_level}}});
    infoIterator->addInfoField(
        VecSim_InfoField{.fieldName = VecSimCommonStrings::HNSW_ENTRYPOINT,
                         .fieldType = INFOFIELD_UINT64,
                         .fieldValue = {FieldValue{.uintegerValue = info.hnswInfo.entrypoint}}});
    infoIterator->addInfoField(
        VecSim_InfoField{.fieldName = VecSimCommonStrings::MEMORY_STRING,
                         .fieldType = INFOFIELD_UINT64,
                         .fieldValue = {FieldValue{.uintegerValue = info.hnswInfo.memory}}});
    infoIterator->addInfoField(
        VecSim_InfoField{.fieldName = VecSimCommonStrings::SEARCH_MODE_STRING,
                         .fieldType = INFOFIELD_STRING,
                         .fieldValue = {FieldValue{
                             .stringValue = VecSimSearchMode_ToString(info.hnswInfo.last_mode)}}});
    infoIterator->addInfoField(
        VecSim_InfoField{.fieldName = VecSimCommonStrings::HNSW_EPSILON_STRING,
                         .fieldType = INFOFIELD_FLOAT64,
                         .fieldValue = {FieldValue{.floatingPointValue = info.hnswInfo.epsilon}}});

    return infoIterator;
}

template <typename DataType, typename DistType>
bool HNSWIndex<DataType, DistType>::preferAdHocSearch(size_t subsetSize, size_t k,
                                                      bool initial_check) {
    // This heuristic is based on sklearn decision tree classifier (with 20 leaves nodes) -
    // see scripts/HNSW_batches_clf.py
    size_t index_size = this->indexSize();
    if (subsetSize > index_size) {
        throw std::runtime_error("internal error: subset size cannot be larger than index size");
    }
    size_t d = this->dim;
    size_t M = this->hnsw->getM();
    float r = (index_size == 0) ? 0.0f : (float)(subsetSize) / (float)index_size;
    bool res;

    // node 0
    if (index_size <= 30000) {
        // node 1
        if (index_size <= 5500) {
            // node 5
            res = true;
        } else {
            // node 6
            if (r <= 0.17) {
                // node 11
                res = true;
            } else {
                // node 12
                if (k <= 12) {
                    // node 13
                    if (d <= 55) {
                        // node 17
                        res = false;
                    } else {
                        // node 18
                        if (M <= 10) {
                            // node 19
                            res = false;
                        } else {
                            // node 20
                            res = true;
                        }
                    }
                } else {
                    // node 14
                    res = true;
                }
            }
        }
    } else {
        // node 2
        if (r < 0.07) {
            // node 3
            if (index_size <= 750000) {
                // node 15
                res = true;
            } else {
                // node 16
                if (k <= 7) {
                    // node 21
                    res = false;
                } else {
                    // node 22
                    if (r <= 0.03) {
                        // node 23
                        res = true;
                    } else {
                        // node 24
                        res = false;
                    }
                }
            }
        } else {
            // node 4
            if (d <= 75) {
                // node 7
                res = false;
            } else {
                // node 8
                if (k <= 12) {
                    // node 9
                    if (r <= 0.21) {
                        // node 27
                        if (M <= 57) {
                            // node 29
                            if (index_size <= 75000) {
                                // node 31
                                res = true;
                            } else {
                                // node 32
                                res = false;
                            }
                        } else {
                            // node 30
                            res = true;
                        }
                    } else {
                        // node 28
                        res = false;
                    }
                } else {
                    // node 10
                    if (M <= 10) {
                        // node 25
                        if (r <= 0.17) {
                            // node 33
                            res = true;
                        } else {
                            // node 34
                            res = false;
                        }
                    } else {
                        // node 26
                        if (index_size <= 300000) {
                            // node 35
                            res = true;
                        } else {
                            // node 36
                            if (r <= 0.17) {
                                // node 37
                                res = true;
                            } else {
                                // node 38
                                res = false;
                            }
                        }
                    }
                }
            }
        }
    }
    // Set the mode - if this isn't the initial check, we switched mode form batches to ad-hoc.
    this->last_mode =
        res ? (initial_check ? HYBRID_ADHOC_BF : HYBRID_BATCHES_TO_ADHOC_BF) : HYBRID_BATCHES;
    return res;
}<|MERGE_RESOLUTION|>--- conflicted
+++ resolved
@@ -9,14 +9,8 @@
 #include <memory>
 #include <cassert>
 
-// using namespace hnswlib;
-
-<<<<<<< HEAD
 template <typename DataType, typename DistType>
 class HNSWIndex : public VecSimIndexAbstract<DistType> {
-=======
-class HNSWIndex : public VecSimIndexAbstract<float> {
->>>>>>> 16c8509e
 public:
     HNSWIndex(const HNSWParams *params, std::shared_ptr<VecSimAllocator> allocator);
     virtual int addVector(const void *vector_data, size_t label) override;
