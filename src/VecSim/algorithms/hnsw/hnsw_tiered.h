#pragma once

#include "VecSim/vec_sim_tiered_index.h"
#include "hnsw.h"
#include "hnsw_factory.h"

#include <unordered_map>
/**
 * Definition of a job that inserts a new vector from flat into HNSW Index.
 */
struct HNSWInsertJob : public AsyncJob {
    VecSimIndex *index;
    labelType label;
    idType id;

    HNSWInsertJob(std::shared_ptr<VecSimAllocator> allocator, labelType label_, idType id_,
                  JobCallback insertCb, VecSimIndex *index_)
        : AsyncJob(allocator, HNSW_INSERT_VECTOR_JOB, insertCb), index(index_), label(label_),
          id(id_) {}
};

/**
 * Definition of a job that swaps last id with a deleted id in HNSW Index after delete operation.
 */
struct HNSWSwapJob : public AsyncJob {
    VecSimIndex *index;
    idType deleted_id;
    long pending_repair_jobs_counter; // number of repair jobs left to complete before this job
                                      // is ready to be executed (atomic counter).
    // TODO: implement contractor
};

/**
 * Definition of a job that repairs a certain node's connection in HNSW Index after delete
 * operation.
 */
struct HNSWRepairJob : public AsyncJob {
    VecSimIndex *index;
    idType node_id;
    unsigned short level;
    HNSWSwapJob *associated_swap_job;

    // TODO: implement contractor
};

template <typename DataType, typename DistType>
class TieredHNSWIndex : public VecSimTieredIndex<DataType, DistType> {
private:
    /// Mappings from id/label to associated jobs, for invalidating and update ids if necessary.
    // In MULTI, we can have more than one insert job pending per label
    vecsim_stl::unordered_map<labelType, vecsim_stl::vector<HNSWInsertJob *>> labelToInsertJobs;
    vecsim_stl::unordered_map<idType, vecsim_stl::vector<HNSWRepairJob *>> idToRepairJobs;
    vecsim_stl::unordered_map<idType, HNSWSwapJob *> idToSwapJob;

    // Todo: implement these methods later on
    void executeInsertJob(HNSWInsertJob *job) {}
    void executeRepairJob(HNSWRepairJob *job) {}

    // To be executed synchronously upon deleting a vector, doesn't require a wrapper.
    void executeSwapJob(HNSWSwapJob *job) {}

    // Wrappers static functions to be sent as callbacks upon creating the jobs (since members
    // functions cannot serve as callback, this serve as the "gateway" to the appropriate index).
    static void executeInsertJobWrapper(void *job);
    static void executeRepairJobWrapper(void *job) {}

#ifdef BUILD_TESTS
#include "VecSim/algorithms/hnsw/hnsw_tiered_tests_friends.h"
#endif

public:
    TieredHNSWIndex(HNSWIndex<DataType, DistType> *hnsw_index, TieredIndexParams tieredParams);
    virtual ~TieredHNSWIndex();

    int addVector(const void *blob, labelType label, bool overwrite_allowed) override;
    size_t indexSize() const override;
    size_t indexLabelCount() const override;
    size_t indexCapacity() const override;
    // Do nothing here, each tier (flat buffer and HNSW) should increase capacity for itself when
    // needed.
    void increaseCapacity() override {}

    // TODO: Implement the actual methods instead of these temporary ones.
<<<<<<< HEAD
    int addVector(const void *blob, labelType label, bool overwrite_allowed = true) override {
        return this->index->addVector(blob, label, overwrite_allowed);
    }
=======
>>>>>>> acb3c4e5
    int deleteVector(labelType id) override { return this->index->deleteVector(id); }
    double getDistanceFrom(labelType id, const void *blob) const override {
        return this->index->getDistanceFrom(id, blob);
    }
    VecSimQueryResult_List topKQuery(const void *queryBlob, size_t k,
                                     VecSimQueryParams *queryParams) override {
        return this->index->topKQuery(queryBlob, k, queryParams);
    }
    VecSimQueryResult_List rangeQuery(const void *queryBlob, double radius,
                                      VecSimQueryParams *queryParams) override {
        return this->index->rangeQuery(queryBlob, radius, queryParams);
    }
    VecSimIndexInfo info() const override { return this->index->info(); }
    VecSimInfoIterator *infoIterator() const override { return this->index->infoIterator(); }
    VecSimBatchIterator *newBatchIterator(const void *queryBlob,
                                          VecSimQueryParams *queryParams) const override {
        return this->index->newBatchIterator(queryBlob, queryParams);
    }
    bool preferAdHocSearch(size_t subsetSize, size_t k, bool initial_check) override {
        return this->index->preferAdHocSearch(subsetSize, k, initial_check);
    }
    inline void setLastSearchMode(VecSearchMode mode) override {
        return this->index->setLastSearchMode(mode);
    }
};

/**
 ******************************* Implementation **************************
 */

/* Helper methods */
template <typename DataType, typename DistType>
void TieredHNSWIndex<DataType, DistType>::executeInsertJobWrapper(void *job) {
    auto *insert_job = reinterpret_cast<HNSWInsertJob *>(job);
    reinterpret_cast<TieredHNSWIndex<DataType, DistType> *>(insert_job->index)
        ->executeInsertJob(insert_job);
}

/******************** Index API ****************************************/

template <typename DataType, typename DistType>
TieredHNSWIndex<DataType, DistType>::TieredHNSWIndex(HNSWIndex<DataType, DistType> *hnsw_index,
                                                     TieredIndexParams tieredParams)
    : VecSimTieredIndex<DataType, DistType>(hnsw_index, tieredParams),
      labelToInsertJobs(this->allocator), idToRepairJobs(this->allocator),
      idToSwapJob(this->allocator) {
    this->UpdateIndexMemory(this->memoryCtx, this->getAllocationSize());
}

template <typename DataType, typename DistType>
TieredHNSWIndex<DataType, DistType>::~TieredHNSWIndex() {
    // Delete all the pending insert jobs.
    for (auto jobs : this->labelToInsertJobs) {
        for (auto *job : jobs.second) {
            delete job;
        }
    }
}

template <typename DataType, typename DistType>
size_t TieredHNSWIndex<DataType, DistType>::indexSize() const {
    return this->index->indexSize() + this->flatBuffer->indexSize();
}

template <typename DataType, typename DistType>
size_t TieredHNSWIndex<DataType, DistType>::indexCapacity() const {
    return this->index->indexCapacity() + this->flatBuffer->indexCapacity();
}

template <typename DataType, typename DistType>
size_t TieredHNSWIndex<DataType, DistType>::indexLabelCount() const {
    return this->flatBuffer->indexLabelCount() + this->index->indexLabelCount();
}

template <typename DataType, typename DistType>
int TieredHNSWIndex<DataType, DistType>::addVector(const void *blob, labelType label,
                                                   bool overwrite_allowed) {
    /* Note: this currently doesn't support overriding (assuming that the label doesn't exist)! */
    this->flatIndexGuard.lock();
    if (this->flatBuffer->indexCapacity() == this->flatBuffer->indexSize()) {
        this->flatBuffer->increaseCapacity();
    }
    idType new_flat_id = this->flatBuffer->indexSize();
    this->flatBuffer->addVector(blob, label, false);
    AsyncJob *new_insert_job = new (this->allocator)
        HNSWInsertJob(this->allocator, label, new_flat_id, executeInsertJobWrapper, this);
    // Save a pointer to the job, so that if the vector is overwritten, we'll have an indication.
    if (this->labelToInsertJobs.find(label) != this->labelToInsertJobs.end()) {
        // There's already a pending insert job for this label, add another one (without overwrite,
        // only possible in multi index)
        assert(this->index->isMultiValue());
        this->labelToInsertJobs.at(label).push_back((HNSWInsertJob *)new_insert_job);
    } else {
        vecsim_stl::vector<HNSWInsertJob *> new_jobs_vec(1, (HNSWInsertJob *)new_insert_job,
                                                         this->allocator);
        this->labelToInsertJobs.insert({label, new_jobs_vec});
    }
    this->flatIndexGuard.unlock();

    // Insert job to the queue and signal the workers updater
    this->submitSingleJob(new_insert_job);
    this->UpdateIndexMemory(this->memoryCtx, this->getAllocationSize());
    return 1;
}<|MERGE_RESOLUTION|>--- conflicted
+++ resolved
@@ -72,7 +72,7 @@
     TieredHNSWIndex(HNSWIndex<DataType, DistType> *hnsw_index, TieredIndexParams tieredParams);
     virtual ~TieredHNSWIndex();
 
-    int addVector(const void *blob, labelType label, bool overwrite_allowed) override;
+    int addVector(const void *blob, labelType label, bool overwrite_allowed = true) override;
     size_t indexSize() const override;
     size_t indexLabelCount() const override;
     size_t indexCapacity() const override;
@@ -81,12 +81,6 @@
     void increaseCapacity() override {}
 
     // TODO: Implement the actual methods instead of these temporary ones.
-<<<<<<< HEAD
-    int addVector(const void *blob, labelType label, bool overwrite_allowed = true) override {
-        return this->index->addVector(blob, label, overwrite_allowed);
-    }
-=======
->>>>>>> acb3c4e5
     int deleteVector(labelType id) override { return this->index->deleteVector(id); }
     double getDistanceFrom(labelType id, const void *blob) const override {
         return this->index->getDistanceFrom(id, blob);
