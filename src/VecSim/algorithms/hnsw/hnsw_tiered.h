#pragma once

#include "VecSim/algorithms/brute_force/brute_force_single.h"
#include "VecSim/vec_sim_tiered_index.h"
#include "hnsw.h"
#include "VecSim/index_factories/hnsw_factory.h"

#include <unordered_map>
/**
 * Definition of a job that inserts a new vector from flat into HNSW Index.
 */
struct HNSWInsertJob : public AsyncJob {
    labelType label;
    idType id;

    HNSWInsertJob(std::shared_ptr<VecSimAllocator> allocator, labelType label_, idType id_,
                  JobCallback insertCb, VecSimIndex *index_)
        : AsyncJob(allocator, HNSW_INSERT_VECTOR_JOB, insertCb, index_), label(label_), id(id_) {}
};

/**
 * Definition of a job that swaps last id with a deleted id in HNSW Index after delete operation.
 */
struct HNSWSwapJob : public VecsimBaseObject {
    idType deleted_id;
    std::atomic_int
        pending_repair_jobs_counter; // number of repair jobs left to complete before this job
                                     // is ready to be executed (atomic counter).
    HNSWSwapJob(std::shared_ptr<VecSimAllocator> allocator, idType deletedId)
        : VecsimBaseObject(allocator), deleted_id(deletedId), pending_repair_jobs_counter(0) {}
    void setRepairJobsNum(long num_repair_jobs) { pending_repair_jobs_counter = num_repair_jobs; }
    int atomicDecreasePendingJobsNum() {
        int ret = --pending_repair_jobs_counter;
        assert(pending_repair_jobs_counter >= 0);
        return ret;
    }
};

static const size_t DEFAULT_PENDING_SWAP_JOBS_THRESHOLD = DEFAULT_BLOCK_SIZE;
static const size_t MAX_PENDING_SWAP_JOBS_THRESHOLD = 100000;

/**
 * Definition of a job that repairs a certain node's connection in HNSW Index after delete
 * operation.
 */
struct HNSWRepairJob : public AsyncJob {
    idType node_id;
    unsigned short level;
    vecsim_stl::vector<HNSWSwapJob *> associatedSwapJobs;

    HNSWRepairJob(std::shared_ptr<VecSimAllocator> allocator, idType id_, unsigned short level_,
                  JobCallback repairCb, VecSimIndex *index_, HNSWSwapJob *swapJob)
        : AsyncJob(allocator, HNSW_REPAIR_NODE_CONNECTIONS_JOB, repairCb, index_), node_id(id_),
          level(level_),
          // Insert the first swap job from which this repair job was created.
          associatedSwapJobs(1, swapJob, this->allocator) {}
    // In case that a repair job is required for deleting another neighbor of the node, save a
    // reference to additional swap job.
    void appendAnotherAssociatedSwapJob(HNSWSwapJob *swapJob) {
        associatedSwapJobs.push_back(swapJob);
    }
};

template <typename DataType, typename DistType>
class TieredHNSWIndex : public VecSimTieredIndex<DataType, DistType> {
private:
    /// Mappings from id/label to associated jobs, for invalidating and update ids if necessary.
    // In MULTI, we can have more than one insert job pending per label.
    // **This map is protected with the flat buffer lock**
    vecsim_stl::unordered_map<labelType, vecsim_stl::vector<HNSWInsertJob *>> labelToInsertJobs;
    vecsim_stl::unordered_map<idType, vecsim_stl::vector<HNSWRepairJob *>> idToRepairJobs;
    vecsim_stl::unordered_map<idType, HNSWSwapJob *> idToSwapJob;

    // A mapping to hold invalid jobs, so we can dispose them upon index deletion.
    vecsim_stl::unordered_map<idType, AsyncJob *> invalidJobs;
    idType currInvalidJobId; // A unique arbitrary identifier for accessing invalid jobs
    std::mutex invalidJobsLookupGuard;

    // This threshold is tested upon deleting a label from HNSW, and once the number of deleted
    // vectors reached this limit, we apply swap jobs *only for vectors that has no more pending
    // repair jobs*, and are ready to be removed from the graph.
    size_t pendingSwapJobsThreshold;
    size_t readySwapJobs;

    // Protect the both idToRepairJobs lookup and the pending_repair_jobs_counter for the
    // associated swap jobs.
    std::mutex idToRepairJobsGuard;

    void executeInsertJob(HNSWInsertJob *job);
    void executeRepairJob(HNSWRepairJob *job);

    // To be executed synchronously upon deleting a vector, doesn't require a wrapper. Main HNSW
    // lock is assumed to be held exclusive here.
    void executeSwapJob(HNSWSwapJob *job, vecsim_stl::vector<idType> &idsToRemove);

    void executeReadySwapJobs();

    // Wrappers static functions to be sent as callbacks upon creating the jobs (since members
    // functions cannot serve as callback, this serve as the "gateway" to the appropriate index).
    static void executeInsertJobWrapper(AsyncJob *job);
    static void executeRepairJobWrapper(AsyncJob *job);

    inline HNSWIndex<DataType, DistType> *getHNSWIndex() const;

    // Helper function for deleting a vector from the flat buffer (after it has already been
    // ingested into HNSW or deleted). This includes removing the corresponding insert job from the
    // label-to-insert-jobs lookup. Also, since deletion a vector triggers swapping of the
    // internal last id with the deleted vector id, here we update the pending insert job(s) for the
    // last id (if needed). This should be called while *flat lock is held* (exclusive lock).
    void updateInsertJobInternalId(idType prev_id, idType new_id, labelType label);

    // Helper function for performing in place mark delete of vector(s) associated with a label
    // and creating the appropriate repair jobs for the effected connections. This should be called
    // while *HNSW shared lock is held* (shared locked).
    int deleteLabelFromHNSW(labelType label);

    // Insert a single vector to HNSW. This can be called in both write modes - insert async and
    // in-place. For the async mode, we have to release the flat index guard that is held for shared
    // ownership (we do it right after we update the HNSW global data and receive the new state).
    template <bool releaseFlatGuard>
    void insertVectorToHNSW(HNSWIndex<DataType, DistType> *hnsw_index, labelType label,
                            const void *blob);

    // Set an insert/repair job as invalid, put the job pointer in the invalid jobs lookup under
    // the current available id, increase it and return it (while holding invalidJobsLookupGuard).
    // Returns the id that the job was stored under (to be set in the job id field).
    idType setAndSaveInvalidJob(AsyncJob *job);

#ifdef BUILD_TESTS
#include "VecSim/algorithms/hnsw/hnsw_tiered_tests_friends.h"
#endif

public:
    class TieredHNSW_BatchIterator : public VecSimBatchIterator {
    private:
        const TieredHNSWIndex<DataType, DistType> *index;
        VecSimQueryParams *queryParams;

        VecSimQueryResult_List flat_results;
        VecSimQueryResult_List hnsw_results;

        VecSimBatchIterator *flat_iterator;
        VecSimBatchIterator *hnsw_iterator;

        // On single value indices, this set holds the IDs of the results that were returned from
        // the flat buffer.
        // On multi value indices, this set holds the IDs of all the results that were returned.
        // The difference between the two cases is that on multi value indices, the same ID can
        // appear in both indexes and results with different scores, and therefore we can't tell in
        // advance when we expect a possibility of a duplicate.
        // On single value indices, a duplicate may appear at the same batch (and we will handle it
        // when merging the results) Or it may appear in a different batches, first from the flat
        // buffer and then from the HNSW, in the cases where a better result if found later in HNSW
        // because of the approximate nature of the algorithm.
        vecsim_stl::unordered_set<labelType> returned_results_set;

    private:
        template <bool isMultiValue>
        inline VecSimQueryResult_List compute_current_batch(size_t n_res);
        inline void filter_irrelevant_results(VecSimQueryResult_List &);

    public:
        TieredHNSW_BatchIterator(void *query_vector,
                                 const TieredHNSWIndex<DataType, DistType> *index,
                                 VecSimQueryParams *queryParams,
                                 std::shared_ptr<VecSimAllocator> allocator);

        ~TieredHNSW_BatchIterator();

        VecSimQueryResult_List getNextResults(size_t n_res, VecSimQueryResult_Order order) override;

        bool isDepleted() override;

        void reset() override;
    };

public:
    TieredHNSWIndex(HNSWIndex<DataType, DistType> *hnsw_index,
                    BruteForceIndex<DataType, DistType> *bf_index,
                    const TieredIndexParams &tieredParams,
                    std::shared_ptr<VecSimAllocator> allocator);
    virtual ~TieredHNSWIndex();

    int addVector(const void *blob, labelType label, void *auxiliaryCtx = nullptr) override;
    int deleteVector(labelType label) override;
    size_t indexSize() const override;
    size_t indexLabelCount() const override;
    size_t indexCapacity() const override;
    double getDistanceFrom(labelType label, const void *blob) const override;
    // Do nothing here, each tier (flat buffer and HNSW) should increase capacity for itself when
    // needed.
    VecSimIndexInfo info() const override;
    VecSimIndexBasicInfo basicInfo() const override;
    VecSimInfoIterator *infoIterator() const override;
    VecSimBatchIterator *newBatchIterator(const void *queryBlob,
                                          VecSimQueryParams *queryParams) const override {
        size_t blobSize = this->backendIndex->getDim() * sizeof(DataType);
        void *queryBlobCopy = this->allocator->allocate(blobSize);
        memcpy(queryBlobCopy, queryBlob, blobSize);
        return new (this->allocator)
            TieredHNSW_BatchIterator(queryBlobCopy, this, queryParams, this->allocator);
    }
    inline void setLastSearchMode(VecSearchMode mode) override {
        return this->backendIndex->setLastSearchMode(mode);
    }
};

/**
 ******************************* Implementation **************************
 */

/* Helper methods */
template <typename DataType, typename DistType>
void TieredHNSWIndex<DataType, DistType>::executeInsertJobWrapper(AsyncJob *job) {
    auto *insert_job = reinterpret_cast<HNSWInsertJob *>(job);
    auto *job_index = reinterpret_cast<TieredHNSWIndex<DataType, DistType> *>(insert_job->index);
    job_index->executeInsertJob(insert_job);
    delete job;
}

template <typename DataType, typename DistType>
void TieredHNSWIndex<DataType, DistType>::executeRepairJobWrapper(AsyncJob *job) {
    auto *repair_job = reinterpret_cast<HNSWRepairJob *>(job);
    auto *job_index = reinterpret_cast<TieredHNSWIndex<DataType, DistType> *>(repair_job->index);
    job_index->executeRepairJob(repair_job);
    delete job;
}

template <typename DataType, typename DistType>
void TieredHNSWIndex<DataType, DistType>::executeSwapJob(HNSWSwapJob *job,
                                                         vecsim_stl::vector<idType> &idsToRemove) {
    auto hnsw_index = this->getHNSWIndex();
    hnsw_index->removeAndSwapDeletedElement(job->deleted_id);
    // Get the id that was last and was had been swapped with the job's deleted id.
    idType prev_last_id = this->getHNSWIndex()->indexSize();

    // Invalidate repair jobs for the disposed id (if exist), and update the associated swap jobs.
    if (idToRepairJobs.find(job->deleted_id) != idToRepairJobs.end()) {
        for (auto &job_it : idToRepairJobs.at(job->deleted_id)) {
            job_it->node_id = this->setAndSaveInvalidJob(job_it);
            for (auto &swap_job_it : job_it->associatedSwapJobs) {
                if (swap_job_it->atomicDecreasePendingJobsNum() == 0) {
                    readySwapJobs++;
                }
            }
        }
        idToRepairJobs.erase(job->deleted_id);
    }
    // Swap the ids in the pending jobs for the current last id (if exist).
    if (idToRepairJobs.find(prev_last_id) != idToRepairJobs.end()) {
        for (auto &job_it : idToRepairJobs.at(prev_last_id)) {
            job_it->node_id = job->deleted_id;
        }
        idToRepairJobs.insert({job->deleted_id, idToRepairJobs.at(prev_last_id)});
        idToRepairJobs.erase(prev_last_id);
    }
    // Update the swap jobs if the last id also needs a swap, otherwise just collect to deleted id
    // to be removed from the swap jobs.
    if (prev_last_id != job->deleted_id && idToSwapJob.find(prev_last_id) != idToSwapJob.end() &&
        std::find(idsToRemove.begin(), idsToRemove.end(), prev_last_id) == idsToRemove.end()) {
        // Update the curr_last_id pending swap job id after the removal that renamed curr_last_id
        // with the deleted id.
        idsToRemove.push_back(prev_last_id);
        idToSwapJob.at(prev_last_id)->deleted_id = job->deleted_id;
        idToSwapJob.at(job->deleted_id) = idToSwapJob.at(prev_last_id);
    } else {
        idsToRemove.push_back(job->deleted_id);
    }
}

template <typename DataType, typename DistType>
HNSWIndex<DataType, DistType> *TieredHNSWIndex<DataType, DistType>::getHNSWIndex() const {
    return dynamic_cast<HNSWIndex<DataType, DistType> *>(this->backendIndex);
}

template <typename DataType, typename DistType>
void TieredHNSWIndex<DataType, DistType>::executeReadySwapJobs() {

    // If swapJobs size is equal or larger than a threshold, go over the swap jobs and execute every
    // job for which all of its pending repair jobs were executed (otherwise finish and return).
    if (readySwapJobs < this->pendingSwapJobsThreshold) {
        return;
    }
    // Execute swap jobs - acquire hnsw write lock.
    this->mainIndexGuard.lock();

    vecsim_stl::vector<idType> idsToRemove(this->allocator);
    idsToRemove.reserve(idToSwapJob.size());
    for (auto &it : idToSwapJob) {
        auto *swap_job = it.second;
        if (swap_job->pending_repair_jobs_counter.load() == 0) {
            // Swap job is ready for execution - execute and delete it.
            this->executeSwapJob(swap_job, idsToRemove);
            delete swap_job;
        }
    }
    for (idType id : idsToRemove) {
        idToSwapJob.erase(id);
    }
    readySwapJobs -= idsToRemove.size();
    this->mainIndexGuard.unlock();
}

template <typename DataType, typename DistType>
int TieredHNSWIndex<DataType, DistType>::deleteLabelFromHNSW(labelType label) {
    auto *hnsw_index = getHNSWIndex();
    this->mainIndexGuard.lock_shared();

    // Get the required data about the relevant ids to delete.
    // Internally, this will hold the index data lock.
    auto internal_ids = hnsw_index->markDelete(label);

    for (size_t i = 0; i < internal_ids.size(); i++) {
        idType id = internal_ids[i];
        vecsim_stl::vector<AsyncJob *> repair_jobs(this->allocator);
        auto *swap_job = new (this->allocator) HNSWSwapJob(this->allocator, id);

        // Go over all the deleted element links in every level and create repair jobs.
<<<<<<< HEAD
        auto incoming_edges = hnsw_index->safeCollectAllNodeIncomingNeighbors(id);
=======
        auto incomingEdges = hnsw_index->safeCollectAllNodeIncomingNeighbors(id);
>>>>>>> e2f28305

        // Protect the id->repair_jobs lookup while we update it with the new jobs.
        this->idToRepairJobsGuard.lock();
        for (pair<idType, ushort> &node : incomingEdges) {
            bool repair_job_exists = false;
            HNSWRepairJob *repair_job = nullptr;
            if (idToRepairJobs.find(node.first) != idToRepairJobs.end()) {
                for (auto it : idToRepairJobs.at(node.first)) {
                    if (it->level == node.second) {
                        // There is already an existing pending repair job for this node due to
                        // the deletion of another node - avoid creating another job.
                        repair_job_exists = true;
                        repair_job = it;
                        break;
                    }
                }
            } else {
                // There is no repair jobs at all for this element, create a new array for it.
                idToRepairJobs.insert(
                    {node.first, vecsim_stl::vector<HNSWRepairJob *>(this->allocator)});
            }
            if (repair_job_exists) {
                repair_job->appendAnotherAssociatedSwapJob(swap_job);
            } else {
                repair_job =
                    new (this->allocator) HNSWRepairJob(this->allocator, node.first, node.second,
                                                        executeRepairJobWrapper, this, swap_job);
                repair_jobs.emplace_back(repair_job);
                idToRepairJobs.at(node.first).push_back(repair_job);
            }
        }
        swap_job->setRepairJobsNum(incomingEdges.size());
        if (incomingEdges.size() == 0) {
            // No pending repair jobs, so swap jobs is ready from the beginning.
            readySwapJobs++;
        }
        this->idToRepairJobsGuard.unlock();

        this->submitJobs(repair_jobs);
        // Insert the swap job into the swap jobs lookup (for fast update in case that the
        // node id is changed due to swap job).
        assert(idToSwapJob.find(id) == idToSwapJob.end());
        idToSwapJob[id] = swap_job;
    }
    this->mainIndexGuard.unlock_shared();
    return internal_ids.size();
}

template <typename DataType, typename DistType>
void TieredHNSWIndex<DataType, DistType>::updateInsertJobInternalId(idType prev_id, idType new_id,
                                                                    labelType label) {
    // Update the pending job id, due to a swap that was caused after the removal of new_id.
    assert(new_id != INVALID_ID && prev_id != INVALID_ID);
    auto it = this->labelToInsertJobs.find(label);
    if (it != this->labelToInsertJobs.end()) {
        // There is a pending job for the label of the swapped last id - update its id.
        for (HNSWInsertJob *job_it : it->second) {
            if (job_it->id == prev_id) {
                job_it->id = new_id;
            }
        }
    }
}

template <typename DataType, typename DistType>
template <bool releaseFlatGuard>
void TieredHNSWIndex<DataType, DistType>::insertVectorToHNSW(
    HNSWIndex<DataType, DistType> *hnsw_index, labelType label, const void *blob) {
    // Acquire the index data lock, so we know what is the exact index size at this time. Acquire
    // the main r/w lock before to avoid deadlocks.
    AddVectorCtx state = {0};
    this->mainIndexGuard.lock_shared();
    hnsw_index->lockIndexDataGuard();
    // Check if resizing is needed for HNSW index (requires write lock).
    if (hnsw_index->indexCapacity() == hnsw_index->indexSize()) {
        // Release the inner HNSW data lock before we re-acquire the global HNSW lock.
        this->mainIndexGuard.unlock_shared();
        hnsw_index->unlockIndexDataGuard();
        this->mainIndexGuard.lock();
        hnsw_index->lockIndexDataGuard();

        // Hold the index data lock while we store the new element. If the new node's max level is
        // higher than the current one, hold the lock through the entire insertion to ensure that
        // graph scans will not occur, as they will try access the entry point's neighbors.
        // If an index resize is still needed, `storeNewElement` will perform it. This is OK since
        // we hold the main index lock for exclusive access.
        state = hnsw_index->storeNewElement(label, blob);
        if (releaseFlatGuard) {
            this->flatIndexGuard.unlock_shared();
        }

        // If we're still holding the index data guard, we cannot take the main index lock for
        // shared ownership as it may cause deadlocks, and we also cannot release the main index
        // lock between, since we cannot allow swap jobs to happen, as they will make the
        // saved state invalid. Hence, we insert the vector with the current exclusive lock held.
        if (state.elementMaxLevel <= state.currMaxLevel) {
            hnsw_index->unlockIndexDataGuard();
        }
        // Take the vector from the flat buffer and insert it to HNSW (overwrite should not occur).
        hnsw_index->addVector(blob, label, &state);
        if (state.elementMaxLevel > state.currMaxLevel) {
            hnsw_index->unlockIndexDataGuard();
        }
        this->mainIndexGuard.unlock();
    } else {
        // Do the same as above except for changing the capacity, but with *shared* lock held:
        // Hold the index data lock while we store the new element. If the new node's max level is
        // higher than the current one, hold the lock through the entire insertion to ensure that
        // graph scans will not occur, as they will try access the entry point's neighbors.
        // At this point we are certain that the index has enough capacity for the new element, and
        // this call will not resize the index.
        state = hnsw_index->storeNewElement(label, blob);
        if (releaseFlatGuard) {
            this->flatIndexGuard.unlock_shared();
        }

        if (state.elementMaxLevel <= state.currMaxLevel) {
            hnsw_index->unlockIndexDataGuard();
        }
        // Take the vector from the flat buffer and insert it to HNSW (overwrite should not occur).
        hnsw_index->addVector(blob, label, &state);
        if (state.elementMaxLevel > state.currMaxLevel) {
            hnsw_index->unlockIndexDataGuard();
        }
        this->mainIndexGuard.unlock_shared();
    }
}

template <typename DataType, typename DistType>
idType TieredHNSWIndex<DataType, DistType>::setAndSaveInvalidJob(AsyncJob *job) {
    this->invalidJobsLookupGuard.lock();
    job->isValid = false;
    idType curInvalidId = currInvalidJobId++;
    this->invalidJobs.insert({curInvalidId, job});
    this->invalidJobsLookupGuard.unlock();
    return curInvalidId;
}

/******************** Job's callbacks **********************************/
template <typename DataType, typename DistType>
void TieredHNSWIndex<DataType, DistType>::executeInsertJob(HNSWInsertJob *job) {
    // Note that accessing the job fields should occur with flat index guard held (here and later).
    this->flatIndexGuard.lock_shared();
    if (!job->isValid) {
        this->flatIndexGuard.unlock_shared();
        // Job has been invalidated in the meantime - nothing to execute, and remove it from the
        // lookup.
        this->invalidJobsLookupGuard.lock();
        this->invalidJobs.erase(job->id);
        this->invalidJobsLookupGuard.unlock();
        return;
    }

    HNSWIndex<DataType, DistType> *hnsw_index = this->getHNSWIndex();
    // Copy the vector blob from the flat buffer, so we can release the flat lock while we are
    // indexing the vector into HNSW index.
    DataType blob_copy[this->frontendIndex->getDim()];
    memcpy(blob_copy, this->frontendIndex->getDataByInternalId(job->id),
           this->frontendIndex->getDim() * sizeof(DataType));

    this->insertVectorToHNSW<true>(hnsw_index, job->label, blob_copy);

    // Remove the vector and the insert job from the flat buffer.
    this->flatIndexGuard.lock();
    // The job might have been invalidated due to overwrite in the meantime. In this case,
    // it was already deleted and the job has been evicted. Otherwise, we need to do it now.
    if (job->isValid) {
        // Remove the job pointer from the labelToInsertJobs mapping.
        auto &jobs = labelToInsertJobs.at(job->label);
        for (size_t i = 0; i < jobs.size(); i++) {
            if (jobs[i]->id == job->id) {
                jobs.erase(jobs.begin() + (long)i);
                break;
            }
        }
        if (labelToInsertJobs.at(job->label).empty()) {
            labelToInsertJobs.erase(job->label);
        }
        // Remove the vector from the flat buffer. This may cause the last vector id to swap with
        // the deleted id. Hold the label for the last id, so we can later on update its
        // corresponding job id. Note that after calling deleteVectorById, the last id's label
        // shouldn't be available, since it is removed from the lookup.
        labelType last_vec_label =
            this->frontendIndex->getLabelByInternalId(this->frontendIndex->indexSize() - 1);
        int deleted = this->frontendIndex->deleteVectorById(job->label, job->id);
        if (deleted && job->id != this->frontendIndex->indexSize()) {
            // If the vector removal caused a swap with the last id, update the relevant insert job.
            this->updateInsertJobInternalId(this->frontendIndex->indexSize(), job->id,
                                            last_vec_label);
        }
    } else {
        // Remove the current job from the invalid jobs' lookup, as we are about to delete it now.
        this->invalidJobsLookupGuard.lock();
        this->invalidJobs.erase(job->id);
        this->invalidJobsLookupGuard.unlock();
    }
    this->flatIndexGuard.unlock();
}

template <typename DataType, typename DistType>
void TieredHNSWIndex<DataType, DistType>::executeRepairJob(HNSWRepairJob *job) {
    // Lock the HNSW shared lock before accessing its internals.
    this->mainIndexGuard.lock_shared();
    if (!job->isValid) {
        this->mainIndexGuard.unlock_shared();
        // The current node has already been removed and disposed.
        this->invalidJobsLookupGuard.lock();
        this->invalidJobs.erase(job->node_id);
        this->invalidJobsLookupGuard.unlock();
        return;
    }
    HNSWIndex<DataType, DistType> *hnsw_index = this->getHNSWIndex();

    // Remove this job pointer from the repair jobs lookup BEFORE it has been executed. Had we done
    // it after executing the repair job, we might have see that there is a pending repair job for
    // this node id upon deleting another neighbor of this node, and we may avoid creating another
    // repair job even though *it has already been executed*.
    this->idToRepairJobsGuard.lock();
    auto &repair_jobs = this->idToRepairJobs.at(job->node_id);
    assert(repair_jobs.size() > 0);
    if (repair_jobs.size() == 1) {
        // This was the only pending repair job for this id.
        this->idToRepairJobs.erase(job->node_id);
    } else {
        // There are more pending jobs for the current id, remove just this job from the pending
        // repair jobs list for this element id by replacing it with the last one (and trim the
        // last job in the list).
        auto it = std::find(repair_jobs.begin(), repair_jobs.end(), job);
        assert(it != repair_jobs.end());
        *it = repair_jobs.back();
        repair_jobs.pop_back();
    }
    for (auto &it : job->associatedSwapJobs) {
        if (it->atomicDecreasePendingJobsNum() == 0) {
            readySwapJobs++;
        }
    }
    this->idToRepairJobsGuard.unlock();

    hnsw_index->repairNodeConnections(job->node_id, job->level);

    this->mainIndexGuard.unlock_shared();
}

/******************** Index API ****************************************/

template <typename DataType, typename DistType>
TieredHNSWIndex<DataType, DistType>::TieredHNSWIndex(HNSWIndex<DataType, DistType> *hnsw_index,
                                                     BruteForceIndex<DataType, DistType> *bf_index,
                                                     const TieredIndexParams &tiered_index_params,
                                                     std::shared_ptr<VecSimAllocator> allocator)
    : VecSimTieredIndex<DataType, DistType>(hnsw_index, bf_index, tiered_index_params, allocator),
      labelToInsertJobs(this->allocator), idToRepairJobs(this->allocator),
      idToSwapJob(this->allocator), invalidJobs(this->allocator), currInvalidJobId(0),
      readySwapJobs(0) {
    // If the param for swapJobThreshold is 0 use the default value, if it exceeds the maximum
    // allowed, use the maximum value.
    this->pendingSwapJobsThreshold =
        tiered_index_params.specificParams.tieredHnswParams.swapJobThreshold == 0
            ? DEFAULT_PENDING_SWAP_JOBS_THRESHOLD
            : std::min(tiered_index_params.specificParams.tieredHnswParams.swapJobThreshold,
                       MAX_PENDING_SWAP_JOBS_THRESHOLD);
}

template <typename DataType, typename DistType>
TieredHNSWIndex<DataType, DistType>::~TieredHNSWIndex() {
    // Delete all the pending insert jobs.
    for (auto &jobs : this->labelToInsertJobs) {
        for (auto *job : jobs.second) {
            delete job;
        }
    }
    // Delete all the pending repair jobs.
    for (auto &jobs : this->idToRepairJobs) {
        for (auto *job : jobs.second) {
            delete job;
        }
    }
    // Delete all the pending swap jobs.
    for (auto &it : this->idToSwapJob) {
        delete it.second;
    }
    // Delete all the pending invalid jobs.
    for (auto &it : this->invalidJobs) {
        delete it.second;
    }
}

template <typename DataType, typename DistType>
size_t TieredHNSWIndex<DataType, DistType>::indexSize() const {
    this->flatIndexGuard.lock_shared();
    this->getHNSWIndex()->lockIndexDataGuard();
    size_t res = this->backendIndex->indexSize() + this->frontendIndex->indexSize();
    this->getHNSWIndex()->unlockIndexDataGuard();
    this->flatIndexGuard.unlock_shared();
    return res;
}

template <typename DataType, typename DistType>
size_t TieredHNSWIndex<DataType, DistType>::indexCapacity() const {
    return this->backendIndex->indexCapacity() + this->frontendIndex->indexCapacity();
}

template <typename DataType, typename DistType>
size_t TieredHNSWIndex<DataType, DistType>::indexLabelCount() const {
    // Compute the union of both labels set in both tiers of the index.
    this->flatIndexGuard.lock();
    this->mainIndexGuard.lock();
    auto flat_labels = this->frontendIndex->getLabelsSet();
    auto hnsw_labels = this->getHNSWIndex()->getLabelsSet();
    std::vector<labelType> output;
    std::set_union(flat_labels.begin(), flat_labels.end(), hnsw_labels.begin(), hnsw_labels.end(),
                   std::back_inserter(output));
    this->flatIndexGuard.unlock();
    this->mainIndexGuard.unlock();
    return output.size();
}

template <typename DataType, typename DistType>
int TieredHNSWIndex<DataType, DistType>::addVector(const void *blob, labelType label,
                                                   void *auxiliaryCtx) {
    int ret = 1;
    auto hnsw_index = this->getHNSWIndex();
    if (this->getWriteMode() == VecSim_WriteInPlace) {
        this->mainIndexGuard.lock();
        // Internally, we may overwrite (delete the previous vector stored under this label), and
        // may need to increase the capacity when we append the new vector afterwards.
        ret = hnsw_index->addVector(blob, label);
        this->mainIndexGuard.unlock();
        return ret;
    }
    if (this->frontendIndex->indexSize() >= this->flatBufferLimit) {
        // Handle overwrite situation.
        if (!this->backendIndex->isMultiValue()) {
            // This will do nothing (and return 0) if this label doesn't exist. Otherwise, it may
            // remove vector from the flat buffer and/or the HNSW index.
            ret -= this->deleteVector(label);
        }
        if (this->frontendIndex->indexSize() >= this->flatBufferLimit) {
            // We didn't remove a vector from flat buffer due to overwrite, insert the new vector
            // directly to HNSW. Since flat buffer guard was not held, no need to release it
            // internally.
            this->insertVectorToHNSW<false>(hnsw_index, label, blob);
            return ret;
        }
        // Otherwise, we fall back to the "regular" insertion into the flat buffer
        // (since it is not full anymore after removing the previous vector stored under the label).
    }
    this->flatIndexGuard.lock();
    idType new_flat_id = this->frontendIndex->indexSize();
    if (this->frontendIndex->isLabelExists(label) && !this->frontendIndex->isMultiValue()) {
        // Overwrite the vector and invalidate its only pending job (since we are not in MULTI).
        auto *old_job = this->labelToInsertJobs.at(label).at(0);
        old_job->id = this->setAndSaveInvalidJob(old_job);
        this->labelToInsertJobs.erase(label);
        ret = 0;
        // We are going to update the internal id that currently holds the vector associated with
        // the given label.
        new_flat_id =
            dynamic_cast<BruteForceIndex_Single<DataType, DistType> *>(this->frontendIndex)
                ->getIdOfLabel(label);
        // If we are adding a new element (rather than updating an exiting one) we may need to
        // increase index capacity.
    }
    // If this label already exists, this will do overwrite.
    this->frontendIndex->addVector(blob, label);

    AsyncJob *new_insert_job = new (this->allocator)
        HNSWInsertJob(this->allocator, label, new_flat_id, executeInsertJobWrapper, this);
    // Save a pointer to the job, so that if the vector is overwritten, we'll have an indication.
    if (this->labelToInsertJobs.find(label) != this->labelToInsertJobs.end()) {
        // There's already a pending insert job for this label, add another one (without overwrite,
        // only possible in multi index)
        assert(this->backendIndex->isMultiValue());
        this->labelToInsertJobs.at(label).push_back((HNSWInsertJob *)new_insert_job);
    } else {
        vecsim_stl::vector<HNSWInsertJob *> new_jobs_vec(1, (HNSWInsertJob *)new_insert_job,
                                                         this->allocator);
        this->labelToInsertJobs.insert({label, new_jobs_vec});
    }
    this->flatIndexGuard.unlock();

    // Here, a worker might ingest the previous vector that was stored under "label"
    // (in case of override in non-MULTI index) - so if it's there, we remove it (and create the
    // required repair jobs), *before* we submit the insert job.
    if (!this->backendIndex->isMultiValue()) {
        // If we removed the previous vector from both HNSW and flat in the overwrite process,
        // we still return 0 (not -1).
        ret = MAX(ret - this->deleteLabelFromHNSW(label), 0);
    }
    // Apply ready swap jobs if number of deleted vectors reached the threshold (under exclusive
    // lock of the main index guard).
    this->executeReadySwapJobs();

    // Insert job to the queue and signal the workers' updater.
    this->submitSingleJob(new_insert_job);
    return ret;
}

template <typename DataType, typename DistType>
int TieredHNSWIndex<DataType, DistType>::deleteVector(labelType label) {
    int num_deleted_vectors = 0;
    this->flatIndexGuard.lock_shared();
    if (this->frontendIndex->isLabelExists(label)) {
        this->flatIndexGuard.unlock_shared();
        this->flatIndexGuard.lock();
        // Check again if the label exists, as it may have been removed while we released the lock.
        if (this->frontendIndex->isLabelExists(label)) {
            // Invalidate the pending insert job(s) into HNSW associated with this label
            auto &insert_jobs = this->labelToInsertJobs.at(label);
            for (auto *job : insert_jobs) {
                job->id = this->setAndSaveInvalidJob(job);
            }
            num_deleted_vectors += insert_jobs.size();
            // Remove the pending insert job(s) from the labelToInsertJobs mapping.
            this->labelToInsertJobs.erase(label);
            // Go over the every id that corresponds the label and remove it from the flat buffer.
            // Every delete may cause a swap of the deleted id with the last id, and we return a
            // mapping from id to the original id that resides in this id after the deletion(s) (see
            // an example in this function implementation in MULTI index).
            auto updated_ids = this->frontendIndex->deleteVectorAndGetUpdatedIds(label);
            for (auto &it : updated_ids) {
                idType prev_id = it.second.first;
                labelType updated_vec_label = it.second.second;
                this->updateInsertJobInternalId(prev_id, it.first, updated_vec_label);
            }
        }
        this->flatIndexGuard.unlock();
    } else {
        this->flatIndexGuard.unlock_shared();
    }

    // Next, check if there vector(s) stored under the given label in HNSW and delete them as well.
    // Note that we may remove the same vector that has been removed from the flat index, if it was
    // being ingested at that time.
    if (this->getWriteMode() == VecSim_WriteAsync) {
        num_deleted_vectors += this->deleteLabelFromHNSW(label);
        // Apply ready swap jobs if number of deleted vectors reached the threshold
        // (under exclusive lock of the main index guard).
        this->executeReadySwapJobs();
    } else {
        // delete in place.
        this->mainIndexGuard.lock();
        num_deleted_vectors += this->backendIndex->deleteVector(label);
        this->mainIndexGuard.unlock();
    }

    return num_deleted_vectors;
}

// `getDistanceFrom` returns the minimum distance between the given blob and the vector with the
// given label. If the label doesn't exist, the distance will be NaN.
// Therefore, it's better to just call `getDistanceFrom` on both indexes and return the minimum
// instead of checking if the label exists in each index. We first try to get the distance from the
// flat buffer, as vectors in the buffer might move to the Main while we're "between" the locks.
// Behavior for single (regular) index:
// 1. label doesn't exist in both indexes - return NaN
// 2. label exists in one of the indexes only - return the distance from that index (which is valid)
// 3. label exists in both indexes - return the value from the flat buffer (which is valid and equal
//    to the value from the Main index), saving us from locking the Main index.
// Behavior for multi index:
// 1. label doesn't exist in both indexes - return NaN
// 2. label exists in one of the indexes only - return the distance from that index (which is valid)
// 3. label exists in both indexes - we may have some of the vectors with the same label in the flat
//    buffer only and some in the Main index only (and maybe temporal duplications).
//    So, we get the distance from both indexes and return the minimum.
template <typename DataType, typename DistType>
double TieredHNSWIndex<DataType, DistType>::getDistanceFrom(labelType label,
                                                            const void *blob) const {
    // Try to get the distance from the flat buffer.
    // If the label doesn't exist, the distance will be NaN.
    this->flatIndexGuard.lock_shared();
    auto flat_dist = this->frontendIndex->getDistanceFrom(label, blob);
    this->flatIndexGuard.unlock_shared();

    // Optimization. TODO: consider having different implementations for single and multi indexes,
    // to avoid checking the index type on every query.
    if (!this->backendIndex->isMultiValue() && !std::isnan(flat_dist)) {
        // If the index is single value, and we got a valid distance from the flat buffer,
        // we can return the distance without querying the Main index.
        return flat_dist;
    }

    // Try to get the distance from the Main index.
    this->mainIndexGuard.lock_shared();
    auto hnsw_dist = getHNSWIndex()->safeGetDistanceFrom(label, blob);
    this->mainIndexGuard.unlock_shared();

    // Return the minimum distance that is not NaN.
    return std::fmin(flat_dist, hnsw_dist);
}

////////////////////////////////////////////////////////////////////////////////////////////////////
//  TieredHNSW_BatchIterator                                                                     //
////////////////////////////////////////////////////////////////////////////////////////////////////

/******************** Ctor / Dtor *****************/

// Defining spacial values for the hnsw_iterator field, to indicate if the iterator is uninitialized
// or depleted when we don't have a valid iterator.
#define UNINITIALIZED ((VecSimBatchIterator *)0)
#define DEPLETED      ((VecSimBatchIterator *)1)

template <typename DataType, typename DistType>
TieredHNSWIndex<DataType, DistType>::TieredHNSW_BatchIterator::TieredHNSW_BatchIterator(
    void *query_vector, const TieredHNSWIndex<DataType, DistType> *index,
    VecSimQueryParams *queryParams, std::shared_ptr<VecSimAllocator> allocator)
    : VecSimBatchIterator(query_vector, queryParams ? queryParams->timeoutCtx : nullptr,
                          std::move(allocator)),
      index(index), flat_results({0}), hnsw_results({0}),
      flat_iterator(this->index->frontendIndex->newBatchIterator(query_vector, queryParams)),
      hnsw_iterator(UNINITIALIZED), returned_results_set(this->allocator) {
    // Save a copy of the query params to initialize the HNSW iterator with (on first batch and
    // first batch after reset).
    if (queryParams) {
        this->queryParams =
            (VecSimQueryParams *)this->allocator->allocate(sizeof(VecSimQueryParams));
        *this->queryParams = *queryParams;
    } else {
        this->queryParams = nullptr;
    }
}

template <typename DataType, typename DistType>
TieredHNSWIndex<DataType, DistType>::TieredHNSW_BatchIterator::~TieredHNSW_BatchIterator() {
    delete this->flat_iterator;

    if (this->hnsw_iterator != UNINITIALIZED && this->hnsw_iterator != DEPLETED) {
        delete this->hnsw_iterator;
        this->index->mainIndexGuard.unlock_shared();
    }

    this->allocator->free_allocation(this->queryParams);

    VecSimQueryResult_Free(this->flat_results);
    VecSimQueryResult_Free(this->hnsw_results);
}

/******************** Implementation **************/

template <typename DataType, typename DistType>
VecSimQueryResult_List
TieredHNSWIndex<DataType, DistType>::TieredHNSW_BatchIterator::getNextResults(
    size_t n_res, VecSimQueryResult_Order order) {

    const bool isMulti = this->index->backendIndex->isMultiValue();

    if (this->hnsw_iterator == UNINITIALIZED) {
        // First call to getNextResults. The call to the BF iterator will include calculating all
        // the distances and access the BF index. We take the lock on this call.
        this->index->flatIndexGuard.lock_shared();
        this->flat_results = this->flat_iterator->getNextResults(n_res, BY_SCORE_THEN_ID);
        this->index->flatIndexGuard.unlock_shared();
        // This is also the only time `getNextResults` on the BF iterator can fail.
        if (VecSim_OK != flat_results.code) {
            return flat_results;
        }
        // We also take the lock on the main index on the first call to getNextResults, and we hold
        // it until the iterator is depleted or freed.
        this->index->mainIndexGuard.lock_shared();
        this->hnsw_iterator =
            this->index->backendIndex->newBatchIterator(getQueryBlob(), queryParams);
        this->hnsw_results = this->hnsw_iterator->getNextResults(n_res, BY_SCORE_THEN_ID);
        if (this->hnsw_iterator->isDepleted()) {
            delete this->hnsw_iterator;
            this->hnsw_iterator = DEPLETED;
            this->index->mainIndexGuard.unlock_shared();
        }
    } else {
        while (VecSimQueryResult_Len(this->flat_results) < n_res &&
               !this->flat_iterator->isDepleted()) {
            auto tail = this->flat_iterator->getNextResults(
                n_res - VecSimQueryResult_Len(this->flat_results), BY_SCORE_THEN_ID);
            concat_results(this->flat_results, tail);

            if (!isMulti) {
                // On single-value indexes, duplicates will never appear in the hnsw results before
                // they appear in the flat results (at the same time or later if the approximation
                // misses) so we don't need to try and filter the flat results (and recheck
                // conditions).
                break;
            } else {
                // On multi-value indexes, the flat results may contain results that are already
                // returned from the hnsw index. We need to filter them out.
                filter_irrelevant_results(this->flat_results);
            }
        }

        auto code = VecSim_QueryResult_OK;
        while (VecSimQueryResult_Len(this->hnsw_results) < n_res &&
               this->hnsw_iterator != DEPLETED && code == VecSim_OK) {
            auto tail = this->hnsw_iterator->getNextResults(
                n_res - VecSimQueryResult_Len(this->hnsw_results), BY_SCORE_THEN_ID);
            code = tail.code; // Set the hnsw_results code to the last `getNextResults` code.
            // New batch may contain better results than the previous batch, so we need to merge.
            // We don't expect duplications (hence the <false>), as the iterator guarantees that
            // no result is returned twice.
            this->hnsw_results = merge_result_lists<false>(this->hnsw_results, tail, n_res);
            this->hnsw_results.code = code;
            filter_irrelevant_results(this->hnsw_results);
            if (this->hnsw_iterator->isDepleted()) {
                delete this->hnsw_iterator;
                this->hnsw_iterator = DEPLETED;
                this->index->mainIndexGuard.unlock_shared();
            }
        }
    }

    if (VecSim_OK != hnsw_results.code) {
        return {NULL, hnsw_results.code};
    }

    VecSimQueryResult_List batch;
    if (isMulti)
        batch = compute_current_batch<true>(n_res);
    else
        batch = compute_current_batch<false>(n_res);

    if (order == BY_ID) {
        sort_results_by_id(batch);
    }
    size_t batch_len = VecSimQueryResult_Len(batch);
    this->updateResultsCount(batch_len);

    return batch;
}

// DISCLAIMER: After the last batch, one of the iterators may report that it is not depleted,
// while all of its remaining results were already returned from the other iterator.
// (On single-value indexes, this can happen to the hnsw iterator only, on multi-value
//  indexes, this can happen to both iterators).
// The next call to `getNextResults` will return an empty batch, and then the iterators will
// correctly report that they are depleted.
template <typename DataType, typename DistType>
bool TieredHNSWIndex<DataType, DistType>::TieredHNSW_BatchIterator::isDepleted() {
    return VecSimQueryResult_Len(this->flat_results) == 0 && this->flat_iterator->isDepleted() &&
           VecSimQueryResult_Len(this->hnsw_results) == 0 && this->hnsw_iterator == DEPLETED;
}

template <typename DataType, typename DistType>
void TieredHNSWIndex<DataType, DistType>::TieredHNSW_BatchIterator::reset() {
    if (this->hnsw_iterator != UNINITIALIZED && this->hnsw_iterator != DEPLETED) {
        delete this->hnsw_iterator;
        this->index->mainIndexGuard.unlock_shared();
    }
    this->resetResultsCount();
    this->flat_iterator->reset();
    this->hnsw_iterator = UNINITIALIZED;
    VecSimQueryResult_Free(this->flat_results);
    VecSimQueryResult_Free(this->hnsw_results);
    this->flat_results = {0};
    this->hnsw_results = {0};
    returned_results_set.clear();
}

/****************** Helper Functions **************/

template <typename DataType, typename DistType>
template <bool isMultiValue>
VecSimQueryResult_List
TieredHNSWIndex<DataType, DistType>::TieredHNSW_BatchIterator::compute_current_batch(size_t n_res) {
    // Set pointers
    auto bf_res = this->flat_results.results;
    auto hnsw_res = this->hnsw_results.results;
    const auto bf_end = bf_res + VecSimQueryResult_Len(this->flat_results);
    const auto hnsw_end = hnsw_res + VecSimQueryResult_Len(this->hnsw_results);

    // Merge results
    // This call will update `hnsw_res` and `bf_res` to point to the end of the merged results.
    VecSimQueryResult *batch_res;
    if (isMultiValue) {
        batch_res = merge_results<true>(hnsw_res, hnsw_end, bf_res, bf_end, n_res);
    } else {
        batch_res = merge_results<false>(hnsw_res, hnsw_end, bf_res, bf_end, n_res);
    }

    if (!isMultiValue) {
        // If we're on a single-value index, update the set of results returned from the FLAT index
        // before popping them, to prevent them to be returned from the HNSW index in later batches.
        for (auto it = this->flat_results.results; it != bf_res; ++it) {
            this->returned_results_set.insert(it->id);
        }
    } else {
        // If we're on a multi-value index, update the set of results returned (from `batch_res`)
        for (size_t i = 0; i < array_len(batch_res); ++i) {
            this->returned_results_set.insert(batch_res[i].id);
        }
    }

    // Update results
    array_pop_front_n(this->flat_results.results, bf_res - this->flat_results.results);
    array_pop_front_n(this->hnsw_results.results, hnsw_res - this->hnsw_results.results);

    // clean up the results
    // On multi-value indexes, one (or both) results lists may contain results that are already
    // returned form the other list (with a different score). We need to filter them out.
    if (isMultiValue) {
        filter_irrelevant_results(this->flat_results);
        filter_irrelevant_results(this->hnsw_results);
    }

    // Return current batch
    return {batch_res, VecSim_QueryResult_OK};
}

template <typename DataType, typename DistType>
void TieredHNSWIndex<DataType, DistType>::TieredHNSW_BatchIterator::filter_irrelevant_results(
    VecSimQueryResult_List &rl) {
    // Filter out results that were already returned.
    auto it = rl.results;
    auto end = it + VecSimQueryResult_Len(rl);
    // Skip results that not returned yet
    while (it != end && this->returned_results_set.count(it->id) == 0) {
        ++it;
    }
    // If none of the results were returned, return
    if (it == end) {
        return;
    }
    // Mark the current result as the first result to be filtered
    auto cur_end = it;
    ++it;
    // "Append" all results that were not returned from the FLAT index
    while (it != end) {
        if (this->returned_results_set.count(it->id) == 0) {
            *cur_end = *it;
            ++cur_end;
        }
        ++it;
    }
    // Update number of results (pop the tail)
    array_pop_back_n(rl.results, end - cur_end);
}

template <typename DataType, typename DistType>
VecSimIndexInfo TieredHNSWIndex<DataType, DistType>::info() const {
    auto info = VecSimTieredIndex<DataType, DistType>::info();

    HnswTieredInfo hnswTieredInfo = {.pendingSwapJobsThreshold = this->pendingSwapJobsThreshold};
    info.tieredInfo.specificTieredBackendInfo.hnswTieredInfo = hnswTieredInfo;

    return info;
}

template <typename DataType, typename DistType>
VecSimInfoIterator *TieredHNSWIndex<DataType, DistType>::infoIterator() const {
    VecSimIndexInfo info = this->info();
    // Get the base tiered fields.
    auto *infoIterator = VecSimTieredIndex<DataType, DistType>::infoIterator();

    // Tiered HNSW specific param.
    infoIterator->addInfoField(VecSim_InfoField{
        .fieldName = VecSimCommonStrings::TIERED_HNSW_SWAP_JOBS_THRESHOLD_STRING,
        .fieldType = INFOFIELD_UINT64,
        .fieldValue = {FieldValue{.uintegerValue = info.tieredInfo.specificTieredBackendInfo
                                                       .hnswTieredInfo.pendingSwapJobsThreshold}}});

    return infoIterator;
}

template <typename DataType, typename DistType>
VecSimIndexBasicInfo TieredHNSWIndex<DataType, DistType>::basicInfo() const {
    VecSimIndexBasicInfo info = this->backendIndex->getBasicInfo();
    info.blockSize = info.blockSize;
    info.isTiered = true;
    info.algo = VecSimAlgo_HNSWLIB;
    return info;
};<|MERGE_RESOLUTION|>--- conflicted
+++ resolved
@@ -316,11 +316,7 @@
         auto *swap_job = new (this->allocator) HNSWSwapJob(this->allocator, id);
 
         // Go over all the deleted element links in every level and create repair jobs.
-<<<<<<< HEAD
-        auto incoming_edges = hnsw_index->safeCollectAllNodeIncomingNeighbors(id);
-=======
         auto incomingEdges = hnsw_index->safeCollectAllNodeIncomingNeighbors(id);
->>>>>>> e2f28305
 
         // Protect the id->repair_jobs lookup while we update it with the new jobs.
         this->idToRepairJobsGuard.lock();
