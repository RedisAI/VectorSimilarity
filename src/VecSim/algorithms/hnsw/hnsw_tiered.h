#pragma once

#include "VecSim/vec_sim_tiered_index.h"
#include "hnsw.h"
#include "VecSim/index_factories/hnsw_factory.h"
#include "VecSim/utils/merge_results.h"

#include <unordered_map>
/**
 * Definition of a job that inserts a new vector from flat into HNSW Index.
 */
struct HNSWInsertJob : public AsyncJob {
    labelType label;
    idType id;

    HNSWInsertJob(std::shared_ptr<VecSimAllocator> allocator, labelType label_, idType id_,
                  JobCallback insertCb, VecSimIndex *index_)
        : AsyncJob(allocator, HNSW_INSERT_VECTOR_JOB, insertCb, index_), label(label_), id(id_) {}
};

/**
 * Definition of a job that swaps last id with a deleted id in HNSW Index after delete operation.
 */
struct HNSWSwapJob : public VecsimBaseObject {
    idType deleted_id;
    std::atomic_uint
        pending_repair_jobs_counter; // number of repair jobs left to complete before this job
                                     // is ready to be executed (atomic counter).
    HNSWSwapJob(std::shared_ptr<VecSimAllocator> allocator, idType deletedId)
        : VecsimBaseObject(allocator), deleted_id(deletedId), pending_repair_jobs_counter(0) {}
    void setRepairJobsNum(long num_repair_jobs) { pending_repair_jobs_counter = num_repair_jobs; }
    void atomicDecreasePendingJobsNum() {
        pending_repair_jobs_counter--;
        assert(pending_repair_jobs_counter >= 0);
    }
};

/**
 * Definition of a job that repairs a certain node's connection in HNSW Index after delete
 * operation.
 */
struct HNSWRepairJob : public AsyncJob {
    idType node_id;
    unsigned short level;
    vecsim_stl::vector<HNSWSwapJob *> associatedSwapJobs;

    HNSWRepairJob(std::shared_ptr<VecSimAllocator> allocator, idType id_, unsigned short level_,
                  JobCallback repairCb, VecSimIndex *index_, HNSWSwapJob *swapJob)
        : AsyncJob(allocator, HNSW_REPAIR_NODE_CONNECTIONS_JOB, repairCb, index_), node_id(id_),
          level(level_),
          // Insert the first swap job from which this repair job was created.
          associatedSwapJobs(1, swapJob, this->allocator) {}
    // In case that a repair job is required for deleting another neighbor of the node, save a
    // reference to additional swap job.
    void appendAnotherAssociatedSwapJob(HNSWSwapJob *swapJob) {
        associatedSwapJobs.push_back(swapJob);
    }
};

template <typename DataType, typename DistType>
class TieredHNSWIndex : public VecSimTieredIndex<DataType, DistType> {
private:
    vecsim_stl::vector<HNSWSwapJob *> swapJobs;

    /// Mappings from id/label to associated jobs, for invalidating and update ids if necessary.
    // In MULTI, we can have more than one insert job pending per label.
    // **This map is protected with the flat buffer lock**
    vecsim_stl::unordered_map<labelType, vecsim_stl::vector<HNSWInsertJob *>> labelToInsertJobs;
    vecsim_stl::unordered_map<idType, vecsim_stl::vector<HNSWRepairJob *>> idToRepairJobs;
    vecsim_stl::unordered_map<idType, HNSWSwapJob *> idToSwapJob;

    // Protect the both idToRepairJobs lookup and the pending_repair_jobs_counter for the
    // associated swap jobs.
    std::mutex idToRepairJobsGuard;

    void executeInsertJob(HNSWInsertJob *job);
    void executeRepairJob(HNSWRepairJob *job);

    // To be executed synchronously upon deleting a vector, doesn't require a wrapper.
    void executeSwapJob(HNSWSwapJob *job) {}

    // Wrappers static functions to be sent as callbacks upon creating the jobs (since members
    // functions cannot serve as callback, this serve as the "gateway" to the appropriate index).
    static void executeInsertJobWrapper(AsyncJob *job);
    static void executeRepairJobWrapper(AsyncJob *job);

    inline HNSWIndex<DataType, DistType> *getHNSWIndex() const;

    // Helper function for deleting a vector from the flat buffer (after it has already been
    // ingested into HNSW or deleted). This includes removing the corresponding insert job from the
    // label-to-insert-jobs lookup. Also, since deletion a vector triggers swapping of the
    // internal last id with the deleted vector id, here we update the pending insert job(s) for the
    // last id (if needed). This should be called while *flat lock is held* (exclusive lock).
    void updateInsertJobInternalId(idType prev_id, idType new_id);

    // Helper function for performing in place mark delete of vector(s) associated with a label
    // and creating the appropriate repair jobs for the effected connections. This should be called
    // while *HNSW shared lock is held* (shared locked).
    int deleteLabelFromHNSW(labelType label);

#ifdef BUILD_TESTS
#include "VecSim/algorithms/hnsw/hnsw_tiered_tests_friends.h"
#endif

public:
    TieredHNSWIndex(HNSWIndex<DataType, DistType> *hnsw_index,
                    BruteForceIndex<DataType, DistType> *bf_index,
                    const TieredIndexParams &tieredParams);
    virtual ~TieredHNSWIndex();

    int addVector(const void *blob, labelType label, void *auxiliaryCtx = nullptr) override;
    int deleteVector(labelType label) override;
    size_t indexSize() const override;
    size_t indexLabelCount() const override;
    size_t indexCapacity() const override;
    double getDistanceFrom(labelType label, const void *blob) const override;
    // Do nothing here, each tier (flat buffer and HNSW) should increase capacity for itself when
    // needed.
    void increaseCapacity() override {}

    // TODO: Implement the actual methods instead of these temporary ones.
<<<<<<< HEAD
    int deleteVector(labelType id) override { return this->backendIndex->deleteVector(id); }
=======
>>>>>>> b13409c4
    VecSimQueryResult_List rangeQuery(const void *queryBlob, double radius,
                                      VecSimQueryParams *queryParams) override {
        return this->backendIndex->rangeQuery(queryBlob, radius, queryParams);
    }
    VecSimIndexInfo info() const override { return this->backendIndex->info(); }
    VecSimInfoIterator *infoIterator() const override { return this->backendIndex->infoIterator(); }
    VecSimBatchIterator *newBatchIterator(const void *queryBlob,
                                          VecSimQueryParams *queryParams) const override {
        return this->backendIndex->newBatchIterator(queryBlob, queryParams);
    }
    bool preferAdHocSearch(size_t subsetSize, size_t k, bool initial_check) override {
        return this->backendIndex->preferAdHocSearch(subsetSize, k, initial_check);
    }
    inline void setLastSearchMode(VecSearchMode mode) override {
        return this->backendIndex->setLastSearchMode(mode);
    }
};

/**
 ******************************* Implementation **************************
 */

/* Helper methods */
template <typename DataType, typename DistType>
void TieredHNSWIndex<DataType, DistType>::executeInsertJobWrapper(AsyncJob *job) {
    auto *insert_job = reinterpret_cast<HNSWInsertJob *>(job);
    auto *job_index = reinterpret_cast<TieredHNSWIndex<DataType, DistType> *>(insert_job->index);
    job_index->executeInsertJob(insert_job);
    delete insert_job;
    job_index->UpdateIndexMemory(job_index->memoryCtx, job_index->getAllocationSize());
}

template <typename DataType, typename DistType>
void TieredHNSWIndex<DataType, DistType>::executeRepairJobWrapper(AsyncJob *job) {
    auto *repair_job = reinterpret_cast<HNSWRepairJob *>(job);
    auto *job_index = reinterpret_cast<TieredHNSWIndex<DataType, DistType> *>(repair_job->index);
    job_index->executeRepairJob(repair_job);
    job_index->UpdateIndexMemory(job_index->memoryCtx, job_index->getAllocationSize());
    delete repair_job;
}

template <typename DataType, typename DistType>
HNSWIndex<DataType, DistType> *TieredHNSWIndex<DataType, DistType>::getHNSWIndex() const {
    return reinterpret_cast<HNSWIndex<DataType, DistType> *>(this->backendIndex);
}

template <typename DataType, typename DistType>
int TieredHNSWIndex<DataType, DistType>::deleteLabelFromHNSW(labelType label) {
    auto *hnsw_index = getHNSWIndex();

    // Get the required data about the relevant ids to delete.
    // Internally, this will hold the index data lock.
    auto internal_ids = hnsw_index->markDelete(label);

    if (internal_ids.empty()) {
        // Label doesn't exist, or it has already marked as deleted - we can finish now.
        return 0;
    }
    vecsim_stl::vector<size_t> ids_top_level(this->allocator);
    for (idType id : internal_ids) {
        ids_top_level.push_back(hnsw_index->getElementTopLevel(id));
    }

    for (size_t i = 0; i < internal_ids.size(); i++) {
        idType id = internal_ids[i];
        vecsim_stl::vector<HNSWRepairJob *> repair_jobs(this->allocator);
        auto *swap_job = new (this->allocator) HNSWSwapJob(this->allocator, id);

        // Go over all the deleted element links in every level and create repair jobs.
        auto incoming_edges = hnsw_index->safeCollectAllNodeIncomingNeighbors(id, ids_top_level[i]);

        // Protect the id->repair_jobs lookup while we update it with the new jobs.
        this->idToRepairJobsGuard.lock();
        for (pair<idType, ushort> &node : incoming_edges) {
            bool repair_job_exists = false;
            HNSWRepairJob *repair_job = nullptr;
            if (idToRepairJobs.find(node.first) != idToRepairJobs.end()) {
                for (auto it : idToRepairJobs.at(node.first)) {
                    if (it->level == node.second) {
                        // There is already an existing pending repair job for this node due to
                        // the deletion of another node - avoid creating another job.
                        repair_job_exists = true;
                        repair_job = it;
                        break;
                    }
                }
            } else {
                // There is no repair jobs at all for this element, create a new array for it.
                idToRepairJobs.insert(
                    {node.first, vecsim_stl::vector<HNSWRepairJob *>(this->allocator)});
            }
            if (repair_job_exists) {
                repair_job->appendAnotherAssociatedSwapJob(swap_job);
            } else {
                repair_job =
                    new (this->allocator) HNSWRepairJob(this->allocator, node.first, node.second,
                                                        executeRepairJobWrapper, this, swap_job);
                repair_jobs.emplace_back(repair_job);
                idToRepairJobs.at(node.first).push_back(repair_job);
            }
        }
        swap_job->setRepairJobsNum(incoming_edges.size());
        this->idToRepairJobsGuard.unlock();

        this->SubmitJobsToQueue(this->jobQueue, (AsyncJob **)repair_jobs.data(), repair_jobs.size(),
                                this->jobQueueCtx);
        swapJobs.push_back(swap_job);
        // Insert the swap job into the swap jobs lookup (for fast update in case that the
        // node id is changed due to swap job).
        idToSwapJob[id] = swap_job;
    }

    // Todo: if swapJobs size is larger than a threshold, go over the swap jobs and execute it,
    //  if all its pending repair jobs are executed (to be implemented later on).
    return internal_ids.size();
}

template <typename DataType, typename DistType>
void TieredHNSWIndex<DataType, DistType>::updateInsertJobInternalId(idType prev_id, idType new_id) {
    // Update the pending job id, due to a swap that was caused after the removal of new_id.
    assert(new_id != INVALID_ID && prev_id != INVALID_ID);
    labelType last_idx_label = this->flatBuffer->getLabelByInternalId(prev_id);
    auto it = this->labelToInsertJobs.find(last_idx_label);
    if (it != this->labelToInsertJobs.end()) {
        // There is a pending job for the label of the swapped last id - update its id.
        for (HNSWInsertJob *job_it : it->second) {
            if (job_it->id == prev_id) {
                job_it->id = new_id;
            }
        }
    }
}

/******************** Job's callbacks **********************************/
template <typename DataType, typename DistType>
void TieredHNSWIndex<DataType, DistType>::executeInsertJob(HNSWInsertJob *job) {
    // Note: this method had not been tested with yet overwriting scenarios, where job may
    // have been invalidate before it is executed (TODO in the future).
    HNSWIndex<DataType, DistType> *hnsw_index = this->getHNSWIndex();
    // Note that accessing the job fields should occur with flat index guard held (here and later).
    this->flatIndexGuard.lock_shared();
    if (job->id == INVALID_JOB_ID) {
        // Job has been invalidated in the meantime.
        this->flatIndexGuard.unlock_shared();
        return;
    }
    // Acquire the index data lock, so we know what is the exact index size at this time. Acquire
    // the main r/w lock before to avoid deadlocks.
    AddVectorCtx state = {0};
    bool exclusive_lock_held = false;
    this->mainIndexGuard.lock_shared();
    hnsw_index->lockIndexDataGuard();
    // Check if resizing is needed for HNSW index (requires write lock).
    if (hnsw_index->indexCapacity() == hnsw_index->indexSize()) {
        // Release the inner HNSW data lock before we re-acquire the global HNSW lock.
        this->mainIndexGuard.unlock_shared();
        hnsw_index->unlockIndexDataGuard();
        this->mainIndexGuard.lock();
        exclusive_lock_held = true;
        hnsw_index->lockIndexDataGuard();
        // Check if resizing is still required (another thread might have done it in the meantime
        // while we release the shared lock).
        if (hnsw_index->indexCapacity() == hnsw_index->indexSize()) {
            hnsw_index->increaseCapacity();
        }
        state = hnsw_index->storeNewElement(job->label);
        // If we're still holding the index data guard, we cannot take the main index lock for
        // shared ownership as it may cause deadlocks, so we insert the vector with the current
        // exclusive lock held. Otherwise, we can release the exclusive lock and take the shared
        // lock instead.
        if (state.elementMaxLevel <= state.currMaxLevel) {
            hnsw_index->unlockIndexDataGuard();
            this->mainIndexGuard.unlock();
            exclusive_lock_held = false;
            this->mainIndexGuard.lock_shared();
        }
    } else {
        // Hold the index data lock while we store the new element. If the new node's max level is
        // higher than the current one, hold the lock through the entire insertion to ensure that
        // graph scans will not occur, as they will try access the entry point's neighbors.
        state = hnsw_index->storeNewElement(job->label);
        if (state.elementMaxLevel <= state.currMaxLevel) {
            hnsw_index->unlockIndexDataGuard();
        }
    }

    // Take the vector from the flat buffer and insert it to HNSW (overwrite should not occur).
<<<<<<< HEAD
    this->mainIndexGuard.lock_shared();
    hnsw_index->addVector(this->frontendIndex->getDataByInternalId(job->id), job->label,
                          new_vec_id);
    this->mainIndexGuard.unlock_shared();

    // Remove the vector and the insert job from the flat buffer.
    this->flatIndexGuard.unlock_shared();
    {
        std::unique_lock<std::shared_mutex> flat_lock(this->flatIndexGuard);
        // The job might have been invalidated due to overwrite in the meantime. In this case,
        // it was already deleted and the job has been evicted. Otherwise, we need to do it now.
        if (job->id != INVALID_JOB_ID) {
            // Remove the job pointer from the labelToInsertJobs mapping.
            auto &jobs = labelToInsertJobs.at(job->label);
            for (size_t i = 0; i < jobs.size(); i++) {
                if (jobs[i]->id == job->id) {
                    jobs.erase(jobs.begin() + (long)i);
                    break;
                }
            }
            if (labelToInsertJobs.at(job->label).empty()) {
                labelToInsertJobs.erase(job->label);
            }
            // Remove the vector from the flat buffer.
            int deleted = this->frontendIndex->deleteVectorById(job->label, job->id);
            // This will cause the last id to swap with the deleted id - update the job with the
            // pending job with the last id, unless the deleted id is the last id.
            if (deleted && job->id != this->frontendIndex->indexSize()) {
                labelType last_idx_label = this->frontendIndex->getLabelByInternalId(job->id);
                if (this->labelToInsertJobs.find(last_idx_label) != this->labelToInsertJobs.end()) {
                    // There is a pending job for the label of the swapped last id - update its id.
                    for (HNSWInsertJob *job_it : this->labelToInsertJobs.at(last_idx_label)) {
                        if (job_it->id == this->frontendIndex->indexSize()) {
                            job_it->id = job->id;
                        }
                    }
                }
=======
    hnsw_index->addVector(this->flatBuffer->getDataByInternalId(job->id), job->label, &state);
    if (state.elementMaxLevel > state.currMaxLevel) {
        hnsw_index->unlockIndexDataGuard();
    }
    if (exclusive_lock_held) {
        this->mainIndexGuard.unlock();
    } else {
        this->mainIndexGuard.unlock_shared();
    }

    // Remove the vector and the insert job from the flat buffer.
    this->flatIndexGuard.unlock_shared();

    this->flatIndexGuard.lock();
    // The job might have been invalidated due to overwrite in the meantime. In this case,
    // it was already deleted and the job has been evicted. Otherwise, we need to do it now.
    if (job->id != INVALID_JOB_ID) {
        // Remove the job pointer from the labelToInsertJobs mapping.
        auto &jobs = labelToInsertJobs.at(job->label);
        for (size_t i = 0; i < jobs.size(); i++) {
            if (jobs[i]->id == job->id) {
                jobs.erase(jobs.begin() + (long)i);
                break;
>>>>>>> b13409c4
            }
        }
        if (labelToInsertJobs.at(job->label).empty()) {
            labelToInsertJobs.erase(job->label);
        }
        // Remove the vector from the flat buffer.
        int deleted = this->flatBuffer->deleteVectorById(job->label, job->id);
        if (deleted && job->id != this->flatBuffer->indexSize()) {
            // If the vector removal caused a swap with the last id, update the relevant insert job.
            this->updateInsertJobInternalId(this->flatBuffer->indexSize(), job->id);
        }
    }
    this->flatIndexGuard.unlock();
}

template <typename DataType, typename DistType>
void TieredHNSWIndex<DataType, DistType>::executeRepairJob(HNSWRepairJob *job) {
    // Lock the HNSW shared lock before accessing its internals.
    this->mainIndexGuard.lock_shared();
    if (job->node_id == INVALID_JOB_ID) {
        this->mainIndexGuard.unlock_shared();
        return;
    }
    HNSWIndex<DataType, DistType> *hnsw_index = this->getHNSWIndex();

    // Remove this job pointer from the repair jobs lookup BEFORE it has been executed. Had we done
    // it after executing the repair job, we might have see that there is a pending repair job for
    // this node id upon deleting another neighbor of this node, and we may avoid creating another
    // repair job even though *it has already been executed*.
    this->idToRepairJobsGuard.lock();
    auto &repair_jobs = this->idToRepairJobs.at(job->node_id);
    assert(repair_jobs.size() > 0);
    if (repair_jobs.size() == 1) {
        // This was the only pending repair job for this id.
        this->idToRepairJobs.erase(job->node_id);
    } else {
        // There are more pending jobs for the current id, remove just this job from the pending
        // repair jobs list for this element id by replacing it with the last one (and trim the
        // last job in the list).
        auto it = std::find(repair_jobs.begin(), repair_jobs.end(), job);
        assert(it != repair_jobs.end());
        *it = repair_jobs.back();
        repair_jobs.pop_back();
    }
    for (auto &it : job->associatedSwapJobs) {
        it->atomicDecreasePendingJobsNum();
    }
    this->idToRepairJobsGuard.unlock();

    hnsw_index->repairNodeConnections(job->node_id, job->level);

    this->mainIndexGuard.unlock_shared();
    this->UpdateIndexMemory(this->memoryCtx, this->getAllocationSize());
}

/******************** Index API ****************************************/

template <typename DataType, typename DistType>
TieredHNSWIndex<DataType, DistType>::TieredHNSWIndex(HNSWIndex<DataType, DistType> *hnsw_index,
                                                     BruteForceIndex<DataType, DistType> *bf_index,
                                                     const TieredIndexParams &tieredParams)
    : VecSimTieredIndex<DataType, DistType>(hnsw_index, bf_index, tieredParams),
      swapJobs(this->allocator), labelToInsertJobs(this->allocator),
      idToRepairJobs(this->allocator), idToSwapJob(this->allocator) {
    this->UpdateIndexMemory(this->memoryCtx, this->getAllocationSize());
}

template <typename DataType, typename DistType>
TieredHNSWIndex<DataType, DistType>::~TieredHNSWIndex() {
    // Delete all the pending insert jobs.
    for (auto &jobs : this->labelToInsertJobs) {
        for (auto *job : jobs.second) {
            delete job;
        }
    }
    // Delete all the pending repair jobs.
    for (auto &jobs : this->idToRepairJobs) {
        for (auto *job : jobs.second) {
            delete job;
        }
    }
    // Delete all the pending swap jobs.
    for (auto *job : this->swapJobs) {
        delete job;
    }
}

template <typename DataType, typename DistType>
size_t TieredHNSWIndex<DataType, DistType>::indexSize() const {
<<<<<<< HEAD
    return this->backendIndex->indexSize() + this->frontendIndex->indexSize();
=======
    this->flatIndexGuard.lock_shared();
    this->getHNSWIndex()->lockIndexDataGuard();
    size_t res = this->index->indexSize() + this->flatBuffer->indexSize();
    this->getHNSWIndex()->unlockIndexDataGuard();
    this->flatIndexGuard.unlock_shared();
    return res;
>>>>>>> b13409c4
}

template <typename DataType, typename DistType>
size_t TieredHNSWIndex<DataType, DistType>::indexCapacity() const {
    return this->backendIndex->indexCapacity() + this->frontendIndex->indexCapacity();
}

template <typename DataType, typename DistType>
size_t TieredHNSWIndex<DataType, DistType>::indexLabelCount() const {
<<<<<<< HEAD
    return this->frontendIndex->indexLabelCount() + this->backendIndex->indexLabelCount();
=======
    // Compute the union of both labels set in both tiers of the index.
    this->flatIndexGuard.lock();
    this->mainIndexGuard.lock();
    auto flat_labels = this->flatBuffer->getLabelsSet();
    auto hnsw_labels = this->getHNSWIndex()->getLabelsSet();
    std::vector<labelType> output;
    std::set_union(flat_labels.begin(), flat_labels.end(), hnsw_labels.begin(), hnsw_labels.end(),
                   std::back_inserter(output));
    this->flatIndexGuard.unlock();
    this->mainIndexGuard.unlock();
    return output.size();
>>>>>>> b13409c4
}

template <typename DataType, typename DistType>
int TieredHNSWIndex<DataType, DistType>::addVector(const void *blob, labelType label,
                                                   void *auxiliaryCtx) {
    /* Note: this currently doesn't support overriding (assuming that the label doesn't exist)! */
    this->flatIndexGuard.lock();
    if (this->frontendIndex->indexCapacity() == this->frontendIndex->indexSize()) {
        this->frontendIndex->increaseCapacity();
    }
<<<<<<< HEAD
    idType new_flat_id = this->frontendIndex->indexSize();
    this->frontendIndex->addVector(blob, label, false);
=======
    idType new_flat_id = this->flatBuffer->indexSize();
    this->flatBuffer->addVector(blob, label);
>>>>>>> b13409c4
    AsyncJob *new_insert_job = new (this->allocator)
        HNSWInsertJob(this->allocator, label, new_flat_id, executeInsertJobWrapper, this);
    // Save a pointer to the job, so that if the vector is overwritten, we'll have an indication.
    if (this->labelToInsertJobs.find(label) != this->labelToInsertJobs.end()) {
        // There's already a pending insert job for this label, add another one (without overwrite,
        // only possible in multi index)
        assert(this->backendIndex->isMultiValue());
        this->labelToInsertJobs.at(label).push_back((HNSWInsertJob *)new_insert_job);
    } else {
        vecsim_stl::vector<HNSWInsertJob *> new_jobs_vec(1, (HNSWInsertJob *)new_insert_job,
                                                         this->allocator);
        this->labelToInsertJobs.insert({label, new_jobs_vec});
    }
    this->flatIndexGuard.unlock();

    // Insert job to the queue and signal the workers updater
    this->submitSingleJob(new_insert_job);
    this->UpdateIndexMemory(this->memoryCtx, this->getAllocationSize());
    return 1;
}

template <typename DataType, typename DistType>
int TieredHNSWIndex<DataType, DistType>::deleteVector(labelType label) {
    int num_deleted_vectors = 0;
    this->flatIndexGuard.lock_shared();
    if (this->flatBuffer->isLabelExists(label)) {
        this->flatIndexGuard.unlock_shared();
        this->flatIndexGuard.lock();
        // Check again if the label exists, as it may have been removed while we released the lock.
        if (this->flatBuffer->isLabelExists(label)) {
            // Invalidate the pending insert job(s) into HNSW associated with this label
            auto &insert_jobs = this->labelToInsertJobs.at(label);
            for (auto *job : insert_jobs) {
                reinterpret_cast<HNSWInsertJob *>(job)->id = INVALID_JOB_ID;
            }
            num_deleted_vectors += insert_jobs.size();
            // Remove the pending insert job(s) from the labelToInsertJobs mapping.
            this->labelToInsertJobs.erase(label);
            // Go over the every id that corresponds the label and remove it from the flat buffer.
            // Every delete may cause a swap of the deleted id with the last id, and we return a
            // mapping from id to the original id that resides in this id after the deletion(s) (see
            // an example in this function implementation in MULTI index).
            auto updated_ids = this->flatBuffer->deleteVectorAndGetUpdatedIds(label);
            for (auto &it : updated_ids) {
                this->updateInsertJobInternalId(it.second, it.first);
            }
        }
        this->flatIndexGuard.unlock();
    } else {
        this->flatIndexGuard.unlock_shared();
    }

    // Next, check if there vector(s) stored under the given label in HNSW and delete them as well.
    // Note that we may remove the same vector that has been removed from the flat index, if it was
    // being ingested at that time.
    this->mainIndexGuard.lock_shared();
    num_deleted_vectors += this->deleteLabelFromHNSW(label);
    this->mainIndexGuard.unlock_shared();
    this->UpdateIndexMemory(this->memoryCtx, this->getAllocationSize());
    return num_deleted_vectors;
}

// `getDistanceFrom` returns the minimum distance between the given blob and the vector with the
// given label. If the label doesn't exist, the distance will be NaN.
// Therefore, it's better to just call `getDistanceFrom` on both indexes and return the minimum
// instead of checking if the label exists in each index. We first try to get the distance from the
// flat buffer, as vectors in the buffer might move to the Main while we're "between" the locks.
// Behavior for single (regular) index:
// 1. label doesn't exist in both indexes - return NaN
// 2. label exists in one of the indexes only - return the distance from that index (which is valid)
// 3. label exists in both indexes - return the value from the flat buffer (which is valid and equal
//    to the value from the Main index), saving us from locking the Main index.
// Behavior for multi index:
// 1. label doesn't exist in both indexes - return NaN
// 2. label exists in one of the indexes only - return the distance from that index (which is valid)
// 3. label exists in both indexes - we may have some of the vectors with the same label in the flat
//    buffer only and some in the Main index only (and maybe temporal duplications).
//    So, we get the distance from both indexes and return the minimum.
template <typename DataType, typename DistType>
double TieredHNSWIndex<DataType, DistType>::getDistanceFrom(labelType label,
                                                            const void *blob) const {
    // Try to get the distance from the flat buffer.
    // If the label doesn't exist, the distance will be NaN.
    this->flatIndexGuard.lock_shared();
    auto flat_dist = this->frontendIndex->getDistanceFrom(label, blob);
    this->flatIndexGuard.unlock_shared();

    // Optimization. TODO: consider having different implementations for single and multi indexes,
    // to avoid checking the index type on every query.
    if (!this->backendIndex->isMultiValue() && !std::isnan(flat_dist)) {
        // If the index is single value, and we got a valid distance from the flat buffer,
        // we can return the distance without querying the Main index.
        return flat_dist;
    }

    // Try to get the distance from the Main index.
    this->mainIndexGuard.lock_shared();
    auto hnsw = getHNSWIndex();
    auto hnsw_dist = hnsw->safeGetDistanceFrom(label, blob);
    this->mainIndexGuard.unlock_shared();

    // Return the minimum distance that is not NaN.
    return std::fmin(flat_dist, hnsw_dist);
}<|MERGE_RESOLUTION|>--- conflicted
+++ resolved
@@ -119,10 +119,6 @@
     void increaseCapacity() override {}
 
     // TODO: Implement the actual methods instead of these temporary ones.
-<<<<<<< HEAD
-    int deleteVector(labelType id) override { return this->backendIndex->deleteVector(id); }
-=======
->>>>>>> b13409c4
     VecSimQueryResult_List rangeQuery(const void *queryBlob, double radius,
                                       VecSimQueryParams *queryParams) override {
         return this->backendIndex->rangeQuery(queryBlob, radius, queryParams);
@@ -310,45 +306,6 @@
     }
 
     // Take the vector from the flat buffer and insert it to HNSW (overwrite should not occur).
-<<<<<<< HEAD
-    this->mainIndexGuard.lock_shared();
-    hnsw_index->addVector(this->frontendIndex->getDataByInternalId(job->id), job->label,
-                          new_vec_id);
-    this->mainIndexGuard.unlock_shared();
-
-    // Remove the vector and the insert job from the flat buffer.
-    this->flatIndexGuard.unlock_shared();
-    {
-        std::unique_lock<std::shared_mutex> flat_lock(this->flatIndexGuard);
-        // The job might have been invalidated due to overwrite in the meantime. In this case,
-        // it was already deleted and the job has been evicted. Otherwise, we need to do it now.
-        if (job->id != INVALID_JOB_ID) {
-            // Remove the job pointer from the labelToInsertJobs mapping.
-            auto &jobs = labelToInsertJobs.at(job->label);
-            for (size_t i = 0; i < jobs.size(); i++) {
-                if (jobs[i]->id == job->id) {
-                    jobs.erase(jobs.begin() + (long)i);
-                    break;
-                }
-            }
-            if (labelToInsertJobs.at(job->label).empty()) {
-                labelToInsertJobs.erase(job->label);
-            }
-            // Remove the vector from the flat buffer.
-            int deleted = this->frontendIndex->deleteVectorById(job->label, job->id);
-            // This will cause the last id to swap with the deleted id - update the job with the
-            // pending job with the last id, unless the deleted id is the last id.
-            if (deleted && job->id != this->frontendIndex->indexSize()) {
-                labelType last_idx_label = this->frontendIndex->getLabelByInternalId(job->id);
-                if (this->labelToInsertJobs.find(last_idx_label) != this->labelToInsertJobs.end()) {
-                    // There is a pending job for the label of the swapped last id - update its id.
-                    for (HNSWInsertJob *job_it : this->labelToInsertJobs.at(last_idx_label)) {
-                        if (job_it->id == this->frontendIndex->indexSize()) {
-                            job_it->id = job->id;
-                        }
-                    }
-                }
-=======
     hnsw_index->addVector(this->flatBuffer->getDataByInternalId(job->id), job->label, &state);
     if (state.elementMaxLevel > state.currMaxLevel) {
         hnsw_index->unlockIndexDataGuard();
@@ -372,7 +329,6 @@
             if (jobs[i]->id == job->id) {
                 jobs.erase(jobs.begin() + (long)i);
                 break;
->>>>>>> b13409c4
             }
         }
         if (labelToInsertJobs.at(job->label).empty()) {
@@ -462,16 +418,12 @@
 
 template <typename DataType, typename DistType>
 size_t TieredHNSWIndex<DataType, DistType>::indexSize() const {
-<<<<<<< HEAD
-    return this->backendIndex->indexSize() + this->frontendIndex->indexSize();
-=======
     this->flatIndexGuard.lock_shared();
     this->getHNSWIndex()->lockIndexDataGuard();
     size_t res = this->index->indexSize() + this->flatBuffer->indexSize();
     this->getHNSWIndex()->unlockIndexDataGuard();
     this->flatIndexGuard.unlock_shared();
     return res;
->>>>>>> b13409c4
 }
 
 template <typename DataType, typename DistType>
@@ -481,9 +433,6 @@
 
 template <typename DataType, typename DistType>
 size_t TieredHNSWIndex<DataType, DistType>::indexLabelCount() const {
-<<<<<<< HEAD
-    return this->frontendIndex->indexLabelCount() + this->backendIndex->indexLabelCount();
-=======
     // Compute the union of both labels set in both tiers of the index.
     this->flatIndexGuard.lock();
     this->mainIndexGuard.lock();
@@ -495,7 +444,6 @@
     this->flatIndexGuard.unlock();
     this->mainIndexGuard.unlock();
     return output.size();
->>>>>>> b13409c4
 }
 
 template <typename DataType, typename DistType>
@@ -506,13 +454,8 @@
     if (this->frontendIndex->indexCapacity() == this->frontendIndex->indexSize()) {
         this->frontendIndex->increaseCapacity();
     }
-<<<<<<< HEAD
-    idType new_flat_id = this->frontendIndex->indexSize();
-    this->frontendIndex->addVector(blob, label, false);
-=======
     idType new_flat_id = this->flatBuffer->indexSize();
     this->flatBuffer->addVector(blob, label);
->>>>>>> b13409c4
     AsyncJob *new_insert_job = new (this->allocator)
         HNSWInsertJob(this->allocator, label, new_flat_id, executeInsertJobWrapper, this);
     // Save a pointer to the job, so that if the vector is overwritten, we'll have an indication.
