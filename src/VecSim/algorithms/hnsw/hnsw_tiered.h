--- conflicted
+++ resolved
@@ -70,14 +70,11 @@
     vecsim_stl::unordered_map<idType, vecsim_stl::vector<HNSWRepairJob *>> idToRepairJobs;
     vecsim_stl::unordered_map<idType, HNSWSwapJob *> idToSwapJob;
 
-<<<<<<< HEAD
-=======
     // This threshold is tested upon deleting a label from HNSW, and once the number of deleted
     // vectors reached this limit, we apply swap jobs *only for vectors that has no more pending
     // repair jobs*, and are ready to be removed from the graph.
     size_t pendingSwapJobsThreshold;
 
->>>>>>> ce8b3908
     // Protect the both idToRepairJobs lookup and the pending_repair_jobs_counter for the
     // associated swap jobs.
     std::mutex idToRepairJobsGuard;
@@ -168,10 +165,6 @@
     auto *repair_job = reinterpret_cast<HNSWRepairJob *>(job);
     auto *job_index = reinterpret_cast<TieredHNSWIndex<DataType, DistType> *>(repair_job->index);
     job_index->executeRepairJob(repair_job);
-<<<<<<< HEAD
-    job_index->UpdateIndexMemory(job_index->memoryCtx, job_index->getAllocationSize());
-    delete repair_job;
-=======
     delete repair_job;
     job_index->UpdateIndexMemory(job_index->memoryCtx, job_index->getAllocationSize());
 }
@@ -215,7 +208,6 @@
         idsToRemove.push_back(job->deleted_id);
     }
     delete job;
->>>>>>> ce8b3908
 }
 
 template <typename DataType, typename DistType>
@@ -261,12 +253,8 @@
         auto *swap_job = new (this->allocator) HNSWSwapJob(this->allocator, id);
 
         // Go over all the deleted element links in every level and create repair jobs.
-<<<<<<< HEAD
-        auto incoming_edges = hnsw_index->safeCollectAllNodeIncomingNeighbors(id, ids_top_level[i]);
-=======
         auto incoming_edges =
             hnsw_index->safeCollectAllNodeIncomingNeighbors(id, hnsw_index->getElementTopLevel(id));
->>>>>>> ce8b3908
 
         // Protect the id->repair_jobs lookup while we update it with the new jobs.
         this->idToRepairJobsGuard.lock();
@@ -315,11 +303,7 @@
 void TieredHNSWIndex<DataType, DistType>::updateInsertJobInternalId(idType prev_id, idType new_id) {
     // Update the pending job id, due to a swap that was caused after the removal of new_id.
     assert(new_id != INVALID_ID && prev_id != INVALID_ID);
-<<<<<<< HEAD
-    labelType last_idx_label = this->flatBuffer->getLabelByInternalId(prev_id);
-=======
     labelType last_idx_label = this->frontendIndex->getLabelByInternalId(prev_id);
->>>>>>> ce8b3908
     auto it = this->labelToInsertJobs.find(last_idx_label);
     if (it != this->labelToInsertJobs.end()) {
         // There is a pending job for the label of the swapped last id - update its id.
@@ -347,10 +331,6 @@
     // Acquire the index data lock, so we know what is the exact index size at this time. Acquire
     // the main r/w lock before to avoid deadlocks.
     AddVectorCtx state = {0};
-<<<<<<< HEAD
-    bool exclusive_lock_held = false;
-=======
->>>>>>> ce8b3908
     this->mainIndexGuard.lock_shared();
     hnsw_index->lockIndexDataGuard();
     // Check if resizing is needed for HNSW index (requires write lock).
@@ -359,27 +339,12 @@
         this->mainIndexGuard.unlock_shared();
         hnsw_index->unlockIndexDataGuard();
         this->mainIndexGuard.lock();
-        exclusive_lock_held = true;
         hnsw_index->lockIndexDataGuard();
         // Check if resizing is still required (another thread might have done it in the meantime
         // while we release the shared lock).
         if (hnsw_index->indexCapacity() == hnsw_index->indexSize()) {
             hnsw_index->increaseCapacity();
         }
-<<<<<<< HEAD
-        state = hnsw_index->storeNewElement(job->label);
-        // If we're still holding the index data guard, we cannot take the main index lock for
-        // shared ownership as it may cause deadlocks, so we insert the vector with the current
-        // exclusive lock held. Otherwise, we can release the exclusive lock and take the shared
-        // lock instead.
-        if (state.elementMaxLevel <= state.currMaxLevel) {
-            hnsw_index->unlockIndexDataGuard();
-            this->mainIndexGuard.unlock();
-            exclusive_lock_held = false;
-            this->mainIndexGuard.lock_shared();
-        }
-    } else {
-=======
         // Hold the index data lock while we store the new element. If the new node's max level is
         // higher than the current one, hold the lock through the entire insertion to ensure that
         // graph scans will not occur, as they will try access the entry point's neighbors.
@@ -400,7 +365,6 @@
         this->mainIndexGuard.unlock();
     } else {
         // Do the same as above except for changing the capacity, but with *shared* lock held:
->>>>>>> ce8b3908
         // Hold the index data lock while we store the new element. If the new node's max level is
         // higher than the current one, hold the lock through the entire insertion to ensure that
         // graph scans will not occur, as they will try access the entry point's neighbors.
@@ -408,25 +372,12 @@
         if (state.elementMaxLevel <= state.currMaxLevel) {
             hnsw_index->unlockIndexDataGuard();
         }
-<<<<<<< HEAD
-    }
-
-    // Take the vector from the flat buffer and insert it to HNSW (overwrite should not occur).
-    hnsw_index->addVector(this->flatBuffer->getDataByInternalId(job->id), job->label, &state);
-    if (state.elementMaxLevel > state.currMaxLevel) {
-        hnsw_index->unlockIndexDataGuard();
-    }
-    if (exclusive_lock_held) {
-        this->mainIndexGuard.unlock();
-    } else {
-=======
         // Take the vector from the flat buffer and insert it to HNSW (overwrite should not occur).
         hnsw_index->addVector(this->frontendIndex->getDataByInternalId(job->id), job->label,
                               &state);
         if (state.elementMaxLevel > state.currMaxLevel) {
             hnsw_index->unlockIndexDataGuard();
         }
->>>>>>> ce8b3908
         this->mainIndexGuard.unlock_shared();
     }
 
@@ -449,11 +400,10 @@
             labelToInsertJobs.erase(job->label);
         }
         // Remove the vector from the flat buffer.
-<<<<<<< HEAD
-        int deleted = this->flatBuffer->deleteVectorById(job->label, job->id);
-        if (deleted && job->id != this->flatBuffer->indexSize()) {
+        int deleted = this->frontendIndex->deleteVectorById(job->label, job->id);
+        if (deleted && job->id != this->frontendIndex->indexSize()) {
             // If the vector removal caused a swap with the last id, update the relevant insert job.
-            this->updateInsertJobInternalId(this->flatBuffer->indexSize(), job->id);
+            this->updateInsertJobInternalId(this->frontendIndex->indexSize(), job->id);
         }
     }
     this->flatIndexGuard.unlock();
@@ -464,6 +414,7 @@
     // Lock the HNSW shared lock before accessing its internals.
     this->mainIndexGuard.lock_shared();
     if (job->node_id == INVALID_JOB_ID) {
+        // The current node has already been removed and disposed.
         this->mainIndexGuard.unlock_shared();
         return;
     }
@@ -488,47 +439,6 @@
         *it = repair_jobs.back();
         repair_jobs.pop_back();
     }
-=======
-        int deleted = this->frontendIndex->deleteVectorById(job->label, job->id);
-        if (deleted && job->id != this->frontendIndex->indexSize()) {
-            // If the vector removal caused a swap with the last id, update the relevant insert job.
-            this->updateInsertJobInternalId(this->frontendIndex->indexSize(), job->id);
-        }
-    }
-    this->flatIndexGuard.unlock();
-}
-
-template <typename DataType, typename DistType>
-void TieredHNSWIndex<DataType, DistType>::executeRepairJob(HNSWRepairJob *job) {
-    // Lock the HNSW shared lock before accessing its internals.
-    this->mainIndexGuard.lock_shared();
-    if (job->node_id == INVALID_JOB_ID) {
-        // The current node has already been removed and disposed.
-        this->mainIndexGuard.unlock_shared();
-        return;
-    }
-    HNSWIndex<DataType, DistType> *hnsw_index = this->getHNSWIndex();
-
-    // Remove this job pointer from the repair jobs lookup BEFORE it has been executed. Had we done
-    // it after executing the repair job, we might have see that there is a pending repair job for
-    // this node id upon deleting another neighbor of this node, and we may avoid creating another
-    // repair job even though *it has already been executed*.
-    this->idToRepairJobsGuard.lock();
-    auto &repair_jobs = this->idToRepairJobs.at(job->node_id);
-    assert(repair_jobs.size() > 0);
-    if (repair_jobs.size() == 1) {
-        // This was the only pending repair job for this id.
-        this->idToRepairJobs.erase(job->node_id);
-    } else {
-        // There are more pending jobs for the current id, remove just this job from the pending
-        // repair jobs list for this element id by replacing it with the last one (and trim the
-        // last job in the list).
-        auto it = std::find(repair_jobs.begin(), repair_jobs.end(), job);
-        assert(it != repair_jobs.end());
-        *it = repair_jobs.back();
-        repair_jobs.pop_back();
-    }
->>>>>>> ce8b3908
     for (auto &it : job->associatedSwapJobs) {
         it->atomicDecreasePendingJobsNum();
     }
@@ -583,11 +493,7 @@
 size_t TieredHNSWIndex<DataType, DistType>::indexSize() const {
     this->flatIndexGuard.lock_shared();
     this->getHNSWIndex()->lockIndexDataGuard();
-<<<<<<< HEAD
-    size_t res = this->index->indexSize() + this->flatBuffer->indexSize();
-=======
     size_t res = this->backendIndex->indexSize() + this->frontendIndex->indexSize();
->>>>>>> ce8b3908
     this->getHNSWIndex()->unlockIndexDataGuard();
     this->flatIndexGuard.unlock_shared();
     return res;
@@ -603,11 +509,7 @@
     // Compute the union of both labels set in both tiers of the index.
     this->flatIndexGuard.lock();
     this->mainIndexGuard.lock();
-<<<<<<< HEAD
-    auto flat_labels = this->flatBuffer->getLabelsSet();
-=======
     auto flat_labels = this->frontendIndex->getLabelsSet();
->>>>>>> ce8b3908
     auto hnsw_labels = this->getHNSWIndex()->getLabelsSet();
     std::vector<labelType> output;
     std::set_union(flat_labels.begin(), flat_labels.end(), hnsw_labels.begin(), hnsw_labels.end(),
@@ -620,32 +522,22 @@
 template <typename DataType, typename DistType>
 int TieredHNSWIndex<DataType, DistType>::addVector(const void *blob, labelType label,
                                                    void *auxiliaryCtx) {
-<<<<<<< HEAD
     int ret = 1;
     this->flatIndexGuard.lock();
-    if (this->flatBuffer->isLabelExists(label) && !this->index->isMultiValue()) {
+    if (this->frontendIndex->isLabelExists(label) && !this->backendIndex->isMultiValue()) {
         // Overwrite the vector and invalidate its only pending job (since we are not in MULTI).
-        this->flatBuffer->deleteVector(label);
+        this->frontendIndex->deleteVector(label);
         auto *old_job = this->labelToInsertJobs.at(label).at(0);
         old_job->id = INVALID_JOB_ID;
         this->labelToInsertJobs.erase(label);
         ret = 0;
     }
 
-    if (this->flatBuffer->indexCapacity() == this->flatBuffer->indexSize()) {
-        this->flatBuffer->increaseCapacity();
-    }
-    idType new_flat_id = this->flatBuffer->indexSize();
-    this->flatBuffer->addVector(blob, label);
-=======
-    /* Note: this currently doesn't support overriding (assuming that the label doesn't exist)! */
-    this->flatIndexGuard.lock();
     if (this->frontendIndex->indexCapacity() == this->frontendIndex->indexSize()) {
         this->frontendIndex->increaseCapacity();
     }
     idType new_flat_id = this->frontendIndex->indexSize();
     this->frontendIndex->addVector(blob, label);
->>>>>>> ce8b3908
     AsyncJob *new_insert_job = new (this->allocator)
         HNSWInsertJob(this->allocator, label, new_flat_id, executeInsertJobWrapper, this);
     // Save a pointer to the job, so that if the vector is overwritten, we'll have an indication.
@@ -664,7 +556,7 @@
     // Here, a worker might ingest the previous vector that was stored under "label"
     // (in case of override in non-MULTI index) - so if it's there, we remove it (and create the
     // required repair jobs), *before* we submit the insert job.
-    if (!this->index->isMultiValue()) {
+    if (!this->backendIndex->isMultiValue()) {
         this->mainIndexGuard.lock_shared();
         this->deleteLabelFromHNSW(label);
         this->mainIndexGuard.unlock_shared();
@@ -674,47 +566,6 @@
     this->submitSingleJob(new_insert_job);
     this->UpdateIndexMemory(this->memoryCtx, this->getAllocationSize());
     return ret;
-}
-
-template <typename DataType, typename DistType>
-int TieredHNSWIndex<DataType, DistType>::deleteVector(labelType label) {
-    int num_deleted_vectors = 0;
-    this->flatIndexGuard.lock_shared();
-    if (this->flatBuffer->isLabelExists(label)) {
-        this->flatIndexGuard.unlock_shared();
-        this->flatIndexGuard.lock();
-        // Check again if the label exists, as it may have been removed while we released the lock.
-        if (this->flatBuffer->isLabelExists(label)) {
-            // Invalidate the pending insert job(s) into HNSW associated with this label
-            auto &insert_jobs = this->labelToInsertJobs.at(label);
-            for (auto *job : insert_jobs) {
-                reinterpret_cast<HNSWInsertJob *>(job)->id = INVALID_JOB_ID;
-            }
-            num_deleted_vectors += insert_jobs.size();
-            // Remove the pending insert job(s) from the labelToInsertJobs mapping.
-            this->labelToInsertJobs.erase(label);
-            // Go over the every id that corresponds the label and remove it from the flat buffer.
-            // Every delete may cause a swap of the deleted id with the last id, and we return a
-            // mapping from id to the original id that resides in this id after the deletion(s) (see
-            // an example in this function implementation in MULTI index).
-            auto updated_ids = this->flatBuffer->deleteVectorAndGetUpdatedIds(label);
-            for (auto &it : updated_ids) {
-                this->updateInsertJobInternalId(it.second, it.first);
-            }
-        }
-        this->flatIndexGuard.unlock();
-    } else {
-        this->flatIndexGuard.unlock_shared();
-    }
-
-    // Next, check if there vector(s) stored under the given label in HNSW and delete them as well.
-    // Note that we may remove the same vector that has been removed from the flat index, if it was
-    // being ingested at that time.
-    this->mainIndexGuard.lock_shared();
-    num_deleted_vectors += this->deleteLabelFromHNSW(label);
-    this->mainIndexGuard.unlock_shared();
-    this->UpdateIndexMemory(this->memoryCtx, this->getAllocationSize());
-    return num_deleted_vectors;
 }
 
 template <typename DataType, typename DistType>
