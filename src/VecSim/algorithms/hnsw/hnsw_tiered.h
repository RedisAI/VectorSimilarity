--- conflicted
+++ resolved
@@ -374,28 +374,9 @@
 }
 
 template <typename DataType, typename DistType>
-<<<<<<< HEAD
 template <bool releaseFlatGuard>
 void TieredHNSWIndex<DataType, DistType>::insertVectorToHNSW(
     HNSWIndex<DataType, DistType> *hnsw_index, labelType label, const void *blob) {
-=======
-void TieredHNSWIndex<DataType, DistType>::executeInsertJob(HNSWInsertJob *job) {
-    HNSWIndex<DataType, DistType> *hnsw_index = this->getHNSWIndex();
-    // Note that accessing the job fields should occur with flat index guard held (here and later).
-    this->flatIndexGuard.lock_shared();
-    if (job->id == INVALID_JOB_ID) {
-        // Job has been invalidated in the meantime.
-        this->flatIndexGuard.unlock_shared();
-        return;
-    }
-
-    // Copy the vector blob from the flat buffer, so we can release the flat lock while we are
-    // indexing the vector into HNSW index.
-    DataType blob_copy[this->frontendIndex->getDim()];
-    memcpy(blob_copy, this->frontendIndex->getDataByInternalId(job->id),
-           this->frontendIndex->getDim() * sizeof(DataType));
-
->>>>>>> b9a12a61
     // Acquire the index data lock, so we know what is the exact index size at this time. Acquire
     // the main r/w lock before to avoid deadlocks.
     AddVectorCtx state = {0};
@@ -459,9 +440,6 @@
 /******************** Job's callbacks **********************************/
 template <typename DataType, typename DistType>
 void TieredHNSWIndex<DataType, DistType>::executeInsertJob(HNSWInsertJob *job) {
-    // Note: this method had not been tested with yet overwriting scenarios, where job may
-    // have been invalidate before it is executed (TODO in the future).
-    HNSWIndex<DataType, DistType> *hnsw_index = this->getHNSWIndex();
     // Note that accessing the job fields should occur with flat index guard held (here and later).
     this->flatIndexGuard.lock_shared();
     if (job->id == INVALID_JOB_ID) {
@@ -470,6 +448,7 @@
         return;
     }
 
+    HNSWIndex<DataType, DistType> *hnsw_index = this->getHNSWIndex();
     // Copy the vector blob from the flat buffer, so we can release the flat lock while we are
     // indexing the vector into HNSW index.
     DataType blob_copy[this->frontendIndex->getDim()];
@@ -617,8 +596,7 @@
 template <typename DataType, typename DistType>
 int TieredHNSWIndex<DataType, DistType>::addVector(const void *blob, labelType label,
                                                    void *auxiliaryCtx) {
-<<<<<<< HEAD
-
+    int ret = 1;
     if (this->getWriteMode() == VecSim_WriteInPlace ||
         this->frontendIndex->indexSize() >= this->flatBufferLimit) {
         auto hnsw_index = this->getHNSWIndex();
@@ -626,13 +604,8 @@
         // it internally).
         this->insertVectorToHNSW<false>(hnsw_index, label, blob);
         this->UpdateIndexMemory(this->memoryCtx, this->getAllocationSize());
-        return 1;
-    }
-
-    /* Note: this currently doesn't support overriding (assuming that the label doesn't exist)! */
-=======
-    int ret = 1;
->>>>>>> b9a12a61
+        return ret;
+    }
     this->flatIndexGuard.lock();
     idType new_flat_id = this->frontendIndex->indexSize();
     if (this->frontendIndex->isLabelExists(label) && !this->frontendIndex->isMultiValue()) {
