#pragma once

#include "VecSim/vec_sim_tiered_index.h"
#include "hnsw.h"
#include "VecSim/index_factories/hnsw_factory.h"
#include "VecSim/utils/merge_results.h"

#include <unordered_map>
/**
 * Definition of a job that inserts a new vector from flat into HNSW Index.
 */
struct HNSWInsertJob : public AsyncJob {
    labelType label;
    idType id;

    HNSWInsertJob(std::shared_ptr<VecSimAllocator> allocator, labelType label_, idType id_,
                  JobCallback insertCb, VecSimIndex *index_)
        : AsyncJob(allocator, HNSW_INSERT_VECTOR_JOB, insertCb, index_), label(label_), id(id_) {}
};

/**
 * Definition of a job that swaps last id with a deleted id in HNSW Index after delete operation.
 */
struct HNSWSwapJob : public VecsimBaseObject {
    idType deleted_id;
    std::atomic_int
        pending_repair_jobs_counter; // number of repair jobs left to complete before this job
                                     // is ready to be executed (atomic counter).
    HNSWSwapJob(std::shared_ptr<VecSimAllocator> allocator, idType deletedId)
        : VecsimBaseObject(allocator), deleted_id(deletedId), pending_repair_jobs_counter(0) {}
    void setRepairJobsNum(long num_repair_jobs) { pending_repair_jobs_counter = num_repair_jobs; }
    void atomicDecreasePendingJobsNum() {
        pending_repair_jobs_counter--;
        assert(pending_repair_jobs_counter >= 0);
    }
};

static const size_t DEFAULT_PENDING_SWAP_JOBS_THRESHOLD = DEFAULT_BLOCK_SIZE;
static const size_t MAX_PENDING_SWAP_JOBS_THRESHOLD = 100000;

/**
 * Definition of a job that repairs a certain node's connection in HNSW Index after delete
 * operation.
 */
struct HNSWRepairJob : public AsyncJob {
    idType node_id;
    unsigned short level;
    vecsim_stl::vector<HNSWSwapJob *> associatedSwapJobs;

    HNSWRepairJob(std::shared_ptr<VecSimAllocator> allocator, idType id_, unsigned short level_,
                  JobCallback repairCb, VecSimIndex *index_, HNSWSwapJob *swapJob)
        : AsyncJob(allocator, HNSW_REPAIR_NODE_CONNECTIONS_JOB, repairCb, index_), node_id(id_),
          level(level_),
          // Insert the first swap job from which this repair job was created.
          associatedSwapJobs(1, swapJob, this->allocator) {}
    // In case that a repair job is required for deleting another neighbor of the node, save a
    // reference to additional swap job.
    void appendAnotherAssociatedSwapJob(HNSWSwapJob *swapJob) {
        associatedSwapJobs.push_back(swapJob);
    }
};

template <typename DataType, typename DistType>
class TieredHNSWIndex : public VecSimTieredIndex<DataType, DistType> {
private:
    /// Mappings from id/label to associated jobs, for invalidating and update ids if necessary.
    // In MULTI, we can have more than one insert job pending per label.
    // **This map is protected with the flat buffer lock**
    vecsim_stl::unordered_map<labelType, vecsim_stl::vector<HNSWInsertJob *>> labelToInsertJobs;
    vecsim_stl::unordered_map<idType, vecsim_stl::vector<HNSWRepairJob *>> idToRepairJobs;
    vecsim_stl::unordered_map<idType, HNSWSwapJob *> idToSwapJob;

    // This threshold is tested upon deleting a label from HNSW, and once the number of deleted
    // vectors reached this limit, we apply swap jobs *only for vectors that has no more pending
    // repair jobs*, and are ready to be removed from the graph.
    size_t pendingSwapJobsThreshold;

    // Protect the both idToRepairJobs lookup and the pending_repair_jobs_counter for the
    // associated swap jobs.
    std::mutex idToRepairJobsGuard;

    void executeInsertJob(HNSWInsertJob *job);
    void executeRepairJob(HNSWRepairJob *job);

    // To be executed synchronously upon deleting a vector, doesn't require a wrapper. Main HNSW
    // lock is assumed to be held exclusive here.
    void executeSwapJob(HNSWSwapJob *job, vecsim_stl::vector<idType> &idsToRemove);

    void executeReadySwapJobs();

    // Wrappers static functions to be sent as callbacks upon creating the jobs (since members
    // functions cannot serve as callback, this serve as the "gateway" to the appropriate index).
    static void executeInsertJobWrapper(AsyncJob *job);
    static void executeRepairJobWrapper(AsyncJob *job);

    inline HNSWIndex<DataType, DistType> *getHNSWIndex() const;

    // Helper function for deleting a vector from the flat buffer (after it has already been
    // ingested into HNSW or deleted). This includes removing the corresponding insert job from the
    // label-to-insert-jobs lookup. Also, since deletion a vector triggers swapping of the
    // internal last id with the deleted vector id, here we update the pending insert job(s) for the
    // last id (if needed). This should be called while *flat lock is held* (exclusive lock).
    void updateInsertJobInternalId(idType prev_id, idType new_id);

    // Helper function for performing in place mark delete of vector(s) associated with a label
    // and creating the appropriate repair jobs for the effected connections. This should be called
    // while *HNSW shared lock is held* (shared locked).
    int deleteLabelFromHNSW(labelType label);

#ifdef BUILD_TESTS
#include "VecSim/algorithms/hnsw/hnsw_tiered_tests_friends.h"
#endif

public:
    TieredHNSWIndex(HNSWIndex<DataType, DistType> *hnsw_index,
                    BruteForceIndex<DataType, DistType> *bf_index,
                    const TieredIndexParams &tieredParams);
    virtual ~TieredHNSWIndex();

    int addVector(const void *blob, labelType label, void *auxiliaryCtx = nullptr) override;
    int deleteVector(labelType label) override;
    size_t indexSize() const override;
    size_t indexLabelCount() const override;
    size_t indexCapacity() const override;
    double getDistanceFrom(labelType label, const void *blob) const override;
    // Do nothing here, each tier (flat buffer and HNSW) should increase capacity for itself when
    // needed.
    void increaseCapacity() override {}

    // TODO: Implement the actual methods instead of these temporary ones.
    VecSimQueryResult_List rangeQuery(const void *queryBlob, double radius,
                                      VecSimQueryParams *queryParams) override {
        return this->backendIndex->rangeQuery(queryBlob, radius, queryParams);
    }
    VecSimIndexInfo info() const override { return this->backendIndex->info(); }
    VecSimInfoIterator *infoIterator() const override { return this->backendIndex->infoIterator(); }
    VecSimBatchIterator *newBatchIterator(const void *queryBlob,
                                          VecSimQueryParams *queryParams) const override {
        return this->backendIndex->newBatchIterator(queryBlob, queryParams);
    }
    bool preferAdHocSearch(size_t subsetSize, size_t k, bool initial_check) override {
        return this->backendIndex->preferAdHocSearch(subsetSize, k, initial_check);
    }
    inline void setLastSearchMode(VecSearchMode mode) override {
        return this->backendIndex->setLastSearchMode(mode);
    }
};

/**
 ******************************* Implementation **************************
 */

/* Helper methods */
template <typename DataType, typename DistType>
void TieredHNSWIndex<DataType, DistType>::executeInsertJobWrapper(AsyncJob *job) {
    auto *insert_job = reinterpret_cast<HNSWInsertJob *>(job);
    auto *job_index = reinterpret_cast<TieredHNSWIndex<DataType, DistType> *>(insert_job->index);
    job_index->executeInsertJob(insert_job);
    delete insert_job;
    job_index->UpdateIndexMemory(job_index->memoryCtx, job_index->getAllocationSize());
}

template <typename DataType, typename DistType>
void TieredHNSWIndex<DataType, DistType>::executeRepairJobWrapper(AsyncJob *job) {
    auto *repair_job = reinterpret_cast<HNSWRepairJob *>(job);
    auto *job_index = reinterpret_cast<TieredHNSWIndex<DataType, DistType> *>(repair_job->index);
    job_index->executeRepairJob(repair_job);
    delete repair_job;
    job_index->UpdateIndexMemory(job_index->memoryCtx, job_index->getAllocationSize());
}

template <typename DataType, typename DistType>
void TieredHNSWIndex<DataType, DistType>::executeSwapJob(HNSWSwapJob *job,
                                                         vecsim_stl::vector<idType> &idsToRemove) {
    auto hnsw_index = this->getHNSWIndex();
    hnsw_index->removeAndSwapDeletedElement(job->deleted_id);
    // Get the id that was last and was had been swapped with the job's deleted id.
    idType prev_last_id = this->getHNSWIndex()->indexSize();

    // Invalidate repair jobs for the disposed id (if exist), and update the associated swap jobs.
    if (idToRepairJobs.find(job->deleted_id) != idToRepairJobs.end()) {
        for (auto &job_it : idToRepairJobs.at(job->deleted_id)) {
            job_it->node_id = INVALID_JOB_ID;
            for (auto &swap_job_it : job_it->associatedSwapJobs) {
                swap_job_it->atomicDecreasePendingJobsNum();
            }
        }
        idToRepairJobs.erase(job->deleted_id);
    }
    // Swap the ids in the pending jobs for the current last id (if exist).
    if (idToRepairJobs.find(prev_last_id) != idToRepairJobs.end()) {
        for (auto &job_it : idToRepairJobs.at(prev_last_id)) {
            job_it->node_id = job->deleted_id;
        }
        idToRepairJobs.insert({job->deleted_id, idToRepairJobs.at(prev_last_id)});
        idToRepairJobs.erase(prev_last_id);
    }
    // Update the swap jobs if the last id also needs a swap, otherwise just collect to deleted id
    // to be removed from the swap jobs.
    if (prev_last_id != job->deleted_id && idToSwapJob.find(prev_last_id) != idToSwapJob.end() &&
        std::find(idsToRemove.begin(), idsToRemove.end(), prev_last_id) == idsToRemove.end()) {
        // Update the curr_last_id pending swap job id after the removal that renamed curr_last_id
        // with the deleted id.
        idsToRemove.push_back(prev_last_id);
        idToSwapJob.at(prev_last_id)->deleted_id = job->deleted_id;
        idToSwapJob.at(job->deleted_id) = idToSwapJob.at(prev_last_id);
    } else {
        idsToRemove.push_back(job->deleted_id);
    }
    delete job;
}

template <typename DataType, typename DistType>
HNSWIndex<DataType, DistType> *TieredHNSWIndex<DataType, DistType>::getHNSWIndex() const {
    return dynamic_cast<HNSWIndex<DataType, DistType> *>(this->backendIndex);
}

template <typename DataType, typename DistType>
void TieredHNSWIndex<DataType, DistType>::executeReadySwapJobs() {
    // If swapJobs size is equal or larger than a threshold, go over the swap jobs and execute every
    // job for which all of its pending repair jobs were executed (otherwise finish and return).
    if (idToSwapJob.size() < this->pendingSwapJobsThreshold) {
        return;
    }
    // Execute swap jobs - acquire hnsw write lock.
    this->mainIndexGuard.lock();

    vecsim_stl::vector<idType> idsToRemove(this->allocator);
    idsToRemove.reserve(idToSwapJob.size());
    for (auto &it : idToSwapJob) {
        if (it.second->pending_repair_jobs_counter.load() == 0) {
            // Swap job is ready for execution - execute and delete it.
            this->executeSwapJob(it.second, idsToRemove);
        }
    }
    for (idType id : idsToRemove) {
        idToSwapJob.erase(id);
    }
    this->mainIndexGuard.unlock();
}

template <typename DataType, typename DistType>
int TieredHNSWIndex<DataType, DistType>::deleteLabelFromHNSW(labelType label) {
    auto *hnsw_index = getHNSWIndex();

    // Get the required data about the relevant ids to delete.
    // Internally, this will hold the index data lock.
    auto internal_ids = hnsw_index->markDelete(label);

    for (size_t i = 0; i < internal_ids.size(); i++) {
        idType id = internal_ids[i];
        vecsim_stl::vector<HNSWRepairJob *> repair_jobs(this->allocator);
        auto *swap_job = new (this->allocator) HNSWSwapJob(this->allocator, id);

        // Go over all the deleted element links in every level and create repair jobs.
        auto incoming_edges =
            hnsw_index->safeCollectAllNodeIncomingNeighbors(id, hnsw_index->getElementTopLevel(id));

        // Protect the id->repair_jobs lookup while we update it with the new jobs.
        this->idToRepairJobsGuard.lock();
        for (pair<idType, ushort> &node : incoming_edges) {
            bool repair_job_exists = false;
            HNSWRepairJob *repair_job = nullptr;
            if (idToRepairJobs.find(node.first) != idToRepairJobs.end()) {
                for (auto it : idToRepairJobs.at(node.first)) {
                    if (it->level == node.second) {
                        // There is already an existing pending repair job for this node due to
                        // the deletion of another node - avoid creating another job.
                        repair_job_exists = true;
                        repair_job = it;
                        break;
                    }
                }
            } else {
                // There is no repair jobs at all for this element, create a new array for it.
                idToRepairJobs.insert(
                    {node.first, vecsim_stl::vector<HNSWRepairJob *>(this->allocator)});
            }
            if (repair_job_exists) {
                repair_job->appendAnotherAssociatedSwapJob(swap_job);
            } else {
                repair_job =
                    new (this->allocator) HNSWRepairJob(this->allocator, node.first, node.second,
                                                        executeRepairJobWrapper, this, swap_job);
                repair_jobs.emplace_back(repair_job);
                idToRepairJobs.at(node.first).push_back(repair_job);
            }
        }
        swap_job->setRepairJobsNum(incoming_edges.size());
        this->idToRepairJobsGuard.unlock();

        this->SubmitJobsToQueue(this->jobQueue, (AsyncJob **)repair_jobs.data(), repair_jobs.size(),
                                this->jobQueueCtx);
        // Insert the swap job into the swap jobs lookup (for fast update in case that the
        // node id is changed due to swap job).
        assert(idToSwapJob.find(id) == idToSwapJob.end());
        idToSwapJob[id] = swap_job;
    }
    return internal_ids.size();
}

template <typename DataType, typename DistType>
void TieredHNSWIndex<DataType, DistType>::updateInsertJobInternalId(idType prev_id, idType new_id) {
    // Update the pending job id, due to a swap that was caused after the removal of new_id.
    assert(new_id != INVALID_ID && prev_id != INVALID_ID);
    labelType last_idx_label = this->frontendIndex->getLabelByInternalId(prev_id);
    auto it = this->labelToInsertJobs.find(last_idx_label);
    if (it != this->labelToInsertJobs.end()) {
        // There is a pending job for the label of the swapped last id - update its id.
        for (HNSWInsertJob *job_it : it->second) {
            if (job_it->id == prev_id) {
                job_it->id = new_id;
            }
        }
    }
}

/******************** Job's callbacks **********************************/
template <typename DataType, typename DistType>
void TieredHNSWIndex<DataType, DistType>::executeInsertJob(HNSWInsertJob *job) {
    // Note: this method had not been tested with yet overwriting scenarios, where job may
    // have been invalidate before it is executed (TODO in the future).
    HNSWIndex<DataType, DistType> *hnsw_index = this->getHNSWIndex();
    // Note that accessing the job fields should occur with flat index guard held (here and later).
    this->flatIndexGuard.lock_shared();
    if (job->id == INVALID_JOB_ID) {
        // Job has been invalidated in the meantime.
        this->flatIndexGuard.unlock_shared();
        return;
    }
<<<<<<< HEAD
    // alon: temp solution
    DataType vec_copy[this->frontendIndex->getDim()];
    memcpy(vec_copy, this->frontendIndex->getDataByInternalId(job->id),
=======

    // Copy the vector blob from the flat buffer, so we can release the flat lock while we are
    // indexing the vector into HNSW index.
    DataType blob_copy[this->frontendIndex->getDim()];
    memcpy(blob_copy, this->frontendIndex->getDataByInternalId(job->id),
>>>>>>> 14bd2635
           this->frontendIndex->getDim() * sizeof(DataType));

    // Acquire the index data lock, so we know what is the exact index size at this time. Acquire
    // the main r/w lock before to avoid deadlocks.
    AddVectorCtx state = {0};
    this->mainIndexGuard.lock_shared();
    hnsw_index->lockIndexDataGuard();
    // Check if resizing is needed for HNSW index (requires write lock).
    if (hnsw_index->indexCapacity() == hnsw_index->indexSize()) {
        // Release the inner HNSW data lock before we re-acquire the global HNSW lock.
        this->mainIndexGuard.unlock_shared();
        hnsw_index->unlockIndexDataGuard();
        this->mainIndexGuard.lock();
        hnsw_index->lockIndexDataGuard();
        // Check if resizing is still required (another thread might have done it in the meantime
        // while we release the shared lock).
        if (hnsw_index->indexCapacity() == hnsw_index->indexSize()) {
            hnsw_index->increaseCapacity();
        }
        // Hold the index data lock while we store the new element. If the new node's max level is
        // higher than the current one, hold the lock through the entire insertion to ensure that
        // graph scans will not occur, as they will try access the entry point's neighbors.
        state = hnsw_index->storeNewElement(job->label);
        this->flatIndexGuard.unlock_shared();

        // If we're still holding the index data guard, we cannot take the main index lock for
        // shared ownership as it may cause deadlocks, and we also cannot release the main index
        // lock between, since we cannot allow swap jobs to happen, as they will make the
        // saved state invalid. Hence, we insert the vector with the current exclusive lock held.
        if (state.elementMaxLevel <= state.currMaxLevel) {
            hnsw_index->unlockIndexDataGuard();
        }
        // Take the vector from the flat buffer and insert it to HNSW (overwrite should not occur).
        hnsw_index->addVector(blob_copy, job->label, &state);
        if (state.elementMaxLevel > state.currMaxLevel) {
            hnsw_index->unlockIndexDataGuard();
        }
        this->mainIndexGuard.unlock();
    } else {
        // Do the same as above except for changing the capacity, but with *shared* lock held:
        // Hold the index data lock while we store the new element. If the new node's max level is
        // higher than the current one, hold the lock through the entire insertion to ensure that
        // graph scans will not occur, as they will try access the entry point's neighbors.
        state = hnsw_index->storeNewElement(job->label);
        this->flatIndexGuard.unlock_shared();

        if (state.elementMaxLevel <= state.currMaxLevel) {
            hnsw_index->unlockIndexDataGuard();
        }
<<<<<<< HEAD
    }

    // Take the vector from the flat buffer and insert it to HNSW (overwrite should not occur).
    hnsw_index->addVector(vec_copy, job->label, &state);
    if (state.elementMaxLevel > state.currMaxLevel) {
        hnsw_index->unlockIndexDataGuard();
    }
    if (exclusive_lock_held) {
        this->mainIndexGuard.unlock();
    } else {
=======
        // Take the vector from the flat buffer and insert it to HNSW (overwrite should not occur).
        hnsw_index->addVector(blob_copy, job->label, &state);
        if (state.elementMaxLevel > state.currMaxLevel) {
            hnsw_index->unlockIndexDataGuard();
        }
>>>>>>> 14bd2635
        this->mainIndexGuard.unlock_shared();
    }

    // Remove the vector and the insert job from the flat buffer.
    this->flatIndexGuard.lock();
    // The job might have been invalidated due to overwrite in the meantime. In this case,
    // it was already deleted and the job has been evicted. Otherwise, we need to do it now.
    if (job->id != INVALID_JOB_ID) {
        // Remove the job pointer from the labelToInsertJobs mapping.
        auto &jobs = labelToInsertJobs.at(job->label);
        for (size_t i = 0; i < jobs.size(); i++) {
            if (jobs[i]->id == job->id) {
                jobs.erase(jobs.begin() + (long)i);
                break;
            }
        }
        if (labelToInsertJobs.at(job->label).empty()) {
            labelToInsertJobs.erase(job->label);
        }
        // Remove the vector from the flat buffer.
        int deleted = this->frontendIndex->deleteVectorById(job->label, job->id);
        if (deleted && job->id != this->frontendIndex->indexSize()) {
            // If the vector removal caused a swap with the last id, update the relevant insert job.
            this->updateInsertJobInternalId(this->frontendIndex->indexSize(), job->id);
        }
    }
    this->flatIndexGuard.unlock();
}

template <typename DataType, typename DistType>
void TieredHNSWIndex<DataType, DistType>::executeRepairJob(HNSWRepairJob *job) {
    // Lock the HNSW shared lock before accessing its internals.
    this->mainIndexGuard.lock_shared();
    if (job->node_id == INVALID_JOB_ID) {
        // The current node has already been removed and disposed.
        this->mainIndexGuard.unlock_shared();
        return;
    }
    HNSWIndex<DataType, DistType> *hnsw_index = this->getHNSWIndex();

    // Remove this job pointer from the repair jobs lookup BEFORE it has been executed. Had we done
    // it after executing the repair job, we might have see that there is a pending repair job for
    // this node id upon deleting another neighbor of this node, and we may avoid creating another
    // repair job even though *it has already been executed*.
    this->idToRepairJobsGuard.lock();
    auto &repair_jobs = this->idToRepairJobs.at(job->node_id);
    assert(repair_jobs.size() > 0);
    if (repair_jobs.size() == 1) {
        // This was the only pending repair job for this id.
        this->idToRepairJobs.erase(job->node_id);
    } else {
        // There are more pending jobs for the current id, remove just this job from the pending
        // repair jobs list for this element id by replacing it with the last one (and trim the
        // last job in the list).
        auto it = std::find(repair_jobs.begin(), repair_jobs.end(), job);
        assert(it != repair_jobs.end());
        *it = repair_jobs.back();
        repair_jobs.pop_back();
    }
    for (auto &it : job->associatedSwapJobs) {
        it->atomicDecreasePendingJobsNum();
    }
    this->idToRepairJobsGuard.unlock();

    hnsw_index->repairNodeConnections(job->node_id, job->level);

    this->mainIndexGuard.unlock_shared();
    this->UpdateIndexMemory(this->memoryCtx, this->getAllocationSize());
}

/******************** Index API ****************************************/

template <typename DataType, typename DistType>
TieredHNSWIndex<DataType, DistType>::TieredHNSWIndex(HNSWIndex<DataType, DistType> *hnsw_index,
                                                     BruteForceIndex<DataType, DistType> *bf_index,
                                                     const TieredIndexParams &tiered_index_params)
    : VecSimTieredIndex<DataType, DistType>(hnsw_index, bf_index, tiered_index_params),
      labelToInsertJobs(this->allocator), idToRepairJobs(this->allocator),
      idToSwapJob(this->allocator) {
    // If the param for swapJobThreshold is 0 use the default value, if it exceeds the maximum
    // allowed, use the maximum value.
    this->pendingSwapJobsThreshold =
        tiered_index_params.specificParams.tieredHnswParams.swapJobThreshold == 0
            ? DEFAULT_PENDING_SWAP_JOBS_THRESHOLD
            : std::min(tiered_index_params.specificParams.tieredHnswParams.swapJobThreshold,
                       MAX_PENDING_SWAP_JOBS_THRESHOLD);
    this->UpdateIndexMemory(this->memoryCtx, this->getAllocationSize());
}

template <typename DataType, typename DistType>
TieredHNSWIndex<DataType, DistType>::~TieredHNSWIndex() {
    // Delete all the pending insert jobs.
    for (auto &jobs : this->labelToInsertJobs) {
        for (auto *job : jobs.second) {
            delete job;
        }
    }
    // Delete all the pending repair jobs.
    for (auto &jobs : this->idToRepairJobs) {
        for (auto *job : jobs.second) {
            delete job;
        }
    }
    // Delete all the pending swap jobs.
    for (auto &it : this->idToSwapJob) {
        delete it.second;
    }
}

template <typename DataType, typename DistType>
size_t TieredHNSWIndex<DataType, DistType>::indexSize() const {
    this->flatIndexGuard.lock_shared();
    this->getHNSWIndex()->lockIndexDataGuard();
    size_t res = this->backendIndex->indexSize() + this->frontendIndex->indexSize();
    this->getHNSWIndex()->unlockIndexDataGuard();
    this->flatIndexGuard.unlock_shared();
    return res;
}

template <typename DataType, typename DistType>
size_t TieredHNSWIndex<DataType, DistType>::indexCapacity() const {
    return this->backendIndex->indexCapacity() + this->frontendIndex->indexCapacity();
}

template <typename DataType, typename DistType>
size_t TieredHNSWIndex<DataType, DistType>::indexLabelCount() const {
    // Compute the union of both labels set in both tiers of the index.
    this->flatIndexGuard.lock();
    this->mainIndexGuard.lock();
    auto flat_labels = this->frontendIndex->getLabelsSet();
    auto hnsw_labels = this->getHNSWIndex()->getLabelsSet();
    std::vector<labelType> output;
    std::set_union(flat_labels.begin(), flat_labels.end(), hnsw_labels.begin(), hnsw_labels.end(),
                   std::back_inserter(output));
    this->flatIndexGuard.unlock();
    this->mainIndexGuard.unlock();
    return output.size();
}

template <typename DataType, typename DistType>
int TieredHNSWIndex<DataType, DistType>::addVector(const void *blob, labelType label,
                                                   void *auxiliaryCtx) {
    /* Note: this currently doesn't support overriding (assuming that the label doesn't exist)! */
    this->flatIndexGuard.lock();
    if (this->frontendIndex->indexCapacity() == this->frontendIndex->indexSize()) {
        this->frontendIndex->increaseCapacity();
    }
    idType new_flat_id = this->frontendIndex->indexSize();
    this->frontendIndex->addVector(blob, label);
    AsyncJob *new_insert_job = new (this->allocator)
        HNSWInsertJob(this->allocator, label, new_flat_id, executeInsertJobWrapper, this);
    // Save a pointer to the job, so that if the vector is overwritten, we'll have an indication.
    if (this->labelToInsertJobs.find(label) != this->labelToInsertJobs.end()) {
        // There's already a pending insert job for this label, add another one (without overwrite,
        // only possible in multi index)
        assert(this->backendIndex->isMultiValue());
        this->labelToInsertJobs.at(label).push_back((HNSWInsertJob *)new_insert_job);
    } else {
        vecsim_stl::vector<HNSWInsertJob *> new_jobs_vec(1, (HNSWInsertJob *)new_insert_job,
                                                         this->allocator);
        this->labelToInsertJobs.insert({label, new_jobs_vec});
    }
    this->flatIndexGuard.unlock();

    // Insert job to the queue and signal the workers updater
    this->submitSingleJob(new_insert_job);
    this->UpdateIndexMemory(this->memoryCtx, this->getAllocationSize());
    return 1;
}

template <typename DataType, typename DistType>
int TieredHNSWIndex<DataType, DistType>::deleteVector(labelType label) {
    int num_deleted_vectors = 0;
    this->flatIndexGuard.lock_shared();
    if (this->frontendIndex->isLabelExists(label)) {
        this->flatIndexGuard.unlock_shared();
        this->flatIndexGuard.lock();
        // Check again if the label exists, as it may have been removed while we released the lock.
        if (this->frontendIndex->isLabelExists(label)) {
            // Invalidate the pending insert job(s) into HNSW associated with this label
            auto &insert_jobs = this->labelToInsertJobs.at(label);
            for (auto *job : insert_jobs) {
                reinterpret_cast<HNSWInsertJob *>(job)->id = INVALID_JOB_ID;
            }
            num_deleted_vectors += insert_jobs.size();
            // Remove the pending insert job(s) from the labelToInsertJobs mapping.
            this->labelToInsertJobs.erase(label);
            // Go over the every id that corresponds the label and remove it from the flat buffer.
            // Every delete may cause a swap of the deleted id with the last id, and we return a
            // mapping from id to the original id that resides in this id after the deletion(s) (see
            // an example in this function implementation in MULTI index).
            auto updated_ids = this->frontendIndex->deleteVectorAndGetUpdatedIds(label);
            for (auto &it : updated_ids) {
                this->updateInsertJobInternalId(it.second, it.first);
            }
        }
        this->flatIndexGuard.unlock();
    } else {
        this->flatIndexGuard.unlock_shared();
    }

    // Next, check if there vector(s) stored under the given label in HNSW and delete them as well.
    // Note that we may remove the same vector that has been removed from the flat index, if it was
    // being ingested at that time.
    this->mainIndexGuard.lock_shared();
    num_deleted_vectors += this->deleteLabelFromHNSW(label);
    this->mainIndexGuard.unlock_shared();

    // Apply ready swap jobs if number of deleted vectors reached the threshold
    // (under exclusive lock of the main index guard).
    this->executeReadySwapJobs();

    this->UpdateIndexMemory(this->memoryCtx, this->getAllocationSize());
    return num_deleted_vectors;
}

// `getDistanceFrom` returns the minimum distance between the given blob and the vector with the
// given label. If the label doesn't exist, the distance will be NaN.
// Therefore, it's better to just call `getDistanceFrom` on both indexes and return the minimum
// instead of checking if the label exists in each index. We first try to get the distance from the
// flat buffer, as vectors in the buffer might move to the Main while we're "between" the locks.
// Behavior for single (regular) index:
// 1. label doesn't exist in both indexes - return NaN
// 2. label exists in one of the indexes only - return the distance from that index (which is valid)
// 3. label exists in both indexes - return the value from the flat buffer (which is valid and equal
//    to the value from the Main index), saving us from locking the Main index.
// Behavior for multi index:
// 1. label doesn't exist in both indexes - return NaN
// 2. label exists in one of the indexes only - return the distance from that index (which is valid)
// 3. label exists in both indexes - we may have some of the vectors with the same label in the flat
//    buffer only and some in the Main index only (and maybe temporal duplications).
//    So, we get the distance from both indexes and return the minimum.
template <typename DataType, typename DistType>
double TieredHNSWIndex<DataType, DistType>::getDistanceFrom(labelType label,
                                                            const void *blob) const {
    // Try to get the distance from the flat buffer.
    // If the label doesn't exist, the distance will be NaN.
    this->flatIndexGuard.lock_shared();
    auto flat_dist = this->frontendIndex->getDistanceFrom(label, blob);
    this->flatIndexGuard.unlock_shared();

    // Optimization. TODO: consider having different implementations for single and multi indexes,
    // to avoid checking the index type on every query.
    if (!this->backendIndex->isMultiValue() && !std::isnan(flat_dist)) {
        // If the index is single value, and we got a valid distance from the flat buffer,
        // we can return the distance without querying the Main index.
        return flat_dist;
    }

    // Try to get the distance from the Main index.
    this->mainIndexGuard.lock_shared();
    auto hnsw = getHNSWIndex();
    auto hnsw_dist = hnsw->safeGetDistanceFrom(label, blob);
    this->mainIndexGuard.unlock_shared();

    // Return the minimum distance that is not NaN.
    return std::fmin(flat_dist, hnsw_dist);
}<|MERGE_RESOLUTION|>--- conflicted
+++ resolved
@@ -328,17 +328,11 @@
         this->flatIndexGuard.unlock_shared();
         return;
     }
-<<<<<<< HEAD
-    // alon: temp solution
-    DataType vec_copy[this->frontendIndex->getDim()];
-    memcpy(vec_copy, this->frontendIndex->getDataByInternalId(job->id),
-=======
 
     // Copy the vector blob from the flat buffer, so we can release the flat lock while we are
     // indexing the vector into HNSW index.
     DataType blob_copy[this->frontendIndex->getDim()];
     memcpy(blob_copy, this->frontendIndex->getDataByInternalId(job->id),
->>>>>>> 14bd2635
            this->frontendIndex->getDim() * sizeof(DataType));
 
     // Acquire the index data lock, so we know what is the exact index size at this time. Acquire
@@ -388,24 +382,11 @@
         if (state.elementMaxLevel <= state.currMaxLevel) {
             hnsw_index->unlockIndexDataGuard();
         }
-<<<<<<< HEAD
-    }
-
-    // Take the vector from the flat buffer and insert it to HNSW (overwrite should not occur).
-    hnsw_index->addVector(vec_copy, job->label, &state);
-    if (state.elementMaxLevel > state.currMaxLevel) {
-        hnsw_index->unlockIndexDataGuard();
-    }
-    if (exclusive_lock_held) {
-        this->mainIndexGuard.unlock();
-    } else {
-=======
         // Take the vector from the flat buffer and insert it to HNSW (overwrite should not occur).
         hnsw_index->addVector(blob_copy, job->label, &state);
         if (state.elementMaxLevel > state.currMaxLevel) {
             hnsw_index->unlockIndexDataGuard();
         }
->>>>>>> 14bd2635
         this->mainIndexGuard.unlock_shared();
     }
 
