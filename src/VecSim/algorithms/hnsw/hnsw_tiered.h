#pragma once

#include "VecSim/algorithms/brute_force/brute_force_single.h"
#include "VecSim/vec_sim_tiered_index.h"
#include "hnsw.h"
#include "VecSim/index_factories/hnsw_factory.h"

#include <unordered_map>
/**
 * Definition of a job that inserts a new vector from flat into HNSW Index.
 */
struct HNSWInsertJob : public AsyncJob {
    labelType label;
    idType id;

    HNSWInsertJob(std::shared_ptr<VecSimAllocator> allocator, labelType label_, idType id_,
                  JobCallback insertCb, VecSimIndex *index_)
        : AsyncJob(allocator, HNSW_INSERT_VECTOR_JOB, insertCb, index_), label(label_), id(id_) {}
};

/**
 * Definition of a job that swaps last id with a deleted id in HNSW Index after delete operation.
 */
struct HNSWSwapJob : public VecsimBaseObject {
    idType deleted_id;
    std::atomic_int
        pending_repair_jobs_counter; // number of repair jobs left to complete before this job
                                     // is ready to be executed (atomic counter).
    HNSWSwapJob(std::shared_ptr<VecSimAllocator> allocator, idType deletedId)
        : VecsimBaseObject(allocator), deleted_id(deletedId), pending_repair_jobs_counter(0) {}
    void setRepairJobsNum(long num_repair_jobs) { pending_repair_jobs_counter = num_repair_jobs; }
    int atomicDecreasePendingJobsNum() {
        int ret = --pending_repair_jobs_counter;
        assert(pending_repair_jobs_counter >= 0);
        return ret;
    }
};

static const size_t DEFAULT_PENDING_SWAP_JOBS_THRESHOLD = DEFAULT_BLOCK_SIZE;
static const size_t MAX_PENDING_SWAP_JOBS_THRESHOLD = 100000;

/**
 * Definition of a job that repairs a certain node's connection in HNSW Index after delete
 * operation.
 */
struct HNSWRepairJob : public AsyncJob {
    idType node_id;
    unsigned short level;
    vecsim_stl::vector<HNSWSwapJob *> associatedSwapJobs;

    HNSWRepairJob(std::shared_ptr<VecSimAllocator> allocator, idType id_, unsigned short level_,
                  JobCallback repairCb, VecSimIndex *index_, HNSWSwapJob *swapJob)
        : AsyncJob(allocator, HNSW_REPAIR_NODE_CONNECTIONS_JOB, repairCb, index_), node_id(id_),
          level(level_),
          // Insert the first swap job from which this repair job was created.
          associatedSwapJobs(1, swapJob, this->allocator) {}
    // In case that a repair job is required for deleting another neighbor of the node, save a
    // reference to additional swap job.
    void appendAnotherAssociatedSwapJob(HNSWSwapJob *swapJob) {
        associatedSwapJobs.push_back(swapJob);
    }
};

template <typename DataType, typename DistType>
class TieredHNSWIndex : public VecSimTieredIndex<DataType, DistType> {
private:
    /// Mappings from id/label to associated jobs, for invalidating and update ids if necessary.
    // In MULTI, we can have more than one insert job pending per label.
    // **This map is protected with the flat buffer lock**
    vecsim_stl::unordered_map<labelType, vecsim_stl::vector<HNSWInsertJob *>> labelToInsertJobs;
    vecsim_stl::unordered_map<idType, vecsim_stl::vector<HNSWRepairJob *>> idToRepairJobs;
    vecsim_stl::unordered_map<idType, HNSWSwapJob *> idToSwapJob;

    // This threshold is tested upon deleting a label from HNSW, and once the number of deleted
    // vectors reached this limit, we apply swap jobs *only for vectors that has no more pending
    // repair jobs*, and are ready to be removed from the graph.
    size_t pendingSwapJobsThreshold;
    size_t readySwapJobs;

    // Protect the both idToRepairJobs lookup and the pending_repair_jobs_counter for the
    // associated swap jobs.
    std::mutex idToRepairJobsGuard;

    void executeInsertJob(HNSWInsertJob *job);
    void executeRepairJob(HNSWRepairJob *job);

    // To be executed synchronously upon deleting a vector, doesn't require a wrapper. Main HNSW
    // lock is assumed to be held exclusive here.
    void executeSwapJob(HNSWSwapJob *job, vecsim_stl::vector<idType> &idsToRemove);

    void executeReadySwapJobs();

    // Wrappers static functions to be sent as callbacks upon creating the jobs (since members
    // functions cannot serve as callback, this serve as the "gateway" to the appropriate index).
    static void executeInsertJobWrapper(AsyncJob *job);
    static void executeRepairJobWrapper(AsyncJob *job);

    inline HNSWIndex<DataType, DistType> *getHNSWIndex() const;

    // Helper function for deleting a vector from the flat buffer (after it has already been
    // ingested into HNSW or deleted). This includes removing the corresponding insert job from the
    // label-to-insert-jobs lookup. Also, since deletion a vector triggers swapping of the
    // internal last id with the deleted vector id, here we update the pending insert job(s) for the
    // last id (if needed). This should be called while *flat lock is held* (exclusive lock).
    void updateInsertJobInternalId(idType prev_id, idType new_id, labelType label);

    // Helper function for performing in place mark delete of vector(s) associated with a label
    // and creating the appropriate repair jobs for the effected connections. This should be called
    // while *HNSW shared lock is held* (shared locked).
    int deleteLabelFromHNSW(labelType label);

    // Insert a single vector to HNSW. This can be called in both write modes - insert async and
    // in-place. For the async mode, we have to release the flat index guard that is held for shared
    // ownership (we do it right after we update the HNSW global data and receive the new state).
    template <bool releaseFlatGuard>
    void insertVectorToHNSW(HNSWIndex<DataType, DistType> *hnsw_index, labelType label,
                            const void *blob);

#ifdef BUILD_TESTS
#include "VecSim/algorithms/hnsw/hnsw_tiered_tests_friends.h"
#endif

public:
    class TieredHNSW_BatchIterator : public VecSimBatchIterator {
    private:
        const TieredHNSWIndex<DataType, DistType> *index;
        VecSimQueryParams *queryParams;

        VecSimQueryResult_List flat_results;
        VecSimQueryResult_List hnsw_results;

        VecSimBatchIterator *flat_iterator;
        VecSimBatchIterator *hnsw_iterator;

        // On single value indices, this set holds the IDs of the results that were returned from
        // the flat buffer.
        // On multi value indices, this set holds the IDs of all the results that were returned.
        // The difference between the two cases is that on multi value indices, the same ID can
        // appear in both indexes and results with different scores, and therefore we can't tell in
        // advance when we expect a possibility of a duplicate.
        // On single value indices, a duplicate may appear at the same batch (and we will handle it
        // when merging the results) Or it may appear in a different batches, first from the flat
        // buffer and then from the HNSW, in the cases where a better result if found later in HNSW
        // because of the approximate nature of the algorithm.
        vecsim_stl::unordered_set<labelType> returned_results_set;

    private:
        template <bool isMultiValue>
        inline VecSimQueryResult_List compute_current_batch(size_t n_res);
        inline void filter_irrelevant_results(VecSimQueryResult_List &);

    public:
        TieredHNSW_BatchIterator(void *query_vector,
                                 const TieredHNSWIndex<DataType, DistType> *index,
                                 VecSimQueryParams *queryParams,
                                 std::shared_ptr<VecSimAllocator> allocator);

        ~TieredHNSW_BatchIterator();

        VecSimQueryResult_List getNextResults(size_t n_res, VecSimQueryResult_Order order) override;

        bool isDepleted() override;

        void reset() override;
    };

public:
    TieredHNSWIndex(HNSWIndex<DataType, DistType> *hnsw_index,
                    BruteForceIndex<DataType, DistType> *bf_index,
                    const TieredIndexParams &tieredParams,
                    std::shared_ptr<VecSimAllocator> allocator);
    virtual ~TieredHNSWIndex();

    int addVector(const void *blob, labelType label, void *auxiliaryCtx = nullptr) override;
    int deleteVector(labelType label) override;
    size_t indexSize() const override;
    size_t indexLabelCount() const override;
    size_t indexCapacity() const override;
    double getDistanceFrom(labelType label, const void *blob) const override;
    // Do nothing here, each tier (flat buffer and HNSW) should increase capacity for itself when
    // needed.
    void increaseCapacity() override {}

    VecSimBatchIterator *newBatchIterator(const void *queryBlob,
                                          VecSimQueryParams *queryParams) const override {
        size_t blobSize = this->backendIndex->getDim() * sizeof(DataType);
        void *queryBlobCopy = this->allocator->allocate(blobSize);
        memcpy(queryBlobCopy, queryBlob, blobSize);
        return new (this->allocator)
            TieredHNSW_BatchIterator(queryBlobCopy, this, queryParams, this->allocator);
    }
    inline void setLastSearchMode(VecSearchMode mode) override {
        return this->backendIndex->setLastSearchMode(mode);
    }
#ifdef BUILD_TESTS
    void getDataByLabel(labelType label, std::vector<std::vector<DataType>> &vectors_output) const;
#endif
};

/**
 ******************************* Implementation **************************
 */

/* Helper methods */
template <typename DataType, typename DistType>
void TieredHNSWIndex<DataType, DistType>::executeInsertJobWrapper(AsyncJob *job) {
    auto *insert_job = reinterpret_cast<HNSWInsertJob *>(job);
    auto *job_index = reinterpret_cast<TieredHNSWIndex<DataType, DistType> *>(insert_job->index);
    job_index->executeInsertJob(insert_job);
}

template <typename DataType, typename DistType>
void TieredHNSWIndex<DataType, DistType>::executeRepairJobWrapper(AsyncJob *job) {
    auto *repair_job = reinterpret_cast<HNSWRepairJob *>(job);
    auto *job_index = reinterpret_cast<TieredHNSWIndex<DataType, DistType> *>(repair_job->index);
    job_index->executeRepairJob(repair_job);
}

template <typename DataType, typename DistType>
void TieredHNSWIndex<DataType, DistType>::executeSwapJob(HNSWSwapJob *job,
                                                         vecsim_stl::vector<idType> &idsToRemove) {
    auto hnsw_index = this->getHNSWIndex();
    hnsw_index->removeAndSwapDeletedElement(job->deleted_id);
    // Get the id that was last and was had been swapped with the job's deleted id.
    idType prev_last_id = this->getHNSWIndex()->indexSize();

    // Invalidate repair jobs for the disposed id (if exist), and update the associated swap jobs.
    if (idToRepairJobs.find(job->deleted_id) != idToRepairJobs.end()) {
        for (auto &job_it : idToRepairJobs.at(job->deleted_id)) {
            job_it->node_id = INVALID_JOB_ID;
            for (auto &swap_job_it : job_it->associatedSwapJobs) {
                if (swap_job_it->atomicDecreasePendingJobsNum() == 0) {
                    readySwapJobs++;
                }
            }
        }
        idToRepairJobs.erase(job->deleted_id);
    }
    // Swap the ids in the pending jobs for the current last id (if exist).
    if (idToRepairJobs.find(prev_last_id) != idToRepairJobs.end()) {
        for (auto &job_it : idToRepairJobs.at(prev_last_id)) {
            job_it->node_id = job->deleted_id;
        }
        idToRepairJobs.insert({job->deleted_id, idToRepairJobs.at(prev_last_id)});
        idToRepairJobs.erase(prev_last_id);
    }
    // Update the swap jobs if the last id also needs a swap, otherwise just collect to deleted id
    // to be removed from the swap jobs.
    if (prev_last_id != job->deleted_id && idToSwapJob.find(prev_last_id) != idToSwapJob.end() &&
        std::find(idsToRemove.begin(), idsToRemove.end(), prev_last_id) == idsToRemove.end()) {
        // Update the curr_last_id pending swap job id after the removal that renamed curr_last_id
        // with the deleted id.
        idsToRemove.push_back(prev_last_id);
        idToSwapJob.at(prev_last_id)->deleted_id = job->deleted_id;
        idToSwapJob.at(job->deleted_id) = idToSwapJob.at(prev_last_id);
    } else {
        idsToRemove.push_back(job->deleted_id);
    }
}

template <typename DataType, typename DistType>
HNSWIndex<DataType, DistType> *TieredHNSWIndex<DataType, DistType>::getHNSWIndex() const {
    return dynamic_cast<HNSWIndex<DataType, DistType> *>(this->backendIndex);
}

template <typename DataType, typename DistType>
void TieredHNSWIndex<DataType, DistType>::executeReadySwapJobs() {
    // If swapJobs size is equal or larger than a threshold, go over the swap jobs and execute every
    // job for which all of its pending repair jobs were executed (otherwise finish and return).
    if (readySwapJobs < this->pendingSwapJobsThreshold) {
        return;
    }
    // Execute swap jobs - acquire hnsw write lock.
    this->mainIndexGuard.lock();

    vecsim_stl::vector<idType> idsToRemove(this->allocator);
    idsToRemove.reserve(idToSwapJob.size());
    for (auto &it : idToSwapJob) {
        auto *swap_job = it.second;
        if (swap_job->pending_repair_jobs_counter.load() == 0) {
            // Swap job is ready for execution - execute and delete it.
            this->executeSwapJob(swap_job, idsToRemove);
            delete swap_job;
        }
    }
    for (idType id : idsToRemove) {
        idToSwapJob.erase(id);
    }
    readySwapJobs -= idsToRemove.size();
    this->mainIndexGuard.unlock();
}

template <typename DataType, typename DistType>
int TieredHNSWIndex<DataType, DistType>::deleteLabelFromHNSW(labelType label) {
    auto *hnsw_index = getHNSWIndex();
    this->mainIndexGuard.lock_shared();

    // Get the required data about the relevant ids to delete.
    // Internally, this will hold the index data lock.
    auto internal_ids = hnsw_index->markDelete(label);

    for (size_t i = 0; i < internal_ids.size(); i++) {
        idType id = internal_ids[i];
        vecsim_stl::vector<AsyncJob *> repair_jobs(this->allocator);
        auto *swap_job = new (this->allocator) HNSWSwapJob(this->allocator, id);

        // Go over all the deleted element links in every level and create repair jobs.
        auto incoming_edges =
            hnsw_index->safeCollectAllNodeIncomingNeighbors(id, hnsw_index->getElementTopLevel(id));

        // Protect the id->repair_jobs lookup while we update it with the new jobs.
        this->idToRepairJobsGuard.lock();
        for (pair<idType, ushort> &node : incoming_edges) {
            bool repair_job_exists = false;
            HNSWRepairJob *repair_job = nullptr;
            if (idToRepairJobs.find(node.first) != idToRepairJobs.end()) {
                for (auto it : idToRepairJobs.at(node.first)) {
                    if (it->level == node.second) {
                        // There is already an existing pending repair job for this node due to
                        // the deletion of another node - avoid creating another job.
                        repair_job_exists = true;
                        repair_job = it;
                        break;
                    }
                }
            } else {
                // There is no repair jobs at all for this element, create a new array for it.
                idToRepairJobs.insert(
                    {node.first, vecsim_stl::vector<HNSWRepairJob *>(this->allocator)});
            }
            if (repair_job_exists) {
                repair_job->appendAnotherAssociatedSwapJob(swap_job);
            } else {
                repair_job =
                    new (this->allocator) HNSWRepairJob(this->allocator, node.first, node.second,
                                                        executeRepairJobWrapper, this, swap_job);
                repair_jobs.emplace_back(repair_job);
                idToRepairJobs.at(node.first).push_back(repair_job);
            }
        }
        swap_job->setRepairJobsNum(incoming_edges.size());
        if (incoming_edges.size() == 0) {
<<<<<<< HEAD
=======
            // No pending repair jobs, so swap jobs is ready from the beginning.
>>>>>>> 72a9dd0e
            readySwapJobs++;
        }
        this->idToRepairJobsGuard.unlock();

        this->submitJobs(repair_jobs);
        // Insert the swap job into the swap jobs lookup (for fast update in case that the
        // node id is changed due to swap job).
        assert(idToSwapJob.find(id) == idToSwapJob.end());
        idToSwapJob[id] = swap_job;
    }
    this->mainIndexGuard.unlock_shared();
    return internal_ids.size();
}

template <typename DataType, typename DistType>
void TieredHNSWIndex<DataType, DistType>::updateInsertJobInternalId(idType prev_id, idType new_id,
                                                                    labelType label) {
    // Update the pending job id, due to a swap that was caused after the removal of new_id.
    assert(new_id != INVALID_ID && prev_id != INVALID_ID);
    auto it = this->labelToInsertJobs.find(label);
    if (it != this->labelToInsertJobs.end()) {
        // There is a pending job for the label of the swapped last id - update its id.
        for (HNSWInsertJob *job_it : it->second) {
            if (job_it->id == prev_id) {
                job_it->id = new_id;
            }
        }
    }
}

template <typename DataType, typename DistType>
template <bool releaseFlatGuard>
void TieredHNSWIndex<DataType, DistType>::insertVectorToHNSW(
    HNSWIndex<DataType, DistType> *hnsw_index, labelType label, const void *blob) {
    // Acquire the index data lock, so we know what is the exact index size at this time. Acquire
    // the main r/w lock before to avoid deadlocks.
    AddVectorCtx state = {0};
    this->mainIndexGuard.lock_shared();
    hnsw_index->lockIndexDataGuard();
    // Check if resizing is needed for HNSW index (requires write lock).
    if (hnsw_index->indexCapacity() == hnsw_index->indexSize()) {
        // Release the inner HNSW data lock before we re-acquire the global HNSW lock.
        this->mainIndexGuard.unlock_shared();
        hnsw_index->unlockIndexDataGuard();
        this->mainIndexGuard.lock();
        hnsw_index->lockIndexDataGuard();
        // Check if resizing is still required (another thread might have done it in the meantime
        // while we release the shared lock).
        if (hnsw_index->indexCapacity() == hnsw_index->indexSize()) {
            hnsw_index->increaseCapacity();
        }
        // Hold the index data lock while we store the new element. If the new node's max level is
        // higher than the current one, hold the lock through the entire insertion to ensure that
        // graph scans will not occur, as they will try access the entry point's neighbors.
        state = hnsw_index->storeNewElement(label);
        if (releaseFlatGuard) {
            this->flatIndexGuard.unlock_shared();
        }

        // If we're still holding the index data guard, we cannot take the main index lock for
        // shared ownership as it may cause deadlocks, and we also cannot release the main index
        // lock between, since we cannot allow swap jobs to happen, as they will make the
        // saved state invalid. Hence, we insert the vector with the current exclusive lock held.
        if (state.elementMaxLevel <= state.currMaxLevel) {
            hnsw_index->unlockIndexDataGuard();
        }
        // Take the vector from the flat buffer and insert it to HNSW (overwrite should not occur).
        hnsw_index->addVector(blob, label, &state);
        if (state.elementMaxLevel > state.currMaxLevel) {
            hnsw_index->unlockIndexDataGuard();
        }
        this->mainIndexGuard.unlock();
    } else {
        // Do the same as above except for changing the capacity, but with *shared* lock held:
        // Hold the index data lock while we store the new element. If the new node's max level is
        // higher than the current one, hold the lock through the entire insertion to ensure that
        // graph scans will not occur, as they will try access the entry point's neighbors.
        state = hnsw_index->storeNewElement(label);
        if (releaseFlatGuard) {
            this->flatIndexGuard.unlock_shared();
        }

        if (state.elementMaxLevel <= state.currMaxLevel) {
            hnsw_index->unlockIndexDataGuard();
        }
        // Take the vector from the flat buffer and insert it to HNSW (overwrite should not occur).
        hnsw_index->addVector(blob, label, &state);
        if (state.elementMaxLevel > state.currMaxLevel) {
            hnsw_index->unlockIndexDataGuard();
        }
        this->mainIndexGuard.unlock_shared();
    }
}

/******************** Job's callbacks **********************************/
template <typename DataType, typename DistType>
void TieredHNSWIndex<DataType, DistType>::executeInsertJob(HNSWInsertJob *job) {
    // Note that accessing the job fields should occur with flat index guard held (here and later).
    this->flatIndexGuard.lock_shared();
    if (job->id == INVALID_JOB_ID) {
        // Job has been invalidated in the meantime.
        this->flatIndexGuard.unlock_shared();
        return;
    }

    HNSWIndex<DataType, DistType> *hnsw_index = this->getHNSWIndex();
    // Copy the vector blob from the flat buffer, so we can release the flat lock while we are
    // indexing the vector into HNSW index.
    DataType blob_copy[this->frontendIndex->getDim()];
    memcpy(blob_copy, this->frontendIndex->getDataByInternalId(job->id),
           this->frontendIndex->getDim() * sizeof(DataType));

    this->insertVectorToHNSW<true>(hnsw_index, job->label, blob_copy);

    // Remove the vector and the insert job from the flat buffer.
    this->flatIndexGuard.lock();
    // The job might have been invalidated due to overwrite in the meantime. In this case,
    // it was already deleted and the job has been evicted. Otherwise, we need to do it now.
    if (job->id != INVALID_JOB_ID) {
        // Remove the job pointer from the labelToInsertJobs mapping.
        auto &jobs = labelToInsertJobs.at(job->label);
        for (size_t i = 0; i < jobs.size(); i++) {
            if (jobs[i]->id == job->id) {
                jobs.erase(jobs.begin() + (long)i);
                break;
            }
        }
        if (labelToInsertJobs.at(job->label).empty()) {
            labelToInsertJobs.erase(job->label);
        }
        // Remove the vector from the flat buffer. This may cause the last vector id to swap with
        // the deleted id. Hold the label for the last id, so we can later on update its
        // corresponding job id. Note that after calling deleteVectorById, the last id's label
        // shouldn't be available, since it is removed from the lookup.
        labelType last_vec_label =
            this->frontendIndex->getLabelByInternalId(this->frontendIndex->indexSize() - 1);
        int deleted = this->frontendIndex->deleteVectorById(job->label, job->id);
        if (deleted && job->id != this->frontendIndex->indexSize()) {
            // If the vector removal caused a swap with the last id, update the relevant insert job.
            this->updateInsertJobInternalId(this->frontendIndex->indexSize(), job->id,
                                            last_vec_label);
        }
    }
    this->flatIndexGuard.unlock();
}

template <typename DataType, typename DistType>
void TieredHNSWIndex<DataType, DistType>::executeRepairJob(HNSWRepairJob *job) {
    // Lock the HNSW shared lock before accessing its internals.
    this->mainIndexGuard.lock_shared();
    if (job->node_id == INVALID_JOB_ID) {
        // The current node has already been removed and disposed.
        this->mainIndexGuard.unlock_shared();
        return;
    }
    HNSWIndex<DataType, DistType> *hnsw_index = this->getHNSWIndex();

    // Remove this job pointer from the repair jobs lookup BEFORE it has been executed. Had we done
    // it after executing the repair job, we might have see that there is a pending repair job for
    // this node id upon deleting another neighbor of this node, and we may avoid creating another
    // repair job even though *it has already been executed*.
    this->idToRepairJobsGuard.lock();
    auto &repair_jobs = this->idToRepairJobs.at(job->node_id);
    assert(repair_jobs.size() > 0);
    if (repair_jobs.size() == 1) {
        // This was the only pending repair job for this id.
        this->idToRepairJobs.erase(job->node_id);
    } else {
        // There are more pending jobs for the current id, remove just this job from the pending
        // repair jobs list for this element id by replacing it with the last one (and trim the
        // last job in the list).
        auto it = std::find(repair_jobs.begin(), repair_jobs.end(), job);
        assert(it != repair_jobs.end());
        *it = repair_jobs.back();
        repair_jobs.pop_back();
    }
    for (auto &it : job->associatedSwapJobs) {
        if (it->atomicDecreasePendingJobsNum() == 0) {
            readySwapJobs++;
        }
    }
    this->idToRepairJobsGuard.unlock();

    hnsw_index->repairNodeConnections(job->node_id, job->level);

    this->mainIndexGuard.unlock_shared();
}

/******************** Index API ****************************************/

template <typename DataType, typename DistType>
TieredHNSWIndex<DataType, DistType>::TieredHNSWIndex(HNSWIndex<DataType, DistType> *hnsw_index,
                                                     BruteForceIndex<DataType, DistType> *bf_index,
                                                     const TieredIndexParams &tiered_index_params,
                                                     std::shared_ptr<VecSimAllocator> allocator)
    : VecSimTieredIndex<DataType, DistType>(hnsw_index, bf_index, tiered_index_params, allocator),
      labelToInsertJobs(this->allocator), idToRepairJobs(this->allocator),
      idToSwapJob(this->allocator), readySwapJobs(0) {
    // If the param for swapJobThreshold is 0 use the default value, if it exceeds the maximum
    // allowed, use the maximum value.
    this->pendingSwapJobsThreshold =
        tiered_index_params.specificParams.tieredHnswParams.swapJobThreshold == 0
            ? DEFAULT_PENDING_SWAP_JOBS_THRESHOLD
            : std::min(tiered_index_params.specificParams.tieredHnswParams.swapJobThreshold,
                       MAX_PENDING_SWAP_JOBS_THRESHOLD);

    // Set HNSW r/w lock to prefer writers, to avoid starvation that may occur upon acquiring
    // the lock exclusively (for periodically resize / applying swap jobs clean up).
    pthread_rwlock_t rwlock_prefer_writers_main;
    pthread_rwlockattr_t attr_main;
    pthread_rwlockattr_setkind_np(&attr_main, PTHREAD_RWLOCK_PREFER_WRITER_NONRECURSIVE_NP);
    pthread_rwlock_init(&rwlock_prefer_writers_main, &attr_main);
    auto *handle_main = (pthread_rwlock_t *)this->mainIndexGuard.native_handle();
    *handle_main = rwlock_prefer_writers_main;
}

template <typename DataType, typename DistType>
TieredHNSWIndex<DataType, DistType>::~TieredHNSWIndex() {
    // Delete all the pending swap jobs.
    // We need to delete them ourselves because they are not passed to any external queue.
    for (auto &it : this->idToSwapJob) {
        delete it.second;
    }
}

template <typename DataType, typename DistType>
size_t TieredHNSWIndex<DataType, DistType>::indexSize() const {
    this->flatIndexGuard.lock_shared();
    this->getHNSWIndex()->lockIndexDataGuard();
    size_t res = this->backendIndex->indexSize() + this->frontendIndex->indexSize();
    this->getHNSWIndex()->unlockIndexDataGuard();
    this->flatIndexGuard.unlock_shared();
    return res;
}

template <typename DataType, typename DistType>
size_t TieredHNSWIndex<DataType, DistType>::indexCapacity() const {
    return this->backendIndex->indexCapacity() + this->frontendIndex->indexCapacity();
}

template <typename DataType, typename DistType>
size_t TieredHNSWIndex<DataType, DistType>::indexLabelCount() const {
    // Compute the union of both labels set in both tiers of the index.
    this->flatIndexGuard.lock();
    this->mainIndexGuard.lock();
    auto flat_labels = this->frontendIndex->getLabelsSet();
    auto hnsw_labels = this->getHNSWIndex()->getLabelsSet();
    std::vector<labelType> output;
    std::set_union(flat_labels.begin(), flat_labels.end(), hnsw_labels.begin(), hnsw_labels.end(),
                   std::back_inserter(output));
    this->flatIndexGuard.unlock();
    this->mainIndexGuard.unlock();
    return output.size();
}

template <typename DataType, typename DistType>
int TieredHNSWIndex<DataType, DistType>::addVector(const void *blob, labelType label,
                                                   void *auxiliaryCtx) {
    int ret = 1;
    auto hnsw_index = this->getHNSWIndex();
    if (this->getWriteMode() == VecSim_WriteInPlace) {
        this->mainIndexGuard.lock();
        // Internally, we may overwrite (delete the previous vector stored under this label), and
        // may need to increase the capacity when we append the new vector afterwards.
        ret = hnsw_index->addVector(blob, label);
        this->mainIndexGuard.unlock();
        return ret;
    }
    if (this->frontendIndex->indexSize() >= this->flatBufferLimit) {
        // Handle overwrite situation.
        if (!this->backendIndex->isMultiValue()) {
            // This will do nothing (and return 0) if this label doesn't exist. Otherwise, it may
            // remove vector from the flat buffer and/or the HNSW index.
            ret -= this->deleteVector(label);
        }
        if (this->frontendIndex->indexSize() >= this->flatBufferLimit) {
            // We didn't remove a vector from flat buffer due to overwrite, insert the new vector
            // directly to HNSW. Since flat buffer guard was not held, no need to release it
            // internally.
            this->insertVectorToHNSW<false>(hnsw_index, label, blob);
            return ret;
        }
        // Otherwise, we fall back to the "regular" insertion into the flat buffer
        // (since it is not full anymore after removing the previous vector stored under the label).
    }
    this->flatIndexGuard.lock();
    idType new_flat_id = this->frontendIndex->indexSize();
    if (this->frontendIndex->isLabelExists(label) && !this->frontendIndex->isMultiValue()) {
        // Overwrite the vector and invalidate its only pending job (since we are not in MULTI).
        auto *old_job = this->labelToInsertJobs.at(label).at(0);
        old_job->id = INVALID_JOB_ID;
        this->labelToInsertJobs.erase(label);
        ret = 0;
        // We are going to update the internal id that currently holds the vector associated with
        // the given label.
        new_flat_id =
            dynamic_cast<BruteForceIndex_Single<DataType, DistType> *>(this->frontendIndex)
                ->getIdOfLabel(label);
        // If we are adding a new element (rather than updating an exiting one) we may need to
        // increase index capacity.
    } else if (this->frontendIndex->indexCapacity() == this->frontendIndex->indexSize()) {
        this->frontendIndex->increaseCapacity();
    }
    // If this label already exists, this will do overwrite.
    this->frontendIndex->addVector(blob, label);

    AsyncJob *new_insert_job = new (this->allocator)
        HNSWInsertJob(this->allocator, label, new_flat_id, executeInsertJobWrapper, this);
    // Save a pointer to the job, so that if the vector is overwritten, we'll have an indication.
    if (this->labelToInsertJobs.find(label) != this->labelToInsertJobs.end()) {
        // There's already a pending insert job for this label, add another one (without overwrite,
        // only possible in multi index)
        assert(this->backendIndex->isMultiValue());
        this->labelToInsertJobs.at(label).push_back((HNSWInsertJob *)new_insert_job);
    } else {
        vecsim_stl::vector<HNSWInsertJob *> new_jobs_vec(1, (HNSWInsertJob *)new_insert_job,
                                                         this->allocator);
        this->labelToInsertJobs.insert({label, new_jobs_vec});
    }
    this->flatIndexGuard.unlock();

    // Here, a worker might ingest the previous vector that was stored under "label"
    // (in case of override in non-MULTI index) - so if it's there, we remove it (and create the
    // required repair jobs), *before* we submit the insert job.
    if (!this->backendIndex->isMultiValue()) {
        // If we removed the previous vector from both HNSW and flat in the overwrite process,
        // we still return 0 (not -1).
        ret = MAX(ret - this->deleteLabelFromHNSW(label), 0);
    }
    // Apply ready swap jobs if number of deleted vectors reached the threshold (under exclusive
    // lock of the main index guard).
    this->executeReadySwapJobs();

    // Insert job to the queue and signal the workers' updater.
    this->submitSingleJob(new_insert_job);
    return ret;
}

template <typename DataType, typename DistType>
int TieredHNSWIndex<DataType, DistType>::deleteVector(labelType label) {
    int num_deleted_vectors = 0;
    this->flatIndexGuard.lock_shared();
    if (this->frontendIndex->isLabelExists(label)) {
        this->flatIndexGuard.unlock_shared();
        this->flatIndexGuard.lock();
        // Check again if the label exists, as it may have been removed while we released the lock.
        if (this->frontendIndex->isLabelExists(label)) {
            // Invalidate the pending insert job(s) into HNSW associated with this label
            auto &insert_jobs = this->labelToInsertJobs.at(label);
            for (auto *job : insert_jobs) {
                reinterpret_cast<HNSWInsertJob *>(job)->id = INVALID_JOB_ID;
            }
            num_deleted_vectors += insert_jobs.size();
            // Remove the pending insert job(s) from the labelToInsertJobs mapping.
            this->labelToInsertJobs.erase(label);
            // Go over the every id that corresponds the label and remove it from the flat buffer.
            // Every delete may cause a swap of the deleted id with the last id, and we return a
            // mapping from id to the original id that resides in this id after the deletion(s) (see
            // an example in this function implementation in MULTI index).
            auto updated_ids = this->frontendIndex->deleteVectorAndGetUpdatedIds(label);
            for (auto &it : updated_ids) {
                idType prev_id = it.second.first;
                labelType updated_vec_label = it.second.second;
                this->updateInsertJobInternalId(prev_id, it.first, updated_vec_label);
            }
        }
        this->flatIndexGuard.unlock();
    } else {
        this->flatIndexGuard.unlock_shared();
    }

    // Next, check if there vector(s) stored under the given label in HNSW and delete them as well.
    // Note that we may remove the same vector that has been removed from the flat index, if it was
    // being ingested at that time.
    if (this->getWriteMode() == VecSim_WriteAsync) {
        num_deleted_vectors += this->deleteLabelFromHNSW(label);
        // Apply ready swap jobs if number of deleted vectors reached the threshold
        // (under exclusive lock of the main index guard).
        this->executeReadySwapJobs();
    } else {
        // delete in place.
        this->mainIndexGuard.lock();
        num_deleted_vectors += this->backendIndex->deleteVector(label);
        this->mainIndexGuard.unlock();
    }

    return num_deleted_vectors;
}

// `getDistanceFrom` returns the minimum distance between the given blob and the vector with the
// given label. If the label doesn't exist, the distance will be NaN.
// Therefore, it's better to just call `getDistanceFrom` on both indexes and return the minimum
// instead of checking if the label exists in each index. We first try to get the distance from the
// flat buffer, as vectors in the buffer might move to the Main while we're "between" the locks.
// Behavior for single (regular) index:
// 1. label doesn't exist in both indexes - return NaN
// 2. label exists in one of the indexes only - return the distance from that index (which is valid)
// 3. label exists in both indexes - return the value from the flat buffer (which is valid and equal
//    to the value from the Main index), saving us from locking the Main index.
// Behavior for multi index:
// 1. label doesn't exist in both indexes - return NaN
// 2. label exists in one of the indexes only - return the distance from that index (which is valid)
// 3. label exists in both indexes - we may have some of the vectors with the same label in the flat
//    buffer only and some in the Main index only (and maybe temporal duplications).
//    So, we get the distance from both indexes and return the minimum.
template <typename DataType, typename DistType>
double TieredHNSWIndex<DataType, DistType>::getDistanceFrom(labelType label,
                                                            const void *blob) const {
    // Try to get the distance from the flat buffer.
    // If the label doesn't exist, the distance will be NaN.
    this->flatIndexGuard.lock_shared();
    auto flat_dist = this->frontendIndex->getDistanceFrom(label, blob);
    this->flatIndexGuard.unlock_shared();

    // Optimization. TODO: consider having different implementations for single and multi indexes,
    // to avoid checking the index type on every query.
    if (!this->backendIndex->isMultiValue() && !std::isnan(flat_dist)) {
        // If the index is single value, and we got a valid distance from the flat buffer,
        // we can return the distance without querying the Main index.
        return flat_dist;
    }

    // Try to get the distance from the Main index.
    this->mainIndexGuard.lock_shared();
    auto hnsw_dist = getHNSWIndex()->safeGetDistanceFrom(label, blob);
    this->mainIndexGuard.unlock_shared();

    // Return the minimum distance that is not NaN.
    return std::fmin(flat_dist, hnsw_dist);
}

////////////////////////////////////////////////////////////////////////////////////////////////////
//  TieredHNSW_BatchIterator                                                                     //
////////////////////////////////////////////////////////////////////////////////////////////////////

/******************** Ctor / Dtor *****************/

// Defining spacial values for the hnsw_iterator field, to indicate if the iterator is uninitialized
// or depleted when we don't have a valid iterator.
#define UNINITIALIZED ((VecSimBatchIterator *)0)
#define DEPLETED      ((VecSimBatchIterator *)1)

template <typename DataType, typename DistType>
TieredHNSWIndex<DataType, DistType>::TieredHNSW_BatchIterator::TieredHNSW_BatchIterator(
    void *query_vector, const TieredHNSWIndex<DataType, DistType> *index,
    VecSimQueryParams *queryParams, std::shared_ptr<VecSimAllocator> allocator)
    : VecSimBatchIterator(query_vector, queryParams ? queryParams->timeoutCtx : nullptr,
                          std::move(allocator)),
      index(index), flat_results({0}), hnsw_results({0}),
      flat_iterator(this->index->frontendIndex->newBatchIterator(query_vector, queryParams)),
      hnsw_iterator(UNINITIALIZED), returned_results_set(this->allocator) {
    // Save a copy of the query params to initialize the HNSW iterator with (on first batch and
    // first batch after reset).
    if (queryParams) {
        this->queryParams =
            (VecSimQueryParams *)this->allocator->allocate(sizeof(VecSimQueryParams));
        *this->queryParams = *queryParams;
    } else {
        this->queryParams = nullptr;
    }
}

template <typename DataType, typename DistType>
TieredHNSWIndex<DataType, DistType>::TieredHNSW_BatchIterator::~TieredHNSW_BatchIterator() {
    delete this->flat_iterator;

    if (this->hnsw_iterator != UNINITIALIZED && this->hnsw_iterator != DEPLETED) {
        delete this->hnsw_iterator;
        this->index->mainIndexGuard.unlock_shared();
    }

    this->allocator->free_allocation(this->queryParams);

    VecSimQueryResult_Free(this->flat_results);
    VecSimQueryResult_Free(this->hnsw_results);
}

/******************** Implementation **************/

template <typename DataType, typename DistType>
VecSimQueryResult_List
TieredHNSWIndex<DataType, DistType>::TieredHNSW_BatchIterator::getNextResults(
    size_t n_res, VecSimQueryResult_Order order) {

    const bool isMulti = this->index->backendIndex->isMultiValue();

    if (this->hnsw_iterator == UNINITIALIZED) {
        // First call to getNextResults. The call to the BF iterator will include calculating all
        // the distances and access the BF index. We take the lock on this call.
        this->index->flatIndexGuard.lock_shared();
        this->flat_results = this->flat_iterator->getNextResults(n_res, BY_SCORE_THEN_ID);
        this->index->flatIndexGuard.unlock_shared();
        // This is also the only time `getNextResults` on the BF iterator can fail.
        if (VecSim_OK != flat_results.code) {
            return flat_results;
        }
        // We also take the lock on the main index on the first call to getNextResults, and we hold
        // it until the iterator is depleted or freed.
        this->index->mainIndexGuard.lock_shared();
        this->hnsw_iterator =
            this->index->backendIndex->newBatchIterator(getQueryBlob(), queryParams);
        this->hnsw_results = this->hnsw_iterator->getNextResults(n_res, BY_SCORE_THEN_ID);
        if (this->hnsw_iterator->isDepleted()) {
            delete this->hnsw_iterator;
            this->hnsw_iterator = DEPLETED;
            this->index->mainIndexGuard.unlock_shared();
        }
    } else {
        while (VecSimQueryResult_Len(this->flat_results) < n_res &&
               !this->flat_iterator->isDepleted()) {
            auto tail = this->flat_iterator->getNextResults(
                n_res - VecSimQueryResult_Len(this->flat_results), BY_SCORE_THEN_ID);
            concat_results(this->flat_results, tail);

            if (!isMulti) {
                // On single-value indexes, duplicates will never appear in the hnsw results before
                // they appear in the flat results (at the same time or later if the approximation
                // misses) so we don't need to try and filter the flat results (and recheck
                // conditions).
                break;
            } else {
                // On multi-value indexes, the flat results may contain results that are already
                // returned from the hnsw index. We need to filter them out.
                filter_irrelevant_results(this->flat_results);
            }
        }

        auto code = VecSim_QueryResult_OK;
        while (VecSimQueryResult_Len(this->hnsw_results) < n_res &&
               this->hnsw_iterator != DEPLETED && code == VecSim_OK) {
            auto tail = this->hnsw_iterator->getNextResults(
                n_res - VecSimQueryResult_Len(this->hnsw_results), BY_SCORE_THEN_ID);
            code = tail.code; // Set the hnsw_results code to the last `getNextResults` code.
            // New batch may contain better results than the previous batch, so we need to merge.
            // We don't expect duplications (hence the <false>), as the iterator guarantees that
            // no result is returned twice.
            this->hnsw_results = merge_result_lists<false>(this->hnsw_results, tail, n_res);
            this->hnsw_results.code = code;
            filter_irrelevant_results(this->hnsw_results);
            if (this->hnsw_iterator->isDepleted()) {
                delete this->hnsw_iterator;
                this->hnsw_iterator = DEPLETED;
                this->index->mainIndexGuard.unlock_shared();
            }
        }
    }

    if (VecSim_OK != hnsw_results.code) {
        return {NULL, hnsw_results.code};
    }

    VecSimQueryResult_List batch;
    if (isMulti)
        batch = compute_current_batch<true>(n_res);
    else
        batch = compute_current_batch<false>(n_res);

    if (order == BY_ID) {
        sort_results_by_id(batch);
    }
    size_t batch_len = VecSimQueryResult_Len(batch);
    this->updateResultsCount(batch_len);

    return batch;
}

// DISCLAIMER: After the last batch, one of the iterators may report that it is not depleted,
// while all of its remaining results were already returned from the other iterator.
// (On single-value indexes, this can happen to the hnsw iterator only, on multi-value
//  indexes, this can happen to both iterators).
// The next call to `getNextResults` will return an empty batch, and then the iterators will
// correctly report that they are depleted.
template <typename DataType, typename DistType>
bool TieredHNSWIndex<DataType, DistType>::TieredHNSW_BatchIterator::isDepleted() {
    return VecSimQueryResult_Len(this->flat_results) == 0 && this->flat_iterator->isDepleted() &&
           VecSimQueryResult_Len(this->hnsw_results) == 0 && this->hnsw_iterator == DEPLETED;
}

template <typename DataType, typename DistType>
void TieredHNSWIndex<DataType, DistType>::TieredHNSW_BatchIterator::reset() {
    if (this->hnsw_iterator != UNINITIALIZED && this->hnsw_iterator != DEPLETED) {
        delete this->hnsw_iterator;
        this->index->mainIndexGuard.unlock_shared();
    }
    this->resetResultsCount();
    this->flat_iterator->reset();
    this->hnsw_iterator = UNINITIALIZED;
    VecSimQueryResult_Free(this->flat_results);
    VecSimQueryResult_Free(this->hnsw_results);
    this->flat_results = {0};
    this->hnsw_results = {0};
    returned_results_set.clear();
}

/****************** Helper Functions **************/

template <typename DataType, typename DistType>
template <bool isMultiValue>
VecSimQueryResult_List
TieredHNSWIndex<DataType, DistType>::TieredHNSW_BatchIterator::compute_current_batch(size_t n_res) {
    // Set pointers
    auto bf_res = this->flat_results.results;
    auto hnsw_res = this->hnsw_results.results;
    const auto bf_end = bf_res + VecSimQueryResult_Len(this->flat_results);
    const auto hnsw_end = hnsw_res + VecSimQueryResult_Len(this->hnsw_results);

    // Merge results
    // This call will update `hnsw_res` and `bf_res` to point to the end of the merged results.
    VecSimQueryResult *batch_res;
    if (isMultiValue) {
        batch_res = merge_results<true>(hnsw_res, hnsw_end, bf_res, bf_end, n_res);
    } else {
        batch_res = merge_results<false>(hnsw_res, hnsw_end, bf_res, bf_end, n_res);
    }

    if (!isMultiValue) {
        // If we're on a single-value index, update the set of results returned from the FLAT index
        // before popping them, to prevent them to be returned from the HNSW index in later batches.
        for (auto it = this->flat_results.results; it != bf_res; ++it) {
            this->returned_results_set.insert(it->id);
        }
    } else {
        // If we're on a multi-value index, update the set of results returned (from `batch_res`)
        for (size_t i = 0; i < array_len(batch_res); ++i) {
            this->returned_results_set.insert(batch_res[i].id);
        }
    }

    // Update results
    array_pop_front_n(this->flat_results.results, bf_res - this->flat_results.results);
    array_pop_front_n(this->hnsw_results.results, hnsw_res - this->hnsw_results.results);

    // clean up the results
    // On multi-value indexes, one (or both) results lists may contain results that are already
    // returned form the other list (with a different score). We need to filter them out.
    if (isMultiValue) {
        filter_irrelevant_results(this->flat_results);
        filter_irrelevant_results(this->hnsw_results);
    }

    // Return current batch
    return {batch_res, VecSim_QueryResult_OK};
}

template <typename DataType, typename DistType>
void TieredHNSWIndex<DataType, DistType>::TieredHNSW_BatchIterator::filter_irrelevant_results(
    VecSimQueryResult_List &rl) {
    // Filter out results that were already returned.
    auto it = rl.results;
    auto end = it + VecSimQueryResult_Len(rl);
    // Skip results that not returned yet
    while (it != end && this->returned_results_set.count(it->id) == 0) {
        ++it;
    }
    // If none of the results were returned, return
    if (it == end) {
        return;
    }
    // Mark the current result as the first result to be filtered
    auto cur_end = it;
    ++it;
    // "Append" all results that were not returned from the FLAT index
    while (it != end) {
        if (this->returned_results_set.count(it->id) == 0) {
            *cur_end = *it;
            ++cur_end;
        }
        ++it;
    }
    // Update number of results (pop the tail)
    array_pop_back_n(rl.results, end - cur_end);
}

#ifdef BUILD_TESTS
template <typename DataType, typename DistType>
void TieredHNSWIndex<DataType, DistType>::getDataByLabel(
    labelType label, std::vector<std::vector<DataType>> &vectors_output) const {
    this->getHNSWIndex()->getDataByLabel(label, vectors_output);
}
#endif<|MERGE_RESOLUTION|>--- conflicted
+++ resolved
@@ -340,10 +340,7 @@
         }
         swap_job->setRepairJobsNum(incoming_edges.size());
         if (incoming_edges.size() == 0) {
-<<<<<<< HEAD
-=======
             // No pending repair jobs, so swap jobs is ready from the beginning.
->>>>>>> 72a9dd0e
             readySwapJobs++;
         }
         this->idToRepairJobsGuard.unlock();
