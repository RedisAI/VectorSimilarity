#pragma once

#include "VecSim/vec_sim_tiered_index.h"
#include "hnsw.h"
#include "VecSim/index_factories/hnsw_factory.h"
#include "VecSim/utils/merge_results.h"

#include <unordered_map>
/**
 * Definition of a job that inserts a new vector from flat into HNSW Index.
 */
struct HNSWInsertJob : public AsyncJob {
    labelType label;
    idType id;

    HNSWInsertJob(std::shared_ptr<VecSimAllocator> allocator, labelType label_, idType id_,
                  JobCallback insertCb, VecSimIndex *index_)
        : AsyncJob(allocator, HNSW_INSERT_VECTOR_JOB, insertCb, index_), label(label_), id(id_) {}
};

/**
 * Definition of a job that swaps last id with a deleted id in HNSW Index after delete operation.
 */
struct HNSWSwapJob : public VecsimBaseObject {
    idType deleted_id;
    std::atomic_uint
        pending_repair_jobs_counter; // number of repair jobs left to complete before this job
                                     // is ready to be executed (atomic counter).
    HNSWSwapJob(std::shared_ptr<VecSimAllocator> allocator, idType deletedId)
        : VecsimBaseObject(allocator), deleted_id(deletedId), pending_repair_jobs_counter(0) {}
    void setRepairJobsNum(long num_repair_jobs) { pending_repair_jobs_counter = num_repair_jobs; }
    void atomicDecreasePendingJobsNum() {
        pending_repair_jobs_counter--;
        assert(pending_repair_jobs_counter >= 0);
    }
};
#define DEFAULT_PENDING_SWAP_JOBS_THRESHOLD DEFAULT_BLOCK_SIZE
#define MAX_PENDING_SWAP_JOBS_THRESHOLD     100000

/**
 * Definition of a job that repairs a certain node's connection in HNSW Index after delete
 * operation.
 */
struct HNSWRepairJob : public AsyncJob {
    idType node_id;
    unsigned short level;
    vecsim_stl::vector<HNSWSwapJob *> associatedSwapJobs;

    HNSWRepairJob(std::shared_ptr<VecSimAllocator> allocator, idType id_, unsigned short level_,
                  JobCallback repairCb, VecSimIndex *index_, HNSWSwapJob *swapJob)
        : AsyncJob(allocator, HNSW_REPAIR_NODE_CONNECTIONS_JOB, repairCb, index_), node_id(id_),
          level(level_),
          // Insert the first swap job from which this repair job was created.
          associatedSwapJobs(1, swapJob, this->allocator) {}
    // In case that a repair job is required for deleting another neighbor of the node, save a
    // reference to additional swap job.
    void appendAnotherAssociatedSwapJob(HNSWSwapJob *swapJob) {
        associatedSwapJobs.push_back(swapJob);
    }
};

template <typename DataType, typename DistType>
class TieredHNSWIndex : public VecSimTieredIndex<DataType, DistType> {
private:
    /// Mappings from id/label to associated jobs, for invalidating and update ids if necessary.
    // In MULTI, we can have more than one insert job pending per label.
    // **This map is protected with the flat buffer lock**
    vecsim_stl::unordered_map<labelType, vecsim_stl::vector<HNSWInsertJob *>> labelToInsertJobs;
    vecsim_stl::unordered_map<idType, vecsim_stl::vector<HNSWRepairJob *>> idToRepairJobs;
    vecsim_stl::unordered_map<idType, HNSWSwapJob *> idToSwapJob;

    size_t pendingSwapJobsThreshold;

    // Protect the both idToRepairJobs lookup and the pending_repair_jobs_counter for the
    // associated swap jobs.
    std::mutex idToRepairJobsGuard;

    void executeInsertJob(HNSWInsertJob *job);
    void executeRepairJob(HNSWRepairJob *job);

    // To be executed synchronously upon deleting a vector, doesn't require a wrapper.
    void executeSwapJob(HNSWSwapJob *job, vecsim_stl::vector<idType> &idsToRemove);

    // Wrappers static functions to be sent as callbacks upon creating the jobs (since members
    // functions cannot serve as callback, this serve as the "gateway" to the appropriate index).
    static void executeInsertJobWrapper(AsyncJob *job);
    static void executeRepairJobWrapper(AsyncJob *job);

    inline HNSWIndex<DataType, DistType> *getHNSWIndex() const;

    // Helper function for deleting a vector from the flat buffer (after it has already been
    // ingested into HNSW or deleted). This includes removing the corresponding insert job from the
    // label-to-insert-jobs lookup. Also, since deletion a vector triggers swapping of the
    // internal last id with the deleted vector id, here we update the pending insert job(s) for the
    // last id (if needed). This should be called while *flat lock is held* (exclusive lock).
    void updateInsertJobInternalId(idType prev_id, idType new_id);

    // Helper function for performing in place mark delete of vector(s) associated with a label
    // and creating the appropriate repair jobs for the effected connections. This should be called
    // while *HNSW shared lock is held* (shared locked).
    int deleteLabelFromHNSW(labelType label);

#ifdef BUILD_TESTS
#include "VecSim/algorithms/hnsw/hnsw_tiered_tests_friends.h"
#endif

public:
<<<<<<< HEAD
    TieredHNSWIndex(HNSWIndex<DataType, DistType> *hnsw_index, TieredIndexParams tieredParams,
                    size_t maxSwapJobs);
=======
    TieredHNSWIndex(HNSWIndex<DataType, DistType> *hnsw_index,
                    const TieredIndexParams &tieredParams);
>>>>>>> 68e473fb
    virtual ~TieredHNSWIndex();

    int addVector(const void *blob, labelType label, void *auxiliaryCtx = nullptr) override;
    int deleteVector(labelType label) override;
    size_t indexSize() const override;
    size_t indexLabelCount() const override;
    size_t indexCapacity() const override;
    double getDistanceFrom(labelType label, const void *blob) const override;
    // Do nothing here, each tier (flat buffer and HNSW) should increase capacity for itself when
    // needed.
    void increaseCapacity() override {}

    // TODO: Implement the actual methods instead of these temporary ones.
    VecSimQueryResult_List rangeQuery(const void *queryBlob, double radius,
                                      VecSimQueryParams *queryParams) override {
        return this->index->rangeQuery(queryBlob, radius, queryParams);
    }
    VecSimIndexInfo info() const override { return this->index->info(); }
    VecSimInfoIterator *infoIterator() const override { return this->index->infoIterator(); }
    VecSimBatchIterator *newBatchIterator(const void *queryBlob,
                                          VecSimQueryParams *queryParams) const override {
        return this->index->newBatchIterator(queryBlob, queryParams);
    }
    bool preferAdHocSearch(size_t subsetSize, size_t k, bool initial_check) override {
        return this->index->preferAdHocSearch(subsetSize, k, initial_check);
    }
    inline void setLastSearchMode(VecSearchMode mode) override {
        return this->index->setLastSearchMode(mode);
    }
};

/**
 ******************************* Implementation **************************
 */

/* Helper methods */
template <typename DataType, typename DistType>
void TieredHNSWIndex<DataType, DistType>::executeInsertJobWrapper(AsyncJob *job) {
    auto *insert_job = reinterpret_cast<HNSWInsertJob *>(job);
    auto *job_index = reinterpret_cast<TieredHNSWIndex<DataType, DistType> *>(insert_job->index);
    job_index->executeInsertJob(insert_job);
    delete insert_job;
    job_index->UpdateIndexMemory(job_index->memoryCtx, job_index->getAllocationSize());
}

template <typename DataType, typename DistType>
void TieredHNSWIndex<DataType, DistType>::executeRepairJobWrapper(AsyncJob *job) {
    auto *repair_job = reinterpret_cast<HNSWRepairJob *>(job);
    auto *job_index = reinterpret_cast<TieredHNSWIndex<DataType, DistType> *>(repair_job->index);
    job_index->executeRepairJob(repair_job);
    job_index->UpdateIndexMemory(job_index->memoryCtx, job_index->getAllocationSize());
    delete repair_job;
}

template <typename DataType, typename DistType>
void TieredHNSWIndex<DataType, DistType>::executeSwapJob(HNSWSwapJob *job,
                                                         vecsim_stl::vector<idType> &idsToRemove) {
    auto hnsw_index = this->getHNSWIndex();
    hnsw_index->removeAndSwapDeletedElement(job->deleted_id);
    // Get the id that was last and was had been swapped with the job's deleted id.
    idType prev_last_id = this->getHNSWIndex()->indexSize();

    // Invalidate repair jobs for the disposed id (if exist), and update the associated swap jobs.
    if (idToRepairJobs.find(job->deleted_id) != idToRepairJobs.end()) {
        for (auto &job_it : idToRepairJobs.at(job->deleted_id)) {
            job_it->node_id = INVALID_JOB_ID;
            for (auto &swap_job_it : job_it->associatedSwapJobs) {
                swap_job_it->atomicDecreasePendingJobsNum();
            }
        }
        idToRepairJobs.erase(job->deleted_id);
    }
    // Swap the ids in the pending jobs for the current last id (if exist).
    if (idToRepairJobs.find(prev_last_id) != idToRepairJobs.end()) {
        for (auto &job_it : idToRepairJobs.at(prev_last_id)) {
            job_it->node_id = job->deleted_id;
        }
        idToRepairJobs.insert({job->deleted_id, idToRepairJobs.at(prev_last_id)});
        idToRepairJobs.erase(prev_last_id);
    }
    // Update the swap jobs.
    if (idToSwapJob.find(prev_last_id) != idToSwapJob.end() && prev_last_id != job->deleted_id &&
        std::find(idsToRemove.begin(), idsToRemove.end(), prev_last_id) == idsToRemove.end()) {
        // Update the curr_last_id pending swap job id after the removal that renamed curr_last_id
        // with the deleted id.
        idsToRemove.push_back(prev_last_id);
        idToSwapJob.at(job->deleted_id) = idToSwapJob.at(prev_last_id);
        idToSwapJob.at(job->deleted_id)->deleted_id = job->deleted_id;
    } else {
        idsToRemove.push_back(job->deleted_id);
    }
    delete job;
}

template <typename DataType, typename DistType>
HNSWIndex<DataType, DistType> *TieredHNSWIndex<DataType, DistType>::getHNSWIndex() const {
    return dynamic_cast<HNSWIndex<DataType, DistType> *>(this->index);
}

template <typename DataType, typename DistType>
int TieredHNSWIndex<DataType, DistType>::deleteLabelFromHNSW(labelType label) {
    auto *hnsw_index = getHNSWIndex();
    int ret = 0;

    // Get the required data about the relevant ids to delete.
    // Internally, this will hold the index data lock.
    auto internal_ids = hnsw_index->markDelete(label);

    vecsim_stl::vector<size_t> ids_top_level(this->allocator);
    for (idType id : internal_ids) {
        ids_top_level.push_back(hnsw_index->getElementTopLevel(id));
    }

    for (size_t i = 0; i < internal_ids.size(); i++) {
        idType id = internal_ids[i];
        vecsim_stl::vector<HNSWRepairJob *> repair_jobs(this->allocator);
        auto *swap_job = new (this->allocator) HNSWSwapJob(this->allocator, id);

        // Go over all the deleted element links in every level and create repair jobs.
        auto incoming_edges = hnsw_index->safeCollectAllNodeIncomingNeighbors(id, ids_top_level[i]);

        // Protect the id->repair_jobs lookup while we update it with the new jobs.
        this->idToRepairJobsGuard.lock();
        for (pair<idType, ushort> &node : incoming_edges) {
            bool repair_job_exists = false;
            HNSWRepairJob *repair_job = nullptr;
            if (idToRepairJobs.find(node.first) != idToRepairJobs.end()) {
                for (auto it : idToRepairJobs.at(node.first)) {
                    if (it->level == node.second) {
                        // There is already an existing pending repair job for this node due to
                        // the deletion of another node - avoid creating another job.
                        repair_job_exists = true;
                        repair_job = it;
                        break;
                    }
                }
            } else {
                // There is no repair jobs at all for this element, create a new array for it.
                idToRepairJobs.insert(
                    {node.first, vecsim_stl::vector<HNSWRepairJob *>(this->allocator)});
            }
            if (repair_job_exists) {
                repair_job->appendAnotherAssociatedSwapJob(swap_job);
            } else {
                repair_job =
                    new (this->allocator) HNSWRepairJob(this->allocator, node.first, node.second,
                                                        executeRepairJobWrapper, this, swap_job);
                repair_jobs.emplace_back(repair_job);
                idToRepairJobs.at(node.first).push_back(repair_job);
            }
        }
        swap_job->setRepairJobsNum(incoming_edges.size());
        this->idToRepairJobsGuard.unlock();

        this->SubmitJobsToQueue(this->jobQueue, (AsyncJob **)repair_jobs.data(), repair_jobs.size(),
                                this->jobQueueCtx);
        // Insert the swap job into the swap jobs lookup (for fast update in case that the
        // node id is changed due to swap job).
        assert(idToSwapJob.find(id) == idToSwapJob.end());
        idToSwapJob[id] = swap_job;
    }
    // If swapJobs size is larger than a threshold, go over the swap jobs and execute every job
    // for which all of its pending repair jobs were executed (otherwise finish and return).
    ret = internal_ids.size();
    if (idToSwapJob.size() <= this->pendingSwapJobsThreshold) {
        return ret;
    }

    // Execute swap jobs - acquire hnsw write lock.
    this->mainIndexGuard.unlock();
    this->mainIndexGuard.lock();

    vecsim_stl::vector<idType> idsToRemove(this->allocator);
    idsToRemove.reserve(idToSwapJob.size());
    for (auto &it : idToSwapJob) {
        if (it.second->pending_repair_jobs_counter.load() == 0) {
            // Swap job is ready for execution - execute and delete it.
            this->executeSwapJob(it.second, idsToRemove);
        }
    }
    for (idType id : idsToRemove) {
        idToSwapJob.erase(id);
    }
    this->mainIndexGuard.unlock();
    this->mainIndexGuard.lock_shared();
    return ret;
}

template <typename DataType, typename DistType>
void TieredHNSWIndex<DataType, DistType>::updateInsertJobInternalId(idType prev_id, idType new_id) {
    // Update the pending job id, due to a swap that was caused after the removal of new_id.
    assert(new_id != INVALID_ID && prev_id != INVALID_ID);
    labelType last_idx_label = this->flatBuffer->getLabelByInternalId(prev_id);
    auto it = this->labelToInsertJobs.find(last_idx_label);
    if (it != this->labelToInsertJobs.end()) {
        // There is a pending job for the label of the swapped last id - update its id.
        for (HNSWInsertJob *job_it : it->second) {
            if (job_it->id == prev_id) {
                job_it->id = new_id;
            }
        }
    }
}

/******************** Job's callbacks **********************************/
template <typename DataType, typename DistType>
void TieredHNSWIndex<DataType, DistType>::executeInsertJob(HNSWInsertJob *job) {
    // Note: this method had not been tested with yet overwriting scenarios, where job may
    // have been invalidate before it is executed (TODO in the future).
    HNSWIndex<DataType, DistType> *hnsw_index = this->getHNSWIndex();
    // Note that accessing the job fields should occur with flat index guard held (here and later).
    this->flatIndexGuard.lock_shared();
    if (job->id == INVALID_JOB_ID) {
        // Job has been invalidated in the meantime.
        this->flatIndexGuard.unlock_shared();
        return;
    }
    // Acquire the index data lock, so we know what is the exact index size at this time. Acquire
    // the main r/w lock before to avoid deadlocks.
    AddVectorCtx state = {0};
    bool exclusive_lock_held = false;
    this->mainIndexGuard.lock_shared();
    hnsw_index->lockIndexDataGuard();
    // Check if resizing is needed for HNSW index (requires write lock).
    if (hnsw_index->indexCapacity() == hnsw_index->indexSize()) {
        // Release the inner HNSW data lock before we re-acquire the global HNSW lock.
        this->mainIndexGuard.unlock_shared();
        hnsw_index->unlockIndexDataGuard();
        this->mainIndexGuard.lock();
        exclusive_lock_held = true;
        hnsw_index->lockIndexDataGuard();
        // Check if resizing is still required (another thread might have done it in the meantime
        // while we release the shared lock).
        if (hnsw_index->indexCapacity() == hnsw_index->indexSize()) {
            hnsw_index->increaseCapacity();
        }
        state = hnsw_index->storeNewElement(job->label);
        // If we're still holding the index data guard, we cannot take the main index lock for
        // shared ownership as it may cause deadlocks, so we insert the vector with the current
        // exclusive lock held. Otherwise, we can release the exclusive lock and take the shared
        // lock instead.
        if (state.elementMaxLevel <= state.currMaxLevel) {
            hnsw_index->unlockIndexDataGuard();
            this->mainIndexGuard.unlock();
            exclusive_lock_held = false;
            this->mainIndexGuard.lock_shared();
        }
    } else {
        // Hold the index data lock while we store the new element. If the new node's max level is
        // higher than the current one, hold the lock through the entire insertion to ensure that
        // graph scans will not occur, as they will try access the entry point's neighbors.
        state = hnsw_index->storeNewElement(job->label);
        if (state.elementMaxLevel <= state.currMaxLevel) {
            hnsw_index->unlockIndexDataGuard();
        }
    }

    // Take the vector from the flat buffer and insert it to HNSW (overwrite should not occur).
    hnsw_index->addVector(this->flatBuffer->getDataByInternalId(job->id), job->label, &state);
    if (state.elementMaxLevel > state.currMaxLevel) {
        hnsw_index->unlockIndexDataGuard();
    }
    if (exclusive_lock_held) {
        this->mainIndexGuard.unlock();
    } else {
        this->mainIndexGuard.unlock_shared();
    }

    // Remove the vector and the insert job from the flat buffer.
    this->flatIndexGuard.unlock_shared();

    this->flatIndexGuard.lock();
    // The job might have been invalidated due to overwrite in the meantime. In this case,
    // it was already deleted and the job has been evicted. Otherwise, we need to do it now.
    if (job->id != INVALID_JOB_ID) {
        // Remove the job pointer from the labelToInsertJobs mapping.
        auto &jobs = labelToInsertJobs.at(job->label);
        for (size_t i = 0; i < jobs.size(); i++) {
            if (jobs[i]->id == job->id) {
                jobs.erase(jobs.begin() + (long)i);
                break;
            }
        }
        if (labelToInsertJobs.at(job->label).empty()) {
            labelToInsertJobs.erase(job->label);
        }
        // Remove the vector from the flat buffer.
        int deleted = this->flatBuffer->deleteVectorById(job->label, job->id);
        if (deleted && job->id != this->flatBuffer->indexSize()) {
            // If the vector removal caused a swap with the last id, update the relevant insert job.
            this->updateInsertJobInternalId(this->flatBuffer->indexSize(), job->id);
        }
    }
    this->flatIndexGuard.unlock();
}

template <typename DataType, typename DistType>
void TieredHNSWIndex<DataType, DistType>::executeRepairJob(HNSWRepairJob *job) {
    // Lock the HNSW shared lock before accessing its internals.
    this->mainIndexGuard.lock_shared();
    if (job->node_id == INVALID_JOB_ID) {
        // The current node has already been removed and disposed.
        this->mainIndexGuard.unlock_shared();
        return;
    }
    HNSWIndex<DataType, DistType> *hnsw_index = this->getHNSWIndex();

    // Remove this job pointer from the repair jobs lookup BEFORE it has been executed. Had we done
    // it after executing the repair job, we might have see that there is a pending repair job for
    // this node id upon deleting another neighbor of this node, and we may avoid creating another
    // repair job even though *it has already been executed*.
    this->idToRepairJobsGuard.lock();
    auto &repair_jobs = this->idToRepairJobs.at(job->node_id);
    assert(repair_jobs.size() > 0);
    if (repair_jobs.size() == 1) {
        // This was the only pending repair job for this id.
        this->idToRepairJobs.erase(job->node_id);
    } else {
        // There are more pending jobs for the current id, remove just this job from the pending
        // repair jobs list for this element id by replacing it with the last one (and trim the
        // last job in the list).
        auto it = std::find(repair_jobs.begin(), repair_jobs.end(), job);
        assert(it != repair_jobs.end());
        *it = repair_jobs.back();
        repair_jobs.pop_back();
    }
    for (auto &it : job->associatedSwapJobs) {
        it->atomicDecreasePendingJobsNum();
    }
    this->idToRepairJobsGuard.unlock();

    hnsw_index->repairNodeConnections(job->node_id, job->level);

    this->mainIndexGuard.unlock_shared();
    this->UpdateIndexMemory(this->memoryCtx, this->getAllocationSize());
}

/******************** Index API ****************************************/

template <typename DataType, typename DistType>
TieredHNSWIndex<DataType, DistType>::TieredHNSWIndex(HNSWIndex<DataType, DistType> *hnsw_index,
<<<<<<< HEAD
                                                     TieredIndexParams tieredParams,
                                                     size_t maxSwapJobs)
    : VecSimTieredIndex<DataType, DistType>(hnsw_index, tieredParams),
=======
                                                     const TieredIndexParams &tieredParams)
    : VecSimTieredIndex<DataType, DistType>(hnsw_index, tieredParams), swapJobs(this->allocator),
>>>>>>> 68e473fb
      labelToInsertJobs(this->allocator), idToRepairJobs(this->allocator),
      idToSwapJob(this->allocator) {
    // If the param for maxSwapJobs is 0 use the default value, if it exceeds the maximum allowed,
    // use the maximum value.
    this->pendingSwapJobsThreshold =
        maxSwapJobs == 0
            ? DEFAULT_PENDING_SWAP_JOBS_THRESHOLD
            : (maxSwapJobs > MAX_PENDING_SWAP_JOBS_THRESHOLD ? MAX_PENDING_SWAP_JOBS_THRESHOLD
                                                             : maxSwapJobs);
    this->UpdateIndexMemory(this->memoryCtx, this->getAllocationSize());
}

template <typename DataType, typename DistType>
TieredHNSWIndex<DataType, DistType>::~TieredHNSWIndex() {
    // Delete all the pending insert jobs.
    for (auto &jobs : this->labelToInsertJobs) {
        for (auto *job : jobs.second) {
            delete job;
        }
    }
    // Delete all the pending repair jobs.
    for (auto &jobs : this->idToRepairJobs) {
        for (auto *job : jobs.second) {
            delete job;
        }
    }
    // Delete all the pending swap jobs.
    for (auto &it : this->idToSwapJob) {
        delete it.second;
    }
}

template <typename DataType, typename DistType>
size_t TieredHNSWIndex<DataType, DistType>::indexSize() const {
    this->flatIndexGuard.lock_shared();
    this->getHNSWIndex()->lockIndexDataGuard();
    size_t res = this->index->indexSize() + this->flatBuffer->indexSize();
    this->getHNSWIndex()->unlockIndexDataGuard();
    this->flatIndexGuard.unlock_shared();
    return res;
}

template <typename DataType, typename DistType>
size_t TieredHNSWIndex<DataType, DistType>::indexCapacity() const {
    return this->index->indexCapacity() + this->flatBuffer->indexCapacity();
}

template <typename DataType, typename DistType>
size_t TieredHNSWIndex<DataType, DistType>::indexLabelCount() const {
    // Compute the union of both labels set in both tiers of the index.
    this->flatIndexGuard.lock();
    this->mainIndexGuard.lock();
    auto flat_labels = this->flatBuffer->getLabelsSet();
    auto hnsw_labels = this->getHNSWIndex()->getLabelsSet();
    std::vector<labelType> output;
    std::set_union(flat_labels.begin(), flat_labels.end(), hnsw_labels.begin(), hnsw_labels.end(),
                   std::back_inserter(output));
    this->flatIndexGuard.unlock();
    this->mainIndexGuard.unlock();
    return output.size();
}

template <typename DataType, typename DistType>
int TieredHNSWIndex<DataType, DistType>::addVector(const void *blob, labelType label,
                                                   void *auxiliaryCtx) {
    /* Note: this currently doesn't support overriding (assuming that the label doesn't exist)! */
    this->flatIndexGuard.lock();
    if (this->flatBuffer->indexCapacity() == this->flatBuffer->indexSize()) {
        this->flatBuffer->increaseCapacity();
    }
    idType new_flat_id = this->flatBuffer->indexSize();
    this->flatBuffer->addVector(blob, label);
    AsyncJob *new_insert_job = new (this->allocator)
        HNSWInsertJob(this->allocator, label, new_flat_id, executeInsertJobWrapper, this);
    // Save a pointer to the job, so that if the vector is overwritten, we'll have an indication.
    if (this->labelToInsertJobs.find(label) != this->labelToInsertJobs.end()) {
        // There's already a pending insert job for this label, add another one (without overwrite,
        // only possible in multi index)
        assert(this->index->isMultiValue());
        this->labelToInsertJobs.at(label).push_back((HNSWInsertJob *)new_insert_job);
    } else {
        vecsim_stl::vector<HNSWInsertJob *> new_jobs_vec(1, (HNSWInsertJob *)new_insert_job,
                                                         this->allocator);
        this->labelToInsertJobs.insert({label, new_jobs_vec});
    }
    this->flatIndexGuard.unlock();

    // Insert job to the queue and signal the workers updater
    this->submitSingleJob(new_insert_job);
    this->UpdateIndexMemory(this->memoryCtx, this->getAllocationSize());
    return 1;
}

template <typename DataType, typename DistType>
int TieredHNSWIndex<DataType, DistType>::deleteVector(labelType label) {
    int num_deleted_vectors = 0;
    this->flatIndexGuard.lock_shared();
    if (this->flatBuffer->isLabelExists(label)) {
        this->flatIndexGuard.unlock_shared();
        this->flatIndexGuard.lock();
        // Check again if the label exists, as it may have been removed while we released the lock.
        if (this->flatBuffer->isLabelExists(label)) {
            // Invalidate the pending insert job(s) into HNSW associated with this label
            auto &insert_jobs = this->labelToInsertJobs.at(label);
            for (auto *job : insert_jobs) {
                reinterpret_cast<HNSWInsertJob *>(job)->id = INVALID_JOB_ID;
            }
            num_deleted_vectors += insert_jobs.size();
            // Remove the pending insert job(s) from the labelToInsertJobs mapping.
            this->labelToInsertJobs.erase(label);
            // Go over the every id that corresponds the label and remove it from the flat buffer.
            // Every delete may cause a swap of the deleted id with the last id, and we return a
            // mapping from id to the original id that resides in this id after the deletion(s) (see
            // an example in this function implementation in MULTI index).
            auto updated_ids = this->flatBuffer->deleteVectorAndGetUpdatedIds(label);
            for (auto &it : updated_ids) {
                this->updateInsertJobInternalId(it.second, it.first);
            }
        }
        this->flatIndexGuard.unlock();
    } else {
        this->flatIndexGuard.unlock_shared();
    }

    // Next, check if there vector(s) stored under the given label in HNSW and delete them as well.
    // Note that we may remove the same vector that has been removed from the flat index, if it was
    // being ingested at that time.
    this->mainIndexGuard.lock_shared();
    num_deleted_vectors += this->deleteLabelFromHNSW(label);
    this->mainIndexGuard.unlock_shared();
    this->UpdateIndexMemory(this->memoryCtx, this->getAllocationSize());
    return num_deleted_vectors;
}

// `getDistanceFrom` returns the minimum distance between the given blob and the vector with the
// given label. If the label doesn't exist, the distance will be NaN.
// Therefore, it's better to just call `getDistanceFrom` on both indexes and return the minimum
// instead of checking if the label exists in each index. We first try to get the distance from the
// flat buffer, as vectors in the buffer might move to the Main while we're "between" the locks.
// Behavior for single (regular) index:
// 1. label doesn't exist in both indexes - return NaN
// 2. label exists in one of the indexes only - return the distance from that index (which is valid)
// 3. label exists in both indexes - return the value from the flat buffer (which is valid and equal
//    to the value from the Main index), saving us from locking the Main index.
// Behavior for multi index:
// 1. label doesn't exist in both indexes - return NaN
// 2. label exists in one of the indexes only - return the distance from that index (which is valid)
// 3. label exists in both indexes - we may have some of the vectors with the same label in the flat
//    buffer only and some in the Main index only (and maybe temporal duplications).
//    So, we get the distance from both indexes and return the minimum.
template <typename DataType, typename DistType>
double TieredHNSWIndex<DataType, DistType>::getDistanceFrom(labelType label,
                                                            const void *blob) const {
    // Try to get the distance from the flat buffer.
    // If the label doesn't exist, the distance will be NaN.
    this->flatIndexGuard.lock_shared();
    auto flat_dist = this->flatBuffer->getDistanceFrom(label, blob);
    this->flatIndexGuard.unlock_shared();

    // Optimization. TODO: consider having different implementations for single and multi indexes,
    // to avoid checking the index type on every query.
    if (!this->index->isMultiValue() && !std::isnan(flat_dist)) {
        // If the index is single value, and we got a valid distance from the flat buffer,
        // we can return the distance without querying the Main index.
        return flat_dist;
    }

    // Try to get the distance from the Main index.
    this->mainIndexGuard.lock_shared();
    auto hnsw = getHNSWIndex();
    auto hnsw_dist = hnsw->safeGetDistanceFrom(label, blob);
    this->mainIndexGuard.unlock_shared();

    // Return the minimum distance that is not NaN.
    return std::fmin(flat_dist, hnsw_dist);
}<|MERGE_RESOLUTION|>--- conflicted
+++ resolved
@@ -105,13 +105,8 @@
 #endif
 
 public:
-<<<<<<< HEAD
-    TieredHNSWIndex(HNSWIndex<DataType, DistType> *hnsw_index, TieredIndexParams tieredParams,
-                    size_t maxSwapJobs);
-=======
     TieredHNSWIndex(HNSWIndex<DataType, DistType> *hnsw_index,
                     const TieredIndexParams &tieredParams);
->>>>>>> 68e473fb
     virtual ~TieredHNSWIndex();
 
     int addVector(const void *blob, labelType label, void *auxiliaryCtx = nullptr) override;
@@ -453,23 +448,17 @@
 
 template <typename DataType, typename DistType>
 TieredHNSWIndex<DataType, DistType>::TieredHNSWIndex(HNSWIndex<DataType, DistType> *hnsw_index,
-<<<<<<< HEAD
-                                                     TieredIndexParams tieredParams,
-                                                     size_t maxSwapJobs)
+                                                     const TieredIndexParams &tieredParams)
     : VecSimTieredIndex<DataType, DistType>(hnsw_index, tieredParams),
-=======
-                                                     const TieredIndexParams &tieredParams)
-    : VecSimTieredIndex<DataType, DistType>(hnsw_index, tieredParams), swapJobs(this->allocator),
->>>>>>> 68e473fb
       labelToInsertJobs(this->allocator), idToRepairJobs(this->allocator),
       idToSwapJob(this->allocator) {
     // If the param for maxSwapJobs is 0 use the default value, if it exceeds the maximum allowed,
     // use the maximum value.
     this->pendingSwapJobsThreshold =
-        maxSwapJobs == 0
-            ? DEFAULT_PENDING_SWAP_JOBS_THRESHOLD
-            : (maxSwapJobs > MAX_PENDING_SWAP_JOBS_THRESHOLD ? MAX_PENDING_SWAP_JOBS_THRESHOLD
-                                                             : maxSwapJobs);
+        tieredParams.maxSwapJobs == 0 ? DEFAULT_PENDING_SWAP_JOBS_THRESHOLD
+                                      : (tieredParams.maxSwapJobs > MAX_PENDING_SWAP_JOBS_THRESHOLD
+                                             ? MAX_PENDING_SWAP_JOBS_THRESHOLD
+                                             : tieredParams.maxSwapJobs);
     this->UpdateIndexMemory(this->memoryCtx, this->getAllocationSize());
 }
 
