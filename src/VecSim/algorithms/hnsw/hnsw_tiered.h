--- conflicted
+++ resolved
@@ -212,8 +212,7 @@
 
 template <typename DataType, typename DistType>
 HNSWIndex<DataType, DistType> *TieredHNSWIndex<DataType, DistType>::getHNSWIndex() const {
-<<<<<<< HEAD
-    return dynamic_cast<HNSWIndex<DataType, DistType> *>(this->index);
+    return dynamic_cast<HNSWIndex<DataType, DistType> *>(this->backendIndex);
 }
 
 template <typename DataType, typename DistType>
@@ -238,9 +237,6 @@
         idToSwapJob.erase(id);
     }
     this->mainIndexGuard.unlock();
-=======
-    return reinterpret_cast<HNSWIndex<DataType, DistType> *>(this->backendIndex);
->>>>>>> edfbba0a
 }
 
 template <typename DataType, typename DistType>
@@ -361,7 +357,8 @@
             hnsw_index->unlockIndexDataGuard();
         }
         // Take the vector from the flat buffer and insert it to HNSW (overwrite should not occur).
-        hnsw_index->addVector(this->flatBuffer->getDataByInternalId(job->id), job->label, &state);
+        hnsw_index->addVector(this->frontendIndex->getDataByInternalId(job->id), job->label,
+                              &state);
         if (state.elementMaxLevel > state.currMaxLevel) {
             hnsw_index->unlockIndexDataGuard();
         }
@@ -375,24 +372,12 @@
         if (state.elementMaxLevel <= state.currMaxLevel) {
             hnsw_index->unlockIndexDataGuard();
         }
-<<<<<<< HEAD
         // Take the vector from the flat buffer and insert it to HNSW (overwrite should not occur).
-        hnsw_index->addVector(this->flatBuffer->getDataByInternalId(job->id), job->label, &state);
+        hnsw_index->addVector(this->frontendIndex->getDataByInternalId(job->id), job->label,
+                              &state);
         if (state.elementMaxLevel > state.currMaxLevel) {
             hnsw_index->unlockIndexDataGuard();
         }
-=======
-    }
-
-    // Take the vector from the flat buffer and insert it to HNSW (overwrite should not occur).
-    hnsw_index->addVector(this->frontendIndex->getDataByInternalId(job->id), job->label, &state);
-    if (state.elementMaxLevel > state.currMaxLevel) {
-        hnsw_index->unlockIndexDataGuard();
-    }
-    if (exclusive_lock_held) {
-        this->mainIndexGuard.unlock();
-    } else {
->>>>>>> edfbba0a
         this->mainIndexGuard.unlock_shared();
     }
 
@@ -469,25 +454,18 @@
 
 template <typename DataType, typename DistType>
 TieredHNSWIndex<DataType, DistType>::TieredHNSWIndex(HNSWIndex<DataType, DistType> *hnsw_index,
-<<<<<<< HEAD
-                                                     const TieredIndexParams &tieredHNSWParams)
-    : VecSimTieredIndex<DataType, DistType>(hnsw_index, tieredHNSWParams),
+                                                     BruteForceIndex<DataType, DistType> *bf_index,
+                                                     const TieredIndexParams &tiered_index_params)
+    : VecSimTieredIndex<DataType, DistType>(hnsw_index, bf_index, tiered_index_params),
       labelToInsertJobs(this->allocator), idToRepairJobs(this->allocator),
       idToSwapJob(this->allocator) {
     // If the param for swapJobThreshold is 0 use the default value, if it exceeds the maximum
     // allowed, use the maximum value.
     this->pendingSwapJobsThreshold =
-        tieredHNSWParams.tieredHnswParams.swapJobThreshold == 0
+        tiered_index_params.tieredHnswParams.swapJobThreshold == 0
             ? DEFAULT_PENDING_SWAP_JOBS_THRESHOLD
-            : std::min(tieredHNSWParams.tieredHnswParams.swapJobThreshold,
+            : std::min(tiered_index_params.tieredHnswParams.swapJobThreshold,
                        MAX_PENDING_SWAP_JOBS_THRESHOLD);
-=======
-                                                     BruteForceIndex<DataType, DistType> *bf_index,
-                                                     const TieredIndexParams &tieredParams)
-    : VecSimTieredIndex<DataType, DistType>(hnsw_index, bf_index, tieredParams),
-      swapJobs(this->allocator), labelToInsertJobs(this->allocator),
-      idToRepairJobs(this->allocator), idToSwapJob(this->allocator) {
->>>>>>> edfbba0a
     this->UpdateIndexMemory(this->memoryCtx, this->getAllocationSize());
 }
 
