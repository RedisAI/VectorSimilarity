/*
 *Copyright Redis Ltd. 2021 - present
 *Licensed under your choice of the Redis Source Available License 2.0 (RSALv2) or
 *the Server Side Public License v1 (SSPLv1).
 */

#pragma once
#include "bf_batch_iterator.h"

#include <limits>

template <typename DataType, typename DistType>
class BFS_BatchIterator : public BF_BatchIterator<DataType, DistType> {
public:
    BFS_BatchIterator(void *query_vector, const BruteForceIndex<DataType, DistType> *index,
                      VecSimQueryParams *queryParams, std::shared_ptr<VecSimAllocator> allocator)
        : BF_BatchIterator<DataType, DistType>(query_vector, index, queryParams, allocator) {}

    ~BFS_BatchIterator() override = default;

private:
    inline VecSimQueryResult_Code calculateScores() override {
<<<<<<< HEAD
        this->index_label_count = this->index->indexLabelCount();
        this->scores.reserve(this->index_label_count);
        vecsim_stl::vector<VectorBlock *> blocks = this->index->getVectorBlocks();
=======

        this->scores.reserve(this->index->indexLabelCount());
        auto &blocks = this->index->getVectorBlocks();
>>>>>>> a307b406
        VecSimQueryResult_Code rc;

        idType curr_id = 0;
        for (auto &block : blocks) {
            // compute the scores for the vectors in every block and extend the scores array.
            auto block_scores = this->index->computeBlockScores(block, this->getQueryBlob(),
                                                                this->getTimeoutCtx(), &rc);
            if (VecSim_OK != rc) {
                return rc;
            }
            for (size_t i = 0; i < block_scores.size(); i++) {
                this->scores.emplace_back(block_scores[i], this->index->getVectorLabel(curr_id));
                ++curr_id;
            }
        }
        assert(curr_id == this->index->indexSize());
        return VecSim_QueryResult_OK;
    }
};<|MERGE_RESOLUTION|>--- conflicted
+++ resolved
@@ -20,15 +20,9 @@
 
 private:
     inline VecSimQueryResult_Code calculateScores() override {
-<<<<<<< HEAD
         this->index_label_count = this->index->indexLabelCount();
         this->scores.reserve(this->index_label_count);
-        vecsim_stl::vector<VectorBlock *> blocks = this->index->getVectorBlocks();
-=======
-
-        this->scores.reserve(this->index->indexLabelCount());
         auto &blocks = this->index->getVectorBlocks();
->>>>>>> a307b406
         VecSimQueryResult_Code rc;
 
         idType curr_id = 0;
