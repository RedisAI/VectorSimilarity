#pragma once
<<<<<<< HEAD
#include "VecSim/batch_iterator.h"
#include "VecSim/algorithms/brute_force/brute_force.h"
=======
>>>>>>> 16c8509e

#include "VecSim/batch_iterator.h"
#include "VecSim/utils/vecsim_stl.h"
#include "vector_block.h"
#include <vector>
#include <limits>

using namespace std;

template <typename DataType, typename DistType>
class BruteForceIndex;
class BF_BatchIterator : public VecSimBatchIterator {
<<<<<<< HEAD
protected:
    const BruteForceIndex *index;
=======
private:
    const BruteForceIndex<float, float> *index;
>>>>>>> 16c8509e
    vector<pair<float, labelType>> scores; // vector of scores for every label.
    size_t scores_valid_start_pos; // the first index in the scores vector that contains a vector
                                   // that hasn't been returned already.

    VecSimQueryResult_List searchByHeuristics(size_t n_res, VecSimQueryResult_Order order);
    VecSimQueryResult_List selectBasedSearch(size_t n_res);
    VecSimQueryResult_List heapBasedSearch(size_t n_res);
    void swapScores(const vecsim_stl::unordered_map<size_t, size_t> &TopCandidatesIndices,
                    size_t res_num);

    virtual inline VecSimQueryResult_Code calculateScores() = 0;

public:
    BF_BatchIterator(void *query_vector, const BruteForceIndex<float, float> *index,
                     VecSimQueryParams *queryParams, std::shared_ptr<VecSimAllocator> allocator);

    inline const BruteForceIndex<float, float> *getIndex() const { return index; };

    VecSimQueryResult_List getNextResults(size_t n_res, VecSimQueryResult_Order order) override;

    bool isDepleted() override;

    void reset() override;

    ~BF_BatchIterator() override = default;
};<|MERGE_RESOLUTION|>--- conflicted
+++ resolved
@@ -1,9 +1,4 @@
 #pragma once
-<<<<<<< HEAD
-#include "VecSim/batch_iterator.h"
-#include "VecSim/algorithms/brute_force/brute_force.h"
-=======
->>>>>>> 16c8509e
 
 #include "VecSim/batch_iterator.h"
 #include "VecSim/utils/vecsim_stl.h"
@@ -16,13 +11,8 @@
 template <typename DataType, typename DistType>
 class BruteForceIndex;
 class BF_BatchIterator : public VecSimBatchIterator {
-<<<<<<< HEAD
 protected:
-    const BruteForceIndex *index;
-=======
-private:
     const BruteForceIndex<float, float> *index;
->>>>>>> 16c8509e
     vector<pair<float, labelType>> scores; // vector of scores for every label.
     size_t scores_valid_start_pos; // the first index in the scores vector that contains a vector
                                    // that hasn't been returned already.
