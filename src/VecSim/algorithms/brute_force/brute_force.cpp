
#include "brute_force.h"
#include "VecSim/spaces/L2_space.h"
#include "VecSim/spaces/IP_space.h"
#include "VecSim/utils/vec_utils.h"
#include "VecSim/query_result_struct.h"
#include "VecSim/algorithms/brute_force/bf_batch_iterator.h"

#include <memory>
#include <cstring>
#include <queue>
#include <cassert>
#include <cmath>

using namespace std;

/******************** Ctor / Dtor **************/
BruteForceIndex::BruteForceIndex(const BFParams *params, std::shared_ptr<VecSimAllocator> allocator)
    : VecSimIndex(allocator), dim(params->dim), vecType(params->type), metric(params->metric),
      labelToIdLookup(allocator), idToLabelMapping(allocator), vectorBlocks(allocator),
      vectorBlockSize(params->blockSize ? params->blockSize : DEFAULT_BLOCK_SIZE), count(0),
      space(params->metric == VecSimMetric_L2
                ? static_cast<SpaceInterface<float> *>(new (allocator)
                                                           L2Space(params->dim, allocator))
                : static_cast<SpaceInterface<float> *>(
                      new (allocator) InnerProductSpace(params->dim, allocator))),
      last_mode(EMPTY_MODE) {
    this->idToLabelMapping.resize(params->initialCapacity);
    this->dist_func = this->space->get_dist_func();
}

BruteForceIndex::~BruteForceIndex() {
    for (auto &vectorBlock : this->vectorBlocks) {
        delete vectorBlock;
    }
}

/******************** Implementation **************/
size_t BruteForceIndex::estimateInitialSize(const BFParams *params) {
    // Constant part (not effected by parameters).
    size_t est = sizeof(VecSimAllocator) + sizeof(BruteForceIndex) + sizeof(size_t);
    est += (params->metric == VecSimMetric_L2 ? sizeof(L2Space) : sizeof(InnerProductSpace)) +
           sizeof(size_t);
    // Parameters related part.

    if (params->initialCapacity) {
        est += params->initialCapacity * sizeof(decltype(idToLabelMapping)::value_type) +
               sizeof(size_t);
    }

    return est;
}

size_t BruteForceIndex::estimateElementMemory(const BFParams *params) {
    return params->dim * sizeof(float) + sizeof(idType);
}

void BruteForceIndex::updateVector(idType id, const void *vector_data) {

    // TODO Get the vector block
    VectorBlock *vectorBlock = getVectorVectorBlock(id);
    size_t index = getVectorRelativeIndex(id);

    // Update vector data in the block.
    vectorBlock->updateVector(index, vector_data);
}

int BruteForceIndex::addVector(const void *vector_data, size_t label) {

    float normalized_data[this->dim]; // This will be use only if metric == VecSimMetric_Cosine
    if (this->metric == VecSimMetric_Cosine) {
        // TODO: need more generic
        memcpy(normalized_data, vector_data, this->dim * sizeof(float));
        float_vector_normalize(normalized_data, this->dim);
        vector_data = normalized_data;
    }

    auto optionalID = this->labelToIdLookup.find(label);
    // Check if label already exists, so it is an update operation.
    if (optionalID != this->labelToIdLookup.end()) {
        idType id = optionalID->second;
        updateVector(id, vector_data);
        return true;
<<<<<<< HEAD
    }

    // give the vector new id
    idType id = count;
=======
    } else {
        // Try re-use deleted id.
        if (this->deletedIds.size() != 0) {
            id = *this->deletedIds.begin();
            this->deletedIds.erase(this->deletedIds.begin());
        } else {
            id = count;
            // Save current id2vec size.
            size_t ids_mapping_size = idToVectorBlockMemberMapping.size();

            // If its full - resize index to be a multiplication of block size.
            if (id >= ids_mapping_size) {
                size_t last_block_vectors_count = count % vectorBlockSize;
                this->idToVectorBlockMemberMapping.resize(ids_mapping_size + vectorBlockSize -
                                                          last_block_vectors_count);
            }
        }
    }

    // Anyway - increse count.
    ++count;
>>>>>>> 4aa3ca5e

    // Get vector block to store the vector in.

    // if vectorBlocks vector is empty ||last_vector_block is full create a new block
    if (count % vectorBlockSize == 0) {
        VectorBlock *new_vectorBlock =
            new (this->allocator) VectorBlock(this->vectorBlockSize, this->dim, this->allocator);
        this->vectorBlocks.push_back(new_vectorBlock);
    }

    // get the last vectors block
    VectorBlock *vectorBlock = this->vectorBlocks.back();

    assert(vectorBlock == vectorBlocks[count / vectorBlockSize]);

    // add vector data to vectorBlock
    vectorBlock->addVector(vector_data);

    // if idToLabelMapping is full,
    // resize and align idToLabelMapping by vectorBlockSize
    size_t idToLabelMapping_size = this->idToLabelMapping.size();

    if (count >= idToLabelMapping_size) {
        size_t last_block_vectors_count = count % vectorBlockSize;
        this->idToLabelMapping.resize(
            idToLabelMapping_size + vectorBlockSize - last_block_vectors_count, 0);
    }

    // increase count
    ++count;

    // add label to idToLabelMapping
    setVectorLabel(id, label);

    // add id to label:id map
    this->labelToIdLookup.emplace(label, id);

    return true;
}

int BruteForceIndex::deleteVector(size_t label) {
<<<<<<< HEAD

    // Find the id to delete.
    auto deleted_label_id_pair = this->labelToIdLookup.find(label);
    if (deleted_label_id_pair == this->labelToIdLookup.end()) {
=======
    idType id;
    auto optionalId = this->labelToIdLookup.find(label);
    if (optionalId == this->labelToIdLookup.end()) {
>>>>>>> 4aa3ca5e
        // Nothing to delete.
        return true;
    }

    // Get deleted vector id.
    idType id_to_delete = deleted_label_id_pair->second;

    idType last_idx = count - 1;

    // Update id2labelmapping.

    // Put the label of the last_id in the deleted_id.
    labelType last_idx_label = getVectorLabel(last_idx);
    setVectorLabel(id_to_delete, last_idx_label);

<<<<<<< HEAD
    // Update label2id mapping.
=======
    // Swap the last vector with the deleted vector.
    vectorBlock->setMember(vectorIndex, lastVectorBlockMember);
>>>>>>> 4aa3ca5e

    // Update this id in label:id pair of last index.
    auto last_label_id_pair = labelToIdLookup.find(last_idx_label);
    last_label_id_pair->second = id_to_delete;
    // Remove the pair of the deleted vector.
    labelToIdLookup.erase(label);

<<<<<<< HEAD
    // Get last vector data.
    VectorBlock *last_vector_block = vectorBlocks.back();
    assert(last_vector_block == vectorBlocks.at(last_idx / vectorBlockSize));

    float *last_vector_data = last_vector_block->removeAndFetchVector();

    // Get the vectorBlock and the relative index of the deleted id.
    VectorBlock *deleted_vectorBlock = getVectorVectorBlock(id_to_delete);
    size_t id_to_delete_rel_idx = getVectorRelativeIndex(id_to_delete);

    // Put data of last vector inpalce of the deleted vector.
    deleted_vectorBlock->updateVector(id_to_delete_rel_idx, last_vector_data);

    // Update count.
    --count;

    // If the last vector block is emtpy.
    if (last_vector_block->getLength() == 0) {
        delete last_vector_block;
=======
    // Delete the vector block membership.
    delete vectorBlockMember;
    this->idToVectorBlockMemberMapping[id] = NULL;
    // Add deleted id to reusable ids.
    this->deletedIds.emplace(id);
    this->labelToIdLookup.erase(label);

    // If the last vector block is emtpy.
    if (lastVectorBlock->getLength() == 0) {
        delete lastVectorBlock;
>>>>>>> 4aa3ca5e
        this->vectorBlocks.pop_back();

        // Resize and align the id2labelmapping.
        size_t id2label_size = idToLabelMapping.size();
        // If the new size is smaller by at least one block comparing to the id2labemapping
        // align to be a multlipication of blocksize  and resize by one block.
        if (count + vectorBlockSize <= id2label_size) {
            size_t vector_to_align_count = id2label_size % vectorBlockSize;
            this->idToLabelMapping.resize(id2label_size - vectorBlockSize - vector_to_align_count);
        }
    }

    return true;
}

double BruteForceIndex::getDistanceFrom(size_t label, const void *vector_data) {
    auto optionalId = this->labelToIdLookup.find(label);
    if (optionalId == this->labelToIdLookup.end()) {
        return INVALID_SCORE;
    }
    idType id = optionalId->second;

    // Get the vectorBlock and the relative index of the required id.
    VectorBlock *req_vectorBlock = getVectorVectorBlock(id);
    size_t req_rel_idx = getVectorRelativeIndex(id);

    return this->dist_func(req_vectorBlock->getVector(req_rel_idx), vector_data, &this->dim);
}

size_t BruteForceIndex::indexSize() const { return this->count; }

// Compute the score for every vector in the block by using the given distance function.
vecsim_stl::vector<float> BruteForceIndex::computeBlockScores(VectorBlock *block,
                                                              const void *queryBlob,
                                                              void *timeoutCtx,
                                                              VecSimQueryResult_Code *rc) const {
    size_t len = block->getLength();
    vecsim_stl::vector<float> scores(len, this->allocator);
    for (size_t i = 0; i < len; i++) {
        if (__builtin_expect(VecSimIndex::timeoutCallback(timeoutCtx), 0)) {
            *rc = VecSim_QueryResult_TimedOut;
            return scores;
        }
        scores[i] = this->dist_func(block->getVector(i), queryBlob, &this->dim);
    }
    *rc = VecSim_QueryResult_OK;
    return scores;
}

VecSimQueryResult_List BruteForceIndex::topKQuery(const void *queryBlob, size_t k,
                                                  VecSimQueryParams *queryParams) {

    VecSimQueryResult_List rl = {0};
    void *timeoutCtx = queryParams ? queryParams->timeoutCtx : NULL;

    this->last_mode = STANDARD_KNN;
    float normalized_blob[this->dim]; // This will be use only if metric == VecSimMetric_Cosine.
    if (this->metric == VecSimMetric_Cosine) {
        // TODO: need more generic
        memcpy(normalized_blob, queryBlob, this->dim * sizeof(float));
        float_vector_normalize(normalized_blob, this->dim);
        queryBlob = normalized_blob;
    }

    float upperBound = std::numeric_limits<float>::lowest();
    vecsim_stl::max_priority_queue<pair<float, labelType>> TopCandidates(this->allocator);
<<<<<<< HEAD
    // For every block, compute its vectors scores and update the Top candidates max heap
    idType curr_id = 0;
=======
    // For every block, compute its vectors scores and update the Top candidates max heap.
>>>>>>> 4aa3ca5e
    for (auto vectorBlock : this->vectorBlocks) {
        auto scores = computeBlockScores(vectorBlock, queryBlob, timeoutCtx, &rl.code);
        if (VecSim_OK != rl.code) {
            return rl;
        }
        for (size_t i = 0; i < scores.size(); i++) {
            // Always choose the current candidate if we have less than k.
            if (TopCandidates.size() < k) {
                TopCandidates.emplace(scores[i], getVectorLabel(curr_id));
                upperBound = TopCandidates.top().first;
            } else {
                // Otherwise, try greedily to improve the top candidates with a vector that
                // has a better score than the one that has the worst score until now.
                if (scores[i] >= upperBound) {
                    ++curr_id;
                    continue;
                } else {
                    TopCandidates.emplace(scores[i], getVectorLabel(curr_id));
                    TopCandidates.pop();
                    upperBound = TopCandidates.top().first;
                }
            }
            ++curr_id;
        }
    }
    rl.results = array_new_len<VecSimQueryResult>(TopCandidates.size(), TopCandidates.size());
    for (int i = (int)TopCandidates.size() - 1; i >= 0; --i) {
        VecSimQueryResult_SetId(rl.results[i], TopCandidates.top().second);
        VecSimQueryResult_SetScore(rl.results[i], TopCandidates.top().first);
        TopCandidates.pop();
    }
    rl.code = VecSim_QueryResult_OK;
    return rl;
}

VecSimQueryResult_List BruteForceIndex::rangeQuery(const void *queryBlob, float radius,
                                                   VecSimQueryParams *queryParams) {
    auto rl = (VecSimQueryResult_List){0};
    void *timeoutCtx = queryParams ? queryParams->timeoutCtx : nullptr;
    this->last_mode = RANGE_QUERY;

    float normalized_blob[this->dim]; // This will be use only if metric == VecSimMetric_Cosine.
    if (this->metric == VecSimMetric_Cosine) {
        // TODO: need more generic when other types will be supported.
        memcpy(normalized_blob, queryBlob, this->dim * sizeof(float));
        float_vector_normalize(normalized_blob, this->dim);
        queryBlob = normalized_blob;
    }

    // Compute scores in every block and save results that are within the range.
    rl.results =
        array_new<VecSimQueryResult>(10); // Use 10 as the initial capacity for the dynamic array.

    idType curr_id = 0;
    for (auto vectorBlock : this->vectorBlocks) {
        auto scores = computeBlockScores(vectorBlock, queryBlob, timeoutCtx, &rl.code);
        if (VecSim_OK != rl.code) {
            return rl;
        }
        for (size_t i = 0; i < scores.size(); i++) {
            if (scores[i] <= radius) {
                auto res = VecSimQueryResult{getVectorLabel(curr_id), scores[i]};
                rl.results = array_append(rl.results, res);
            }
            ++curr_id;
        }
    }
    rl.code = VecSim_QueryResult_OK;
    return rl;
}

VecSimIndexInfo BruteForceIndex::info() const {

    VecSimIndexInfo info;
    info.algo = VecSimAlgo_BF;
    info.bfInfo.dim = this->dim;
    info.bfInfo.type = this->vecType;
    info.bfInfo.metric = this->metric;
    info.bfInfo.indexSize = this->count;
    info.bfInfo.blockSize = this->vectorBlockSize;
    info.bfInfo.memory = this->allocator->getAllocationSize();
    info.bfInfo.last_mode = this->last_mode;
    return info;
}

VecSimInfoIterator *BruteForceIndex::infoIterator() {
    VecSimIndexInfo info = this->info();
    // For readability. Update this number when needed.
    size_t numberOfInfoFields = 8;
    VecSimInfoIterator *infoIterator = new VecSimInfoIterator(numberOfInfoFields);

    infoIterator->addInfoField(VecSim_InfoField{.fieldName = VecSimCommonStrings::ALGORITHM_STRING,
                                                .fieldType = INFOFIELD_STRING,
                                                .stringValue = VecSimAlgo_ToString(info.algo)});
    infoIterator->addInfoField(
        VecSim_InfoField{.fieldName = VecSimCommonStrings::TYPE_STRING,
                         .fieldType = INFOFIELD_STRING,
                         .stringValue = VecSimType_ToString(info.bfInfo.type)});
    infoIterator->addInfoField(VecSim_InfoField{.fieldName = VecSimCommonStrings::DIMENSION_STRING,
                                                .fieldType = INFOFIELD_UINT64,
                                                .uintegerValue = info.bfInfo.dim});
    infoIterator->addInfoField(
        VecSim_InfoField{.fieldName = VecSimCommonStrings::METRIC_STRING,
                         .fieldType = INFOFIELD_STRING,
                         .stringValue = VecSimMetric_ToString(info.bfInfo.metric)});
    infoIterator->addInfoField(VecSim_InfoField{.fieldName = VecSimCommonStrings::INDEX_SIZE_STRING,
                                                .fieldType = INFOFIELD_UINT64,
                                                .uintegerValue = info.bfInfo.indexSize});
    infoIterator->addInfoField(VecSim_InfoField{.fieldName = VecSimCommonStrings::BLOCK_SIZE_STRING,
                                                .fieldType = INFOFIELD_UINT64,
                                                .uintegerValue = info.bfInfo.blockSize});
    infoIterator->addInfoField(VecSim_InfoField{.fieldName = VecSimCommonStrings::MEMORY_STRING,
                                                .fieldType = INFOFIELD_UINT64,
                                                .uintegerValue = info.bfInfo.memory});
    infoIterator->addInfoField(
        VecSim_InfoField{.fieldName = VecSimCommonStrings::SEARCH_MODE_STRING,
                         .fieldType = INFOFIELD_STRING,
                         .stringValue = VecSimSearchMode_ToString(info.bfInfo.last_mode)});

    return infoIterator;
}

VecSimBatchIterator *BruteForceIndex::newBatchIterator(const void *queryBlob,
                                                       VecSimQueryParams *queryParams) {
    // As this is the only supported type, we always allocate 4 bytes for every element in the
    // vector.
    assert(this->vecType == VecSimType_FLOAT32);
    auto *queryBlobCopy = this->allocator->allocate(sizeof(float) * this->dim);
    memcpy(queryBlobCopy, queryBlob, dim * sizeof(float));
    if (metric == VecSimMetric_Cosine) {
        float_vector_normalize((float *)queryBlobCopy, dim);
    }
    // Ownership of queryBlobCopy moves to BF_BatchIterator that will free it at the end.
    return new (this->allocator)
        BF_BatchIterator(queryBlobCopy, this, queryParams, this->allocator);
}

bool BruteForceIndex::preferAdHocSearch(size_t subsetSize, size_t k, bool initial_check) {
    // This heuristic is based on sklearn decision tree classifier (with 10 leaves nodes) -
    // see scripts/BF_batches_clf.py
    size_t index_size = this->indexSize();
    if (subsetSize > index_size) {
        throw std::runtime_error("internal error: subset size cannot be larger than index size");
    }
    size_t d = this->dim;
    float r = (index_size == 0) ? 0.0f : (float)(subsetSize) / (float)index_size;
    bool res;
    if (index_size <= 5500) {
        // node 1
        res = true;
    } else {
        // node 2
        if (d <= 300) {
            // node 3
            if (r <= 0.15) {
                // node 5
                res = true;
            } else {
                // node 6
                if (r <= 0.35) {
                    // node 9
                    if (d <= 75) {
                        // node 11
                        res = false;
                    } else {
                        // node 12
                        if (index_size <= 550000) {
                            // node 17
                            res = true;
                        } else {
                            // node 18
                            res = false;
                        }
                    }
                } else {
                    // node 10
                    res = false;
                }
            }
        } else {
            // node 4
            if (r <= 0.55) {
                // node 7
                res = true;
            } else {
                // node 8
                if (d <= 750) {
                    // node 13
                    res = false;
                } else {
                    // node 14
                    if (r <= 0.75) {
                        // node 15
                        res = true;
                    } else {
                        // node 16
                        res = false;
                    }
                }
            }
        }
    }
    // Set the mode - if this isn't the initial check, we switched mode form batches to ad-hoc.
    this->last_mode =
        res ? (initial_check ? HYBRID_ADHOC_BF : HYBRID_BATCHES_TO_ADHOC_BF) : HYBRID_BATCHES;
    return res;
}<|MERGE_RESOLUTION|>--- conflicted
+++ resolved
@@ -81,34 +81,10 @@
         idType id = optionalID->second;
         updateVector(id, vector_data);
         return true;
-<<<<<<< HEAD
     }
 
     // give the vector new id
     idType id = count;
-=======
-    } else {
-        // Try re-use deleted id.
-        if (this->deletedIds.size() != 0) {
-            id = *this->deletedIds.begin();
-            this->deletedIds.erase(this->deletedIds.begin());
-        } else {
-            id = count;
-            // Save current id2vec size.
-            size_t ids_mapping_size = idToVectorBlockMemberMapping.size();
-
-            // If its full - resize index to be a multiplication of block size.
-            if (id >= ids_mapping_size) {
-                size_t last_block_vectors_count = count % vectorBlockSize;
-                this->idToVectorBlockMemberMapping.resize(ids_mapping_size + vectorBlockSize -
-                                                          last_block_vectors_count);
-            }
-        }
-    }
-
-    // Anyway - increse count.
-    ++count;
->>>>>>> 4aa3ca5e
 
     // Get vector block to store the vector in.
 
@@ -150,16 +126,10 @@
 }
 
 int BruteForceIndex::deleteVector(size_t label) {
-<<<<<<< HEAD
 
     // Find the id to delete.
     auto deleted_label_id_pair = this->labelToIdLookup.find(label);
     if (deleted_label_id_pair == this->labelToIdLookup.end()) {
-=======
-    idType id;
-    auto optionalId = this->labelToIdLookup.find(label);
-    if (optionalId == this->labelToIdLookup.end()) {
->>>>>>> 4aa3ca5e
         // Nothing to delete.
         return true;
     }
@@ -175,12 +145,7 @@
     labelType last_idx_label = getVectorLabel(last_idx);
     setVectorLabel(id_to_delete, last_idx_label);
 
-<<<<<<< HEAD
     // Update label2id mapping.
-=======
-    // Swap the last vector with the deleted vector.
-    vectorBlock->setMember(vectorIndex, lastVectorBlockMember);
->>>>>>> 4aa3ca5e
 
     // Update this id in label:id pair of last index.
     auto last_label_id_pair = labelToIdLookup.find(last_idx_label);
@@ -188,7 +153,6 @@
     // Remove the pair of the deleted vector.
     labelToIdLookup.erase(label);
 
-<<<<<<< HEAD
     // Get last vector data.
     VectorBlock *last_vector_block = vectorBlocks.back();
     assert(last_vector_block == vectorBlocks.at(last_idx / vectorBlockSize));
@@ -208,18 +172,6 @@
     // If the last vector block is emtpy.
     if (last_vector_block->getLength() == 0) {
         delete last_vector_block;
-=======
-    // Delete the vector block membership.
-    delete vectorBlockMember;
-    this->idToVectorBlockMemberMapping[id] = NULL;
-    // Add deleted id to reusable ids.
-    this->deletedIds.emplace(id);
-    this->labelToIdLookup.erase(label);
-
-    // If the last vector block is emtpy.
-    if (lastVectorBlock->getLength() == 0) {
-        delete lastVectorBlock;
->>>>>>> 4aa3ca5e
         this->vectorBlocks.pop_back();
 
         // Resize and align the id2labelmapping.
@@ -286,12 +238,8 @@
 
     float upperBound = std::numeric_limits<float>::lowest();
     vecsim_stl::max_priority_queue<pair<float, labelType>> TopCandidates(this->allocator);
-<<<<<<< HEAD
     // For every block, compute its vectors scores and update the Top candidates max heap
     idType curr_id = 0;
-=======
-    // For every block, compute its vectors scores and update the Top candidates max heap.
->>>>>>> 4aa3ca5e
     for (auto vectorBlock : this->vectorBlocks) {
         auto scores = computeBlockScores(vectorBlock, queryBlob, timeoutCtx, &rl.code);
         if (VecSim_OK != rl.code) {
