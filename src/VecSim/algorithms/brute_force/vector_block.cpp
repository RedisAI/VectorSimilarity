#include "vector_block.h"
#include "VecSim/memory/vecsim_malloc.h"
#include <cstring>
#include <vector>

VectorBlockMember::VectorBlockMember(std::shared_ptr<VecSimAllocator> allocator)
    : VecsimBaseObject(allocator) {}

VectorBlock::VectorBlock(size_t blockSize, size_t vectorSize,
                         std::shared_ptr<VecSimAllocator> allocator)
    : VecsimBaseObject(allocator), dim(vectorSize), length(0), blockSize(blockSize) {
    this->members =
        (VectorBlockMember **)this->allocator->allocate(sizeof(VectorBlockMember *) * blockSize);
    this->vectors = (float *)this->allocator->allocate(sizeof(float) * blockSize * vectorSize);
}

VectorBlock::~VectorBlock() {
    for (size_t i = 0; i < this->length; i++) {
        delete members[i];
    }
    this->allocator->deallocate(members, sizeof(VectorBlockMember *) * blockSize);
    this->allocator->deallocate(vectors, sizeof(float) * blockSize * dim);
}

void VectorBlock::addVector(VectorBlockMember *vectorBlockMember, const void *vectorData) {
    // Mutual point both structs on each other.
    this->members[this->length] = vectorBlockMember;
    vectorBlockMember->block = this;
    vectorBlockMember->index = this->length;

    // Copy vector data and update block size.
<<<<<<< HEAD
    memcpy(this->vectors + (this->length * this->dim), vectorData, this->dim * sizeof(float));
    this->length++;
=======
    memcpy(this->vectors + (this->size * this->dim), vectorData, this->dim * sizeof(float));
    this->size++;
}

std::vector<std::pair<float, labelType>> VectorBlock::computeBlockScores(DISTFUNC<float> DistFunc,
                                                                         const void *queryBlob) {
    std::vector<std::pair<float, labelType>> scores(this->size);
    for (size_t i = 0; i < this->size; i++) {
        scores[i] = {DistFunc(this->getVector(i), queryBlob, &this->dim),
                     this->getMember(i)->label};
    }
    return scores;
>>>>>>> 1dd509ae
}<|MERGE_RESOLUTION|>--- conflicted
+++ resolved
@@ -29,12 +29,8 @@
     vectorBlockMember->index = this->length;
 
     // Copy vector data and update block size.
-<<<<<<< HEAD
     memcpy(this->vectors + (this->length * this->dim), vectorData, this->dim * sizeof(float));
     this->length++;
-=======
-    memcpy(this->vectors + (this->size * this->dim), vectorData, this->dim * sizeof(float));
-    this->size++;
 }
 
 std::vector<std::pair<float, labelType>> VectorBlock::computeBlockScores(DISTFUNC<float> DistFunc,
@@ -45,5 +41,4 @@
                      this->getMember(i)->label};
     }
     return scores;
->>>>>>> 1dd509ae
 }