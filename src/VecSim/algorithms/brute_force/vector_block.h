#pragma once
#include <stddef.h>
#include "VecSim/memory/vecsim_base.h"
#include "VecSim/utils/vecsim_stl.h"

#include "VecSim/spaces/space_interface.h"
#include "VecSim/utils/vec_utils.h"

typedef size_t labelType;
typedef size_t idType;

// Pre declaration

struct VectorBlock;

<<<<<<< HEAD
// TODO: unify this with HNSW
struct CompareByFirst {
    constexpr bool operator()(std::pair<float, labelType> const &a,
                              std::pair<float, labelType> const &b) const noexcept {
        return (a.first != b.first) ? a.first < b.first : a.second < b.second;
    }
};

using CandidatesHeap =
    vecsim_stl::priority_queue<std::pair<float, labelType>,
                               vecsim_stl::vector<std::pair<float, labelType>>, CompareByFirst>;
=======
using CandidatesHeap = vecsim_stl::priority_queue<std::pair<float, labelType>,
                                                  vecsim_stl::vector<std::pair<float, labelType>>,
                                                  CompareByFirst<float>>;
>>>>>>> ec2857ed

struct VectorBlockMember : public VecsimBaseObject {
public:
    VectorBlockMember(std::shared_ptr<VecSimAllocator> allocator);
    size_t index;
    VectorBlock *block;
    labelType label;
};

struct VectorBlock : public VecsimBaseObject {

public:
    VectorBlock(size_t blockSize, size_t vectorSize, std::shared_ptr<VecSimAllocator> allocator);

    void addVector(VectorBlockMember *vectorBlockMember, const void *vectorData);

    inline float *getVector(size_t index) { return this->vectors + (index * this->dim); }

    inline float *removeAndFetchVector() { return this->vectors + ((--this->length) * this->dim); }

    inline size_t getLength() { return length; }

    inline VectorBlockMember *getMember(size_t index) { return this->members[index]; }

    inline void setMember(size_t index, VectorBlockMember *member) {
        this->members[index] = member;
    }

    // Compute the score for every vector in the block by using the given distance function.
    // Return a collection of (score, label) pairs for every vector in the block.
    vecsim_stl::vector<std::pair<float, labelType>> computeBlockScores(DISTFUNC<float> DistFunc,
                                                                       const void *queryBlob);

    virtual ~VectorBlock();

private:
    // Vector dimensions.
    size_t dim;
    // Current vector block length.
    size_t length;
    // Vector block size (capacity).
    size_t blockSize;
    // Current members of the vector block.
    VectorBlockMember **members;
    // Vectors hosted in the vector block.
    float *vectors;
};<|MERGE_RESOLUTION|>--- conflicted
+++ resolved
@@ -13,23 +13,9 @@
 
 struct VectorBlock;
 
-<<<<<<< HEAD
-// TODO: unify this with HNSW
-struct CompareByFirst {
-    constexpr bool operator()(std::pair<float, labelType> const &a,
-                              std::pair<float, labelType> const &b) const noexcept {
-        return (a.first != b.first) ? a.first < b.first : a.second < b.second;
-    }
-};
-
-using CandidatesHeap =
-    vecsim_stl::priority_queue<std::pair<float, labelType>,
-                               vecsim_stl::vector<std::pair<float, labelType>>, CompareByFirst>;
-=======
 using CandidatesHeap = vecsim_stl::priority_queue<std::pair<float, labelType>,
                                                   vecsim_stl::vector<std::pair<float, labelType>>,
                                                   CompareByFirst<float>>;
->>>>>>> ec2857ed
 
 struct VectorBlockMember : public VecsimBaseObject {
 public:
