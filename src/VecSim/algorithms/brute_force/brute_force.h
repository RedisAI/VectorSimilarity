--- conflicted
+++ resolved
@@ -35,19 +35,14 @@
 public:
     BruteForceIndex(const BFParams *params, const AbstractIndexInitParams &abstractInitParams);
 
-<<<<<<< HEAD
     size_t indexSize() const override;
     size_t indexCapacity() const override;
     void increaseCapacity() override;
-    vecsim_stl::vector<DistType> computeBlockScores(VectorBlock *block, const void *queryBlob,
-=======
-    virtual size_t indexSize() const override;
     vecsim_stl::vector<DistType> computeBlockScores(const DataBlock &block, const void *queryBlob,
->>>>>>> a307b406
                                                     void *timeoutCtx,
                                                     VecSimQueryResult_Code *rc) const;
     inline DataType *getDataByInternalId(idType id) const {
-        return (DataType *)vectorBlocks.at(id / this->blockSize)->getVector(id % this->blockSize);
+        return (DataType *)vectorBlocks.at(id / this->blockSize).getElement(id % this->blockSize);
     }
     virtual VecSimQueryResult_List topKQuery(const void *queryBlob, size_t k,
                                              VecSimQueryParams *queryParams) const override;
@@ -61,8 +56,7 @@
     bool preferAdHocSearch(size_t subsetSize, size_t k, bool initial_check) const override;
     inline labelType getVectorLabel(idType id) const { return idToLabelMapping.at(id); }
 
-<<<<<<< HEAD
-    inline vecsim_stl::vector<VectorBlock *> getVectorBlocks() const { return vectorBlocks; }
+    inline const vecsim_stl::vector<DataBlock> &getVectorBlocks() const { return vectorBlocks; }
     inline const labelType getLabelByInternalId(idType internal_id) const {
         return idToLabelMapping.at(internal_id);
     }
@@ -78,7 +72,7 @@
     // without duplicates in tiered index). Caller should hold the flat buffer lock for read.
     virtual inline vecsim_stl::set<labelType> getLabelsSet() const = 0;
 
-    virtual ~BruteForceIndex();
+    virtual ~BruteForceIndex() = default;
 #ifdef BUILD_TESTS
     /**
      * @brief Used for testing - store vector(s) data associated with a given label. This function
@@ -91,10 +85,6 @@
     virtual void getDataByLabel(labelType label,
                                 std::vector<std::vector<DataType>> &vectors_output) const = 0;
 #endif
-=======
-    inline const vecsim_stl::vector<DataBlock> &getVectorBlocks() const { return vectorBlocks; }
-    virtual ~BruteForceIndex() = default;
->>>>>>> a307b406
 
 protected:
     // Private internal function that implements generic single vector insertion.
@@ -103,14 +93,7 @@
     // Private internal function that implements generic single vector deletion.
     virtual void removeVector(idType id);
 
-<<<<<<< HEAD
-    inline VectorBlock *getVectorVectorBlock(idType id) const {
-=======
-    inline DataType *getDataByInternalId(idType id) const {
-        return (DataType *)vectorBlocks.at(id / this->blockSize).getElement(id % this->blockSize);
-    }
     inline DataBlock &getVectorVectorBlock(idType id) {
->>>>>>> a307b406
         return vectorBlocks.at(id / this->blockSize);
     }
     inline size_t getVectorRelativeIndex(idType id) const { return id % this->blockSize; }
@@ -157,24 +140,9 @@
     // Give the vector new id and increase count.
     idType id = this->count++;
 
-<<<<<<< HEAD
     // Get the last vectors block to store the vector in (we assume that it's not full yet).
-    VectorBlock *vectorBlock = this->vectorBlocks.back();
-    assert(vectorBlock == getVectorVectorBlock(id));
-=======
-    // Get vector block to store the vector in.
-
-    // if vectorBlocks vector is empty or last_vector_block is full create a new block
-    if (id % this->blockSize == 0) {
-        size_t vector_bytes_count = this->dim * VecSimType_sizeof(this->vecType);
-        this->vectorBlocks.emplace_back(this->blockSize, vector_bytes_count, this->allocator);
-    }
-
-    // get the last vectors block
     DataBlock &vectorBlock = this->vectorBlocks.back();
-
     assert(&vectorBlock == &getVectorVectorBlock(id));
->>>>>>> a307b406
 
     // add vector data to vectorBlock
     vectorBlock.addElement(vector_data);
@@ -259,9 +227,7 @@
 template <typename DataType, typename DistType>
 void BruteForceIndex<DataType, DistType>::increaseCapacity() {
     size_t vector_bytes_count = this->dim * VecSimType_sizeof(this->vecType);
-    auto *new_vector_block =
-        new (this->allocator) VectorBlock(this->blockSize, vector_bytes_count, this->allocator);
-    this->vectorBlocks.push_back(new_vector_block);
+    this->vectorBlocks.emplace_back(this->blockSize, vector_bytes_count, this->allocator);
 }
 
 // Compute the score for every vector in the block by using the given distance function.
