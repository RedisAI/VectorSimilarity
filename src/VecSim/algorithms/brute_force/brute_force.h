#pragma once

#include "vector_block.h"
#include "VecSim/vec_sim_index.h"
#include "VecSim/spaces/spaces.h"
#include "VecSim/utils/vecsim_stl.h"
#include <memory>
#include <queue>
#include <cassert>
#include <limits>

class BruteForceIndex : public VecSimIndex {
protected:
    size_t dim;
    VecSimType vecType;
    VecSimMetric metric;

public:
    BruteForceIndex(const BFParams *params, std::shared_ptr<VecSimAllocator> allocator);
    static size_t estimateInitialSize(const BFParams *params);
    static size_t estimateElementMemory(const BFParams *params);
    virtual int addVector(const void *vector_data, size_t label) override;
    virtual int deleteVector(size_t id) override;
    virtual double getDistanceFrom(size_t label, const void *vector_data) override;
    virtual size_t indexSize() const override;
    vecsim_stl::vector<float> computeBlockScores(VectorBlock *block, const void *queryBlob,
                                                 void *timeoutCtx,
                                                 VecSimQueryResult_Code *rc) const;
    virtual VecSimQueryResult_List topKQuery(const void *queryBlob, size_t k,
                                             VecSimQueryParams *queryParams) override;
    VecSimQueryResult_List rangeQuery(const void *queryBlob, float radius,
                                      VecSimQueryParams *queryParams) override;
    virtual VecSimIndexInfo info() const override;
    virtual VecSimInfoIterator *infoIterator() override;
    virtual VecSimBatchIterator *newBatchIterator(const void *queryBlob,
                                                  VecSimQueryParams *queryParams) override;
    bool preferAdHocSearch(size_t subsetSize, size_t k, bool initial_check) override;
    inline labelType getVectorLabel(idType id) const {
        return idToLabelMapping.at(id);
    } // throws out_of_range
    inline labelType getVectorId(labelType label) const {
        return labelToIdLookup.at(label);
    } // throws out_of_range

    inline vecsim_stl::vector<VectorBlock *> getVectorBlocks() const { return vectorBlocks; }
    inline Spaces::dist_func_ptr_ty<float> distFunc() const { return dist_func; }
    inline void setLastSearchMode(VecSearchMode mode) override { this->last_mode = mode; }
    virtual ~BruteForceIndex();

private:
    void updateVector(idType id, const void *vector_data);
    inline VectorBlock *getVectorVectorBlock(idType id) {
        return vectorBlocks.at(id / vectorBlockSize);
    }
    inline size_t getVectorRelativeIndex(idType id) { return id % vectorBlockSize; }
    inline void setVectorLabel(idType id, labelType new_label) {
        idToLabelMapping.at(id) = new_label;
    } // throws out_of_range
    inline void setLabelToId(labelType label, idType new_id) {
        labelToIdLookup.at(label) = new_id;
    } // throws out_of_range

    vecsim_stl::unordered_map<labelType, idType> labelToIdLookup;
    vecsim_stl::vector<labelType> idToLabelMapping;
    vecsim_stl::vector<VectorBlock *> vectorBlocks;
    size_t vectorBlockSize;
    idType count;
    Spaces::dist_func_ptr_ty<float> dist_func;
    VecSearchMode last_mode;
#ifdef BUILD_TESTS
    // Allow the following tests to access the index private members.
    friend class BruteForceTest_preferAdHocOptimization_Test;
    friend class BruteForceTest_test_dynamic_bf_info_iterator_Test;
    friend class BruteForceTest_resizeNAlignIndex_Test;
    friend class BruteForceTest_brute_force_vector_update_test_Test;
    friend class BruteForceTest_brute_force_reindexing_same_vector_Test;
    friend class BruteForceTest_test_delete_swap_block_Test;
    friend class BruteForceTest_brute_force_zero_minimal_capacity_Test;
    friend class BruteForceTest_resizeNAlignIndex_largeInitialCapacity_Test;
    friend class BruteForceTest_brute_force_empty_index_Test;
<<<<<<< HEAD
=======
    friend class BM_VecSimBasics_DeleteVectorBF_Benchmark;
>>>>>>> c42e6539
#endif
};<|MERGE_RESOLUTION|>--- conflicted
+++ resolved
@@ -78,9 +78,6 @@
     friend class BruteForceTest_brute_force_zero_minimal_capacity_Test;
     friend class BruteForceTest_resizeNAlignIndex_largeInitialCapacity_Test;
     friend class BruteForceTest_brute_force_empty_index_Test;
-<<<<<<< HEAD
-=======
     friend class BM_VecSimBasics_DeleteVectorBF_Benchmark;
->>>>>>> c42e6539
 #endif
 };