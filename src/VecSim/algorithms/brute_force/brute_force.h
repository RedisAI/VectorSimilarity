#pragma once

#include "vector_block.h"
#include "VecSim/vec_sim_index.h"
#include "VecSim/spaces/spaces.h"
#include "VecSim/utils/vecsim_stl.h"
#include "VecSim/algorithms/brute_force/brute_force_factory.h"
#include <memory>
#include <queue>
#include <cassert>
#include <limits>

<<<<<<< HEAD
using spaces::dist_func_t;

template <typename DataType, typename DistType>
class BruteForceIndex : public VecSimIndexAbstract<DistType> {
=======
class BruteForceIndex : public VecSimIndexAbstract {
>>>>>>> d9c5c38d
protected:
    vecsim_stl::vector<labelType> idToLabelMapping;
    vecsim_stl::vector<VectorBlock *> vectorBlocks;
    idType count;

public:
    BruteForceIndex(const BFParams *params, std::shared_ptr<VecSimAllocator> allocator);
<<<<<<< HEAD
    static BruteForceIndex *BruteForceIndex_New(const BFParams *params,
                                                std::shared_ptr<VecSimAllocator> allocator);
    static size_t estimateInitialSize(const BFParams *params);
    static size_t estimateElementMemory(const BFParams *params);
=======

>>>>>>> d9c5c38d
    virtual size_t indexSize() const override;
    vecsim_stl::vector<DistType> computeBlockScores(VectorBlock *block, const void *queryBlob,
                                                        void *timeoutCtx,
                                                        VecSimQueryResult_Code *rc) const;
    virtual VecSimQueryResult_List topKQuery(const void *queryBlob, size_t k,
                                             VecSimQueryParams *queryParams) override;
    VecSimQueryResult_List rangeQuery(const void *queryBlob, DistType radius,
                                      VecSimQueryParams *queryParams) override;
    virtual VecSimIndexInfo info() const override;
    virtual VecSimInfoIterator *infoIterator() const override;
    virtual VecSimBatchIterator *newBatchIterator(const void *queryBlob,
                                                  VecSimQueryParams *queryParams) override;
    bool preferAdHocSearch(size_t subsetSize, size_t k, bool initial_check) override;
    inline labelType getVectorLabel(idType id) const { return idToLabelMapping.at(id); }

    inline vecsim_stl::vector<VectorBlock *> getVectorBlocks() const { return vectorBlocks; }
    virtual ~BruteForceIndex();

protected:
    // Private internal function that implements generic single vector insertion.
    virtual int appendVector(const void *vector_data, labelType label);

    // Private internal function that implements generic single vector deletion.
    virtual int removeVector(idType id);

<<<<<<< HEAD
    inline DataType *getDataByInternalId(idType id) const {
        return (DataType *)vectorBlocks.at(id / this->blockSize)->getVector(id % this->blockSize);
    }
    inline VectorBlock *getVectorVectorBlock(idType id) const {
        return vectorBlocks.at(id / this->blockSize);
    }
    inline size_t getVectorRelativeIndex(idType id) const { return id % this->blockSize; }
=======
    inline float *getDataByInternalId(idType id) const {
        return (float *)vectorBlocks.at(id / blockSize)->getVector(id % blockSize);
    }
    inline VectorBlock *getVectorVectorBlock(idType id) const {
        return vectorBlocks.at(id / blockSize);
    }
    inline size_t getVectorRelativeIndex(idType id) const { return id % blockSize; }
>>>>>>> d9c5c38d
    inline void setVectorLabel(idType id, labelType new_label) {
        idToLabelMapping.at(id) = new_label;
    }

    // inline label to id setters that need to be implemented by derived class
    virtual inline void replaceIdOfLabel(labelType label, idType new_id, idType old_id) = 0;
    virtual inline void setVectorId(labelType label, idType id) = 0;

#ifdef BUILD_TESTS
    // Allow the following tests to access the index private members.
    friend class BruteForceTest_preferAdHocOptimization_Test;
    friend class BruteForceTest_test_dynamic_bf_info_iterator_Test;
    friend class BruteForceTest_resizeNAlignIndex_Test;
    friend class BruteForceTest_brute_force_vector_update_test_Test;
    friend class BruteForceTest_brute_force_reindexing_same_vector_Test;
    friend class BruteForceTest_test_delete_swap_block_Test;
    friend class BruteForceTest_brute_force_zero_minimal_capacity_Test;
    friend class BruteForceTest_resizeNAlignIndex_largeInitialCapacity_Test;
    friend class BruteForceTest_brute_force_empty_index_Test;
    friend class BM_VecSimBasics_DeleteVectorBF_Benchmark;
#endif
};

/******************************* Implementation **********************************/

#include "VecSim/spaces/spaces.h"
#include "VecSim/query_result_struct.h"
#include "VecSim/algorithms/brute_force/bf_batch_iterator.h"

#include <cstring>
#include <cmath>

using namespace std;

/******************** Ctor / Dtor **************/
template <typename DataType, typename  DistType>
BruteForceIndex<DataType, DistType>::BruteForceIndex(const BFParams *params, std::shared_ptr<VecSimAllocator> allocator)
    : VecSimIndexAbstract<DistType>(allocator, params->dim, params->type, params->metric, params->blockSize,
                          params->multi),
      idToLabelMapping(allocator), vectorBlocks(allocator), count(0) {
    assert(VecSimType_sizeof(vecType) == sizeof(DataType));
    this->idToLabelMapping.resize(params->initialCapacity);
}

template <typename DataType, typename  DistType>
BruteForceIndex<DataType, DistType>::~BruteForceIndex() {
    for (auto &vectorBlock : this->vectorBlocks) {
        delete vectorBlock;
    }
}

/******************** inheritance factory **************/

template <typename DataType, typename DistType>
class BruteForceIndex_Single;

template <typename DataType, typename  DistType>
BruteForceIndex<DataType, DistType> *BruteForceIndex<DataType, DistType>::BruteForceIndex_New(const BFParams *params,
                                                      std::shared_ptr<VecSimAllocator> allocator) {
    assert(!params->multi);
    return new (allocator) BruteForceIndex_Single<DataType, DistType>(params, allocator);
}

/******************** Implementation **************/
template <typename DataType, typename  DistType>
size_t BruteForceIndex<DataType, DistType>::estimateInitialSize(const BFParams *params) {
    // Constant part (not effected by parameters).
    size_t est = sizeof(VecSimAllocator) + sizeof(size_t);
    if (params->multi)
        est += sizeof(BruteForceIndex<DataType, DistType>); // change to BruteForceIndex_Multi
    else
        est += sizeof(BruteForceIndex_Single<DataType, DistType>);

    // Parameters related part.

    if (params->initialCapacity) {
        est += params->initialCapacity * sizeof(labelType) +
               sizeof(size_t);
    }

    return est;
}

template <typename DataType, typename  DistType>
size_t BruteForceIndex<DataType, DistType>::estimateElementMemory(const BFParams *params) {
    return params->dim * sizeof(DataType) + sizeof(idType);
}

template <typename DataType, typename  DistType>
int BruteForceIndex<DataType, DistType>::appendVector(const void *vector_data, labelType label) {

    // Give the vector new id and increase count.
    idType id = count++;

    // Get vector block to store the vector in.

    // if vectorBlocks vector is empty or last_vector_block is full create a new block
    if (id % this->blockSize == 0) {
        VectorBlock *new_vectorBlock =
            new (this->allocator) VectorBlock(this->blockSize, this->dim, this->allocator);
        this->vectorBlocks.push_back(new_vectorBlock);
    }

    // get the last vectors block
    VectorBlock *vectorBlock = this->vectorBlocks.back();

    assert(vectorBlock == getVectorVectorBlock(id));

    // add vector data to vectorBlock
    vectorBlock->addVector(vector_data);

    // if idToLabelMapping is full,
    // resize and align idToLabelMapping by blockSize
    size_t idToLabelMapping_size = this->idToLabelMapping.size();

    if (id >= idToLabelMapping_size) {
        size_t last_block_vectors_count = id % this->blockSize;
        this->idToLabelMapping.resize(idToLabelMapping_size + this->blockSize - last_block_vectors_count,
                                      0);
    }

    // add label to idToLabelMapping
    setVectorLabel(id, label);

    // add id to label:id map
    setVectorId(label, id);

    return true;
}

template <typename DataType, typename  DistType>
int BruteForceIndex<DataType, DistType>::removeVector(idType id_to_delete) {

    // Get last vector id and label
    idType last_idx = --count;
    labelType last_idx_label = getVectorLabel(last_idx);

    // Get last vector data.
    VectorBlock *last_vector_block = vectorBlocks.back();
    assert(last_vector_block == getVectorVectorBlock(last_idx));

    DataType *last_vector_data = last_vector_block->removeAndFetchLastVector();

    // If we are *not* trying to remove the last vector, update mapping and move
    // the data of the last vector in the index in place of the deleted vector.
    if (id_to_delete != last_idx) {
        // Update id2labelmapping.
        // Put the label of the last_id in the deleted_id.
        setVectorLabel(id_to_delete, last_idx_label);

        // Update label2id mapping.
        // Update this id in label:id pair of last index.
        replaceIdOfLabel(last_idx_label, id_to_delete, last_idx);

        // Get the vectorBlock and the relative index of the deleted id.
        VectorBlock *deleted_vectorBlock = getVectorVectorBlock(id_to_delete);
        size_t id_to_delete_rel_idx = getVectorRelativeIndex(id_to_delete);

        // Put data of last vector inplace of the deleted vector.
        deleted_vectorBlock->updateVector(id_to_delete_rel_idx, last_vector_data);
    }

    // If the last vector block is emtpy.
    if (last_vector_block->getLength() == 0) {
        delete last_vector_block;
        this->vectorBlocks.pop_back();

        // Resize and align the id2labelmapping.
        size_t id2label_size = idToLabelMapping.size();
        // If the new size is smaller by at least one block comparing to the id2labelmapping
        // align to be a multiplication of blocksize  and resize by one block.
        if (count + this->blockSize <= id2label_size) {
            size_t vector_to_align_count = id2label_size % this->blockSize;
            this->idToLabelMapping.resize(id2label_size - this->blockSize - vector_to_align_count);
        }
    }

    return true;
}

template <typename DataType, typename  DistType>
size_t BruteForceIndex<DataType, DistType>::indexSize() const { return this->count; }

// Compute the score for every vector in the block by using the given distance function.
template <typename DataType, typename  DistType>
vecsim_stl::vector<DistType> BruteForceIndex<DataType, DistType>::computeBlockScores(VectorBlock *block,
                                                              const void *queryBlob,
                                                              void *timeoutCtx,
                                                              VecSimQueryResult_Code *rc) const {
    size_t len = block->getLength();
    vecsim_stl::vector<DistType> scores(len, this->allocator);
    for (size_t i = 0; i < len; i++) {
        if (__builtin_expect(VecSimIndexAbstract<DistType>::timeoutCallback(timeoutCtx), 0)) {
            *rc = VecSim_QueryResult_TimedOut;
            return scores;
        }
        scores[i] = this->dist_func(block->getVector(i), queryBlob, &this->dim);
    }
    *rc = VecSim_QueryResult_OK;
    return scores;
}

template <typename DataType, typename  DistType>
VecSimQueryResult_List BruteForceIndex<DataType, DistType>::topKQuery(const void *queryBlob, size_t k,
                                                  VecSimQueryParams *queryParams) {

    VecSimQueryResult_List rl = {0};
    void *timeoutCtx = queryParams ? queryParams->timeoutCtx : NULL;

    this->last_mode = STANDARD_KNN;
    DataType normalized_blob[this->dim]; // This will be use only if metric == VecSimMetric_Cosine.
    if (this->metric == VecSimMetric_Cosine) {
        // TODO: need more generic
        memcpy(normalized_blob, queryBlob, this->dim * sizeof(DataType));
        float_vector_normalize(normalized_blob, this->dim);
        queryBlob = normalized_blob;
    }

    DistType upperBound = std::numeric_limits<DistType>::lowest();
    vecsim_stl::max_priority_queue<pair<DistType, labelType>> TopCandidates(this->allocator);
    // For every block, compute its vectors scores and update the Top candidates max heap
    idType curr_id = 0;
    for (auto vectorBlock : this->vectorBlocks) {
        auto scores = computeBlockScores(vectorBlock, queryBlob, timeoutCtx, &rl.code);
        if (VecSim_OK != rl.code) {
            return rl;
        }
        for (size_t i = 0; i < scores.size(); i++) {
            // Always choose the current candidate if we have less than k.
            if (TopCandidates.size() < k) {
                TopCandidates.emplace(scores[i], getVectorLabel(curr_id));
                upperBound = TopCandidates.top().first;
            } else if (scores[i] < upperBound) {
                // Otherwise, try greedily to improve the top candidates with a vector that
                // has a better score than the one that has the worst score until now.
                TopCandidates.emplace(scores[i], getVectorLabel(curr_id));
                TopCandidates.pop();
                upperBound = TopCandidates.top().first;
            }
            ++curr_id;
        }
    }
    assert(curr_id == count);

    rl.results = array_new_len<VecSimQueryResult>(TopCandidates.size(), TopCandidates.size());
    for (int i = (int)TopCandidates.size() - 1; i >= 0; --i) {
        VecSimQueryResult_SetId(rl.results[i], TopCandidates.top().second);
        VecSimQueryResult_SetScore(rl.results[i], TopCandidates.top().first);
        TopCandidates.pop();
    }
    rl.code = VecSim_QueryResult_OK;
    return rl;
}

template <typename DataType, typename  DistType>
VecSimQueryResult_List BruteForceIndex<DataType, DistType>::rangeQuery(const void *queryBlob, DistType radius,
                                                   VecSimQueryParams *queryParams) {
    auto rl = (VecSimQueryResult_List){0};
    void *timeoutCtx = queryParams ? queryParams->timeoutCtx : nullptr;
    this->last_mode = RANGE_QUERY;

    DataType normalized_blob[this->dim]; // This will be use only if metric == VecSimMetric_Cosine.
    if (this->metric == VecSimMetric_Cosine) {
        // TODO: need more generic when other types will be supported.
        memcpy(normalized_blob, queryBlob, this->dim * sizeof(DataType));
        float_vector_normalize(normalized_blob, this->dim);
        queryBlob = normalized_blob;
    }

    // Compute scores in every block and save results that are within the range.
    rl.results =
        array_new<VecSimQueryResult>(10); // Use 10 as the initial capacity for the dynamic array.

    idType curr_id = 0;
    for (auto vectorBlock : this->vectorBlocks) {
        auto scores = computeBlockScores(vectorBlock, queryBlob, timeoutCtx, &rl.code);
        if (VecSim_OK != rl.code) {
            return rl;
        }
        for (size_t i = 0; i < scores.size(); i++) {
            if (scores[i] <= radius) {
                auto res = VecSimQueryResult{getVectorLabel(curr_id), scores[i]};
                rl.results = array_append(rl.results, res);
            }
            ++curr_id;
        }
    }
    assert(curr_id == count);
    rl.code = VecSim_QueryResult_OK;
    return rl;
}

template <typename DataType, typename  DistType>
VecSimIndexInfo BruteForceIndex<DataType, DistType>::info() const {

    VecSimIndexInfo info;
    info.algo = VecSimAlgo_BF;
    info.bfInfo.dim = this->dim;
    info.bfInfo.type = this->vecType;
    info.bfInfo.metric = this->metric;
    info.bfInfo.indexSize = this->count;
    info.bfInfo.indexLabelCount = this->indexLabelCount();
    info.bfInfo.blockSize = this->blockSize;
    info.bfInfo.memory = this->allocator->getAllocationSize();
    info.bfInfo.isMulti = this->isMulti;
    info.bfInfo.last_mode = this->last_mode;
    return info;
}

template <typename DataType, typename  DistType>
VecSimInfoIterator *BruteForceIndex<DataType, DistType>::infoIterator() const {
    VecSimIndexInfo info = this->info();
    // For readability. Update this number when needed.
    size_t numberOfInfoFields = 8;
    VecSimInfoIterator *infoIterator = new VecSimInfoIterator(numberOfInfoFields);

    infoIterator->addInfoField(VecSim_InfoField{.fieldName = VecSimCommonStrings::ALGORITHM_STRING,
                                                .fieldType = INFOFIELD_STRING,
                                                .fieldValue = {FieldValue{.stringValue = VecSimAlgo_ToString(info.algo)}}});
    infoIterator->addInfoField(
        VecSim_InfoField{.fieldName = VecSimCommonStrings::TYPE_STRING,
                         .fieldType = INFOFIELD_STRING,
                         .fieldValue = {FieldValue{.stringValue = VecSimType_ToString(info.bfInfo.type)}}});
    infoIterator->addInfoField(VecSim_InfoField{.fieldName = VecSimCommonStrings::DIMENSION_STRING,
                                                .fieldType = INFOFIELD_UINT64,
                                                .fieldValue = {FieldValue{.uintegerValue = info.bfInfo.dim}}});
    infoIterator->addInfoField(
        VecSim_InfoField{.fieldName = VecSimCommonStrings::METRIC_STRING,
                         .fieldType = INFOFIELD_STRING,
                         .fieldValue = {FieldValue{.stringValue = VecSimMetric_ToString(info.bfInfo.metric)}}});
    infoIterator->addInfoField(VecSim_InfoField{.fieldName = VecSimCommonStrings::IS_MULTI_STRING,
                                                .fieldType = INFOFIELD_UINT64,
                                                .fieldValue = {FieldValue{.uintegerValue = info.bfInfo.isMulti}}});
    infoIterator->addInfoField(VecSim_InfoField{.fieldName = VecSimCommonStrings::INDEX_SIZE_STRING,
                                                .fieldType = INFOFIELD_UINT64,
                                                .fieldValue = {FieldValue{.uintegerValue = info.bfInfo.indexSize}}});
    infoIterator->addInfoField(
        VecSim_InfoField{.fieldName = VecSimCommonStrings::INDEX_LABEL_COUNT_STRING,
                         .fieldType = INFOFIELD_UINT64,
                         .fieldValue = {FieldValue{.uintegerValue = info.bfInfo.indexLabelCount}}});
    infoIterator->addInfoField(VecSim_InfoField{.fieldName = VecSimCommonStrings::BLOCK_SIZE_STRING,
                                                .fieldType = INFOFIELD_UINT64,
                                                .fieldValue = {FieldValue{.uintegerValue = info.bfInfo.blockSize}}});
    infoIterator->addInfoField(VecSim_InfoField{.fieldName = VecSimCommonStrings::MEMORY_STRING,
                                                .fieldType = INFOFIELD_UINT64,
                                                .fieldValue = {FieldValue{.uintegerValue = info.bfInfo.memory}}});
    infoIterator->addInfoField(
        VecSim_InfoField{.fieldName = VecSimCommonStrings::SEARCH_MODE_STRING,
                         .fieldType = INFOFIELD_STRING,
                         .fieldValue = {FieldValue{
                             .stringValue = VecSimSearchMode_ToString(info.bfInfo.last_mode)}}});

    return infoIterator;
}

template <typename DataType, typename  DistType>
VecSimBatchIterator *BruteForceIndex<DataType, DistType>::newBatchIterator(const void *queryBlob,
                                                       VecSimQueryParams *queryParams) {
    // As this is the only supported type, we always allocate 4 bytes for every element in the
    // vector.
    assert(this->vecType == VecSimType_FLOAT32);
    auto *queryBlobCopy = this->allocator->allocate(sizeof(DataType) * this->dim);
    memcpy(queryBlobCopy, queryBlob, this->dim * sizeof(DataType));
    if (this->metric == VecSimMetric_Cosine) {
        float_vector_normalize((DataType *)queryBlobCopy, this->dim);
    }
    // Ownership of queryBlobCopy moves to BF_BatchIterator that will free it at the end.
    return new (this->allocator)
        BF_BatchIterator(queryBlobCopy, this, queryParams, this->allocator);
}

template <typename DataType, typename  DistType>
bool BruteForceIndex<DataType, DistType>::preferAdHocSearch(size_t subsetSize, size_t k, bool initial_check) {
    // This heuristic is based on sklearn decision tree classifier (with 10 leaves nodes) -
    // see scripts/BF_batches_clf.py
    size_t index_size = this->indexSize();
    if (subsetSize > index_size) {
        throw std::runtime_error("internal error: subset size cannot be larger than index size");
    }
    size_t d = this->dim;
    float r = (index_size == 0) ? 0.0f : (float)(subsetSize) / (float)index_size;
    bool res;
    if (index_size <= 5500) {
        // node 1
        res = true;
    } else {
        // node 2
        if (d <= 300) {
            // node 3
            if (r <= 0.15) {
                // node 5
                res = true;
            } else {
                // node 6
                if (r <= 0.35) {
                    // node 9
                    if (d <= 75) {
                        // node 11
                        res = false;
                    } else {
                        // node 12
                        if (index_size <= 550000) {
                            // node 17
                            res = true;
                        } else {
                            // node 18
                            res = false;
                        }
                    }
                } else {
                    // node 10
                    res = false;
                }
            }
        } else {
            // node 4
            if (r <= 0.55) {
                // node 7
                res = true;
            } else {
                // node 8
                if (d <= 750) {
                    // node 13
                    res = false;
                } else {
                    // node 14
                    if (r <= 0.75) {
                        // node 15
                        res = true;
                    } else {
                        // node 16
                        res = false;
                    }
                }
            }
        }
    }
    // Set the mode - if this isn't the initial check, we switched mode form batches to ad-hoc.
    this->last_mode =
        res ? (initial_check ? HYBRID_ADHOC_BF : HYBRID_BATCHES_TO_ADHOC_BF) : HYBRID_BATCHES;
    return res;
}<|MERGE_RESOLUTION|>--- conflicted
+++ resolved
@@ -10,14 +10,10 @@
 #include <cassert>
 #include <limits>
 
-<<<<<<< HEAD
 using spaces::dist_func_t;
 
 template <typename DataType, typename DistType>
-class BruteForceIndex : public VecSimIndexAbstract<DistType> {
-=======
-class BruteForceIndex : public VecSimIndexAbstract {
->>>>>>> d9c5c38d
+class BruteForceIndex : public VecSimIndexAbstractAbstract<DistType> {
 protected:
     vecsim_stl::vector<labelType> idToLabelMapping;
     vecsim_stl::vector<VectorBlock *> vectorBlocks;
@@ -25,14 +21,7 @@
 
 public:
     BruteForceIndex(const BFParams *params, std::shared_ptr<VecSimAllocator> allocator);
-<<<<<<< HEAD
-    static BruteForceIndex *BruteForceIndex_New(const BFParams *params,
-                                                std::shared_ptr<VecSimAllocator> allocator);
-    static size_t estimateInitialSize(const BFParams *params);
-    static size_t estimateElementMemory(const BFParams *params);
-=======
-
->>>>>>> d9c5c38d
+
     virtual size_t indexSize() const override;
     vecsim_stl::vector<DistType> computeBlockScores(VectorBlock *block, const void *queryBlob,
                                                         void *timeoutCtx,
@@ -58,23 +47,13 @@
     // Private internal function that implements generic single vector deletion.
     virtual int removeVector(idType id);
 
-<<<<<<< HEAD
     inline DataType *getDataByInternalId(idType id) const {
         return (DataType *)vectorBlocks.at(id / this->blockSize)->getVector(id % this->blockSize);
     }
     inline VectorBlock *getVectorVectorBlock(idType id) const {
-        return vectorBlocks.at(id / this->blockSize);
-    }
-    inline size_t getVectorRelativeIndex(idType id) const { return id % this->blockSize; }
-=======
-    inline float *getDataByInternalId(idType id) const {
-        return (float *)vectorBlocks.at(id / blockSize)->getVector(id % blockSize);
-    }
-    inline VectorBlock *getVectorVectorBlock(idType id) const {
         return vectorBlocks.at(id / blockSize);
     }
     inline size_t getVectorRelativeIndex(idType id) const { return id % blockSize; }
->>>>>>> d9c5c38d
     inline void setVectorLabel(idType id, labelType new_label) {
         idToLabelMapping.at(id) = new_label;
     }
@@ -126,42 +105,7 @@
     }
 }
 
-/******************** inheritance factory **************/
-
-template <typename DataType, typename DistType>
-class BruteForceIndex_Single;
-
-template <typename DataType, typename  DistType>
-BruteForceIndex<DataType, DistType> *BruteForceIndex<DataType, DistType>::BruteForceIndex_New(const BFParams *params,
-                                                      std::shared_ptr<VecSimAllocator> allocator) {
-    assert(!params->multi);
-    return new (allocator) BruteForceIndex_Single<DataType, DistType>(params, allocator);
-}
-
 /******************** Implementation **************/
-template <typename DataType, typename  DistType>
-size_t BruteForceIndex<DataType, DistType>::estimateInitialSize(const BFParams *params) {
-    // Constant part (not effected by parameters).
-    size_t est = sizeof(VecSimAllocator) + sizeof(size_t);
-    if (params->multi)
-        est += sizeof(BruteForceIndex<DataType, DistType>); // change to BruteForceIndex_Multi
-    else
-        est += sizeof(BruteForceIndex_Single<DataType, DistType>);
-
-    // Parameters related part.
-
-    if (params->initialCapacity) {
-        est += params->initialCapacity * sizeof(labelType) +
-               sizeof(size_t);
-    }
-
-    return est;
-}
-
-template <typename DataType, typename  DistType>
-size_t BruteForceIndex<DataType, DistType>::estimateElementMemory(const BFParams *params) {
-    return params->dim * sizeof(DataType) + sizeof(idType);
-}
 
 template <typename DataType, typename  DistType>
 int BruteForceIndex<DataType, DistType>::appendVector(const void *vector_data, labelType label) {
@@ -172,9 +116,10 @@
     // Get vector block to store the vector in.
 
     // if vectorBlocks vector is empty or last_vector_block is full create a new block
-    if (id % this->blockSize == 0) {
+    if (id % blockSize == 0) {
+        size_t vector_bytes_count = this->dim * VecSimType_sizeof(this->vecType);
         VectorBlock *new_vectorBlock =
-            new (this->allocator) VectorBlock(this->blockSize, this->dim, this->allocator);
+            new (this->allocator) VectorBlock(this->blockSize, vector_bytes_count, this->allocator);
         this->vectorBlocks.push_back(new_vectorBlock);
     }
 
@@ -216,7 +161,7 @@
     VectorBlock *last_vector_block = vectorBlocks.back();
     assert(last_vector_block == getVectorVectorBlock(last_idx));
 
-    DataType *last_vector_data = last_vector_block->removeAndFetchLastVector();
+    char *last_vector_data = last_vector_block->removeAndFetchLastVector();
 
     // If we are *not* trying to remove the last vector, update mapping and move
     // the data of the last vector in the index in place of the deleted vector.
@@ -271,7 +216,7 @@
             *rc = VecSim_QueryResult_TimedOut;
             return scores;
         }
-        scores[i] = this->dist_func(block->getVector(i), queryBlob, &this->dim);
+        scores[i] = this->dist_func(block->getVector(i), queryBlob, this->dim);
     }
     *rc = VecSim_QueryResult_OK;
     return scores;
