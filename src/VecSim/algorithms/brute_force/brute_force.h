#pragma once

#include "vector_block.h"
#include "VecSim/vec_sim_index.h"
#include "VecSim/spaces/spaces.h"
#include "VecSim/utils/vecsim_stl.h"
#include <memory>
#include <queue>
#include <cassert>
#include <limits>

<<<<<<< HEAD
using spaces::dist_func_t;

class BruteForceIndex : public VecSimIndex {
=======
class BruteForceIndex : public VecSimIndexAbstract {
>>>>>>> 0cdb8d51
protected:
    vecsim_stl::vector<labelType> idToLabelMapping;
    vecsim_stl::vector<VectorBlock *> vectorBlocks;
    idType count;

public:
    BruteForceIndex(const BFParams *params, std::shared_ptr<VecSimAllocator> allocator);
    static BruteForceIndex *BruteForceIndex_New(const BFParams *params,
                                                std::shared_ptr<VecSimAllocator> allocator);
    static size_t estimateInitialSize(const BFParams *params);
    static size_t estimateElementMemory(const BFParams *params);
    virtual size_t indexSize() const override;
    vecsim_stl::vector<float> computeBlockScores(VectorBlock *block, const void *queryBlob,
                                                 void *timeoutCtx,
                                                 VecSimQueryResult_Code *rc) const;
    virtual VecSimQueryResult_List topKQuery(const void *queryBlob, size_t k,
                                             VecSimQueryParams *queryParams) override;
    VecSimQueryResult_List rangeQuery(const void *queryBlob, float radius,
                                      VecSimQueryParams *queryParams) override;
    virtual VecSimIndexInfo info() const override;
    virtual VecSimInfoIterator *infoIterator() const override;
    virtual VecSimBatchIterator *newBatchIterator(const void *queryBlob,
                                                  VecSimQueryParams *queryParams) override;
    bool preferAdHocSearch(size_t subsetSize, size_t k, bool initial_check) override;
    inline labelType getVectorLabel(idType id) const { return idToLabelMapping.at(id); }

    inline vecsim_stl::vector<VectorBlock *> getVectorBlocks() const { return vectorBlocks; }
<<<<<<< HEAD
    inline dist_func_t<float> distFunc() const { return dist_func; }
    inline void setLastSearchMode(VecSearchMode mode) override { this->last_mode = mode; }
=======
>>>>>>> 0cdb8d51
    virtual ~BruteForceIndex();

protected:
    // Private internal function that implements generic single vector insertion.
    virtual int appendVector(const void *vector_data, labelType label);

    // Private internal function that implements generic single vector deletion.
    virtual int removeVector(idType id);

    inline float *getDataByInternalId(idType id) const {
        return (float *)vectorBlocks.at(id / blockSize)->getVector(id % blockSize);
    }
    inline VectorBlock *getVectorVectorBlock(idType id) const {
        return vectorBlocks.at(id / blockSize);
    }
    inline size_t getVectorRelativeIndex(idType id) const { return id % blockSize; }
    inline void setVectorLabel(idType id, labelType new_label) {
        idToLabelMapping.at(id) = new_label;
    }

    // inline label to id setters that need to be implemented by derived class
    virtual inline void replaceIdOfLabel(labelType label, idType new_id, idType old_id) = 0;
    virtual inline void setVectorId(labelType label, idType id) = 0;

<<<<<<< HEAD
    vecsim_stl::unordered_map<labelType, idType> labelToIdLookup;
    vecsim_stl::vector<labelType> idToLabelMapping;
    vecsim_stl::vector<VectorBlock *> vectorBlocks;
    size_t vectorBlockSize;
    idType count;
    dist_func_t<float> dist_func;
    VecSearchMode last_mode;
=======
>>>>>>> 0cdb8d51
#ifdef BUILD_TESTS
    // Allow the following tests to access the index private members.
    friend class BruteForceTest_preferAdHocOptimization_Test;
    friend class BruteForceTest_test_dynamic_bf_info_iterator_Test;
    friend class BruteForceTest_resizeNAlignIndex_Test;
    friend class BruteForceTest_brute_force_vector_update_test_Test;
    friend class BruteForceTest_brute_force_reindexing_same_vector_Test;
    friend class BruteForceTest_test_delete_swap_block_Test;
    friend class BruteForceTest_brute_force_zero_minimal_capacity_Test;
    friend class BruteForceTest_resizeNAlignIndex_largeInitialCapacity_Test;
    friend class BruteForceTest_brute_force_empty_index_Test;
    friend class BM_VecSimBasics_DeleteVectorBF_Benchmark;
#endif
};<|MERGE_RESOLUTION|>--- conflicted
+++ resolved
@@ -9,13 +9,7 @@
 #include <cassert>
 #include <limits>
 
-<<<<<<< HEAD
-using spaces::dist_func_t;
-
-class BruteForceIndex : public VecSimIndex {
-=======
 class BruteForceIndex : public VecSimIndexAbstract {
->>>>>>> 0cdb8d51
 protected:
     vecsim_stl::vector<labelType> idToLabelMapping;
     vecsim_stl::vector<VectorBlock *> vectorBlocks;
@@ -43,11 +37,6 @@
     inline labelType getVectorLabel(idType id) const { return idToLabelMapping.at(id); }
 
     inline vecsim_stl::vector<VectorBlock *> getVectorBlocks() const { return vectorBlocks; }
-<<<<<<< HEAD
-    inline dist_func_t<float> distFunc() const { return dist_func; }
-    inline void setLastSearchMode(VecSearchMode mode) override { this->last_mode = mode; }
-=======
->>>>>>> 0cdb8d51
     virtual ~BruteForceIndex();
 
 protected:
@@ -72,16 +61,6 @@
     virtual inline void replaceIdOfLabel(labelType label, idType new_id, idType old_id) = 0;
     virtual inline void setVectorId(labelType label, idType id) = 0;
 
-<<<<<<< HEAD
-    vecsim_stl::unordered_map<labelType, idType> labelToIdLookup;
-    vecsim_stl::vector<labelType> idToLabelMapping;
-    vecsim_stl::vector<VectorBlock *> vectorBlocks;
-    size_t vectorBlockSize;
-    idType count;
-    dist_func_t<float> dist_func;
-    VecSearchMode last_mode;
-=======
->>>>>>> 0cdb8d51
 #ifdef BUILD_TESTS
     // Allow the following tests to access the index private members.
     friend class BruteForceTest_preferAdHocOptimization_Test;
