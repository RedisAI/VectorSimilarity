/*
 *Copyright Redis Ltd. 2021 - present
 *Licensed under your choice of the Redis Source Available License 2.0 (RSALv2) or
 *the Server Side Public License v1 (SSPLv1).
 */

#pragma once

#include "vector_block.h"
#include "VecSim/vec_sim_index.h"
#include "VecSim/spaces/spaces.h"
#include "VecSim/utils/vecsim_stl.h"
#include "VecSim/utils/vecsim_results_container.h"
#include "VecSim/index_factories/brute_force_factory.h"
#include "VecSim/spaces/spaces.h"
#include "VecSim/query_result_struct.h"
#include "VecSim/utils/vec_utils.h"

#include <cstring>
#include <cmath>
#include <memory>
#include <queue>
#include <cassert>
#include <limits>

using spaces::dist_func_t;

template <typename DataType, typename DistType>
class BruteForceIndex : public VecSimIndexAbstract<DistType> {
protected:
    vecsim_stl::vector<labelType> idToLabelMapping;
    vecsim_stl::vector<VectorBlock *> vectorBlocks;
    idType count;

public:
    BruteForceIndex(const BFParams *params, const AbstractIndexInitParams &abstractInitParams);

    size_t indexSize() const override;
    size_t indexCapacity() const override;
    void increaseCapacity() override;
    vecsim_stl::vector<DistType> computeBlockScores(VectorBlock *block, const void *queryBlob,
                                                    void *timeoutCtx,
                                                    VecSimQueryResult_Code *rc) const;
    inline DataType *getDataByInternalId(idType id) const {
        return (DataType *)vectorBlocks.at(id / this->blockSize)->getVector(id % this->blockSize);
    }
    virtual VecSimQueryResult_List topKQuery(const void *queryBlob, size_t k,
                                             VecSimQueryParams *queryParams) const override;
    virtual VecSimQueryResult_List rangeQuery(const void *queryBlob, double radius,
                                              VecSimQueryParams *queryParams) const override;
    virtual VecSimIndexInfo info() const override;
    virtual VecSimInfoIterator *infoIterator() const override;
    VecSimIndexBasicInfo basicInfo() const override;
    virtual VecSimBatchIterator *newBatchIterator(const void *queryBlob,
                                                  VecSimQueryParams *queryParams) const override;
    bool preferAdHocSearch(size_t subsetSize, size_t k, bool initial_check) const override;
    inline labelType getVectorLabel(idType id) const { return idToLabelMapping.at(id); }

    inline vecsim_stl::vector<VectorBlock *> getVectorBlocks() const { return vectorBlocks; }
    inline const labelType getLabelByInternalId(idType internal_id) const {
        return idToLabelMapping.at(internal_id);
    }
    // Remove a specific vector that is stored under a label from the index by its internal id.
    virtual int deleteVectorById(labelType label, idType id) = 0;
    // Remove a vector and return a map between internal ids and the original internal ids of the
    // vector that they hold as a result of the overall removals and swaps, along with its label.
    virtual std::unordered_map<idType, std::pair<idType, labelType>>
    deleteVectorAndGetUpdatedIds(labelType label) = 0;
    // Check if a certain label exists in the index.
    virtual inline bool isLabelExists(labelType label) = 0;
    // Return a set of all labels that are stored in the index (helper for computing label count
    // without duplicates in tiered index). Caller should hold the flat buffer lock for read.
    virtual inline vecsim_stl::set<labelType> getLabelsSet() const = 0;

    virtual ~BruteForceIndex();
#ifdef BUILD_TESTS
    /**
     * @brief Used for testing - store vector(s) data associated with a given label. This function
     * copies the vector(s)' data buffer(s) and place it in the output vector
     *
     * @param label
     * @param vectors_output empty vector to be modified, should store the blob(s) associated with
     * the label.
     */
    virtual void getDataByLabel(labelType label,
                                std::vector<std::vector<DataType>> &vectors_output) const = 0;
#endif

protected:
    // Private internal function that implements generic single vector insertion.
    virtual void appendVector(const void *vector_data, labelType label);

    // Private internal function that implements generic single vector deletion.
    virtual void removeVector(idType id);

    inline VectorBlock *getVectorVectorBlock(idType id) const {
        return vectorBlocks.at(id / this->blockSize);
    }
    inline size_t getVectorRelativeIndex(idType id) const { return id % this->blockSize; }
    inline void setVectorLabel(idType id, labelType new_label) {
        idToLabelMapping.at(id) = new_label;
    }
    // inline priority queue getter that need to be implemented by derived class
    virtual inline vecsim_stl::abstract_priority_queue<DistType, labelType> *
    getNewMaxPriorityQueue() const = 0;

    // inline label to id setters that need to be implemented by derived class
    virtual inline std::unique_ptr<vecsim_stl::abstract_results_container>
    getNewResultsContainer(size_t cap) const = 0;

    // inline label to id setters that need to be implemented by derived class
    virtual inline void replaceIdOfLabel(labelType label, idType new_id, idType old_id) = 0;
    virtual inline void setVectorId(labelType label, idType id) = 0;

    virtual inline VecSimBatchIterator *
    newBatchIterator_Instance(void *queryBlob, VecSimQueryParams *queryParams) const = 0;

#ifdef BUILD_TESTS
#include "VecSim/algorithms/brute_force/brute_force_friend_tests.h"
#endif
};

/******************************* Implementation **********************************/

/******************** Ctor / Dtor **************/
template <typename DataType, typename DistType>
BruteForceIndex<DataType, DistType>::BruteForceIndex(
    const BFParams *params, const AbstractIndexInitParams &abstractInitParams)
    : VecSimIndexAbstract<DistType>(abstractInitParams), idToLabelMapping(this->allocator),
      vectorBlocks(this->allocator), count(0) {
    assert(VecSimType_sizeof(this->vecType) == sizeof(DataType));
    this->idToLabelMapping.resize(params->initialCapacity);
}

template <typename DataType, typename DistType>
BruteForceIndex<DataType, DistType>::~BruteForceIndex() {
    for (auto &vectorBlock : this->vectorBlocks) {
        delete vectorBlock;
    }
}

/******************** Implementation **************/

template <typename DataType, typename DistType>
void BruteForceIndex<DataType, DistType>::appendVector(const void *vector_data, labelType label) {
    assert(indexCapacity() > indexSize());
    // Give the vector new id and increase count.
    idType id = this->count++;

    // Get the last vectors block to store the vector in (we assume that it's not full yet).
    VectorBlock *vectorBlock = this->vectorBlocks.back();
    assert(vectorBlock == getVectorVectorBlock(id));

    // add vector data to vectorBlock
    vectorBlock->addVector(vector_data);

    // if idToLabelMapping is full,
    // resize and align idToLabelMapping by blockSize
    size_t idToLabelMapping_size = this->idToLabelMapping.size();

    if (id >= idToLabelMapping_size) {
        size_t last_block_vectors_count = id % this->blockSize;
        this->idToLabelMapping.resize(
            idToLabelMapping_size + this->blockSize - last_block_vectors_count, 0);
        this->idToLabelMapping.shrink_to_fit();
    }

    // add label to idToLabelMapping
    setVectorLabel(id, label);

    // add id to label:id map
    setVectorId(label, id);
}

template <typename DataType, typename DistType>
void BruteForceIndex<DataType, DistType>::removeVector(idType id_to_delete) {

    // Get last vector id and label
    idType last_idx = --this->count;
    labelType last_idx_label = getVectorLabel(last_idx);

    // Get last vector data.
    VectorBlock *last_vector_block = vectorBlocks.back();
    assert(last_vector_block == getVectorVectorBlock(last_idx));

    void *last_vector_data = last_vector_block->removeAndFetchLastVector();

    // If we are *not* trying to remove the last vector, update mapping and move
    // the data of the last vector in the index in place of the deleted vector.
    if (id_to_delete != last_idx) {
        assert(id_to_delete < last_idx);
        // Update idToLabelMapping.
        // Put the label of the last_id in the deleted_id.
        setVectorLabel(id_to_delete, last_idx_label);

        // Update label2id mapping.
        // Update this id in label:id pair of last index.
        replaceIdOfLabel(last_idx_label, id_to_delete, last_idx);

        // Get the vectorBlock and the relative index of the deleted id.
        VectorBlock *deleted_vectorBlock = getVectorVectorBlock(id_to_delete);
        size_t id_to_delete_rel_idx = getVectorRelativeIndex(id_to_delete);

        // Put data of last vector inplace of the deleted vector.
        deleted_vectorBlock->updateVector(id_to_delete_rel_idx, last_vector_data);
    }

    // If the last vector block is emtpy.
    if (last_vector_block->getLength() == 0) {
        delete last_vector_block;
        this->vectorBlocks.pop_back();

        // Resize and align the idToLabelMapping.
        size_t idToLabel_size = idToLabelMapping.size();
        // If the new size is smaller by at least one block comparing to the idToLabelMapping
        // align to be a multiplication of block size and resize by one block.
        if (this->count + this->blockSize <= idToLabel_size) {
            size_t vector_to_align_count = idToLabel_size % this->blockSize;
            this->idToLabelMapping.resize(idToLabel_size - this->blockSize - vector_to_align_count);
            this->idToLabelMapping.shrink_to_fit();
        }
    }
}

template <typename DataType, typename DistType>
size_t BruteForceIndex<DataType, DistType>::indexSize() const {
    return this->count;
}

template <typename DataType, typename DistType>
size_t BruteForceIndex<DataType, DistType>::indexCapacity() const {
    return this->blockSize * this->vectorBlocks.size();
}

template <typename DataType, typename DistType>
void BruteForceIndex<DataType, DistType>::increaseCapacity() {
    size_t vector_bytes_count = this->dim * VecSimType_sizeof(this->vecType);
    auto *new_vector_block =
        new (this->allocator) VectorBlock(this->blockSize, vector_bytes_count, this->allocator);
    this->vectorBlocks.push_back(new_vector_block);
}

// Compute the score for every vector in the block by using the given distance function.
template <typename DataType, typename DistType>
vecsim_stl::vector<DistType> BruteForceIndex<DataType, DistType>::computeBlockScores(
    VectorBlock *block, const void *queryBlob, void *timeoutCtx, VecSimQueryResult_Code *rc) const {
    size_t len = block->getLength();
    vecsim_stl::vector<DistType> scores(len, this->allocator);
    for (size_t i = 0; i < len; i++) {
        if (VECSIM_TIMEOUT(timeoutCtx)) {
            *rc = VecSim_QueryResult_TimedOut;
            return scores;
        }
        scores[i] = this->dist_func(block->getVector(i), queryBlob, this->dim);
    }
    *rc = VecSim_QueryResult_OK;
    return scores;
}

template <typename DataType, typename DistType>
VecSimQueryResult_List
BruteForceIndex<DataType, DistType>::topKQuery(const void *queryBlob, size_t k,
                                               VecSimQueryParams *queryParams) const {

    VecSimQueryResult_List rl = {0};
    void *timeoutCtx = queryParams ? queryParams->timeoutCtx : NULL;
    this->last_mode = STANDARD_KNN;

    if (0 == k) {
        rl.results = array_new<VecSimQueryResult>(0);
        return rl;
    }

    DistType upperBound = std::numeric_limits<DistType>::lowest();
    vecsim_stl::abstract_priority_queue<DistType, labelType> *TopCandidates =
        getNewMaxPriorityQueue();
    // For every block, compute its vectors scores and update the Top candidates max heap
    idType curr_id = 0;
    for (auto vectorBlock : this->vectorBlocks) {
        auto scores = computeBlockScores(vectorBlock, queryBlob, timeoutCtx, &rl.code);
        if (VecSim_OK != rl.code) {
            delete TopCandidates;
            return rl;
        }
        for (size_t i = 0; i < scores.size(); i++) {
            // If we have less than k or a better score, insert it.
            if (scores[i] < upperBound || TopCandidates->size() < k) {
                TopCandidates->emplace(scores[i], getVectorLabel(curr_id));
                if (TopCandidates->size() > k) {
                    // If we now have more than k results, pop the worst one.
                    TopCandidates->pop();
                }
                upperBound = TopCandidates->top().first;
            }
            ++curr_id;
        }
    }
    assert(curr_id == this->count);

    rl.results = array_new_len<VecSimQueryResult>(TopCandidates->size(), TopCandidates->size());
    for (int i = (int)TopCandidates->size() - 1; i >= 0; --i) {
        VecSimQueryResult_SetId(rl.results[i], TopCandidates->top().second);
        VecSimQueryResult_SetScore(rl.results[i], TopCandidates->top().first);
        TopCandidates->pop();
    }
    delete TopCandidates;
    rl.code = VecSim_QueryResult_OK;
    return rl;
}

template <typename DataType, typename DistType>
VecSimQueryResult_List
BruteForceIndex<DataType, DistType>::rangeQuery(const void *queryBlob, double radius,
                                                VecSimQueryParams *queryParams) const {
    auto rl = (VecSimQueryResult_List){0};
    void *timeoutCtx = queryParams ? queryParams->timeoutCtx : nullptr;
    this->last_mode = RANGE_QUERY;

    // Compute scores in every block and save results that are within the range.
    auto res_container =
        getNewResultsContainer(10); // Use 10 as the initial capacity for the dynamic array.

    DistType radius_ = DistType(radius);
    idType curr_id = 0;
    rl.code = VecSim_QueryResult_OK;
    for (auto vectorBlock : this->vectorBlocks) {
        auto scores = computeBlockScores(vectorBlock, queryBlob, timeoutCtx, &rl.code);
        if (VecSim_OK != rl.code) {
            break;
        }
        for (size_t i = 0; i < scores.size(); i++) {
            if (scores[i] <= radius_) {
                res_container->emplace(getVectorLabel(curr_id), scores[i]);
            }
            ++curr_id;
        }
    }
    // assert only if the loop finished iterating all the ids (we didn't get rl.code != VecSim_OK).
    assert((rl.code != VecSim_OK || curr_id == this->count));
    rl.results = res_container->get_results();
    return rl;
}

template <typename DataType, typename DistType>
VecSimIndexInfo BruteForceIndex<DataType, DistType>::info() const {

    VecSimIndexInfo info;
    info.commonInfo = this->getCommonInfo();
    info.commonInfo.basicInfo.algo = VecSimAlgo_BF;

    return info;
}

template <typename DataType, typename DistType>
VecSimIndexBasicInfo BruteForceIndex<DataType, DistType>::basicInfo() const {

    VecSimIndexBasicInfo info = this->getBasicInfo();
    info.algo = VecSimAlgo_BF;
<<<<<<< HEAD
    info.commonInfo = this->getCommonInfo();
=======
    info.isTiered = false;
>>>>>>> e2f3da57
    return info;
}

template <typename DataType, typename DistType>
VecSimInfoIterator *BruteForceIndex<DataType, DistType>::infoIterator() const {
    VecSimIndexInfo info = this->info();
    // For readability. Update this number when needed.
    size_t numberOfInfoFields = 10;
    VecSimInfoIterator *infoIterator = new VecSimInfoIterator(numberOfInfoFields);

<<<<<<< HEAD
    infoIterator->addInfoField(VecSim_InfoField{
        .fieldName = VecSimCommonStrings::ALGORITHM_STRING,
        .fieldType = INFOFIELD_STRING,
        .fieldValue = {FieldValue{.stringValue = VecSimAlgo_ToString(info.algo)}}});
    this->addCommonInfoToIterator(infoIterator, info.commonInfo);
    infoIterator->addInfoField(
        VecSim_InfoField{.fieldName = VecSimCommonStrings::BLOCK_SIZE_STRING,
                         .fieldType = INFOFIELD_UINT64,
                         .fieldValue = {FieldValue{.uintegerValue = info.commonInfo.blockSize}}});
=======
    infoIterator->addInfoField(
        VecSim_InfoField{.fieldName = VecSimCommonStrings::ALGORITHM_STRING,
                         .fieldType = INFOFIELD_STRING,
                         .fieldValue = {FieldValue{
                             .stringValue = VecSimAlgo_ToString(info.commonInfo.basicInfo.algo)}}});
    this->addCommonInfoToIterator(infoIterator, info.commonInfo);
    infoIterator->addInfoField(VecSim_InfoField{
        .fieldName = VecSimCommonStrings::BLOCK_SIZE_STRING,
        .fieldType = INFOFIELD_UINT64,
        .fieldValue = {FieldValue{.uintegerValue = info.commonInfo.basicInfo.blockSize}}});
>>>>>>> e2f3da57
    return infoIterator;
}

template <typename DataType, typename DistType>
VecSimBatchIterator *
BruteForceIndex<DataType, DistType>::newBatchIterator(const void *queryBlob,
                                                      VecSimQueryParams *queryParams) const {
    auto *queryBlobCopy = this->allocator->allocate(sizeof(DataType) * this->dim);
    memcpy(queryBlobCopy, queryBlob, this->dim * sizeof(DataType));
    // Ownership of queryBlobCopy moves to BF_BatchIterator that will free it at the end.
    return newBatchIterator_Instance(queryBlobCopy, queryParams);
}

template <typename DataType, typename DistType>
bool BruteForceIndex<DataType, DistType>::preferAdHocSearch(size_t subsetSize, size_t k,
                                                            bool initial_check) const {
    // This heuristic is based on sklearn decision tree classifier (with 10 leaves nodes) -
    // see scripts/BF_batches_clf.py
    size_t index_size = this->indexSize();
    // Referring to too large subset size as if it was the maximum possible size.
    subsetSize = std::min(subsetSize, index_size);

    size_t d = this->dim;
    float r = (index_size == 0) ? 0.0f : (float)(subsetSize) / (float)this->indexLabelCount();
    bool res;
    if (index_size <= 5500) {
        // node 1
        res = true;
    } else {
        // node 2
        if (d <= 300) {
            // node 3
            if (r <= 0.15) {
                // node 5
                res = true;
            } else {
                // node 6
                if (r <= 0.35) {
                    // node 9
                    if (d <= 75) {
                        // node 11
                        res = false;
                    } else {
                        // node 12
                        if (index_size <= 550000) {
                            // node 17
                            res = true;
                        } else {
                            // node 18
                            res = false;
                        }
                    }
                } else {
                    // node 10
                    res = false;
                }
            }
        } else {
            // node 4
            if (r <= 0.55) {
                // node 7
                res = true;
            } else {
                // node 8
                if (d <= 750) {
                    // node 13
                    res = false;
                } else {
                    // node 14
                    if (r <= 0.75) {
                        // node 15
                        res = true;
                    } else {
                        // node 16
                        res = false;
                    }
                }
            }
        }
    }
    // Set the mode - if this isn't the initial check, we switched mode form batches to ad-hoc.
    this->last_mode =
        res ? (initial_check ? HYBRID_ADHOC_BF : HYBRID_BATCHES_TO_ADHOC_BF) : HYBRID_BATCHES;
    return res;
}<|MERGE_RESOLUTION|>--- conflicted
+++ resolved
@@ -356,11 +356,7 @@
 
     VecSimIndexBasicInfo info = this->getBasicInfo();
     info.algo = VecSimAlgo_BF;
-<<<<<<< HEAD
-    info.commonInfo = this->getCommonInfo();
-=======
     info.isTiered = false;
->>>>>>> e2f3da57
     return info;
 }
 
@@ -371,17 +367,6 @@
     size_t numberOfInfoFields = 10;
     VecSimInfoIterator *infoIterator = new VecSimInfoIterator(numberOfInfoFields);
 
-<<<<<<< HEAD
-    infoIterator->addInfoField(VecSim_InfoField{
-        .fieldName = VecSimCommonStrings::ALGORITHM_STRING,
-        .fieldType = INFOFIELD_STRING,
-        .fieldValue = {FieldValue{.stringValue = VecSimAlgo_ToString(info.algo)}}});
-    this->addCommonInfoToIterator(infoIterator, info.commonInfo);
-    infoIterator->addInfoField(
-        VecSim_InfoField{.fieldName = VecSimCommonStrings::BLOCK_SIZE_STRING,
-                         .fieldType = INFOFIELD_UINT64,
-                         .fieldValue = {FieldValue{.uintegerValue = info.commonInfo.blockSize}}});
-=======
     infoIterator->addInfoField(
         VecSim_InfoField{.fieldName = VecSimCommonStrings::ALGORITHM_STRING,
                          .fieldType = INFOFIELD_STRING,
@@ -392,7 +377,6 @@
         .fieldName = VecSimCommonStrings::BLOCK_SIZE_STRING,
         .fieldType = INFOFIELD_UINT64,
         .fieldValue = {FieldValue{.uintegerValue = info.commonInfo.basicInfo.blockSize}}});
->>>>>>> e2f3da57
     return infoIterator;
 }
 
