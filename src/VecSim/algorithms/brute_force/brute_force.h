/*
 *Copyright Redis Ltd. 2021 - present
 *Licensed under your choice of the Redis Source Available License 2.0 (RSALv2) or
 *the Server Side Public License v1 (SSPLv1).
 */

#pragma once

#include "VecSim/utils/data_block.h"
#include "VecSim/vec_sim_index.h"
#include "VecSim/spaces/spaces.h"
#include "VecSim/utils/vecsim_stl.h"
#include "VecSim/utils/vecsim_results_container.h"
#include "VecSim/index_factories/brute_force_factory.h"
#include "VecSim/spaces/spaces.h"
#include "VecSim/query_result_struct.h"
#include "VecSim/utils/vec_utils.h"

#include <cstring>
#include <cmath>
#include <memory>
#include <queue>
#include <cassert>
#include <limits>

using spaces::dist_func_t;

template <typename DataType, typename DistType>
class BruteForceIndex : public VecSimIndexAbstract<DistType> {
protected:
    vecsim_stl::vector<labelType> idToLabelMapping;
    vecsim_stl::vector<DataBlock> vectorBlocks;
    idType count;

public:
    BruteForceIndex(const BFParams *params, const AbstractIndexInitParams &abstractInitParams);

    size_t indexSize() const override;
    size_t indexCapacity() const override;
    vecsim_stl::vector<DistType> computeBlockScores(const DataBlock &block, const void *queryBlob,
                                                    void *timeoutCtx,
                                                    VecSimQueryResult_Code *rc) const;
    inline DataType *getDataByInternalId(idType id) const {
        return (DataType *)vectorBlocks.at(id / this->blockSize).getElement(id % this->blockSize);
    }
    virtual VecSimQueryResult_List topKQuery(const void *queryBlob, size_t k,
                                             VecSimQueryParams *queryParams) const override;
    virtual VecSimQueryResult_List rangeQuery(const void *queryBlob, double radius,
                                              VecSimQueryParams *queryParams) const override;
    virtual VecSimIndexInfo info() const override;
    virtual VecSimInfoIterator *infoIterator() const override;
    VecSimIndexBasicInfo basicInfo() const override;
    virtual VecSimBatchIterator *newBatchIterator(const void *queryBlob,
                                                  VecSimQueryParams *queryParams) const override;
    bool preferAdHocSearch(size_t subsetSize, size_t k, bool initial_check) const override;
    inline labelType getVectorLabel(idType id) const { return idToLabelMapping.at(id); }

    inline const vecsim_stl::vector<DataBlock> &getVectorBlocks() const { return vectorBlocks; }
    inline const labelType getLabelByInternalId(idType internal_id) const {
        return idToLabelMapping.at(internal_id);
    }
    // Remove a specific vector that is stored under a label from the index by its internal id.
    virtual int deleteVectorById(labelType label, idType id) = 0;
    // Remove a vector and return a map between internal ids and the original internal ids of the
    // vector that they hold as a result of the overall removals and swaps, along with its label.
    virtual std::unordered_map<idType, std::pair<idType, labelType>>
    deleteVectorAndGetUpdatedIds(labelType label) = 0;
    // Check if a certain label exists in the index.
    virtual inline bool isLabelExists(labelType label) = 0;
    // Return a set of all labels that are stored in the index (helper for computing label count
    // without duplicates in tiered index). Caller should hold the flat buffer lock for read.
    virtual inline vecsim_stl::set<labelType> getLabelsSet() const = 0;

    virtual ~BruteForceIndex() = default;
#ifdef BUILD_TESTS
    /**
     * @brief Used for testing - store vector(s) data associated with a given label. This function
     * copies the vector(s)' data buffer(s) and place it in the output vector
     *
     * @param label
     * @param vectors_output empty vector to be modified, should store the blob(s) associated with
     * the label.
     */
    virtual void getDataByLabel(labelType label,
                                std::vector<std::vector<DataType>> &vectors_output) const = 0;
#endif

protected:
    // Private internal function that implements generic single vector insertion.
    virtual void appendVector(const void *vector_data, labelType label);

    // Private internal function that implements generic single vector deletion.
    virtual void removeVector(idType id);

    inline void growByBlock() {
        assert(vectorBlocks.size() == 0 || vectorBlocks.back().getLength() == this->blockSize);
<<<<<<< HEAD
        vectorBlocks.emplace_back(this->blockSize, this->data_size, this->allocator);
        idToLabelMapping.resize(idToLabelMapping.size() + this->blockSize);
        idToLabelMapping.shrink_to_fit();
=======
        vectorBlocks.emplace_back(this->blockSize, this->dataSize, this->allocator);
        idToLabelMapping.resize(idToLabelMapping.size() + this->blockSize);
        idToLabelMapping.shrink_to_fit();
        resizeLabelLookup(idToLabelMapping.size());
>>>>>>> e2f28305
    }

    inline void shrinkByBlock() {
        assert(indexCapacity() > 0); // should not be called when index is empty

        // remove last block (should be empty)
        assert(vectorBlocks.size() > 0 && vectorBlocks.back().getLength() == 0);
        vectorBlocks.pop_back();

        // remove a block size of labels.
        assert(idToLabelMapping.size() >= this->blockSize);
        idToLabelMapping.resize(idToLabelMapping.size() - this->blockSize);
        idToLabelMapping.shrink_to_fit();
<<<<<<< HEAD
=======
        resizeLabelLookup(idToLabelMapping.size());
>>>>>>> e2f28305
    }

    inline DataBlock &getVectorVectorBlock(idType id) {
        return vectorBlocks.at(id / this->blockSize);
    }
    inline size_t getVectorRelativeIndex(idType id) const { return id % this->blockSize; }
    inline void setVectorLabel(idType id, labelType new_label) {
        idToLabelMapping.at(id) = new_label;
    }
    // inline priority queue getter that need to be implemented by derived class
    virtual inline vecsim_stl::abstract_priority_queue<DistType, labelType> *
    getNewMaxPriorityQueue() const = 0;

    // inline label to id setters that need to be implemented by derived class
    virtual inline std::unique_ptr<vecsim_stl::abstract_results_container>
    getNewResultsContainer(size_t cap) const = 0;

    // inline label to id setters that need to be implemented by derived class
    virtual inline void replaceIdOfLabel(labelType label, idType new_id, idType old_id) = 0;
    virtual inline void setVectorId(labelType label, idType id) = 0;
    virtual inline void resizeLabelLookup(size_t new_max_elements) = 0;

    virtual inline VecSimBatchIterator *
    newBatchIterator_Instance(void *queryBlob, VecSimQueryParams *queryParams) const = 0;

#ifdef BUILD_TESTS
#include "VecSim/algorithms/brute_force/brute_force_friend_tests.h"
#endif
};

/******************************* Implementation **********************************/

/******************** Ctor / Dtor **************/
template <typename DataType, typename DistType>
BruteForceIndex<DataType, DistType>::BruteForceIndex(
    const BFParams *params, const AbstractIndexInitParams &abstractInitParams)
    : VecSimIndexAbstract<DistType>(abstractInitParams), idToLabelMapping(this->allocator),
      vectorBlocks(this->allocator), count(0) {
    assert(VecSimType_sizeof(this->vecType) == sizeof(DataType));
    // Round up the initial capacity to the nearest multiple of the block size.
<<<<<<< HEAD
    size_t initialCapacity =
        params->initialCapacity % this->blockSize
            ? params->initialCapacity + this->blockSize - params->initialCapacity % this->blockSize
            : params->initialCapacity;
=======
    size_t initialCapacity = RoundUpInitialCapacity(params->initialCapacity, this->blockSize);
>>>>>>> e2f28305
    this->idToLabelMapping.resize(initialCapacity);
    this->vectorBlocks.reserve(initialCapacity / this->blockSize);
}

/******************** Implementation **************/

template <typename DataType, typename DistType>
void BruteForceIndex<DataType, DistType>::appendVector(const void *vector_data, labelType label) {
    // Give the vector new id and increase count.
    idType id = this->count++;

<<<<<<< HEAD
    // If `vectorBlocks` vector is empty or the last vector block is full, create a new block.
    if (indexSize() > indexCapacity()) {
        growByBlock();
    } else if (id % this->blockSize == 0) {
        this->vectorBlocks.emplace_back(this->blockSize, this->data_size, this->allocator);
=======
    // Resize the index if needed.
    if (indexSize() > indexCapacity()) {
        growByBlock();
    } else if (id % this->blockSize == 0) {
        // If we we didn't reach the initial capacity but the last block is full, add a new block
        // only.
        this->vectorBlocks.emplace_back(this->blockSize, this->dataSize, this->allocator);
>>>>>>> e2f28305
    }

    // Get the last vectors block to store the vector in.
    DataBlock &vectorBlock = this->vectorBlocks.back();
    assert(&vectorBlock == &getVectorVectorBlock(id));

    // add vector data to vectorBlock
    vectorBlock.addElement(vector_data);

    // add label to idToLabelMapping
    setVectorLabel(id, label);

    // add id to label:id map
    setVectorId(label, id);
}

template <typename DataType, typename DistType>
void BruteForceIndex<DataType, DistType>::removeVector(idType id_to_delete) {

    // Get last vector id and label
    idType last_idx = --this->count;
    labelType last_idx_label = getVectorLabel(last_idx);

    // Get last vector data.
    DataBlock &last_vector_block = vectorBlocks.back();
    assert(&last_vector_block == &getVectorVectorBlock(last_idx));

    void *last_vector_data = last_vector_block.removeAndFetchLastElement();

    // If we are *not* trying to remove the last vector, update mapping and move
    // the data of the last vector in the index in place of the deleted vector.
    if (id_to_delete != last_idx) {
        assert(id_to_delete < last_idx);
        // Update idToLabelMapping.
        // Put the label of the last_id in the deleted_id.
        setVectorLabel(id_to_delete, last_idx_label);

        // Update label2id mapping.
        // Update this id in label:id pair of last index.
        replaceIdOfLabel(last_idx_label, id_to_delete, last_idx);

        // Get the vectorBlock and the relative index of the deleted id.
        DataBlock &deleted_vectorBlock = getVectorVectorBlock(id_to_delete);
        size_t id_to_delete_rel_idx = getVectorRelativeIndex(id_to_delete);

        // Put data of last vector inplace of the deleted vector.
        deleted_vectorBlock.updateElement(id_to_delete_rel_idx, last_vector_data);
    }

    // If the last vector block is emtpy.
    if (last_vector_block.getLength() == 0) {
        shrinkByBlock();
    }
}

template <typename DataType, typename DistType>
size_t BruteForceIndex<DataType, DistType>::indexSize() const {
    return this->count;
}

template <typename DataType, typename DistType>
size_t BruteForceIndex<DataType, DistType>::indexCapacity() const {
    return this->idToLabelMapping.size();
}

// Compute the score for every vector in the block by using the given distance function.
template <typename DataType, typename DistType>
vecsim_stl::vector<DistType>
BruteForceIndex<DataType, DistType>::computeBlockScores(const DataBlock &block,
                                                        const void *queryBlob, void *timeoutCtx,
                                                        VecSimQueryResult_Code *rc) const {
    size_t len = block.getLength();
    vecsim_stl::vector<DistType> scores(len, this->allocator);
    for (size_t i = 0; i < len; i++) {
        if (VECSIM_TIMEOUT(timeoutCtx)) {
            *rc = VecSim_QueryResult_TimedOut;
            return scores;
        }
<<<<<<< HEAD
        scores[i] = this->dist_func(block.getElement(i), queryBlob, this->dim);
=======
        scores[i] = this->distFunc(block.getElement(i), queryBlob, this->dim);
>>>>>>> e2f28305
    }
    *rc = VecSim_QueryResult_OK;
    return scores;
}

template <typename DataType, typename DistType>
VecSimQueryResult_List
BruteForceIndex<DataType, DistType>::topKQuery(const void *queryBlob, size_t k,
                                               VecSimQueryParams *queryParams) const {

    VecSimQueryResult_List rl = {0};
    void *timeoutCtx = queryParams ? queryParams->timeoutCtx : NULL;
    this->lastMode = STANDARD_KNN;

    if (0 == k) {
        rl.results = array_new<VecSimQueryResult>(0);
        return rl;
    }

    DistType upperBound = std::numeric_limits<DistType>::lowest();
    vecsim_stl::abstract_priority_queue<DistType, labelType> *TopCandidates =
        getNewMaxPriorityQueue();
    // For every block, compute its vectors scores and update the Top candidates max heap
    idType curr_id = 0;
    for (auto &vectorBlock : this->vectorBlocks) {
        auto scores = computeBlockScores(vectorBlock, queryBlob, timeoutCtx, &rl.code);
        if (VecSim_OK != rl.code) {
            delete TopCandidates;
            return rl;
        }
        for (size_t i = 0; i < scores.size(); i++) {
            // If we have less than k or a better score, insert it.
            if (scores[i] < upperBound || TopCandidates->size() < k) {
                TopCandidates->emplace(scores[i], getVectorLabel(curr_id));
                if (TopCandidates->size() > k) {
                    // If we now have more than k results, pop the worst one.
                    TopCandidates->pop();
                }
                upperBound = TopCandidates->top().first;
            }
            ++curr_id;
        }
    }
    assert(curr_id == this->count);

    rl.results = array_new_len<VecSimQueryResult>(TopCandidates->size(), TopCandidates->size());
    for (int i = (int)TopCandidates->size() - 1; i >= 0; --i) {
        VecSimQueryResult_SetId(rl.results[i], TopCandidates->top().second);
        VecSimQueryResult_SetScore(rl.results[i], TopCandidates->top().first);
        TopCandidates->pop();
    }
    delete TopCandidates;
    rl.code = VecSim_QueryResult_OK;
    return rl;
}

template <typename DataType, typename DistType>
VecSimQueryResult_List
BruteForceIndex<DataType, DistType>::rangeQuery(const void *queryBlob, double radius,
                                                VecSimQueryParams *queryParams) const {
    auto rl = (VecSimQueryResult_List){0};
    void *timeoutCtx = queryParams ? queryParams->timeoutCtx : nullptr;
    this->lastMode = RANGE_QUERY;

    // Compute scores in every block and save results that are within the range.
    auto res_container =
        getNewResultsContainer(10); // Use 10 as the initial capacity for the dynamic array.

    DistType radius_ = DistType(radius);
    idType curr_id = 0;
    rl.code = VecSim_QueryResult_OK;
    for (auto &vectorBlock : this->vectorBlocks) {
        auto scores = computeBlockScores(vectorBlock, queryBlob, timeoutCtx, &rl.code);
        if (VecSim_OK != rl.code) {
            break;
        }
        for (size_t i = 0; i < scores.size(); i++) {
            if (scores[i] <= radius_) {
                res_container->emplace(getVectorLabel(curr_id), scores[i]);
            }
            ++curr_id;
        }
    }
    // assert only if the loop finished iterating all the ids (we didn't get rl.code != VecSim_OK).
    assert((rl.code != VecSim_OK || curr_id == this->count));
    rl.results = res_container->get_results();
    return rl;
}

template <typename DataType, typename DistType>
VecSimIndexInfo BruteForceIndex<DataType, DistType>::info() const {

    VecSimIndexInfo info;
    info.commonInfo = this->getCommonInfo();
    info.commonInfo.basicInfo.algo = VecSimAlgo_BF;

    return info;
}

template <typename DataType, typename DistType>
VecSimIndexBasicInfo BruteForceIndex<DataType, DistType>::basicInfo() const {

    VecSimIndexBasicInfo info = this->getBasicInfo();
    info.algo = VecSimAlgo_BF;
    info.isTiered = false;
    return info;
}

template <typename DataType, typename DistType>
VecSimInfoIterator *BruteForceIndex<DataType, DistType>::infoIterator() const {
    VecSimIndexInfo info = this->info();
    // For readability. Update this number when needed.
    size_t numberOfInfoFields = 10;
    VecSimInfoIterator *infoIterator = new VecSimInfoIterator(numberOfInfoFields);

    infoIterator->addInfoField(
        VecSim_InfoField{.fieldName = VecSimCommonStrings::ALGORITHM_STRING,
                         .fieldType = INFOFIELD_STRING,
                         .fieldValue = {FieldValue{
                             .stringValue = VecSimAlgo_ToString(info.commonInfo.basicInfo.algo)}}});
    this->addCommonInfoToIterator(infoIterator, info.commonInfo);
    infoIterator->addInfoField(VecSim_InfoField{
        .fieldName = VecSimCommonStrings::BLOCK_SIZE_STRING,
        .fieldType = INFOFIELD_UINT64,
        .fieldValue = {FieldValue{.uintegerValue = info.commonInfo.basicInfo.blockSize}}});
    return infoIterator;
}

template <typename DataType, typename DistType>
VecSimBatchIterator *
BruteForceIndex<DataType, DistType>::newBatchIterator(const void *queryBlob,
                                                      VecSimQueryParams *queryParams) const {
    auto *queryBlobCopy = this->allocator->allocate(sizeof(DataType) * this->dim);
    memcpy(queryBlobCopy, queryBlob, this->dim * sizeof(DataType));
    // Ownership of queryBlobCopy moves to BF_BatchIterator that will free it at the end.
    return newBatchIterator_Instance(queryBlobCopy, queryParams);
}

template <typename DataType, typename DistType>
bool BruteForceIndex<DataType, DistType>::preferAdHocSearch(size_t subsetSize, size_t k,
                                                            bool initial_check) const {
    // This heuristic is based on sklearn decision tree classifier (with 10 leaves nodes) -
    // see scripts/BF_batches_clf.py
    size_t index_size = this->indexSize();
    // Referring to too large subset size as if it was the maximum possible size.
    subsetSize = std::min(subsetSize, index_size);

    size_t d = this->dim;
    float r = (index_size == 0) ? 0.0f : (float)(subsetSize) / (float)this->indexLabelCount();
    bool res;
    if (index_size <= 5500) {
        // node 1
        res = true;
    } else {
        // node 2
        if (d <= 300) {
            // node 3
            if (r <= 0.15) {
                // node 5
                res = true;
            } else {
                // node 6
                if (r <= 0.35) {
                    // node 9
                    if (d <= 75) {
                        // node 11
                        res = false;
                    } else {
                        // node 12
                        if (index_size <= 550000) {
                            // node 17
                            res = true;
                        } else {
                            // node 18
                            res = false;
                        }
                    }
                } else {
                    // node 10
                    res = false;
                }
            }
        } else {
            // node 4
            if (r <= 0.55) {
                // node 7
                res = true;
            } else {
                // node 8
                if (d <= 750) {
                    // node 13
                    res = false;
                } else {
                    // node 14
                    if (r <= 0.75) {
                        // node 15
                        res = true;
                    } else {
                        // node 16
                        res = false;
                    }
                }
            }
        }
    }
    // Set the mode - if this isn't the initial check, we switched mode form batches to ad-hoc.
    this->lastMode =
        res ? (initial_check ? HYBRID_ADHOC_BF : HYBRID_BATCHES_TO_ADHOC_BF) : HYBRID_BATCHES;
    return res;
}<|MERGE_RESOLUTION|>--- conflicted
+++ resolved
@@ -94,16 +94,10 @@
 
     inline void growByBlock() {
         assert(vectorBlocks.size() == 0 || vectorBlocks.back().getLength() == this->blockSize);
-<<<<<<< HEAD
-        vectorBlocks.emplace_back(this->blockSize, this->data_size, this->allocator);
-        idToLabelMapping.resize(idToLabelMapping.size() + this->blockSize);
-        idToLabelMapping.shrink_to_fit();
-=======
         vectorBlocks.emplace_back(this->blockSize, this->dataSize, this->allocator);
         idToLabelMapping.resize(idToLabelMapping.size() + this->blockSize);
         idToLabelMapping.shrink_to_fit();
         resizeLabelLookup(idToLabelMapping.size());
->>>>>>> e2f28305
     }
 
     inline void shrinkByBlock() {
@@ -117,10 +111,7 @@
         assert(idToLabelMapping.size() >= this->blockSize);
         idToLabelMapping.resize(idToLabelMapping.size() - this->blockSize);
         idToLabelMapping.shrink_to_fit();
-<<<<<<< HEAD
-=======
         resizeLabelLookup(idToLabelMapping.size());
->>>>>>> e2f28305
     }
 
     inline DataBlock &getVectorVectorBlock(idType id) {
@@ -161,14 +152,7 @@
       vectorBlocks(this->allocator), count(0) {
     assert(VecSimType_sizeof(this->vecType) == sizeof(DataType));
     // Round up the initial capacity to the nearest multiple of the block size.
-<<<<<<< HEAD
-    size_t initialCapacity =
-        params->initialCapacity % this->blockSize
-            ? params->initialCapacity + this->blockSize - params->initialCapacity % this->blockSize
-            : params->initialCapacity;
-=======
     size_t initialCapacity = RoundUpInitialCapacity(params->initialCapacity, this->blockSize);
->>>>>>> e2f28305
     this->idToLabelMapping.resize(initialCapacity);
     this->vectorBlocks.reserve(initialCapacity / this->blockSize);
 }
@@ -180,13 +164,6 @@
     // Give the vector new id and increase count.
     idType id = this->count++;
 
-<<<<<<< HEAD
-    // If `vectorBlocks` vector is empty or the last vector block is full, create a new block.
-    if (indexSize() > indexCapacity()) {
-        growByBlock();
-    } else if (id % this->blockSize == 0) {
-        this->vectorBlocks.emplace_back(this->blockSize, this->data_size, this->allocator);
-=======
     // Resize the index if needed.
     if (indexSize() > indexCapacity()) {
         growByBlock();
@@ -194,7 +171,6 @@
         // If we we didn't reach the initial capacity but the last block is full, add a new block
         // only.
         this->vectorBlocks.emplace_back(this->blockSize, this->dataSize, this->allocator);
->>>>>>> e2f28305
     }
 
     // Get the last vectors block to store the vector in.
@@ -273,11 +249,7 @@
             *rc = VecSim_QueryResult_TimedOut;
             return scores;
         }
-<<<<<<< HEAD
-        scores[i] = this->dist_func(block.getElement(i), queryBlob, this->dim);
-=======
         scores[i] = this->distFunc(block.getElement(i), queryBlob, this->dim);
->>>>>>> e2f28305
     }
     *rc = VecSim_QueryResult_OK;
     return scores;
