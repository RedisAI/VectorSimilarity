cmake_minimum_required(VERSION 3.10)

option(BUILD_TESTS "Build tests" ON)

option(VECSIM_STATIC "Build as static library" OFF)

option(USE_ASAN "Use AddressSanitizer (clang)" OFF)
option(USE_MSAN "Use MemorySanitizer (clang)" OFF)

if(NOT DEFINED root)
	get_filename_component(root ${CMAKE_CURRENT_LIST_DIR}/.. ABSOLUTE)
endif()
message("# VectorSimilarity root: " ${root})
if(NOT DEFINED binroot)
	get_filename_component(binroot ${CMAKE_CURRENT_BINARY_DIR} ABSOLUTE)
endif()
message("# VectorSimilarity binroot: " ${binroot})

include(${root}/cmake/common.cmake)

if (USE_ASAN OR USE_MSAN)
	include(${root}/cmake/clang-sanitizers.cmake)
endif()

if (BUILD_TESTS)
	include(${root}/cmake/gtest.cmake)
endif()

#----------------------------------------------------------------------------------------------
project(VectorSimilarity)

set(CMAKE_CXX_STANDARD 14)

include_directories(${root}/src)
include_directories(${root}/deps)

set(CMAKE_CXX_FLAGS "${CMAKE_CXX_FLAGS} -fexceptions -fPIC ${CLANG_SAN_FLAGS} ${LLVM_CXX_FLAGS}")
set(CMAKE_SHARED_LINKER_FLAGS "${CMAKE_LINKER_FLAGS} ${LLVM_LD_FLAGS}")
set(CMAKE_EXE_LINKER_FLAGS "${CMAKE_LINKER_FLAGS} ${LLVM_LD_FLAGS}")

if(ARCH STREQUAL "x64")
	add_compile_options(-march=x86-64)
endif()

if(VECSIM_STATIC)
	set(VECSIM_LIBTYPE STATIC)
else()
	set(VECSIM_LIBTYPE SHARED)
endif()

add_subdirectory(VecSim/spaces)

add_library(VectorSimilarity ${VECSIM_LIBTYPE}
    VecSim/algorithms/brute_force/brute_force.cpp
    VecSim/algorithms/brute_force/vector_block.cpp
    VecSim/algorithms/hnsw/hnswlib_c.cpp
    VecSim/vec_sim.cpp
    VecSim/query_results.cpp
    VecSim/query_result_struct.cpp
    VecSim/utils/vec_utils.cpp
    VecSim/memory/vecsim_malloc.cpp
    VecSim/memory/vecsim_base.cpp
<<<<<<< HEAD
    VecSim/algorithms/brute_force/bf_batch_iterator.cpp
	VecSim/algorithms/hnsw/hnsw_batch_iterator.cpp
  )
=======
    VecSim/algorithms/brute_force/bf_batch_iterator.cpp)
>>>>>>> c4cad0e3

target_link_libraries(VectorSimilarity VectorSimilaritySpaces)

# Needed for build as ExternalProject (like RediSearch does)
install(TARGETS VectorSimilarity DESTINATION ${CMAKE_INSTALL_PREFIX})
install(TARGETS VectorSimilaritySpaces DESTINATION ${CMAKE_INSTALL_PREFIX})

if(NOT VECSIM_STATIC)
    set_target_properties(VectorSimilarity PROPERTIES PREFIX "lib")
    set_target_properties(VectorSimilarity PROPERTIES SUFFIX ".so")
endif()

if(BUILD_TESTS)
	add_subdirectory(${root}/tests/unit unit_tests)
	add_subdirectory(${root}/tests/module module_tests)
	
	if (NOT(USE_ASAN OR USE_MSAN))
		add_subdirectory(${root}/tests/benchmark benchmark)
	endif()
endif()<|MERGE_RESOLUTION|>--- conflicted
+++ resolved
@@ -60,13 +60,9 @@
     VecSim/utils/vec_utils.cpp
     VecSim/memory/vecsim_malloc.cpp
     VecSim/memory/vecsim_base.cpp
-<<<<<<< HEAD
     VecSim/algorithms/brute_force/bf_batch_iterator.cpp
 	VecSim/algorithms/hnsw/hnsw_batch_iterator.cpp
   )
-=======
-    VecSim/algorithms/brute_force/bf_batch_iterator.cpp)
->>>>>>> c4cad0e3
 
 target_link_libraries(VectorSimilarity VectorSimilaritySpaces)
 
@@ -82,7 +78,7 @@
 if(BUILD_TESTS)
 	add_subdirectory(${root}/tests/unit unit_tests)
 	add_subdirectory(${root}/tests/module module_tests)
-	
+
 	if (NOT(USE_ASAN OR USE_MSAN))
 		add_subdirectory(${root}/tests/benchmark benchmark)
 	endif()
