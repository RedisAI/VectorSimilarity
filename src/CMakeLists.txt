cmake_minimum_required(VERSION 3.10)
cmake_policy(SET CMP0015 NEW)

project(VectorSimilarity)

set(CMAKE_CXX_STANDARD 14)

option(VECSIM_STATIC "Build as static library" OFF)

include_directories(${CMAKE_CURRENT_SOURCE_DIR})

include_directories(${CMAKE_CURRENT_SOURCE_DIR}/../deps)
include_directories(${CMAKE_CURRENT_SOURCE_DIR}/../deps_build/include)

set(CMAKE_CXX_FLAGS "${CMAKE_CXX_FLAGS} -fexceptions")

if(VECSIM_STATIC)
set(VECSIM_LIBTYPE STATIC)
else()
set(VECSIM_LIBTYPE SHARED)
endif()

add_library(VectorSimilarity ${VECSIM_LIBTYPE}
<<<<<<< HEAD
    VecSim/algorithms/brute_force.cpp
    VecSim/algorithms/hnsw_c.cpp
=======
    VecSim/algorithms/hnswlib_c.cpp
>>>>>>> 8f956993
    VecSim/vecsim.cpp)


target_link_libraries(VectorSimilarity ${CMAKE_CURRENT_SOURCE_DIR}/../deps_build/lib/libopenblas.so) 

if(NOT VECSIM_STATIC)
    set_target_properties(VectorSimilarity PROPERTIES PREFIX "")
    set_target_properties(VectorSimilarity PROPERTIES SUFFIX ".so")
endif()
<|MERGE_RESOLUTION|>--- conflicted
+++ resolved
@@ -21,12 +21,8 @@
 endif()
 
 add_library(VectorSimilarity ${VECSIM_LIBTYPE}
-<<<<<<< HEAD
     VecSim/algorithms/brute_force.cpp
-    VecSim/algorithms/hnsw_c.cpp
-=======
     VecSim/algorithms/hnswlib_c.cpp
->>>>>>> 8f956993
     VecSim/vecsim.cpp)
 
 
