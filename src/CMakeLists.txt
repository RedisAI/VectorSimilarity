cmake_minimum_required(VERSION 3.10)
cmake_policy(SET CMP0077 NEW)
set(CMAKE_POLICY_DEFAULT_CMP0077 NEW)

project(VectorSimilarity)

set(CMAKE_CXX_STANDARD 14)

if(NOT DEFINED root)
	get_filename_component(root ${CMAKE_CURRENT_SOURCE_DIR}/.. ABSOLUTE)
endif()
if(NOT DEFINED binroot)
	set(binroot ${root}/build)
endif()
message("VectorSimilarity binroot: " ${binroot})

option(VECSIM_STATIC "Build as static library" OFF)

message("VectorSimilarity VECSIM_ARCH: " ${VECSIM_ARCH})

include_directories(${CMAKE_CURRENT_SOURCE_DIR})

include_directories(${root}/deps)

set(CMAKE_CXX_FLAGS "${CMAKE_CXX_FLAGS} -fexceptions -fPIC")

if(VECSIM_STATIC)
	set(VECSIM_LIBTYPE STATIC)
else()
	set(VECSIM_LIBTYPE SHARED)
endif()

add_subdirectory(VecSim/spaces)

add_compile_options(-march=x86-64)

add_library(VectorSimilarity ${VECSIM_LIBTYPE}
    VecSim/algorithms/brute_force/brute_force.cpp
    VecSim/algorithms/brute_force/vector_block.cpp
    VecSim/algorithms/hnsw/hnswlib_c.cpp
	VecSim/vec_sim.cpp
	VecSim/query_results.cpp
	VecSim/query_result_struct.cpp
<<<<<<< HEAD
    VecSim/utils/vec_utils.cpp
    VecSim/memory/vecsim_malloc.cpp
    VecSim/memory/vecsim_base.cpp)
=======
	VecSim/algorithms/brute_force/bf_batch_iterator.cpp
	VecSim/utils/vec_utils.cpp)
>>>>>>> 1dd509ae

target_link_libraries(VectorSimilarity VectorSimilaritySpaces)

install(TARGETS VectorSimilarity
    DESTINATION ${CMAKE_INSTALL_PREFIX})

install(TARGETS VectorSimilaritySpaces
    DESTINATION ${CMAKE_INSTALL_PREFIX})

if(NOT VECSIM_STATIC)
    set_target_properties(VectorSimilarity PROPERTIES PREFIX "lib")
    set_target_properties(VectorSimilarity PROPERTIES SUFFIX ".so")
endif()<|MERGE_RESOLUTION|>--- conflicted
+++ resolved
@@ -38,17 +38,14 @@
     VecSim/algorithms/brute_force/brute_force.cpp
     VecSim/algorithms/brute_force/vector_block.cpp
     VecSim/algorithms/hnsw/hnswlib_c.cpp
-	VecSim/vec_sim.cpp
-	VecSim/query_results.cpp
-	VecSim/query_result_struct.cpp
-<<<<<<< HEAD
+	  VecSim/vec_sim.cpp
+	  VecSim/query_results.cpp
+	  VecSim/query_result_struct.cpp
     VecSim/utils/vec_utils.cpp
     VecSim/memory/vecsim_malloc.cpp
     VecSim/memory/vecsim_base.cpp)
-=======
-	VecSim/algorithms/brute_force/bf_batch_iterator.cpp
-	VecSim/utils/vec_utils.cpp)
->>>>>>> 1dd509ae
+	  VecSim/algorithms/brute_force/bf_batch_iterator.cpp
+  )
 
 target_link_libraries(VectorSimilarity VectorSimilaritySpaces)
 
