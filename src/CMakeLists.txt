--- conflicted
+++ resolved
@@ -63,11 +63,7 @@
     VecSim/utils/vec_utils.cpp
     VecSim/memory/vecsim_malloc.cpp
     VecSim/memory/vecsim_base.cpp
-<<<<<<< HEAD
-    VecSim/algorithms/brute_force/bf_batch_iterator.cpp
-=======
 	VecSim/algorithms/hnsw/hnsw_batch_iterator.cpp
->>>>>>> ce97951c
   )
 
 if(VECSIM_BUILD_TESTS)
