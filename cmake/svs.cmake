cmake_minimum_required(VERSION 3.12)
cmake_policy(SET CMP0074 NEW)
if(POLICY CMP0135)
    cmake_policy(SET CMP0135 NEW)
endif()

<<<<<<< HEAD
# AddressSanitizer and debug builds may have issues with AVX512
# so disable it if we are in Debug mode
string(TOUPPER "${CMAKE_BUILD_TYPE}" uppercase_CMAKE_BUILD_TYPE)
if(uppercase_CMAKE_BUILD_TYPE STREQUAL "DEBUG")
    message(STATUS "SVS: Disabling AVX512 support in Debug mode for compatibility")
    set(SVS_NO_AVX512 ON)
endif()

=======
>>>>>>> 63ba3501
set(SVS_SUPPORTED 1)

# GCC < v11 does not support C++20 features required for SVS
# https://gcc.gnu.org/projects/cxx-status.html
if(CMAKE_CXX_COMPILER_ID STREQUAL "GNU")
    if(CMAKE_CXX_COMPILER_VERSION VERSION_LESS "11.0")
        set(SVS_SUPPORTED 0)
        message(STATUS "Skipping SVS: requires GCC >= 11.")
    endif()
endif()

include(CMakeDependentOption)

# USE_SVS option forcibly OFF if CPU or compiler is not supported
# elsewhere let user disable SVS
cmake_dependent_option(USE_SVS "Build with SVS library support" ON "SVS_SUPPORTED" OFF)

if(USE_SVS)
    message(STATUS "SVS support enabled")
    # Configure SVS build
    add_compile_definitions("HAVE_SVS=1")

    if(${CMAKE_SYSTEM_PROCESSOR} MATCHES "(x86_64)|(AMD64|amd64)")
        set(SVS_LVQ_SUPPORTED 1)
        # Valgrind does not support AVX512 and Valgrind in running in Debug
        # so disable it if we are in Debug mode
        string(TOUPPER "${CMAKE_BUILD_TYPE}" uppercase_CMAKE_BUILD_TYPE)
        if(uppercase_CMAKE_BUILD_TYPE STREQUAL "DEBUG")
            message(STATUS "SVS: Disabling AVX512 support in Debug mode due to Valgrind")
            set(SVS_NO_AVX512 ON)
        endif()
    else()
        set(SVS_LVQ_SUPPORTED 0)
        message(STATUS "SVS LVQ is not supported on this architecture")
    endif()

    # detect if build environment is using glibc
    include(CheckSymbolExists)
    check_symbol_exists(__GLIBC__ "features.h" GLIBC_FOUND)
    if(GLIBC_FOUND)
        include(CheckCXXSourceRuns)
        check_cxx_source_runs("#include <features.h>
            int main(){ return __GLIBC__ == 2 && __GLIBC_MINOR__ >= 28 ?0:1; }"
            GLIBC_2_28_FOUND)
        check_cxx_source_runs("#include <features.h>
            int main(){ return __GLIBC__ == 2 && __GLIBC_MINOR__ >= 26 ?0:1; }"
            GLIBC_2_26_FOUND)
    endif()

    cmake_dependent_option(SVS_SHARED_LIB "Use SVS pre-compiled shared library" ON "USE_SVS AND GLIBC_FOUND AND SVS_LVQ_SUPPORTED" OFF)
    if (CMAKE_CXX_COMPILER_ID MATCHES "Clang")
        if (GLIBC_2_28_FOUND)
            set(SVS_URL "https://github.com/intel/ScalableVectorSearch/releases/download/v0.0.8-dev/svs-shared-library-0.0.8-NIGHTLY-20250709-428-reduced-clang.tar.gz" CACHE STRING "SVS URL")
        else()
            message(STATUS "GLIBC>=2.28 is required for Clang build - disabling SVS_SHARED_LIB")
            set(SVS_SHARED_LIB OFF)
        endif()
    else()
        if (GLIBC_2_28_FOUND)
            set(SVS_URL "https://github.com/intel/ScalableVectorSearch/releases/download/v0.0.8-dev/svs-shared-library-0.0.8-NIGHTLY-20250708-414-reduced.tar.gz" CACHE STRING "SVS URL")
        elseif(GLIBC_2_26_FOUND)
            set(SVS_URL "https://github.com/intel/ScalableVectorSearch/releases/download/v0.0.8-dev/svs-shared-library-0.0.8-NIGHTLY-20250709-429-reduced-glibc-2_26.tar.gz" CACHE STRING "SVS URL")
        else()
            message(STATUS "GLIBC>=2.26 is required for SVS shared library - disabling SVS_SHARED_LIB")
            set(SVS_SHARED_LIB OFF)
        endif()
    endif()

    if(SVS_SHARED_LIB)
        include(FetchContent)
        FetchContent_Declare(
            svs
            URL "${SVS_URL}"
        )
        FetchContent_MakeAvailable(svs)
        list(APPEND CMAKE_PREFIX_PATH "${svs_SOURCE_DIR}")
        find_package(svs REQUIRED)
        set(SVS_LVQ_HEADER "svs/extensions/vamana/lvq.h")
        set(SVS_LEANVEC_HEADER "svs/extensions/vamana/leanvec.h")
    else()
        # This file is included from both CMakeLists.txt and python_bindings/CMakeLists.txt
        # Set `root` relative to this file, regardless of where it is included from.
        get_filename_component(root ${CMAKE_CURRENT_LIST_DIR}/.. ABSOLUTE)
        add_subdirectory(
            ${root}/deps/ScalableVectorSearch
            deps/ScalableVectorSearch
        )
        set(SVS_LVQ_HEADER "svs/quantization/lvq/impl/lvq_impl.h")
        set(SVS_LEANVEC_HEADER "svs/leanvec/impl/leanvec_impl.h")
    endif()

    if(SVS_LVQ_SUPPORTED AND EXISTS "${svs_SOURCE_DIR}/include/${SVS_LVQ_HEADER}")
        message("SVS LVQ implementation found")
        add_compile_definitions(VectorSimilarity
            PUBLIC "HAVE_SVS_LVQ=1"
            PUBLIC "SVS_LVQ_HEADER=\"${SVS_LVQ_HEADER}\""
            PUBLIC "SVS_LEANVEC_HEADER=\"${SVS_LEANVEC_HEADER}\""
        )
    else()
        message("SVS LVQ implementation not found")
        add_compile_definitions(VectorSimilarity PUBLIC "HAVE_SVS_LVQ=0")
    endif()
else()
    message(STATUS "SVS support disabled")
    add_compile_definitions("HAVE_SVS=0")
endif()<|MERGE_RESOLUTION|>--- conflicted
+++ resolved
@@ -4,17 +4,6 @@
     cmake_policy(SET CMP0135 NEW)
 endif()
 
-<<<<<<< HEAD
-# AddressSanitizer and debug builds may have issues with AVX512
-# so disable it if we are in Debug mode
-string(TOUPPER "${CMAKE_BUILD_TYPE}" uppercase_CMAKE_BUILD_TYPE)
-if(uppercase_CMAKE_BUILD_TYPE STREQUAL "DEBUG")
-    message(STATUS "SVS: Disabling AVX512 support in Debug mode for compatibility")
-    set(SVS_NO_AVX512 ON)
-endif()
-
-=======
->>>>>>> 63ba3501
 set(SVS_SUPPORTED 1)
 
 # GCC < v11 does not support C++20 features required for SVS
@@ -41,11 +30,11 @@
         set(SVS_LVQ_SUPPORTED 1)
         # Valgrind does not support AVX512 and Valgrind in running in Debug
         # so disable it if we are in Debug mode
-        string(TOUPPER "${CMAKE_BUILD_TYPE}" uppercase_CMAKE_BUILD_TYPE)
-        if(uppercase_CMAKE_BUILD_TYPE STREQUAL "DEBUG")
-            message(STATUS "SVS: Disabling AVX512 support in Debug mode due to Valgrind")
-            set(SVS_NO_AVX512 ON)
-        endif()
+#        string(TOUPPER "${CMAKE_BUILD_TYPE}" uppercase_CMAKE_BUILD_TYPE)
+#        if(uppercase_CMAKE_BUILD_TYPE STREQUAL "DEBUG")
+#            message(STATUS "SVS: Disabling AVX512 support in Debug mode due to Valgrind")
+#            set(SVS_NO_AVX512 ON)
+#        endif()
     else()
         set(SVS_LVQ_SUPPORTED 0)
         message(STATUS "SVS LVQ is not supported on this architecture")
