--- conflicted
+++ resolved
@@ -11,7 +11,6 @@
   push:
     # branches-ignore: ['**'] # ignore all branches. Comment this line to run your workflow below on every push.
 jobs:
-<<<<<<< HEAD
   jammy:
     uses: ./.github/workflows/task-unit-test.yml
     with:
@@ -25,7 +24,7 @@
   bionic:
     uses: ./.github/workflows/task-unit-test.yml
     with:
-      container: ubuntu:bionic
+      container: ubuntu:focal
       run-valgrind: false
   bullseye:
     uses: ./.github/workflows/task-unit-test.yml
@@ -45,31 +44,13 @@
     with:
       container: rockylinux:8
       run-valgrind: false
-=======
-  rocky8:
-    uses: ./.github/workflows/task-unit-test.yml
-    with:
-      container: rockylinux:8
-      run-valgrind: false
-      run-codecov: false
->>>>>>> 34ac6e31
   rocky9:
     uses: ./.github/workflows/task-unit-test.yml
     with:
       container: rockylinux:9
       run-valgrind: false
-<<<<<<< HEAD
   macos:
     uses: ./.github/workflows/macos.yml
   arm:
     uses: ./.github/workflows/arm.yml
-    secrets: inherit
-=======
-      run-codecov: false
-  focal:
-    uses: ./.github/workflows/task-unit-test.yml
-    with:
-      container: ubuntu:focal
-      run-valgrind: false
-      run-codecov: true
->>>>>>> 34ac6e31
+    secrets: inherit