--- conflicted
+++ resolved
@@ -104,10 +104,5 @@
         with:
           mode: stop
           github-token: ${{ secrets.GH_PERSONAL_ACCESS_TOKEN }}
-<<<<<<< HEAD
-          label: ${{ inputs.github-runner-label }}
-          ec2-instance-id: ${{ needs.start-runner.outputs.ec2_instance_id }}
-=======
           label: ${{ needs.start-runner.outputs.runner_label }}
-          ec2-instance-id: ${{ needs.start-runner.outputs.ec2_instance_id }}
->>>>>>> 50cbfb71
+          ec2-instance-id: ${{ needs.start-runner.outputs.ec2_instance_id }}